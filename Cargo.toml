[workspace]
resolver = "2"

members = [
    "api",
    "api/openapi-spec-generator",
    "api/test-context",
    "api/types",
    "aptos-move/aptos-abstract-gas-usage",
    "aptos-move/aptos-aggregator",
    "aptos-move/aptos-debugger",
    "aptos-move/aptos-e2e-comparison-testing",
    "aptos-move/aptos-gas-algebra",
    "aptos-move/aptos-gas-calibration",
    "aptos-move/aptos-gas-meter",
    "aptos-move/aptos-gas-profiling",
    "aptos-move/aptos-gas-schedule",
    "aptos-move/aptos-gas-schedule-updator",
    "aptos-move/aptos-memory-usage-tracker",
    "aptos-move/aptos-native-interface",
    "aptos-move/aptos-release-builder",
    "aptos-move/aptos-resource-viewer",
    "aptos-move/aptos-sdk-builder",
    "aptos-move/aptos-transaction-benchmarks",
    "aptos-move/aptos-transactional-test-harness",
    "aptos-move/aptos-validator-interface",
    "aptos-move/aptos-vm",
    "aptos-move/aptos-vm-benchmarks",
    "aptos-move/aptos-vm-logging",
    "aptos-move/aptos-vm-profiling",
    "aptos-move/aptos-vm-types",
    "aptos-move/block-executor",
    "aptos-move/e2e-benchmark",
    "aptos-move/e2e-move-tests",
    "aptos-move/e2e-tests",
    "aptos-move/e2e-testsuite",
    "aptos-move/framework",
    "aptos-move/framework/cached-packages",
    "aptos-move/framework/table-natives",
    "aptos-move/move-examples",
    "aptos-move/mvhashmap",
    "aptos-move/package-builder",
    "aptos-move/vm-genesis",
    "aptos-move/writeset-transaction-generator",
    "aptos-node",
    "aptos-utils",
    "config",
    "config/global-constants",
    "consensus",
    "consensus/consensus-types",
    "consensus/safety-rules",
    "crates/aptos",
    "crates/aptos-admin-service",
    "crates/aptos-api-tester",
    "crates/aptos-bcs-utils",
    "crates/aptos-bitvec",
    "crates/aptos-build-info",
    "crates/aptos-collections",
    "crates/aptos-compression",
    "crates/aptos-crypto",
    "crates/aptos-crypto-derive",
    "crates/aptos-debugger",
    "crates/aptos-dkg",
    "crates/aptos-drop-helper",
    "crates/aptos-enum-conversion-derive",
    "crates/aptos-faucet/cli",
    "crates/aptos-faucet/core",
    "crates/aptos-faucet/metrics-server",
    "crates/aptos-faucet/service",
    "crates/aptos-genesis",
    "crates/aptos-github-client",
    "crates/aptos-id-generator",
    "crates/aptos-infallible",
    "crates/aptos-inspection-service",
    "crates/aptos-jwk-consensus",
    "crates/aptos-keygen",
    "crates/aptos-ledger",
    "crates/aptos-log-derive",
    "crates/aptos-logger",
    "crates/aptos-metrics-core",
    "crates/aptos-network-checker",
    "crates/aptos-node-identity",
    "crates/aptos-openapi",
    "crates/aptos-profiler",
    "crates/aptos-proptest-helpers",
    "crates/aptos-push-metrics",
    "crates/aptos-rate-limiter",
    "crates/aptos-rest-client",
    "crates/aptos-retrier",
    "crates/aptos-rosetta",
    "crates/aptos-rosetta-cli",
    "crates/aptos-runtimes",
    "crates/aptos-speculative-state-helper",
    "crates/aptos-system-utils",
    "crates/aptos-telemetry",
    "crates/aptos-telemetry-service",
    "crates/aptos-temppath",
    "crates/aptos-time-service",
    "crates/aptos-warp-webserver",
    "crates/bounded-executor",
    "crates/channel",
    "crates/crash-handler",
    "crates/fallible",
    "crates/indexer",
    "crates/jwk-utils",
    "crates/node-resource-metrics",
    "crates/num-variants",
    "crates/proxy",
    "crates/reliable-broadcast",
    "crates/short-hex-str",
    "crates/supra",
    "crates/transaction-emitter",
    "crates/transaction-emitter-lib",
    "crates/transaction-generator-lib",
    "crates/validator-transaction-pool",
    "devtools/aptos-cargo-cli",
    "dkg",
    "ecosystem/indexer-grpc/indexer-grpc-cache-worker",
    "ecosystem/indexer-grpc/indexer-grpc-data-service",
    "ecosystem/indexer-grpc/indexer-grpc-file-store",
    "ecosystem/indexer-grpc/indexer-grpc-fullnode",
    "ecosystem/indexer-grpc/indexer-grpc-in-memory-cache-benchmark",
    "ecosystem/indexer-grpc/indexer-grpc-integration-tests",
    "ecosystem/indexer-grpc/indexer-grpc-server-framework",
    "ecosystem/indexer-grpc/indexer-grpc-table-info",
    "ecosystem/indexer-grpc/indexer-grpc-utils",
    "ecosystem/indexer-grpc/transaction-filter",
    "ecosystem/nft-metadata-crawler-parser",
    "ecosystem/node-checker",
    "ecosystem/node-checker/fn-check-client",
    "execution/block-partitioner",
    "execution/executor",
    "execution/executor-benchmark",
    "execution/executor-service",
    "execution/executor-test-helpers",
    "execution/executor-types",
    "experimental/execution/ptx-executor",
    "experimental/runtimes",
    "experimental/storage/layered-map",
    "keyless/circuit",
    "keyless/common",
    "keyless/pepper/common",
    "keyless/pepper/example-client-rust",
    "keyless/pepper/service",
    "mempool",
    "network/benchmark",
    "network/builder",
    "network/discovery",
    "network/framework",
    "network/memsocket",
    "network/netcore",
    "peer-monitoring-service/client",
    "peer-monitoring-service/server",
    "peer-monitoring-service/types",
    "protos/rust",
    "sdk",
    "secure/net",
    "secure/storage",
    "secure/storage/vault",
    "state-sync/aptos-data-client",
    "state-sync/data-streaming-service",
    "state-sync/inter-component/consensus-notifications",
    "state-sync/inter-component/event-notifications",
    "state-sync/inter-component/mempool-notifications",
    "state-sync/inter-component/storage-service-notifications",
    "state-sync/state-sync-driver",
    "state-sync/storage-service/client",
    "state-sync/storage-service/server",
    "state-sync/storage-service/types",
    "storage/accumulator",
    "storage/aptosdb",
    "storage/backup/backup-cli",
    "storage/backup/backup-service",
    "storage/db-tool",
    "storage/executable-store",
    "storage/indexer",
    "storage/indexer_schemas",
    "storage/jellyfish-merkle",
    "storage/rocksdb-options",
    "storage/schemadb",
    "storage/scratchpad",
    "storage/storage-interface",
    "testsuite/dos/http_test",
    "testsuite/dos/listener",
    "testsuite/dos/sender",
    "testsuite/forge",
    "testsuite/forge-cli",
    "testsuite/fuzzer",
    "testsuite/fuzzer/fuzz",
    "testsuite/generate-format",
    "testsuite/module-publish",
    "testsuite/smoke-test",
    "testsuite/testcases",
    "third_party/move/evm/exec-utils",
    "third_party/move/evm/extract-ethereum-abi",
    # third_party/move
    "third_party/move/extensions/async/move-async-vm",
    "third_party/move/extensions/move-table-extension",
    "third_party/move/move-binary-format",
    "third_party/move/move-binary-format/serializer-tests",
    "third_party/move/move-borrow-graph",
    "third_party/move/move-bytecode-spec",
    "third_party/move/move-bytecode-verifier",
    "third_party/move/move-bytecode-verifier/bytecode-verifier-tests",
    "third_party/move/move-bytecode-verifier/fuzz",
    "third_party/move/move-bytecode-verifier/invalid-mutations",
    "third_party/move/move-bytecode-verifier/transactional-tests",
    "third_party/move/move-command-line-common",
    "third_party/move/move-compiler",
    "third_party/move/move-compiler-v2",
    "third_party/move/move-compiler-v2/tools/testdiff",
    "third_party/move/move-compiler-v2/transactional-tests",
    "third_party/move/move-compiler/transactional-tests",
    "third_party/move/move-core/types",
    "third_party/move/move-examples",
    "third_party/move/move-ir-compiler",
    "third_party/move/move-ir-compiler/move-bytecode-source-map",
    "third_party/move/move-ir-compiler/move-ir-to-bytecode",
    "third_party/move/move-ir-compiler/move-ir-to-bytecode/syntax",
    "third_party/move/move-ir-compiler/transactional-tests",
    "third_party/move/move-ir/types",
    "third_party/move/move-model",
    "third_party/move/move-model/bytecode",
    "third_party/move/move-model/bytecode-test-utils",
    "third_party/move/move-prover",
    "third_party/move/move-prover/boogie-backend",
    "third_party/move/move-prover/bytecode-pipeline",
    "third_party/move/move-prover/lab",
    "third_party/move/move-prover/move-abigen",
    "third_party/move/move-prover/move-docgen",
    "third_party/move/move-prover/move-errmapgen",
    "third_party/move/move-prover/test-utils",
    "third_party/move/move-symbol-pool",
    "third_party/move/move-vm/integration-tests",
    "third_party/move/move-vm/paranoid-tests",
    "third_party/move/move-vm/runtime",
    "third_party/move/move-vm/test-utils",
    "third_party/move/move-vm/transactional-tests",
    "third_party/move/move-vm/types",
    "third_party/move/testing-infra/module-generation",
    "third_party/move/testing-infra/test-generation",
    "third_party/move/testing-infra/transactional-test-runner",
    "third_party/move/tools/move-bytecode-utils",
    "third_party/move/tools/move-bytecode-viewer",
    "third_party/move/tools/move-cli",
    "third_party/move/tools/move-coverage",
    "third_party/move/tools/move-disassembler",
    "third_party/move/tools/move-explain",
    "third_party/move/tools/move-package",
    "third_party/move/tools/move-resource-viewer",
    "third_party/move/tools/move-unit-test",
    "tools/calc-dep-sizes",
    "tools/compute-module-expansion-size",
    "types",
    "vm-validator",
]

# NOTE: default-members is the complete list of binaries that form the "production Aptos codebase". These members should
# never include crates that require fuzzing features or test features. These are the crates we want built with no extra
# test-only code included.
#
# For more, see the "Conditional compilation for tests" section in documentation/coding_guidelines.md.
default-members = [
    "aptos-node",
    "consensus/safety-rules",
    "crates/aptos",
    "crates/aptos-debugger",
    "crates/aptos-faucet/service",
    "crates/aptos-keygen",
    "crates/aptos-rate-limiter",
    "crates/aptos-rosetta",
    "crates/transaction-emitter",
    "aptos-move/framework",
    "storage/backup/backup-cli",
    "ecosystem/node-checker",
]

# All workspace members should inherit these keys
# for package declarations.
[workspace.package]
authors = ["Aptos Labs <opensource@aptoslabs.com>"]
edition = "2021"
homepage = "https://aptoslabs.com"
license = "Apache-2.0"
publish = false
repository = "https://github.com/aptos-labs/aptos-core"
rust-version = "1.78.0"

[workspace.dependencies]
# Internal crate dependencies.
# Please do not add any test features here: they should be declared by the individual crate.
supra-aptos = { path = "crates/supra" }
aptos = { path = "crates/aptos" }
aptos-accumulator = { path = "storage/accumulator" }
aptos-admin-service = { path = "crates/aptos-admin-service" }
aptos-aggregator = { path = "aptos-move/aptos-aggregator" }
aptos-api = { path = "api" }
aptos-api-test-context = { path = "api/test-context" }
aptos-api-types = { path = "api/types" }
aptos-backup-cli = { path = "storage/backup/backup-cli" }
aptos-backup-service = { path = "storage/backup/backup-service" }
aptos-bcs-utils = { path = "crates/aptos-bcs-utils" }
aptos-bounded-executor = { path = "crates/bounded-executor" }
aptos-block-executor = { path = "aptos-move/block-executor" }
aptos-bitvec = { path = "crates/aptos-bitvec" }
aptos-build-info = { path = "crates/aptos-build-info" }
aptos-cached-packages = { path = "aptos-move/framework/cached-packages" }
aptos-channels = { path = "crates/channel" }
aptos-cli-common = { path = "crates/aptos-cli-common" }
aptos-collections = { path = "crates/aptos-collections" }
aptos-compression = { path = "crates/aptos-compression" }
aptos-consensus = { path = "consensus" }
aptos-consensus-notifications = { path = "state-sync/inter-component/consensus-notifications" }
aptos-consensus-types = { path = "consensus/consensus-types" }
aptos-config = { path = "config" }
aptos-crash-handler = { path = "crates/crash-handler" }
aptos-crypto = { path = "crates/aptos-crypto" }
aptos-crypto-derive = { path = "crates/aptos-crypto-derive" }
aptos-data-client = { path = "state-sync/aptos-data-client" }
aptos-data-streaming-service = { path = "state-sync/data-streaming-service" }
aptos-db = { path = "storage/aptosdb" }
aptos-db-indexer = { path = "storage/indexer" }
aptos-db-indexer-schemas = { path = "storage/indexer_schemas" }
aptos-db-tool = { path = "storage/db-tool" }
aptos-debugger = { path = "crates/aptos-debugger" }
aptos-dkg = { path = "crates/aptos-dkg" }
aptos-dkg-runtime = { path = "dkg" }
aptos-drop-helper = { path = "crates/aptos-drop-helper" }
aptos-event-notifications = { path = "state-sync/inter-component/event-notifications" }
aptos-executable-store = { path = "storage/executable-store" }
aptos-executor = { path = "execution/executor" }
aptos-block-partitioner = { path = "execution/block-partitioner" }
aptos-enum-conversion-derive = { path = "crates/aptos-enum-conversion-derive" }
aptos-executor-service = { path = "execution/executor-service" }
aptos-executor-test-helpers = { path = "execution/executor-test-helpers" }
aptos-executor-types = { path = "execution/executor-types" }
aptos-experimental-layered-map = { path = "experimental/storage/layered-map" }
aptos-experimental-ptx-executor = { path = "experimental/execution/ptx-executor" }
aptos-experimental-runtimes = { path = "experimental/runtimes" }
aptos-faucet-cli = { path = "crates/aptos-faucet/cli" }
aptos-faucet-core = { path = "crates/aptos-faucet/core" }
aptos-faucet-service = { path = "crates/aptos-faucet/service" }
aptos-faucet-metrics-server = { path = "crates/aptos-faucet/metrics-server" }
aptos-fallible = { path = "crates/fallible" }
aptos-forge = { path = "testsuite/forge" }
aptos-framework = { path = "aptos-move/framework" }
fuzzer = { path = "testsuite/fuzzer" }
aptos-abstract-gas-usage = { path = "aptos-move/aptos-abstract-gas-usage" }
aptos-gas-meter = { path = "aptos-move/aptos-gas-meter" }
aptos-gas-algebra = { path = "aptos-move/aptos-gas-algebra" }
aptos-gas-calibration = { path = "aptos-move/aptos-gas-calibration" }
aptos-gas-profiling = { path = "aptos-move/aptos-gas-profiling" }
aptos-gas-schedule = { path = "aptos-move/aptos-gas-schedule" }
aptos-gas-schedule-updator = { path = "aptos-move/aptos-gas-schedule-updator" }
aptos-genesis = { path = "crates/aptos-genesis" }
aptos-github-client = { path = "crates/aptos-github-client" }
aptos-global-constants = { path = "config/global-constants" }
aptos-id-generator = { path = "crates/aptos-id-generator" }
aptos-indexer = { path = "crates/indexer" }
aptos-indexer-grpc-cache-worker = { path = "ecosystem/indexer-grpc/indexer-grpc-cache-worker" }
aptos-indexer-grpc-data-service = { path = "ecosystem/indexer-grpc/indexer-grpc-data-service" }
aptos-indexer-grpc-file-store = { path = "ecosystem/indexer-grpc/indexer-grpc-file-store" }
aptos-indexer-grpc-fullnode = { path = "ecosystem/indexer-grpc/indexer-grpc-fullnode" }
aptos-indexer-grpc-in-memory-cache-benchmark = { path = "ecosystem/indexer-grpc/indexer-grpc-in-memory-cache-benchmark" }
aptos-indexer-grpc-table-info = { path = "ecosystem/indexer-grpc/indexer-grpc-table-info" }
aptos-indexer-grpc-utils = { path = "ecosystem/indexer-grpc/indexer-grpc-utils" }
aptos-indexer-grpc-server-framework = { path = "ecosystem/indexer-grpc/indexer-grpc-server-framework" }
aptos-infallible = { path = "crates/aptos-infallible" }
aptos-inspection-service = { path = "crates/aptos-inspection-service" }
aptos-jellyfish-merkle = { path = "storage/jellyfish-merkle" }
aptos-jwk-consensus = { path = "crates/aptos-jwk-consensus" }
aptos-jwk-utils = { path = "crates/jwk-utils" }
aptos-keygen = { path = "crates/aptos-keygen" }
aptos-language-e2e-tests = { path = "aptos-move/e2e-tests" }
aptos-ledger = { path = "crates/aptos-ledger" }
aptos-log-derive = { path = "crates/aptos-log-derive" }
aptos-logger = { path = "crates/aptos-logger" }
aptos-memory-usage-tracker = { path = "aptos-move/aptos-memory-usage-tracker" }
aptos-mempool = { path = "mempool" }
aptos-mempool-notifications = { path = "state-sync/inter-component/mempool-notifications" }
aptos-memsocket = { path = "network/memsocket" }
aptos-metrics-core = { path = "crates/aptos-metrics-core" }
aptos-move-debugger = { path = "aptos-move/aptos-debugger" }
aptos-move-examples = { path = "aptos-move/move-examples" }
aptos-move-e2e-benchmark = { path = "aptos-move/e2e-benchmark" }
aptos-mvhashmap = { path = "aptos-move/mvhashmap" }
aptos-native-interface = { path = "aptos-move/aptos-native-interface" }
aptos-netcore = { path = "network/netcore" }
aptos-network = { path = "network/framework" }
aptos-network-benchmark = { path = "network/benchmark" }
aptos-network-builder = { path = "network/builder" }
aptos-network-checker = { path = "crates/aptos-network-checker" }
aptos-network-discovery = { path = "network/discovery" }
aptos-nft-metadata-crawler-parser = { path = "ecosystem/nft-metadata-crawler-parser" }
aptos-node = { path = "aptos-node" }
aptos-node-checker = { path = "ecosystem/node-checker" }
aptos-node-identity = { path = "crates/aptos-node-identity" }
aptos-node-resource-metrics = { path = "crates/node-resource-metrics" }
aptos-num-variants = { path = "crates/num-variants" }
aptos-openapi = { path = "crates/aptos-openapi" }
aptos-package-builder = { path = "aptos-move/package-builder" }
aptos-peer-monitoring-service-client = { path = "peer-monitoring-service/client" }
aptos-peer-monitoring-service-server = { path = "peer-monitoring-service/server" }
aptos-peer-monitoring-service-types = { path = "peer-monitoring-service/types" }
aptos-keyless-common = { path = "keyless/common" }
aptos-keyless-pepper-common = { path = "keyless/pepper/common" }
aptos-keyless-pepper-service = { path = "keyless/pepper/service" }
aptos-profiler = { path = "crates/aptos-profiler" }
aptos-proptest-helpers = { path = "crates/aptos-proptest-helpers" }
aptos-protos = { path = "protos/rust" }
aptos-proxy = { path = "crates/proxy" }
aptos-push-metrics = { path = "crates/aptos-push-metrics" }
aptos-rate-limiter = { path = "crates/aptos-rate-limiter" }
aptos-release-builder = { path = "aptos-move/aptos-release-builder" }
aptos-reliable-broadcast = { path = "crates/reliable-broadcast" }
aptos-resource-viewer = { path = "aptos-move/aptos-resource-viewer" }
aptos-rest-client = { path = "crates/aptos-rest-client" }
aptos-retrier = { path = "crates/aptos-retrier" }
aptos-rocksdb-options = { path = "storage/rocksdb-options" }
aptos-rosetta = { path = "crates/aptos-rosetta" }
aptos-runtimes = { path = "crates/aptos-runtimes" }
aptos-safety-rules = { path = "consensus/safety-rules" }
aptos-schemadb = { path = "storage/schemadb" }
aptos-scratchpad = { path = "storage/scratchpad" }
aptos-sdk = { path = "sdk" }
aptos-sdk-builder = { path = "aptos-move/aptos-sdk-builder" }
aptos-secure-net = { path = "secure/net" }
aptos-secure-storage = { path = "secure/storage" }
aptos-short-hex-str = { path = "crates/short-hex-str" }
aptos-speculative-state-helper = { path = "crates/aptos-speculative-state-helper" }
aptos-state-sync-driver = { path = "state-sync/state-sync-driver" }
aptos-storage-interface = { path = "storage/storage-interface" }
aptos-storage-service-client = { path = "state-sync/storage-service/client" }
aptos-storage-service-notifications = { path = "state-sync/inter-component/storage-service-notifications" }
aptos-storage-service-types = { path = "state-sync/storage-service/types" }
aptos-storage-service-server = { path = "state-sync/storage-service/server" }
aptos-system-utils = { path = "crates/aptos-system-utils" }
aptos-transaction-filter = { path = "ecosystem/indexer-grpc/transaction-filter" }
aptos-telemetry = { path = "crates/aptos-telemetry" }
aptos-telemetry-service = { path = "crates/aptos-telemetry-service" }
aptos-temppath = { path = "crates/aptos-temppath" }
aptos-testcases = { path = "testsuite/testcases" }
aptos-time-service = { path = "crates/aptos-time-service", features = [
    "async",
] }
aptos-transaction-emitter-lib = { path = "crates/transaction-emitter-lib" }
aptos-transaction-generator-lib = { path = "crates/transaction-generator-lib" }
aptos-transactional-test-harness = { path = "aptos-move/aptos-transactional-test-harness" }
aptos-types = { path = "types" }
aptos-utils = { path = "aptos-utils" }
aptos-validator-interface = { path = "aptos-move/aptos-validator-interface" }
aptos-validator-transaction-pool = { path = "crates/validator-transaction-pool" }
aptos-vault-client = { path = "secure/storage/vault" }
aptos-vm = { path = "aptos-move/aptos-vm" }
aptos-vm-logging = { path = "aptos-move/aptos-vm-logging" }
aptos-vm-genesis = { path = "aptos-move/vm-genesis" }
aptos-vm-types = { path = "aptos-move/aptos-vm-types" }
aptos-vm-validator = { path = "vm-validator" }
aptos-warp-webserver = { path = "crates/aptos-warp-webserver" }
aptos-writeset-generator = { path = "aptos-move/writeset-transaction-generator" }
aptos-cargo-cli = { path = "devtools/aptos-cargo-cli" }

# External crate dependencies.
# Please do not add any test features here: they should be declared by the individual crate.
aes-gcm = "0.10.3"
ahash = "0.8.11"
atty = "0.2.14"
nalgebra = "0.32"
float-cmp = "0.9.0"
again = "0.1.2"
anyhow = "1.0.71"
anstyle = "1.0.1"
arbitrary = { version = "1.3.2", features = ["derive"] }
arc-swap = "1.6.0"
arr_macro = "0.2.1"
ark-bls12-381 = "0.4.0"
ark-bn254 = "0.4.0"
ark-ec = "0.4.0"
ark-ff = "0.4.0"
ark-groth16 = "0.4.0"
ark-serialize = "0.4.0"
ark-std = { version = "0.4.0", features = ["getrandom"] }
aptos-moving-average = { git = "https://github.com/aptos-labs/aptos-indexer-processors.git", rev = "4801acae7aea30d7e96bbfbe5ec5b04056dfa4cf" }
assert_approx_eq = "1.1.0"
assert_unordered = "0.3.5"
async-channel = "1.7.1"
async-mutex = "1.4.0"
async-recursion = "1.0.5"
async-stream = "0.3"
async-trait = "0.1.53"
axum = "0.5.16"
base64 = "0.13.0"
base64-url = "2.0.1"
backoff = { version = "0.4.0", features = ["tokio"] }
backtrace = "0.3.58"
bcs = { git = "https://github.com/aptos-labs/bcs.git", rev = "d31fab9d81748e2594be5cd5cdf845786a30562d" }
better_any = "0.1.1"
bellman = { version = "0.13.1", default-features = false }
bigdecimal = { version = "0.4.0", features = ["serde"] }
version-compare = "0.1.1"
bitvec = "1.0.1"
blake2 = "0.10.4"
blake2-rfc = "0.2.18"
blst = "0.3.11"
# The __private_bench feature exposes the Fp12 type which we need to implement a multi-threaded multi-pairing.
blstrs = { version = "0.7.1", features = ["serde", "__private_bench"] }
bollard = "0.15"
bulletproofs = { version = "4.0.0" }
byteorder = "1.4.3"
bytes = { version = "1.4.0", features = ["serde"] }
camino = { version = "1.1.6" }
chrono = { version = "0.4.19", features = ["clock", "serde"] }
cfg_block = "0.1.1"
cfg-if = "1.0.0"
ciborium = "0.2"
claims = "0.7"
clap = { version = "4.3.9", features = ["derive", "env", "unstable-styles"] }
clap-verbosity-flag = "2.1.1"
clap_complete = "4.4.1"
cloud-storage = { version = "0.11.1", features = [
    "global-client",
    "rustls-tls",
], default-features = false }
codespan = "0.11.1"
codespan-reporting = "0.11.1"
colored = "2.0.0"
concurrent-queue = "2.2.0"
console-subscriber = "0.3.0"
const_format = "0.2.26"
core_affinity = "0.8.1"
coset = "0.3"
criterion = "0.3.5"
criterion-cpu-time = "0.1.0"
crossbeam = "0.8.1"
crossbeam-channel = "0.5.4"
crossterm = "0.26.1"
csv = "1.2.1"
curve25519-dalek = "3"
curve25519-dalek-ng = "4"
dashmap = { version = "5.5.3", features = ["inline"] }
datatest-stable = "0.1.1"
debug-ignore = { version = "1.0.3", features = ["serde"] }
derivative = "2.2.0"
derivation-path = "0.2.0"
derive_builder = "0.20.0"
determinator = "0.12.0"
derive_more = "0.99.11"
diesel = "2.1"
# Use the crate version once this feature gets released on crates.io:
# https://github.com/weiznich/diesel_async/commit/e165e8c96a6c540ebde2d6d7c52df5c5620a4bf1
diesel-async = { git = "https://github.com/weiznich/diesel_async.git", rev = "d02798c67065d763154d7272dd0c09b39757d0f2", features = [
    "async-connection-wrapper",
    "postgres",
    "bb8",
    "tokio",
] }
diesel_migrations = { version = "2.1.0", features = ["postgres"] }
difference = "2.0.0"
digest = "0.9.0"
dir-diff = "0.3.2"
dirs = "5.0.1"
dirs-next = "2.0.0"
dunce = "1.0.4"
ed25519-dalek = { version = "1.0.1", features = ["std", "serde"] }
ed25519-dalek-bip32 = "0.2.0"
either = "1.6.1"
enum_dispatch = "0.3.12"
env_logger = "0.10.0"
erased-serde = "0.3.13"
ethabi = "18.0.0"
ethnum = "1.5.0"
event-listener = "2.5.3"
evm = { version = "0.33.1", features = ["tracing"] }
evm-runtime = { version = "0.33.0", features = ["tracing"] }
fail = "0.5.0"
ff = { version = "0.13", features = ["derive"] }
field_count = "0.1.1"
file_diff = "1.0.0"
fixed = "1.25.1"
flate2 = "1.0.24"
flexi_logger = "0.27.4"
futures = "0.3.29"
futures-channel = "0.3.29"
futures-core = "0.3.29"
futures-util = "0.3.29"
fxhash = "0.2.1"
getrandom = "0.2.2"
gcp-bigquery-client = "0.16.8"
get_if_addrs = "0.5.3"
git2 = "0.16.1"
glob = "0.3.0"
goldenfile = "1.5.2"
google-cloud-storage = "0.13.0"
group = "0.13"
guppy = "0.17.5"
handlebars = "4.2.2"
hashbrown = "0.14.3"
heck = "0.4.1"
hex = { version = "0.4.3", features = ["serde"] }
<<<<<<< HEAD
=======
hex-literal = "0.3.4"
>>>>>>> 7b0872a6
hkdf = "0.10.0"
hmac = "0.12.0"
hostname = "0.3.1"
http = "0.2.9"
httpmock = "0.6.8"
hyper = { version = "0.14.18", features = ["full"] }
hyper-tls = "0.5.0"
image = "0.24.5"
indexmap = "1.9.3"
include_dir = { version = "0.7.2", features = ["glob"] }
indicatif = "0.15.0"
indoc = "1.0.6"
inferno = "0.11.14"
internment = { version = "0.5.0", features = ["arc"] }
ipnet = "2.5.0"
itertools = "0.12"
jemallocator = { version = "0.5.0", features = [
    "profiling",
    "unprefixed_malloc_on_supported_platforms",
] }
jemalloc-sys = "0.5.4"
json-patch = "0.2.6"
jsonwebtoken = "8.1"
jwt = "0.16.0"
lazy_static = "1.4.0"
libc = "0.2.147"
libfuzzer-sys = "0.4.6"
libsecp256k1 = "0.7.0"
log = "0.4.17"
lru = "0.7.5"
lz4 = "1.25.0"
maplit = "1.0.2"
merlin = "3"
memory-stats = "1.0.0"
mime = "0.3.16"
mini-moka = { version = "0.10.3", features = ["sync"] }
mirai-annotations = "1.12.0"
mockall = "0.11.4"
more-asserts = "0.3.0"
named-lock = "0.2.0"
native-tls = "0.2.10"
neptune = { version = "13.0.0", default_features = false }
ntest = "0.9.0"
num = "0.4.0"
num-bigint = { version = "0.3.2", features = ["rand"] }
num_cpus = "1.13.1"
num-derive = "0.3.3"
num-integer = "0.1.42"
num-traits = "0.2.15"
number_range = "0.3.2"
once_cell = "1.10.0"
ordered-float = "3.9.1"
ouroboros = "0.15.6"
owo-colors = "3.5.0"
p256 = { version = "0.13.2" }
prettydiff = "0.6.2"
primitive-types = { version = "0.10" }
signature = "2.1.0"
sec1 = "0.7.0"
pairing = "0.23"
parking_lot = "0.12.0"
paste = "1.0.7"
pathsearch = "0.2.0"
passkey-authenticator = { version = "0.2.0", features = ["testable"] }
passkey-client = { version = "0.2.0" }
passkey-types = { version = "0.2.0" }
pbjson = "0.5.1"
percent-encoding = "2.1.0"
petgraph = "0.5.1"
pin-project = "1.0.10"
plotters = { version = "0.3.5", default-features = false }
poem = { version = "=1.3.59", features = ["anyhow", "rustls"] }
poem-openapi = { version = "=2.0.11", features = ["swagger-ui", "url"] }
poem-openapi-derive = "=2.0.11"
poseidon-ark = { git = "https://github.com/arnaucube/poseidon-ark.git", rev = "6d2487aa1308d9d3860a2b724c485d73095c1c68" }
pprof = { version = "0.11", features = ["flamegraph", "protobuf-codec"] }
pretty = "0.10.0"
pretty_assertions = "1.2.1"
procfs = "0.14.1"
proc-macro2 = "1.0.38"
project-root = "0.2.2"
prometheus = { version = "0.13.3", default-features = false }
prometheus-http-query = "0.5.2"
prometheus-parse = "0.2.4"
proptest = "1.4.0"
proptest-derive = "0.4.0"
prost = { version = "0.12.3", features = ["no-recursion-limit"] }
prost-types = "0.12.3"
quanta = "0.10.1"
quick_cache = "0.5.1"
quote = "1.0.18"
rand = "0.7.3"
rand_core = "0.5.1"
random_word = "0.3.0"
rayon = "1.5.2"
redis = { version = "0.22.3", features = [
    "tokio-comp",
    "script",
    "connection-manager",
] }
redis-test = { version = "0.1.1", features = ["aio"] }
ref-cast = "1.0.6"
regex = "1.9.3"
reqwest = { version = "0.11.11", features = [
    "blocking",
    "cookies",
    "json",
    "stream",
] }
reqwest-middleware = "0.2.0"
reqwest-retry = "0.2.1"
ring = { version = "0.16.20", features = ["std"] }
ripemd = "0.1.1"
rocksdb = { version = "0.22.0", features = ["lz4"] }
rsa = { version = "0.9.6" }
rstack-self = { version = "0.3.0", features = ["dw"], default_features = false }
rstest = "0.15.0"
rusty-fork = "0.3.0"
rustversion = "1.0.14"
scopeguard = "1.2.0"
sha-1 = "0.10.0"
sha2 = "0.9.3"
sha256 = "1.4.0"
sha2_0_10_6 = { package = "sha2", version = "0.10.6" }
sha3 = "0.9.1"
shell-words = "1.0.0"
siphasher = "0.3.10"
serde = { version = "1.0.193", features = ["derive", "rc"] }
serde-big-array = "0.5.1"
serde_bytes = "0.11.6"
serde_json = { version = "1.0.81", features = [
    "preserve_order",
    "arbitrary_precision",
] } # Note: arbitrary_precision is required to parse u256 in JSON
serde_repr = "0.1"
serde_merge = "0.1.3"
serde-name = "0.1.1"
serde-generate = { git = "https://github.com/aptos-labs/serde-reflection", rev = "73b6bbf748334b71ff6d7d09d06a29e3062ca075" }
serde-reflection = { git = "https://github.com/aptos-labs/serde-reflection", rev = "73b6bbf748334b71ff6d7d09d06a29e3062ca075" }
serde_with = "3.4.0"
serde_yaml = "0.8.24"
shadow-rs = "0.16.2"
simplelog = "0.9.0"
smallbitvec = "2.5.1"
smallvec = "1.8.0"
static_assertions = "1.1.0"
stats_alloc = "0.1.8"
status-line = "0.2.0"
strum = "0.24.1"
strum_macros = "0.24.2"
syn = { version = "1.0.92", features = ["derive", "extra-traits"] }
sysinfo = "0.28.4"
tar = "0.4.40"
tempfile = "3.3.0"
tera = "1.16.0"
termcolor = "1.1.2"
test-case = "3.1.0"
textwrap = "0.15.0"
thiserror = "1.0.37"
threadpool = "1.8.1"
thread_local = "1.1.7"
time = { version = "0.3.24", features = ["serde"] }
tiny-bip39 = "0.8.2"
tiny-keccak = { version = "2.0.2", features = ["keccak", "sha3"] }
toml_edit = "0.14.3"
tracing = "0.1.37"
tracing-subscriber = { version = "0.3.17", features = ["json", "env-filter"] }
trybuild = "1.0.80"
tokio = { version = "1.35.1", features = ["full"] }
tokio-io-timeout = "1.2.0"
tokio-metrics = "0.3.1"
tokio-retry = "0.3.0"
tokio-scoped = { version = "0.2.0" }
tokio-stream = { version = "0.1.14", features = ["fs"] }
tokio-test = "0.4.1"
tokio-util = { version = "0.7.2", features = ["compat", "codec"] }
toml = "0.7.4"
tonic = { version = "0.11.0", features = [
    "tls-roots",
    "transport",
    "prost",
    "gzip",
    "codegen",
    "zstd",
] }
tonic-reflection = "0.11.0"
triomphe = "0.1.9"
tui = "0.19.0"
typed-arena = "2.0.2"
typenum = "1.17.0"
uint = "0.9.4"
ureq = { version = "1.5.4", features = [
    "json",
    "native-tls",
], default_features = false }
url = { version = "2.4.0", features = ["serde"] }
uuid = { version = "1.0.0", features = ["v4", "serde"] }
variant_count = "1.1.0"
walkdir = "2.3.3"
warp = { version = "0.3.5", features = ["tls"] }
warp-reverse-proxy = "1.0.0"
which = "4.2.5"
whoami = "1.5.0"
x25519-dalek = "1.2.0"
z3tracer = "0.8.0"

# MOVE DEPENDENCIES
move-abigen = { path = "third_party/move/move-prover/move-abigen" }
move-binary-format = { path = "third_party/move/move-binary-format" }
move-bytecode-spec = { path = "third_party/move/move-bytecode-spec" }
move-bytecode-verifier = { path = "third_party/move/move-bytecode-verifier" }
move-bytecode-utils = { path = "third_party/move/tools/move-bytecode-utils" }
move-cli = { path = "third_party/move/tools/move-cli" }
move-command-line-common = { path = "third_party/move/move-command-line-common" }
move-coverage = { path = "third_party/move/tools/move-coverage" }
move-compiler = { path = "third_party/move/move-compiler" }
move-compiler-v2 = { path = "third_party/move/move-compiler-v2" }
move-core-types = { path = "third_party/move/move-core/types" }
move-docgen = { path = "third_party/move/move-prover/move-docgen" }
move-disassembler = { path = "third_party/move/tools/move-disassembler" }
move-ir-types = { path = "third_party/move/move-ir/types" }
move-ir-compiler = { path = "third_party/move/move-ir-compiler" }
move-bytecode-source-map = { path = "third_party/move/move-ir-compiler/move-bytecode-source-map" }
move-model = { path = "third_party/move/move-model" }
move-package = { path = "third_party/move/tools/move-package" }
move-prover = { path = "third_party/move/move-prover" }
move-prover-boogie-backend = { path = "third_party/move/move-prover/boogie-backend" }
move-prover-bytecode-pipeline = { path = "third_party/move/move-prover/bytecode-pipeline" }
move-stackless-bytecode = { path = "third_party/move/move-model/bytecode" }
move-stackless-bytecode-test-utils = { path = "third_party/move/move-model/bytecode-test-utils" }
aptos-move-stdlib = { path = "aptos-move/framework/move-stdlib" }
aptos-table-natives = { path = "aptos-move/framework/table-natives" }
move-prover-test-utils = { path = "third_party/move/move-prover/test-utils" }
move-resource-viewer = { path = "third_party/move/tools/move-resource-viewer" }
move-symbol-pool = { path = "third_party/move/move-symbol-pool" }
move-table-extension = { path = "third_party/move/extensions/move-table-extension" }
move-transactional-test-runner = { path = "third_party/move/testing-infra/transactional-test-runner" }
move-unit-test = { path = "third_party/move/tools/move-unit-test", features = [
    "table-extension",
] }
move-vm-runtime = { path = "third_party/move/move-vm/runtime" }
move-vm-test-utils = { path = "third_party/move/move-vm/test-utils", features = [
    "table-extension",
] }
move-vm-types = { path = "third_party/move/move-vm/types" }

[profile.release]
debug = true
overflow-checks = true

# The performance build is not currently recommended
# for production deployments. It has not been widely tested.
[profile.performance]
inherits = "release"
opt-level = 3
debug = true
overflow-checks = true
lto = "thin"
codegen-units = 1

[profile.cli]
inherits = "release"
debug = false
opt-level = "z"
lto = "thin"
strip = true
codegen-units = 1

[profile.ci]
inherits = "release"
debug = "line-tables-only"
overflow-checks = true
debug-assertions = true

[profile.bench]
debug = true

[patch.crates-io]
serde-reflection = { git = "https://github.com/aptos-labs/serde-reflection", rev = "73b6bbf748334b71ff6d7d09d06a29e3062ca075" }
merlin = { git = "https://github.com/aptos-labs/merlin" }
x25519-dalek = { git = "https://github.com/aptos-labs/x25519-dalek", branch = "zeroize_v1" }
tonic = { git = "https://github.com/aptos-labs/tonic.git", rev = "0da1ba8b1751d6e19eb55be24cccf9ae933c666e" }<|MERGE_RESOLUTION|>--- conflicted
+++ resolved
@@ -597,10 +597,7 @@
 hashbrown = "0.14.3"
 heck = "0.4.1"
 hex = { version = "0.4.3", features = ["serde"] }
-<<<<<<< HEAD
-=======
 hex-literal = "0.3.4"
->>>>>>> 7b0872a6
 hkdf = "0.10.0"
 hmac = "0.12.0"
 hostname = "0.3.1"
