// Copyright © Aptos Foundation
// SPDX-License-Identifier: Apache-2.0

use crate::config::MAX_SENDING_BLOCK_TXNS_QUORUM_STORE_OVERRIDE;
use serde::{Deserialize, Serialize};
use std::time::Duration;

#[derive(Clone, Debug, Deserialize, PartialEq, Serialize)]
#[serde(default, deny_unknown_fields)]
pub struct QuorumStoreBackPressureConfig {
    pub backlog_txn_limit_count: u64,
    pub backlog_per_validator_batch_limit_count: u64,
    pub decrease_duration_ms: u64,
    pub increase_duration_ms: u64,
    pub decrease_fraction: f64,
    pub dynamic_min_txn_per_s: u64,
    pub dynamic_max_txn_per_s: u64,
}

impl Default for QuorumStoreBackPressureConfig {
    fn default() -> QuorumStoreBackPressureConfig {
        QuorumStoreBackPressureConfig {
            // QS will be backpressured if the remaining total txns is more than this number
            backlog_txn_limit_count: MAX_SENDING_BLOCK_TXNS_QUORUM_STORE_OVERRIDE * 8,
            // QS will create batches at the max rate until this number is reached
            backlog_per_validator_batch_limit_count: 4,
            decrease_duration_ms: 1000,
            increase_duration_ms: 1000,
            decrease_fraction: 0.5,
            dynamic_min_txn_per_s: 160,
            dynamic_max_txn_per_s: 2000,
        }
    }
}

#[derive(Clone, Debug, Deserialize, PartialEq, Serialize)]
#[serde(default, deny_unknown_fields)]
pub struct QuorumStoreConfig {
    pub channel_size: usize,
    pub proof_timeout_ms: usize,
    pub batch_generation_poll_interval_ms: usize,
    pub batch_generation_min_non_empty_interval_ms: usize,
    pub batch_generation_max_interval_ms: usize,
    pub max_batch_bytes: usize,
    pub batch_request_num_peers: usize,
    pub batch_request_retry_limit: usize,
    pub batch_request_retry_interval_ms: usize,
    pub batch_request_rpc_timeout_ms: usize,
    /// Used when setting up the expiration time for the batch initation.
    pub batch_expiry_gap_when_init_usecs: u64,
    pub memory_quota: usize,
    pub db_quota: usize,
    pub batch_quota: usize,
    pub mempool_txn_pull_max_bytes: u64,
    pub back_pressure: QuorumStoreBackPressureConfig,
    pub num_workers_for_remote_batches: usize,
}

impl Default for QuorumStoreConfig {
    fn default() -> QuorumStoreConfig {
        QuorumStoreConfig {
            channel_size: 1000,
            proof_timeout_ms: 10000,
            batch_generation_poll_interval_ms: 25,
            batch_generation_min_non_empty_interval_ms: 100,
            batch_generation_max_interval_ms: 250,
            max_batch_bytes: 4 * 1024 * 1024,
<<<<<<< HEAD
            batch_request_num_peers: 3,
            batch_request_retry_limit: 10,
            batch_request_retry_interval_ms: 1000,
            batch_request_rpc_timeout_ms: 5000,
            batch_expiry_round_gap_when_init: 100,
            batch_expiry_round_gap_behind_latest_certified: 500,
            batch_expiry_round_gap_beyond_latest_certified: 500,
            batch_expiry_grace_rounds: 5,
=======
            batch_request_timeout_ms: 10000,
            batch_expiry_gap_when_init_usecs: Duration::from_secs(60).as_micros() as u64,
>>>>>>> bebaeec2
            memory_quota: 120_000_000,
            db_quota: 300_000_000,
            batch_quota: 300_000,
            mempool_txn_pull_max_bytes: 4 * 1024 * 1024,
            back_pressure: QuorumStoreBackPressureConfig::default(),
            // number of batch coordinators to handle QS batch messages, should be >= 1
            num_workers_for_remote_batches: 10,
        }
    }
}<|MERGE_RESOLUTION|>--- conflicted
+++ resolved
@@ -65,19 +65,11 @@
             batch_generation_min_non_empty_interval_ms: 100,
             batch_generation_max_interval_ms: 250,
             max_batch_bytes: 4 * 1024 * 1024,
-<<<<<<< HEAD
             batch_request_num_peers: 3,
             batch_request_retry_limit: 10,
             batch_request_retry_interval_ms: 1000,
             batch_request_rpc_timeout_ms: 5000,
-            batch_expiry_round_gap_when_init: 100,
-            batch_expiry_round_gap_behind_latest_certified: 500,
-            batch_expiry_round_gap_beyond_latest_certified: 500,
-            batch_expiry_grace_rounds: 5,
-=======
-            batch_request_timeout_ms: 10000,
             batch_expiry_gap_when_init_usecs: Duration::from_secs(60).as_micros() as u64,
->>>>>>> bebaeec2
             memory_quota: 120_000_000,
             db_quota: 300_000_000,
             batch_quota: 300_000,
