--- conflicted
+++ resolved
@@ -91,14 +91,8 @@
     pub num_bounded_executor_tasks: u64,
     pub enable_pre_commit: bool,
     pub max_pending_rounds_in_commit_vote_cache: u64,
-<<<<<<< HEAD
-    pub optimistic_sig_verification_for_votes: bool,
-    pub optimistic_sig_verification_for_order_votes: bool,
-    pub optimistic_sig_verification_for_commit_votes: bool,
-=======
     pub optimistic_sig_verification: bool,
     pub enable_round_timeout_msg: bool,
->>>>>>> d030c93e
 }
 
 /// Deprecated
@@ -327,14 +321,8 @@
             num_bounded_executor_tasks: 16,
             enable_pre_commit: true,
             max_pending_rounds_in_commit_vote_cache: 100,
-<<<<<<< HEAD
-            optimistic_sig_verification_for_votes: true,
-            optimistic_sig_verification_for_order_votes: true,
-            optimistic_sig_verification_for_commit_votes: true,
-=======
             optimistic_sig_verification: false,
             enable_round_timeout_msg: false,
->>>>>>> d030c93e
         }
     }
 }
