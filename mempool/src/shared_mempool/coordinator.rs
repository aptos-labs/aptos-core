// Copyright © Aptos Foundation
// Parts of the project are originally copyright © Meta Platforms, Inc.
// SPDX-License-Identifier: Apache-2.0

//! Processes that are directly spawned by shared mempool runtime initialization
use super::types::MempoolClientRequest;
use crate::{
    core_mempool::{CoreMempool, TimelineState},
    counters,
    logging::{LogEntry, LogEvent, LogSchema},
    network::{BroadcastPeerPriority, MempoolSyncMsg},
    shared_mempool::{
<<<<<<< HEAD
        tasks::{self, process_committed_transactions},
        types::{
            notify_subscribers, MultiBatchId, ScheduledBroadcast, SharedMempool,
            SharedMempoolNotification,
        },
=======
        tasks,
        tasks::process_committed_transactions,
        types::{notify_subscribers, ScheduledBroadcast, SharedMempool, SharedMempoolNotification},
        use_case_history::UseCaseHistory,
>>>>>>> 777f7bde
    },
    MempoolEventsReceiver, QuorumStoreRequest,
};
use aptos_bounded_executor::BoundedExecutor;
use aptos_config::network_id::{NetworkId, PeerNetworkId};
use aptos_event_notifications::ReconfigNotificationListener;
use aptos_infallible::{Mutex, RwLock};
use aptos_logger::prelude::*;
use aptos_mempool_notifications::{MempoolCommitNotification, MempoolNotificationListener};
use aptos_network::{
    application::{
        interface::{NetworkClientInterface, NetworkServiceEvents},
        storage::PeersAndMetadata,
    },
    protocols::network::Event,
};
use aptos_types::{
    on_chain_config::{OnChainConfigPayload, OnChainConfigProvider},
    transaction::SignedTransaction,
    PeerId,
};
use aptos_vm_validator::vm_validator::TransactionValidation;
use futures::{
    channel::mpsc,
    stream::{select_all, FuturesUnordered},
    FutureExt, StreamExt,
};
use std::{
    sync::Arc,
    time::{Duration, Instant, SystemTime},
};
use tokio::{runtime::Handle, time::interval};
use tokio_stream::wrappers::IntervalStream;

/// Coordinator that handles inbound network events and outbound txn broadcasts.
pub(crate) async fn coordinator<NetworkClient, TransactionValidator, ConfigProvider>(
    mut smp: SharedMempool<NetworkClient, TransactionValidator>,
    executor: Handle,
    network_service_events: NetworkServiceEvents<MempoolSyncMsg>,
    mut client_events: MempoolEventsReceiver,
    mut quorum_store_requests: mpsc::Receiver<QuorumStoreRequest>,
    mempool_listener: MempoolNotificationListener,
    mut mempool_reconfig_events: ReconfigNotificationListener<ConfigProvider>,
    peer_update_interval_ms: u64,
    peers_and_metadata: Arc<PeersAndMetadata>,
) where
    NetworkClient: NetworkClientInterface<MempoolSyncMsg> + 'static,
    TransactionValidator: TransactionValidation + 'static,
    ConfigProvider: OnChainConfigProvider,
{
    info!(LogSchema::event_log(
        LogEntry::CoordinatorRuntime,
        LogEvent::Start
    ));

    // Transform events to also include the network id
    let network_events: Vec<_> = network_service_events
        .into_network_and_events()
        .into_iter()
        .map(|(network_id, events)| events.map(move |event| (network_id, event)))
        .collect();
    let mut events = select_all(network_events).fuse();
    let mut scheduled_broadcasts = FuturesUnordered::new();
    let mut update_peers_interval =
        tokio::time::interval(Duration::from_millis(peer_update_interval_ms));

    // Spawn a dedicated task to handle commit notifications from state sync
    spawn_commit_notification_handler(&smp, mempool_listener);

    // Use a BoundedExecutor to restrict only `workers_available` concurrent
    // worker tasks that can process incoming transactions.
    let workers_available = smp.config.shared_mempool_max_concurrent_inbound_syncs;
    let bounded_executor = BoundedExecutor::new(workers_available, executor.clone());

    let initial_reconfig = mempool_reconfig_events
        .next()
        .await
        .expect("Reconfig sender dropped, unable to start mempool");
    handle_mempool_reconfig_event(
        &mut smp,
        &bounded_executor,
        initial_reconfig.on_chain_configs,
    )
    .await;

    loop {
        let _timer = counters::MAIN_LOOP.start_timer();
        ::futures::select! {
            msg = client_events.select_next_some() => {
                handle_client_request(&mut smp, &bounded_executor, msg).await;
            },
            msg = quorum_store_requests.select_next_some() => {
                tasks::process_quorum_store_request(&smp, msg);
            },
            reconfig_notification = mempool_reconfig_events.select_next_some() => {
                handle_mempool_reconfig_event(&mut smp, &bounded_executor, reconfig_notification.on_chain_configs).await;
            },
            (peer, backoff) = scheduled_broadcasts.select_next_some() => {
                tasks::execute_broadcast(peer, backoff, &mut smp, &mut scheduled_broadcasts, executor.clone()).await;
            },
            (network_id, event) = events.select_next_some() => {
                handle_network_event(&bounded_executor, &mut smp, network_id, event).await;
            },
            _ = update_peers_interval.tick().fuse() => {
                handle_update_peers(peers_and_metadata.clone(), &mut smp, &mut scheduled_broadcasts, executor.clone()).await;
            },
            complete => break,
        }
    }
    error!(LogSchema::event_log(
        LogEntry::CoordinatorRuntime,
        LogEvent::Terminated
    ));
}

/// Spawn a task to handle commit notifications from state sync
fn spawn_commit_notification_handler<NetworkClient, TransactionValidator>(
    smp: &SharedMempool<NetworkClient, TransactionValidator>,
    mut mempool_listener: MempoolNotificationListener,
) where
    NetworkClient: NetworkClientInterface<MempoolSyncMsg> + 'static,
    TransactionValidator: TransactionValidation + 'static,
{
    let mempool = smp.mempool.clone();
    let mempool_validator = smp.validator.clone();
    let use_case_history = smp.use_case_history.clone();

    tokio::spawn(async move {
        while let Some(commit_notification) = mempool_listener.next().await {
            handle_commit_notification(
                &mempool,
                &mempool_validator,
                &use_case_history,
                commit_notification,
            );
        }
    });
}

/// Spawn a task for processing `MempoolClientRequest`s from a client such as API service
async fn handle_client_request<NetworkClient, TransactionValidator>(
    smp: &mut SharedMempool<NetworkClient, TransactionValidator>,
    bounded_executor: &BoundedExecutor,
    request: MempoolClientRequest,
) where
    NetworkClient: NetworkClientInterface<MempoolSyncMsg> + 'static,
    TransactionValidator: TransactionValidation + 'static,
{
    match request {
        MempoolClientRequest::SubmitTransaction(txn, callback) => {
            // This timer measures how long it took for the bounded executor to *schedule* the
            // task.
            let _timer = counters::task_spawn_latency_timer(
                counters::CLIENT_EVENT_LABEL,
                counters::SPAWN_LABEL,
            );
            // This timer measures how long it took for the task to go from scheduled to started.
            let task_start_timer = counters::task_spawn_latency_timer(
                counters::CLIENT_EVENT_LABEL,
                counters::START_LABEL,
            );
            bounded_executor
                .spawn(tasks::process_client_transaction_submission(
                    smp.clone(),
                    txn,
                    callback,
                    task_start_timer,
                ))
                .await;
        },
        MempoolClientRequest::GetTransactionByHash(hash, callback) => {
            // This timer measures how long it took for the bounded executor to *schedule* the
            // task.
            let _timer = counters::task_spawn_latency_timer(
                counters::CLIENT_EVENT_GET_TXN_LABEL,
                counters::SPAWN_LABEL,
            );
            // This timer measures how long it took for the task to go from scheduled to started.
            let task_start_timer = counters::task_spawn_latency_timer(
                counters::CLIENT_EVENT_GET_TXN_LABEL,
                counters::START_LABEL,
            );
            bounded_executor
                .spawn(tasks::process_client_get_transaction(
                    smp.clone(),
                    hash,
                    callback,
                    task_start_timer,
                ))
                .await;
        },
    }
}

/// Handle removing committed transactions from local mempool immediately.  This should be done
/// immediately to ensure broadcasts of committed transactions stop as soon as possible.
fn handle_commit_notification<TransactionValidator>(
    mempool: &Arc<Mutex<CoreMempool>>,
    mempool_validator: &Arc<RwLock<TransactionValidator>>,
    use_case_history: &Arc<Mutex<UseCaseHistory>>,
    msg: MempoolCommitNotification,
) where
    TransactionValidator: TransactionValidation,
{
    debug!(
        block_timestamp_usecs = msg.block_timestamp_usecs,
        num_committed_txns = msg.transactions.len(),
        LogSchema::event_log(LogEntry::StateSyncCommit, LogEvent::Received),
    );

    // Process and time committed user transactions.
    let start_time = Instant::now();
    counters::mempool_service_transactions(
        counters::COMMIT_STATE_SYNC_LABEL,
        msg.transactions.len(),
    );
    process_committed_transactions(
        mempool,
        use_case_history,
        msg.transactions,
        msg.block_timestamp_usecs,
    );
    mempool_validator.write().notify_commit();
    let latency = start_time.elapsed();
    counters::mempool_service_latency(
        counters::COMMIT_STATE_SYNC_LABEL,
        counters::REQUEST_SUCCESS_LABEL,
        latency,
    );
}

/// Spawn a task to restart the transaction validator with the new reconfig data.
async fn handle_mempool_reconfig_event<NetworkClient, TransactionValidator, ConfigProvider>(
    smp: &mut SharedMempool<NetworkClient, TransactionValidator>,
    bounded_executor: &BoundedExecutor,
    config_update: OnChainConfigPayload<ConfigProvider>,
) where
    NetworkClient: NetworkClientInterface<MempoolSyncMsg> + 'static,
    TransactionValidator: TransactionValidation + 'static,
    ConfigProvider: OnChainConfigProvider,
{
    info!(LogSchema::event_log(
        LogEntry::ReconfigUpdate,
        LogEvent::Received
    ));
    let _timer =
        counters::task_spawn_latency_timer(counters::RECONFIG_EVENT_LABEL, counters::SPAWN_LABEL);

    bounded_executor
        .spawn(tasks::process_config_update(
            config_update,
            smp.validator.clone(),
            smp.broadcast_within_validator_network.clone(),
        ))
        .await;
}

async fn process_received_txns<NetworkClient, TransactionValidator>(
    bounded_executor: &BoundedExecutor,
    smp: &mut SharedMempool<NetworkClient, TransactionValidator>,
    network_id: NetworkId,
    request_id: MultiBatchId,
    transactions: Vec<(SignedTransaction, Option<u64>)>,
    peer_id: PeerId,
    priority: BroadcastPeerPriority,
) where
    NetworkClient: NetworkClientInterface<MempoolSyncMsg> + 'static,
    TransactionValidator: TransactionValidation + 'static,
{
    let smp_clone = smp.clone();
    let peer = PeerNetworkId::new(network_id, peer_id);
    let ineligible_for_broadcast = (smp.network_interface.is_validator()
        && !smp.broadcast_within_validator_network())
        || smp.network_interface.is_upstream_peer(&peer, None);
    let timeline_state = if ineligible_for_broadcast {
        TimelineState::NonQualified
    } else {
        TimelineState::NotReady
    };
    // This timer measures how long it took for the bounded executor to
    // *schedule* the task.
    let _timer = counters::task_spawn_latency_timer(
        counters::PEER_BROADCAST_EVENT_LABEL,
        counters::SPAWN_LABEL,
    );
    // This timer measures how long it took for the task to go from scheduled
    // to started.
    let task_start_timer = counters::task_spawn_latency_timer(
        counters::PEER_BROADCAST_EVENT_LABEL,
        counters::START_LABEL,
    );
    bounded_executor
        .spawn(tasks::process_transaction_broadcast(
            smp_clone,
            transactions,
            request_id,
            timeline_state,
            peer,
            task_start_timer,
            priority,
        ))
        .await;
}

/// Handles all network messages.
/// - Network messages follow a simple Request/Response framework to accept new transactions
/// TODO: Move to RPC off of DirectSend
async fn handle_network_event<NetworkClient, TransactionValidator>(
    bounded_executor: &BoundedExecutor,
    smp: &mut SharedMempool<NetworkClient, TransactionValidator>,
    network_id: NetworkId,
    event: Event<MempoolSyncMsg>,
) where
    NetworkClient: NetworkClientInterface<MempoolSyncMsg> + 'static,
    TransactionValidator: TransactionValidation + 'static,
{
    match event {
        Event::Message(peer_id, msg) => {
            counters::shared_mempool_event_inc("message");
            match msg {
                MempoolSyncMsg::BroadcastTransactionsRequest {
                    request_id,
                    transactions,
                } => {
                    process_received_txns(
                        bounded_executor,
                        smp,
                        network_id,
                        request_id,
                        transactions.into_iter().map(|t| (t, None)).collect(),
                        peer_id,
                        BroadcastPeerPriority::Primary,
                    )
                    .await;
                },
                MempoolSyncMsg::BroadcastTransactionsRequestV2 {
                    request_id,
                    transactions,
                    priority,
                } => {
                    process_received_txns(
                        bounded_executor,
                        smp,
                        network_id,
                        request_id,
                        transactions.into_iter().map(|t| (t.0, Some(t.1))).collect(),
                        peer_id,
                        priority,
                    )
                    .await;
                },
                MempoolSyncMsg::BroadcastTransactionsResponse {
                    request_id,
                    retry,
                    backoff,
                } => {
                    let ack_timestamp = SystemTime::now();
                    smp.network_interface.process_broadcast_ack(
                        PeerNetworkId::new(network_id, peer_id),
                        request_id,
                        retry,
                        backoff,
                        ack_timestamp,
                    );
                },
            }
        },
        Event::RpcRequest(peer_id, _msg, _, _res_tx) => {
            counters::unexpected_msg_count_inc(&network_id);
            sample!(
                SampleRate::Duration(Duration::from_secs(60)),
                warn!(LogSchema::new(LogEntry::UnexpectedNetworkMsg)
                    .peer(&PeerNetworkId::new(network_id, peer_id)))
            );
        },
    }
}

async fn handle_update_peers<NetworkClient, TransactionValidator>(
    peers_and_metadata: Arc<PeersAndMetadata>,
    smp: &mut SharedMempool<NetworkClient, TransactionValidator>,
    scheduled_broadcasts: &mut FuturesUnordered<ScheduledBroadcast>,
    executor: Handle,
) where
    NetworkClient: NetworkClientInterface<MempoolSyncMsg> + 'static,
    TransactionValidator: TransactionValidation + 'static,
{
    if let Ok(connected_peers) = peers_and_metadata.get_connected_peers_and_metadata() {
        let (newly_added_upstream, disabled) = smp.network_interface.update_peers(&connected_peers);
        if !newly_added_upstream.is_empty() || !disabled.is_empty() {
            counters::shared_mempool_event_inc("peer_update");
            notify_subscribers(SharedMempoolNotification::PeerStateChange, &smp.subscribers);
        }
        for peer in &newly_added_upstream {
            debug!(LogSchema::new(LogEntry::NewPeer).peer(peer));
            tasks::execute_broadcast(*peer, false, smp, scheduled_broadcasts, executor.clone())
                .await;
        }
        for peer in &disabled {
            debug!(LogSchema::new(LogEntry::LostPeer).peer(peer));
        }
    }
}

/// Garbage collect all expired transactions by SystemTTL.
pub(crate) async fn gc_coordinator(mempool: Arc<Mutex<CoreMempool>>, gc_interval_ms: u64) {
    debug!(LogSchema::event_log(LogEntry::GCRuntime, LogEvent::Start));
    let mut interval = IntervalStream::new(interval(Duration::from_millis(gc_interval_ms)));
    while let Some(_interval) = interval.next().await {
        sample!(
            SampleRate::Duration(Duration::from_secs(60)),
            debug!(LogSchema::event_log(LogEntry::GCRuntime, LogEvent::Live))
        );
        mempool.lock().gc();
    }

    error!(LogSchema::event_log(
        LogEntry::GCRuntime,
        LogEvent::Terminated
    ));
}

/// Periodically logs a snapshot of transactions in core mempool.
/// In the future we may want an interactive way to directly query mempool's internal state.
/// For now, we will rely on this periodic snapshot to observe the internal state.
pub(crate) async fn snapshot_job(mempool: Arc<Mutex<CoreMempool>>, snapshot_interval_secs: u64) {
    let mut interval = IntervalStream::new(interval(Duration::from_secs(snapshot_interval_secs)));
    while let Some(_interval) = interval.next().await {
        let snapshot = mempool.lock().gen_snapshot();
        trace!(LogSchema::new(LogEntry::MempoolSnapshot).txns(snapshot));
    }
}<|MERGE_RESOLUTION|>--- conflicted
+++ resolved
@@ -10,18 +10,12 @@
     logging::{LogEntry, LogEvent, LogSchema},
     network::{BroadcastPeerPriority, MempoolSyncMsg},
     shared_mempool::{
-<<<<<<< HEAD
         tasks::{self, process_committed_transactions},
         types::{
             notify_subscribers, MultiBatchId, ScheduledBroadcast, SharedMempool,
             SharedMempoolNotification,
         },
-=======
-        tasks,
-        tasks::process_committed_transactions,
-        types::{notify_subscribers, ScheduledBroadcast, SharedMempool, SharedMempoolNotification},
         use_case_history::UseCaseHistory,
->>>>>>> 777f7bde
     },
     MempoolEventsReceiver, QuorumStoreRequest,
 };
