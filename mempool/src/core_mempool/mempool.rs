// Copyright © Aptos Foundation
// Parts of the project are originally copyright © Meta Platforms, Inc.
// SPDX-License-Identifier: Apache-2.0

//! Mempool is used to track transactions which have been submitted but not yet
//! agreed upon.
use crate::{
    core_mempool::{
        index::TxnPointer,
        transaction::{InsertionInfo, MempoolTransaction, TimelineState},
        transaction_store::TransactionStore,
    },
    counters,
    logging::{LogEntry, LogSchema, TxnsLog},
    network::BroadcastPeerPriority,
    shared_mempool::types::{
        MempoolSenderBucket, MultiBucketTimelineIndexIds, TimelineIndexIdentifier,
    },
};
use aptos_config::config::NodeConfig;
use aptos_consensus_types::common::{TransactionInProgress, TransactionSummary};
use aptos_crypto::HashValue;
use aptos_logger::prelude::*;
use aptos_types::{
    account_address::AccountAddress,
    mempool_status::{MempoolStatus, MempoolStatusCode},
    transaction::{use_case::UseCaseKey, SignedTransaction},
    vm_status::DiscardedVMStatus,
};
use std::{
    collections::{BTreeMap, HashMap, HashSet},
    sync::atomic::Ordering,
    time::{Duration, Instant, SystemTime},
};

pub struct Mempool {
    // Stores the metadata of all transactions in mempool (of all states).
    transactions: TransactionStore,

    pub system_transaction_timeout: Duration,
}

impl Mempool {
    pub fn new(config: &NodeConfig) -> Self {
        Mempool {
            transactions: TransactionStore::new(&config.mempool),
            system_transaction_timeout: Duration::from_secs(
                config.mempool.system_transaction_timeout_secs,
            ),
        }
    }

    /// This function will be called once the transaction has been stored.
    pub(crate) fn commit_transaction(&mut self, sender: &AccountAddress, sequence_number: u64) {
        self.transactions
            .commit_transaction(sender, sequence_number);
    }

    pub(crate) fn log_commit_transaction(
        &self,
        sender: &AccountAddress,
        sequence_number: u64,
        tracked_use_case: Option<(UseCaseKey, &String)>,
        block_timestamp: Duration,
    ) {
        trace!(
            LogSchema::new(LogEntry::RemoveTxn).txns(TxnsLog::new_txn(*sender, sequence_number)),
            is_rejected = false
        );
        self.log_commit_latency(*sender, sequence_number, tracked_use_case, block_timestamp);
        if let Some(ranking_score) = self.transactions.get_ranking_score(sender, sequence_number) {
            counters::core_mempool_txn_ranking_score(
                counters::REMOVE_LABEL,
                counters::COMMIT_ACCEPTED_LABEL,
                self.transactions.get_bucket(ranking_score, sender).as_str(),
                ranking_score,
            );
        }
    }

    fn log_reject_transaction(
        &self,
        sender: &AccountAddress,
        sequence_number: u64,
        reason_label: &'static str,
    ) {
        trace!(
            LogSchema::new(LogEntry::RemoveTxn).txns(TxnsLog::new_txn(*sender, sequence_number)),
            is_rejected = true,
            label = reason_label,
        );
        self.log_commit_rejected_latency(*sender, sequence_number, reason_label);
        if let Some(ranking_score) = self.transactions.get_ranking_score(sender, sequence_number) {
            counters::core_mempool_txn_ranking_score(
                counters::REMOVE_LABEL,
                reason_label,
                self.transactions.get_bucket(ranking_score, sender).as_str(),
                ranking_score,
            );
        }
    }

    pub(crate) fn reject_transaction(
        &mut self,
        sender: &AccountAddress,
        sequence_number: u64,
        hash: &HashValue,
        reason: &DiscardedVMStatus,
    ) {
        if *reason == DiscardedVMStatus::SEQUENCE_NUMBER_TOO_NEW {
            self.log_reject_transaction(sender, sequence_number, counters::COMMIT_IGNORED_LABEL);
            // Do not remove the transaction from mempool
            return;
        }

        let label = if *reason == DiscardedVMStatus::SEQUENCE_NUMBER_TOO_OLD {
            counters::COMMIT_REJECTED_DUPLICATE_LABEL
        } else {
            counters::COMMIT_REJECTED_LABEL
        };
        self.log_reject_transaction(sender, sequence_number, label);
        self.transactions
            .reject_transaction(sender, sequence_number, hash);
    }

    pub(crate) fn log_txn_latency(
        insertion_info: &InsertionInfo,
        bucket: &str,
        stage: &'static str,
        priority: &str,
    ) {
        if let Ok(time_delta) = SystemTime::now().duration_since(insertion_info.insertion_time) {
            counters::core_mempool_txn_commit_latency(
                stage,
                insertion_info.submitted_by_label(),
                bucket,
                time_delta,
                priority,
            );
        }
    }

    fn log_consensus_pulled_latency(&self, account: AccountAddress, sequence_number: u64) {
        if let Some((insertion_info, bucket, priority)) = self
            .transactions
            .get_insertion_info_and_bucket(&account, sequence_number)
        {
            let prev_count = insertion_info
                .consensus_pulled_counter
                .fetch_add(1, Ordering::Relaxed);
            Self::log_txn_latency(
                insertion_info,
                bucket.as_str(),
                counters::CONSENSUS_PULLED_LABEL,
                priority.as_str(),
            );
            counters::CORE_MEMPOOL_TXN_CONSENSUS_PULLED.observe((prev_count + 1) as f64);
        }
    }

    fn log_commit_rejected_latency(
        &self,
        account: AccountAddress,
        sequence_number: u64,
        stage: &'static str,
    ) {
        if let Some((insertion_info, bucket, priority)) = self
            .transactions
            .get_insertion_info_and_bucket(&account, sequence_number)
        {
            Self::log_txn_latency(insertion_info, bucket.as_str(), stage, priority.as_str());
        }
    }

    fn log_commit_and_parked_latency(
        insertion_info: &InsertionInfo,
        bucket: &str,
        priority: &str,
        tracked_use_case: Option<(UseCaseKey, &String)>,
    ) {
        let parked_duration = if let Some(park_time) = insertion_info.park_time {
            let parked_duration = insertion_info
                .ready_time
                .duration_since(park_time)
                .unwrap_or(Duration::ZERO);
            counters::core_mempool_txn_commit_latency(
                counters::PARKED_TIME_LABEL,
                insertion_info.submitted_by_label(),
                bucket,
                parked_duration,
                priority,
            );
            parked_duration
        } else {
            Duration::ZERO
        };

        if let Ok(commit_duration) = SystemTime::now().duration_since(insertion_info.insertion_time)
        {
            let commit_minus_parked = commit_duration
                .checked_sub(parked_duration)
                .unwrap_or(Duration::ZERO);
            counters::core_mempool_txn_commit_latency(
                counters::NON_PARKED_COMMIT_ACCEPTED_LABEL,
                insertion_info.submitted_by_label(),
                bucket,
                commit_minus_parked,
                priority,
            );

            if insertion_info.park_time.is_none() {
                let use_case_label = tracked_use_case
                    .as_ref()
                    .map_or("entry_user_other", |(_, use_case_name)| {
                        use_case_name.as_str()
                    });

                counters::TXN_E2E_USE_CASE_COMMIT_LATENCY
                    .with_label_values(&[
                        use_case_label,
                        insertion_info.submitted_by_label(),
                        bucket,
                    ])
                    .observe(commit_duration.as_secs_f64());
            }
        }
    }

    fn log_commit_latency(
        &self,
        account: AccountAddress,
        sequence_number: u64,
        tracked_use_case: Option<(UseCaseKey, &String)>,
        block_timestamp: Duration,
    ) {
        if let Some((insertion_info, bucket, priority)) = self
            .transactions
            .get_insertion_info_and_bucket(&account, sequence_number)
        {
            Self::log_txn_latency(
                insertion_info,
                bucket.as_str(),
                counters::COMMIT_ACCEPTED_LABEL,
<<<<<<< HEAD
                priority.as_str(),
=======
                priority.to_string().as_str(),
            );
            Self::log_commit_and_parked_latency(
                insertion_info,
                bucket,
                priority.to_string().as_str(),
                tracked_use_case,
>>>>>>> ac3df875
            );
            Self::log_commit_and_parked_latency(insertion_info, bucket.as_str(), priority.as_str());

            let insertion_timestamp =
                aptos_infallible::duration_since_epoch_at(&insertion_info.insertion_time);
            if let Some(insertion_to_block) = block_timestamp.checked_sub(insertion_timestamp) {
                counters::core_mempool_txn_commit_latency(
                    counters::COMMIT_ACCEPTED_BLOCK_LABEL,
                    insertion_info.submitted_by_label(),
                    bucket.as_str(),
                    insertion_to_block,
                    priority.to_string().as_str(),
                );
<<<<<<< HEAD

                let use_case_label = tracked_use_case
                    .as_ref()
                    .map_or("entry_user_other", |(_, use_case_name)| {
                        use_case_name.as_str()
                    });

                counters::TXN_E2E_USE_CASE_COMMIT_LATENCY
                    .with_label_values(&[
                        use_case_label,
                        insertion_info.submitted_by_label(),
                        bucket.as_str(),
                    ])
                    .observe(insertion_to_block.as_secs_f64());
=======
>>>>>>> ac3df875
            }
        }
    }

    pub(crate) fn get_by_hash(&self, hash: HashValue) -> Option<SignedTransaction> {
        self.transactions.get_by_hash(hash)
    }

    /// Used to add a transaction to the Mempool.
    /// Performs basic validation: checks account's sequence number.
    pub(crate) fn add_txn(
        &mut self,
        txn: SignedTransaction,
        ranking_score: u64,
        db_sequence_number: u64,
        timeline_state: TimelineState,
        client_submitted: bool,
        // The time at which the transaction was inserted into the mempool of the
        // downstream node (sender of the mempool transaction) in millis since epoch
        ready_time_at_sender: Option<u64>,
        // The prority of this node for the peer that sent the transaction
        priority: Option<BroadcastPeerPriority>,
    ) -> MempoolStatus {
        trace!(
            LogSchema::new(LogEntry::AddTxn)
                .txns(TxnsLog::new_txn(txn.sender(), txn.sequence_number())),
            committed_seq_number = db_sequence_number
        );

        // don't accept old transactions (e.g. seq is less than account's current seq_number)
        if txn.sequence_number() < db_sequence_number {
            return MempoolStatus::new(MempoolStatusCode::InvalidSeqNumber).with_message(format!(
                "transaction sequence number is {}, current sequence number is  {}",
                txn.sequence_number(),
                db_sequence_number,
            ));
        }

        let now = SystemTime::now();
        let expiration_time =
            aptos_infallible::duration_since_epoch_at(&now) + self.system_transaction_timeout;

        let sender = txn.sender();
        let txn_info = MempoolTransaction::new(
            txn.clone(),
            expiration_time,
            ranking_score,
            timeline_state,
            db_sequence_number,
            now,
            client_submitted,
            priority.clone(),
        );

        let submitted_by_label = txn_info.insertion_info.submitted_by_label();
        let status = self.transactions.insert(txn_info);
        let now = aptos_infallible::duration_since_epoch().as_millis() as u64;

        if status.code == MempoolStatusCode::Accepted {
            if let Some(ready_time_at_sender) = ready_time_at_sender {
                let bucket = self.transactions.get_bucket(ranking_score, &sender);
                counters::core_mempool_txn_commit_latency(
                    counters::BROADCAST_RECEIVED_LABEL,
                    submitted_by_label,
                    bucket.as_str(),
                    Duration::from_millis(now.saturating_sub(ready_time_at_sender)),
                    priority
                        .map_or_else(|| "Unknown".to_string(), |priority| priority.to_string())
                        .as_str(),
                );
            }
        }
        counters::core_mempool_txn_ranking_score(
            counters::INSERT_LABEL,
            status.code.to_string().as_str(),
            self.transactions
                .get_bucket(ranking_score, &sender)
                .as_str(),
            ranking_score,
        );
        status
    }

    /// Txn was already chosen, either in a local or remote previous pull (so now in consensus) or
    /// in the current pull.
    fn txn_was_chosen(
        account_address: AccountAddress,
        sequence_number: u64,
        inserted: &HashSet<(AccountAddress, u64)>,
        exclude_transactions: &BTreeMap<TransactionSummary, TransactionInProgress>,
    ) -> bool {
        if inserted.contains(&(account_address, sequence_number)) {
            return true;
        }

        let min_inclusive = TxnPointer::new(account_address, sequence_number, HashValue::zero());
        let max_exclusive = TxnPointer::new(
            account_address,
            sequence_number.saturating_add(1),
            HashValue::zero(),
        );

        exclude_transactions
            .range(min_inclusive..max_exclusive)
            .next()
            .is_some()
    }

    /// Fetches next block of transactions for consensus.
    /// `return_non_full` - if false, only return transactions when max_txns or max_bytes is reached
    ///                     Should always be true for Quorum Store.
    /// `include_gas_upgraded` - Return transactions that had gas upgraded, even if they are in
    ///                          exclude_transactions. Should only be true for Quorum Store.
    /// `exclude_transactions` - transactions that were sent to Consensus but were not committed yet
    ///  mempool should filter out such transactions.
    #[allow(clippy::explicit_counter_loop)]
    pub(crate) fn get_batch(
        &self,
        max_txns: u64,
        max_bytes: u64,
        return_non_full: bool,
        exclude_transactions: BTreeMap<TransactionSummary, TransactionInProgress>,
    ) -> Vec<SignedTransaction> {
        let start_time = Instant::now();
        let exclude_size = exclude_transactions.len();
        let mut inserted = HashSet::new();

        let gas_end_time = start_time.elapsed();

        let mut result = vec![];
        // Helper DS. Helps to mitigate scenarios where account submits several transactions
        // with increasing gas price (e.g. user submits transactions with sequence number 1, 2
        // and gas_price 1, 10 respectively)
        // Later txn has higher gas price and will be observed first in priority index iterator,
        // but can't be executed before first txn. Once observed, such txn will be saved in
        // `skipped` DS and rechecked once it's ancestor becomes available
        let mut skipped = HashSet::new();
        let mut total_bytes = 0;
        let mut txn_walked = 0usize;
        // iterate over the queue of transactions based on gas price
        'main: for txn in self.transactions.iter_queue() {
            txn_walked += 1;
            let txn_ptr = TxnPointer::from(txn);

            // TODO: removed gas upgraded logic. double check if it's needed
            if exclude_transactions.contains_key(&txn_ptr) {
                continue;
            }
            let tx_seq = txn.sequence_number.transaction_sequence_number;
            let txn_in_sequence = tx_seq > 0
                && Self::txn_was_chosen(txn.address, tx_seq - 1, &inserted, &exclude_transactions);
            let account_sequence_number = self.transactions.get_sequence_number(&txn.address);
            // include transaction if it's "next" for given account or
            // we've already sent its ancestor to Consensus.
            if txn_in_sequence || account_sequence_number == Some(&tx_seq) {
                inserted.insert((txn.address, tx_seq));
                result.push((txn.address, tx_seq));
                if (result.len() as u64) == max_txns {
                    break;
                }

                // check if we can now include some transactions
                // that were skipped before for given account
                let mut skipped_txn = (txn.address, tx_seq + 1);
                while skipped.remove(&skipped_txn) {
                    inserted.insert(skipped_txn);
                    result.push(skipped_txn);
                    if (result.len() as u64) == max_txns {
                        break 'main;
                    }
                    skipped_txn = (skipped_txn.0, skipped_txn.1 + 1);
                }
            } else {
                skipped.insert((txn.address, tx_seq));
            }
        }
        let result_size = result.len();
        let result_end_time = start_time.elapsed();
        let result_time = result_end_time.saturating_sub(gas_end_time);

        let mut block = Vec::with_capacity(result_size);
        let mut full_bytes = false;
        for (sender, sequence_number) in result {
            if let Some((txn, ranking_score)) = self
                .transactions
                .get_with_ranking_score(&sender, sequence_number)
            {
                let txn_size = txn.txn_bytes_len() as u64;
                if total_bytes + txn_size > max_bytes {
                    full_bytes = true;
                    break;
                }
                total_bytes += txn_size;
                block.push(txn);
                if total_bytes == max_bytes {
                    full_bytes = true;
                }
                counters::core_mempool_txn_ranking_score(
                    counters::CONSENSUS_PULLED_LABEL,
                    counters::CONSENSUS_PULLED_LABEL,
                    self.transactions
                        .get_bucket(ranking_score, &sender)
                        .as_str(),
                    ranking_score,
                );
            }
        }
        let block_end_time = start_time.elapsed();
        let block_time = block_end_time.saturating_sub(result_end_time);

        if result_size > 0 {
            debug!(
                LogSchema::new(LogEntry::GetBlock),
                seen_consensus = exclude_size,
                walked = txn_walked,
                // before size and non full check
                result_size = result_size,
                // before non full check
                byte_size = total_bytes,
                block_size = block.len(),
                return_non_full = return_non_full,
                result_time_ms = result_time.as_millis(),
                block_time_ms = block_time.as_millis(),
            );
        } else {
            sample!(
                SampleRate::Duration(Duration::from_secs(60)),
                debug!(
                    LogSchema::new(LogEntry::GetBlock),
                    seen_consensus = exclude_size,
                    walked = txn_walked,
                    // before size and non full check
                    result_size = result_size,
                    // before non full check
                    byte_size = total_bytes,
                    block_size = block.len(),
                    return_non_full = return_non_full,
                    result_time_ms = result_time.as_millis(),
                    block_time_ms = block_time.as_millis(),
                )
            );
        }

        if !return_non_full && !full_bytes && (block.len() as u64) < max_txns {
            block.clear();
        }

        counters::mempool_service_transactions(counters::GET_BLOCK_LABEL, block.len());
        counters::MEMPOOL_SERVICE_BYTES_GET_BLOCK.observe(total_bytes as f64);
        for transaction in &block {
            self.log_consensus_pulled_latency(transaction.sender(), transaction.sequence_number());
        }
        block
    }

    /// Periodic core mempool garbage collection.
    /// Removes all expired transactions and clears expired entries in metrics
    /// cache and sequence number cache.
    pub(crate) fn gc(&mut self) {
        let now = aptos_infallible::duration_since_epoch();
        self.transactions.gc_by_system_ttl(now);
    }

    /// Garbage collection based on client-specified expiration time.
    pub(crate) fn gc_by_expiration_time(&mut self, block_time: Duration) {
        self.transactions.gc_by_expiration_time(block_time);
    }

    /// Returns block of transactions and new last_timeline_id. For each transaction, the output includes
    /// the transaction ready time in millis since epoch
    pub(crate) fn read_timeline(
        &self,
        sender_bucket: MempoolSenderBucket,
        timeline_id: &MultiBucketTimelineIndexIds,
        count: usize,
        before: Option<Instant>,
        priority_of_receiver: BroadcastPeerPriority,
    ) -> (Vec<(SignedTransaction, u64)>, MultiBucketTimelineIndexIds) {
        self.transactions.read_timeline(
            sender_bucket,
            timeline_id,
            count,
            before,
            priority_of_receiver,
        )
    }

    /// Read transactions from timeline from `start_id` (exclusive) to `end_id` (inclusive),
    /// along with their ready times in millis since poch
    pub(crate) fn timeline_range(
        &self,
        sender_bucket: MempoolSenderBucket,
        start_end_pairs: HashMap<TimelineIndexIdentifier, (u64, u64)>,
    ) -> Vec<(SignedTransaction, u64)> {
        self.transactions
            .timeline_range(sender_bucket, start_end_pairs)
    }

    pub(crate) fn timeline_range_of_message(
        &self,
        sender_start_end_pairs: HashMap<
            MempoolSenderBucket,
            HashMap<TimelineIndexIdentifier, (u64, u64)>,
        >,
    ) -> Vec<(SignedTransaction, u64)> {
        sender_start_end_pairs
            .iter()
            .flat_map(|(sender_bucket, start_end_pairs)| {
                self.transactions
                    .timeline_range(*sender_bucket, start_end_pairs.clone())
            })
            .collect()
    }

    pub fn gen_snapshot(&self) -> TxnsLog {
        self.transactions.gen_snapshot()
    }

    #[cfg(test)]
    pub fn get_parking_lot_size(&self) -> usize {
        self.transactions.get_parking_lot_size()
    }

    #[cfg(test)]
    pub fn get_transaction_store(&self) -> &TransactionStore {
        &self.transactions
    }
}<|MERGE_RESOLUTION|>--- conflicted
+++ resolved
@@ -241,19 +241,9 @@
                 insertion_info,
                 bucket.as_str(),
                 counters::COMMIT_ACCEPTED_LABEL,
-<<<<<<< HEAD
                 priority.as_str(),
-=======
-                priority.to_string().as_str(),
-            );
-            Self::log_commit_and_parked_latency(
-                insertion_info,
-                bucket,
-                priority.to_string().as_str(),
-                tracked_use_case,
->>>>>>> ac3df875
-            );
-            Self::log_commit_and_parked_latency(insertion_info, bucket.as_str(), priority.as_str());
+            );
+            Self::log_commit_and_parked_latency(insertion_info, bucket.as_str(), priority.as_str(), tracked_use_case);
 
             let insertion_timestamp =
                 aptos_infallible::duration_since_epoch_at(&insertion_info.insertion_time);
@@ -265,23 +255,6 @@
                     insertion_to_block,
                     priority.to_string().as_str(),
                 );
-<<<<<<< HEAD
-
-                let use_case_label = tracked_use_case
-                    .as_ref()
-                    .map_or("entry_user_other", |(_, use_case_name)| {
-                        use_case_name.as_str()
-                    });
-
-                counters::TXN_E2E_USE_CASE_COMMIT_LATENCY
-                    .with_label_values(&[
-                        use_case_label,
-                        insertion_info.submitted_by_label(),
-                        bucket.as_str(),
-                    ])
-                    .observe(insertion_to_block.as_secs_f64());
-=======
->>>>>>> ac3df875
             }
         }
     }
