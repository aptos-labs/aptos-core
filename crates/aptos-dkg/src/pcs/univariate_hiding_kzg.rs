--- conflicted
+++ resolved
@@ -19,14 +19,7 @@
 use ark_ff::Field;
 use ark_poly::EvaluationDomain;
 use ark_serialize::{CanonicalDeserialize, CanonicalSerialize};
-<<<<<<< HEAD
 use rand::{CryptoRng, Rng, RngCore};
-=======
-use ark_std::{
-    rand::{CryptoRng, Rng, RngCore},
-    UniformRand,
-};
->>>>>>> 63c094f7
 use sigma_protocol::homomorphism::TrivialShape as CodomainShape;
 use std::fmt::Debug;
 use aptos_crypto::arkworks::random::sample_field_element;
@@ -179,11 +172,7 @@
     };
 
     let input = Witness {
-<<<<<<< HEAD
         hiding_randomness: r.clone(),
-=======
-        hiding_randomness: Scalar(r.0),
->>>>>>> 63c094f7
         values: Scalar::vec_from_inner_slice(values),
     };
 
@@ -298,11 +287,7 @@
     SigmaProtocolWitness, CanonicalSerialize, CanonicalDeserialize, Clone, Debug, PartialEq, Eq,
 )]
 pub struct Witness<E: Pairing> {
-<<<<<<< HEAD
     pub hiding_randomness: CommitmentRandomness<E>,
-=======
-    pub hiding_randomness: Scalar<E>,
->>>>>>> 63c094f7
     pub values: Vec<Scalar<E>>,
 }
 
