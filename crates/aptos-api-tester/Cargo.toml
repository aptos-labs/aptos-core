--- conflicted
+++ resolved
@@ -18,10 +18,6 @@
 aptos-cached-packages = { workspace = true }
 aptos-framework = { workspace = true }
 aptos-logger = { workspace = true }
-<<<<<<< HEAD
-aptos-network2 = { workspace = true }
-=======
->>>>>>> d43fc866
 aptos-push-metrics = { workspace = true }
 aptos-rest-client = { workspace = true }
 aptos-sdk = { workspace = true }
