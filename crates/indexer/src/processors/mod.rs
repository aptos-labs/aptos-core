--- conflicted
+++ resolved
@@ -23,11 +23,8 @@
         match input_str.as_str() {
             DEFAULT_PROCESSOR_NAME => Self::DefaultProcessor,
             TOKEN_PROCESSOR_NAME => Self::TokenProcessor,
-<<<<<<< HEAD
             MARKETPLACE_PROCESSOR_NAME => Self::MarketplaceProcessor,
-=======
             COIN_PROCESSOR_NAME => Self::CoinProcessor,
->>>>>>> d87a9094
             _ => panic!("Processor unsupported {}", input_str),
         }
     }
