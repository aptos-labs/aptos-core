--- conflicted
+++ resolved
@@ -16,9 +16,6 @@
 }
 
 diesel::table! {
-<<<<<<< HEAD
-    collection_datas (creator_address, collection_name_hash, transaction_version) {
-=======
     coin_activities (transaction_version, event_account_address, event_creation_number, event_sequence_number) {
         transaction_version -> Int8,
         event_account_address -> Varchar,
@@ -81,7 +78,6 @@
     collection_datas (collection_data_id_hash, transaction_version) {
         collection_data_id_hash -> Varchar,
         transaction_version -> Int8,
->>>>>>> d87a9094
         creator_address -> Varchar,
         collection_name_hash -> Varchar,
         collection_name -> Text,
