// Copyright © Aptos Foundation

use crate::{
<<<<<<< HEAD
    epoch_manager::EpochManager, network::NetworkTask, network_interface::JWKConsensusNetworkClient,
=======
    epoch_manager::EpochManager, network::NetworkTask,
    network_interface::JWKConsensusNetworkClient, types::JWKConsensusMsg,
>>>>>>> c5a1b598
};
use aptos_crypto::bls12381::PrivateKey;
use aptos_event_notifications::{
    DbBackedOnChainConfig, EventNotificationListener, ReconfigNotificationListener,
};
use aptos_network::application::interface::{NetworkClient, NetworkServiceEvents};
use aptos_types::account_address::AccountAddress;
use aptos_validator_transaction_pool::VTxnPoolState;
use tokio::runtime::Runtime;
use types::JWKConsensusMsg;

pub fn start_jwk_consensus_runtime(
    my_addr: AccountAddress,
    consensus_key: PrivateKey,
    network_client: NetworkClient<JWKConsensusMsg>,
    network_service_events: NetworkServiceEvents<JWKConsensusMsg>,
    reconfig_events: ReconfigNotificationListener<DbBackedOnChainConfig>,
    jwk_updated_events: EventNotificationListener,
    vtxn_pool_writer: VTxnPoolState,
) -> Runtime {
    let runtime = aptos_runtimes::spawn_named_runtime("jwk".into(), Some(4));
    let (self_sender, self_receiver) = aptos_channels::new(1_024, &counters::PENDING_SELF_MESSAGES);
    let jwk_consensus_network_client = JWKConsensusNetworkClient::new(network_client);
    let epoch_manager = EpochManager::new(
        my_addr,
        consensus_key,
        reconfig_events,
        jwk_updated_events,
        self_sender,
        jwk_consensus_network_client,
        vtxn_pool_writer,
    );
    let (network_task, network_receiver) = NetworkTask::new(network_service_events, self_receiver);
    runtime.spawn(network_task.start());
    runtime.spawn(epoch_manager.start(network_receiver));
    runtime
}

<<<<<<< HEAD
pub mod certified_update_producer;
=======
>>>>>>> c5a1b598
pub mod counters;
pub mod epoch_manager;
pub mod jwk_manager;
pub mod jwk_observer;
pub mod network;
pub mod network_interface;
pub mod observation_aggregation;
<<<<<<< HEAD
pub mod types;
=======
pub mod types;
pub mod update_certifier;
>>>>>>> c5a1b598
<|MERGE_RESOLUTION|>--- conflicted
+++ resolved
@@ -1,12 +1,8 @@
 // Copyright © Aptos Foundation
 
 use crate::{
-<<<<<<< HEAD
-    epoch_manager::EpochManager, network::NetworkTask, network_interface::JWKConsensusNetworkClient,
-=======
     epoch_manager::EpochManager, network::NetworkTask,
     network_interface::JWKConsensusNetworkClient, types::JWKConsensusMsg,
->>>>>>> c5a1b598
 };
 use aptos_crypto::bls12381::PrivateKey;
 use aptos_event_notifications::{
@@ -16,8 +12,8 @@
 use aptos_types::account_address::AccountAddress;
 use aptos_validator_transaction_pool::VTxnPoolState;
 use tokio::runtime::Runtime;
-use types::JWKConsensusMsg;
 
+#[allow(clippy::let_and_return)]
 pub fn start_jwk_consensus_runtime(
     my_addr: AccountAddress,
     consensus_key: PrivateKey,
@@ -45,10 +41,6 @@
     runtime
 }
 
-<<<<<<< HEAD
-pub mod certified_update_producer;
-=======
->>>>>>> c5a1b598
 pub mod counters;
 pub mod epoch_manager;
 pub mod jwk_manager;
@@ -56,9 +48,5 @@
 pub mod network;
 pub mod network_interface;
 pub mod observation_aggregation;
-<<<<<<< HEAD
 pub mod types;
-=======
-pub mod types;
-pub mod update_certifier;
->>>>>>> c5a1b598
+pub mod update_certifier;