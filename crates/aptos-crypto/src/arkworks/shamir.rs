// Copyright © Aptos Foundation
// SPDX-License-Identifier: Apache-2.0

//! Contains a version of shamir secret sharing and `ThresholdConfig` for arkworks

use crate::{
    arkworks::{differentiate::DifferentiableFn, vanishing_poly},
    player::Player,
    traits,
    traits::SecretSharingConfig,
};
use anyhow::{anyhow, Result};
use ark_ec::CurveGroup;
use ark_ff::{batch_inversion, FftField, Field, PrimeField};
use ark_poly::{EvaluationDomain, Radix2EvaluationDomain};
use ark_std::fmt;
use rand::{seq::IteratorRandom, Rng};
use rand_core::{CryptoRng, RngCore};
use serde::{Deserialize, Deserializer, Serialize};
use std::collections::{HashMap, HashSet};

/// A pair corresponding to a player (i.e., an index into the roots of unity) and a field element
/// evaluation
#[allow(type_alias_bounds)]
pub type ShamirShare<F: PrimeField> = (Player, F);
/// A pair corresponding to a player (i.e., an index into the roots of unity) and a group element
/// whose exponent is an evaluation
#[allow(type_alias_bounds)]
pub type ShamirGroupShare<G: CurveGroup> = (Player, G::Affine);

/// Configuration for a threshold cryptography scheme. Usually one restricts `F` to `Primefield`
/// but any field is theoretically possible.
#[derive(Debug, Clone, Copy, Serialize, PartialEq, Eq)]
pub struct ShamirThresholdConfig<F: FftField> {
    /// Total number of participants (shares)
    pub n: usize,
    /// Threshold number of shares required to reconstruct the secret. Note that in
    /// MPC literature `t` usually denotes the maximal adversary threshold, so `t + 1`
    /// shares would be required to reconstruct the secret
    pub t: usize,
    /// Used for FFT-based polynomial operations. Recomputed from `n` on deserialize
    #[serde(skip)]
    pub domain: Radix2EvaluationDomain<F>,
}

impl<F: PrimeField> traits::SecretSharingConfig for ShamirThresholdConfig<F> {
    /// For testing only.
    fn get_random_player<R>(&self, rng: &mut R) -> Player
    where
        R: RngCore + CryptoRng,
    {
        Player {
            id: rng.gen_range(0, self.n),
        }
    }

    /// For testing only.
    fn get_random_eligible_subset_of_players<R>(&self, mut rng: &mut R) -> Vec<Player>
    where
        R: RngCore,
    {
        (0..self.get_total_num_shares())
            .choose_multiple(&mut rng, self.t)
            .into_iter()
            .map(|i| self.get_player(i))
            .collect::<Vec<Player>>()
    }

    fn get_total_num_players(&self) -> usize {
        self.n
    }

    fn get_total_num_shares(&self) -> usize {
        self.n
    }
}

impl<F: PrimeField> traits::ThresholdConfig for ShamirThresholdConfig<F> {
    fn new(t: usize, n: usize) -> Result<Self> {
        let domain = Radix2EvaluationDomain::new(n) // Note that `new(n)` internally does `n.next_power_of_two()`
            .expect("Invalid domain size: {}");
        Ok(Self { n, t, domain })
    }

    fn get_threshold(&self) -> usize {
        self.t
    }
}

impl<F: PrimeField> fmt::Display for ShamirThresholdConfig<F> {
    fn fmt(&self, f: &mut fmt::Formatter<'_>) -> fmt::Result {
        write!(f, "ThresholdConfig {{ n: {}, t: {} }}", self.n, self.t)
    }
}

impl<'de, F: PrimeField> Deserialize<'de> for ShamirThresholdConfig<F> {
    fn deserialize<D>(deserializer: D) -> Result<Self, D::Error>
    where
        D: Deserializer<'de>,
    {
        #[derive(Deserialize)]
        struct BasicFields {
            n: usize,
            t: usize,
        }

        let BasicFields { n, t } = BasicFields::deserialize(deserializer)?;

        let domain = Radix2EvaluationDomain::new(n) // Note that `new(n)` internally does `n.next_power_of_two()`
            .ok_or_else(|| serde::de::Error::custom(format!("Invalid domain size: {}", n)))?;

        Ok(ShamirThresholdConfig { n, t, domain })
    }
}

// This one will be used for benchmarks only (TODO)
#[allow(dead_code)]
fn naive_all_lagrange_coefficients<F: Field>(xs: &HashSet<F>) -> Vec<(F, F)> {
    let xs_vec: Vec<F> = xs.iter().cloned().collect();
    let n = xs_vec.len();

    // Step 1: Collect denominators for all i
    let mut denominators = Vec::with_capacity(n);

    for (i, &xi) in xs_vec.iter().enumerate() {
        let mut denom = F::one();
        for (j, &xj) in xs_vec.iter().enumerate() {
            if i == j {
                continue;
            }
            denom *= xi - xj;
        }
        denominators.push(denom);
    }
    // Step 2: Invert all denominators at once
    let mut denom_invs = denominators.clone();
    batch_inversion(&mut denom_invs);

    // Step 3: Compute numerators (product of -x_j for j != i)
    let mut results = Vec::with_capacity(n);
    for i in 0..n {
        let xi = xs_vec[i];
        let mut num = F::one();
        for (j, &xj) in xs_vec.iter().enumerate() {
            if i == j {
                continue;
            }
            num *= -xj;
        }

        let li = num * denom_invs[i];
        results.push((xi, li));
    }

    results
}

/// Computes the Lagrange denominators for a set of evaluation points in a Radix-2 FFT domain.
///
/// Specifically, for a polynomial evaluated at points `\omega^0, \dots, \omega^{n-1}` in `dom`,
/// the Lagrange denominators are given by:
///
/// ```text
/// v_i = 1 / \prod_{j \ne i} (\omega^i - \omega^j)
/// ```
#[allow(non_snake_case)]
pub fn all_lagrange_denominators<F: FftField>(
    dom: &Radix2EvaluationDomain<F>,
    n: usize,
    include_zero: bool,
) -> Vec<F> {
    // A(X) = \prod_{i \in [0, n-1]} (X - \omega^i)
    let omegas: Vec<F> = dom.elements().take(n).collect();
    debug_assert_eq!(F::ONE, omegas[0]);
    for i in 1..n {
        debug_assert_eq!(
            omegas[i - 1] * omegas[1],
            omegas[i],
            "omegas are not in sequence at index {}",
            i
        );
    }

    // This is **not** X^n - 1, because the \omega^i are not n-th roots of unity, they are N-th roots of unity where N is some power of 2
    let mut A = vanishing_poly::from_roots(&omegas);

    // A'(X) = \sum_{i \in [0, n-1]} \prod_{j \ne i, j \in [0, n-1]} (X - \omega^j)
    A.differentiate_in_place();
    let A_prime = A;

    // A'(\omega^i) = \prod_{j\ne i, j \in [n] } (\omega^i - \omega^j)
    let mut denoms = dom.fft(&A_prime);
    denoms.truncate(n);

    // If `include_zero`, need to:
    if include_zero {
        // 1. Augment A'(\omega_i) = A'(\omega_i) * \omega^i, for all i\ in [0, n)
        for (i, denom) in denoms.iter_mut().enumerate().take(n) {
            *denom *= omegas[i];
        }

        // 2. Compute A'(0) = \prod_{j \in [0, n)} (0 - \omega^j)
        denoms.push((0..n).map(|i| -omegas[i]).product());
    }

    batch_inversion(&mut denoms);

    denoms
}

impl<F: PrimeField> ShamirThresholdConfig<F> {
    /// This initializes a `(t, n)` threshold scheme configuration.
    /// The `domain` is automatically computed as a radix-2 evaluation domain
    /// of size `n.next_power_of_two()` for use in FFT-based polynomial operations.
    pub fn new(t: usize, n: usize) -> Self {
        debug_assert!(t <= n, "Expected t <= n, but t = {} and n = {}", t, n);
        let domain = Radix2EvaluationDomain::new(n).unwrap();
        ShamirThresholdConfig { n, t, domain }
    }

    /// Returns the threshold `t` for this `(t, n)` Shamir secret sharing scheme.
    pub fn get_threshold(&self) -> usize {
        self.t
    }

    /// Returns the total number of players `n` in this `(t, n)` Shamir secret sharing
    pub fn get_total_num_players(&self) -> usize {
        self.n
    }

    /// Fast lagrange coefficient computation algorithm, taken from the paper
    /// "Towards Scalable Threshold Cryptosystems" by Alin Tomescu, Robert Chen, Yiming Zheng, Ittai
    /// Abraham, Benny Pinkas, Guy Golan Gueta and Srinivas Devadas
    /// (which I think takes it from Modern Computer Algebra, by von zur Gathen and Gerhard)
    ///
    /// Takes as input a subset of the roots-of-unity domain, represented by a slice of indices.
    /// Outputs the Lagrange coefficients of those x-coordinates.
    pub fn lagrange_for_subset(&self, indices: &[usize]) -> Vec<F> {
        // Step 0: check that subset is large enough
        assert!(
            indices.len() >= self.t,
            "subset size {} is smaller than threshold t={}",
            indices.len(),
            self.t
        );

        let xs_vec: Vec<F> = indices
            .into_iter()
            .map(|i| self.domain.element(*i))
            .collect();

        // Step 1: compute poly w/ roots at all x in xs, compute eval at 0
        let vanishing_poly = vanishing_poly::from_roots(&xs_vec);
        let vanishing_poly_at_0 = vanishing_poly.coeffs[0]; // vanishing_poly(0) = const term

        // Step 2 (numerators): for each x in xs, divide poly eval from step 1 by (-x) using batch inversion
        let mut neg_xs: Vec<F> = xs_vec.iter().map(|&x| -x).collect();
        batch_inversion(&mut neg_xs);
        let numerators: Vec<F> = neg_xs
            .iter()
            .map(|&inv_neg_x| vanishing_poly_at_0 * inv_neg_x)
            .collect();

        // Step 3a (denominators): Compute derivative of poly from step 1, and its evaluations
        let derivative = vanishing_poly.differentiate();
        let derivative_evals = derivative.evaluate_over_domain(self.domain).evals; // TODO: with a filter perhaps we don't have to store all evals, but then batch inversion becomes a bit more tedious

        // Step 3b: Only keep the relevant evaluations, then perform a batch inversion
        let domain_vec: Vec<F> = self.domain.elements().collect();
        let derivative_map: HashMap<F, F> = domain_vec.into_iter().zip(derivative_evals).collect();
        let mut denominators: Vec<F> = xs_vec.iter().map(|x| derivative_map[x]).collect();
        batch_inversion(&mut denominators);

        // Step 4: compute Lagrange coefficients
        numerators
            .into_iter()
            .zip(denominators)
            .map(|(numerator, denom_inv)| numerator * denom_inv)
            .collect()
    }

    /// This method creates `n` shares of a secret using
    /// a `(t, n)` Shamir Secret Sharing scheme:
    /// 1. A random polynomial of degree `t-1` is given as input. We are deliberately generating
    /// it outside of this file so it won't depend on the specific version of the `rand` crate.
    /// 2. The polynomial is evaluated over the `domain` using FFT to produce all evaluations,
    ///    which are subsequently trunked.
    pub fn share(&self, coeffs: &[F]) -> Vec<ShamirShare<F>> {
        debug_assert_eq!(coeffs.len(), self.t);
        let evals = self.domain.fft(coeffs);
        (0..self.n).map(|i| self.get_player(i)).zip(evals).collect()
    }

    /// This method uses Lagrange interpolation to recover the original secret
    /// from exactly `t` shares. Each share is an `(x, y)` point on the secret-sharing
    /// polynomial. The interpolation coefficients are computed over the field `F`.
    pub fn reconstruct(&self, shares: &[ShamirShare<F>]) -> Result<F> {
        if shares.len() != self.t {
            Err(anyhow!("Incorrect number of shares provided"))
        } else {
            let mut sum = F::zero();

            let roots_of_unity_indices: Vec<usize> = shares
                .iter()
                .map(|(p, _)| p.get_id())
                .collect();
            let lagrange_coeffs = self.lagrange_for_subset(&roots_of_unity_indices);

            for (l_i, (_, y)) in lagrange_coeffs.into_iter().zip(shares) {
                sum += l_i * y;
            }

            Ok(sum)
        }
    }

    /// Same as above, but in the exponent.
    pub fn reconstruct_in_exponent<G: CurveGroup<ScalarField = F>>(
        &self,
        shares: &[ShamirGroupShare<G>],
    ) -> Result<G::Affine> {
        if shares.len() != self.t {
            Err(anyhow!("Incorrect number of shares provided"))
        } else {
            let (roots_of_unity_indices, bases): (Vec<usize>, Vec<G::Affine>) = shares
                .iter()
                .map(|(p, g_y)| (p.get_id(), g_y))
                .collect();

            let lagrange_coeffs = self.lagrange_for_subset(&roots_of_unity_indices);

            Ok(G::msm(&bases, &lagrange_coeffs)
                .expect("MSM failed during reconstruct_in_exponent()")
                .into())
        }
    }
}

#[cfg(test)]
mod shamir_tests {
    use super::*;
    use crate::arkworks::random::sample_field_elements;
    use ark_bn254::{Fr, G1Affine, G1Projective};
    use ark_ec::AffineRepr as _;
    use ark_ff::One;
    use itertools::Itertools;

    fn single_lagrange(i: usize, xs_indices: &[usize], xs: &[Fr]) -> Fr {
        let mut prod = Fr::one();

        for &i_prime in xs_indices {
            if i == i_prime {
                continue;
            } else {
                prod *= -xs[i_prime];
                prod /= xs[i] - xs[i_prime];
            }
        }

        prod
    }

    #[test]
    fn test_all_lagrange() {
        use itertools::Itertools;

        for n in 2..8 {
            for t in 1..=n {
<<<<<<< HEAD
                let config : ShamirSharingScheme<Fr> = ShamirSharingScheme::new(t, n);
=======
                let config = ShamirThresholdConfig::new(t, n);
>>>>>>> 369b845a

                let elements: Vec<usize> = (0..n).collect();

                for subset in elements.iter().cloned().combinations(t) {

                    let lagrange_for_subset = config.lagrange_for_subset(&subset);

                    for (i, lagrange) in subset.iter().zip(&lagrange_for_subset) {
                        let expected = single_lagrange(*i, &subset, &config.domain.elements().collect::<Vec<Fr>>());
                        assert_eq!(
                            *lagrange, expected,
                            "Mismatch at i={:?}, subset={:?}, domain size={:?}",
                            i, subset, n
                        );
                    }
                }
            }
        }
    }

    fn sample_shares(
        rng: &mut impl rand::RngCore,
        t: usize,
        n: usize,
    ) -> (ShamirThresholdConfig<Fr>, Fr, Vec<ShamirShare<Fr>>) {
        let sharing_scheme = ShamirThresholdConfig::new(t, n);

        let coeffs = sample_field_elements(t, rng);

        let shares = sharing_scheme.share(&coeffs);
        (sharing_scheme, coeffs[0], shares)
    }

    #[test]
    fn test_reconstruct() {
        let mut rng = rand::thread_rng();
        for n in 2..6 {
            // Can increase this a bit if desired, the test is very fast
            for t in 1..=n {
                let (sharing_scheme, secret, shares) = sample_shares(&mut rng, t, n);

                for reconstruct_shares in shares.iter().combinations(t) {
                    let reconstruct_shares_vec: Vec<ShamirShare<Fr>> =
                        reconstruct_shares.into_iter().cloned().collect();

                    assert_eq!(
                        sharing_scheme.reconstruct(&reconstruct_shares_vec).unwrap(),
                        secret
                    );
                }
            }
        }
    }

    #[test]
    fn test_reconstruct_in_exponent() {
        let mut rng = rand::thread_rng();
        for n in 2..8 {
            for t in 1..=n {
                let (sharing_scheme, secret, shares) = sample_shares(&mut rng, t, n);

                let shares_g1: Vec<ShamirGroupShare<G1Projective>> = shares
                    .into_iter()
                    .map(|(player, y)| (player, (G1Affine::generator() * y).into()))
                    .collect();

                for reconstruct_shares_g1 in shares_g1.into_iter().combinations(t) {
                    assert_eq!(
                        sharing_scheme
                            .reconstruct_in_exponent::<G1Projective>(&reconstruct_shares_g1)
                            .unwrap(),
                        G1Affine::generator() * secret
                    );
                }
            }
        }
    }

    #[test]
    fn test_all_lagrange_denominators_no_zero() {
        for n in [4, 8, 16] {
            let dom = Radix2EvaluationDomain::<Fr>::new(n).unwrap();

            // Compute denominators
            let denoms = all_lagrange_denominators(&dom, n, false);
            assert_eq!(denoms.len(), n);

            // Manual check: for small n, v_i = 1 / Π_{j≠i} (ω^i - ω^j)
            let omegas: Vec<Fr> = dom.elements().collect();
            for i in 0..n {
                let mut expected = Fr::one();
                for j in 0..n {
                    if i != j {
                        expected *= omegas[i] - omegas[j];
                    }
                }
                expected = expected.inverse().unwrap();
                assert_eq!(denoms[i], expected, "Mismatch at index {}", i);
            }
        }
    }

    #[test]
    fn test_all_lagrange_denominators_with_zero() {
        for n in [4, 8, 16] {
            let dom = Radix2EvaluationDomain::<Fr>::new(n).unwrap();

            let denoms = all_lagrange_denominators(&dom, n, true);
            assert_eq!(denoms.len(), n + 1); // should include the zero term

            let omegas: Vec<Fr> = dom.elements().collect();

            // Check last element corresponds to point at zero
            let expected_zero_term_inv: Fr = (0..n).map(|i| -omegas[i]).product();
            let expected_zero_term = expected_zero_term_inv.inverse().unwrap();
            assert_eq!(denoms[n], expected_zero_term);
        }
    }
}<|MERGE_RESOLUTION|>--- conflicted
+++ resolved
@@ -366,11 +366,7 @@
 
         for n in 2..8 {
             for t in 1..=n {
-<<<<<<< HEAD
-                let config : ShamirSharingScheme<Fr> = ShamirSharingScheme::new(t, n);
-=======
                 let config = ShamirThresholdConfig::new(t, n);
->>>>>>> 369b845a
 
                 let elements: Vec<usize> = (0..n).collect();
 
