// Copyright © Aptos Foundation
// SPDX-License-Identifier: Apache-2.0

pub mod delegation_pool;
pub mod utils;

#[cfg(feature = "no-upload-proposal")]
use crate::common::utils::read_from_file;
use crate::{
    common::{
        types::{
            CliError, CliTypedResult, MovePackageDir, PoolAddressArgs, ProfileOptions,
            PromptOptions, RestOptions, TransactionOptions, TransactionSummary,
        },
        utils::prompt_yes_with_override,
    },
    governance::utils::*,
    move_tool::{FrameworkPackageArgs, IncludedArtifacts},
    CliCommand, CliResult,
};
use aptos_api_types::ViewFunction;
use aptos_cached_packages::aptos_stdlib;
use aptos_crypto::HashValue;
use aptos_framework::{BuildOptions, BuiltPackage, ReleasePackage};
use aptos_logger::warn;
use aptos_rest_client::{
    aptos_api_types::{Address, HexEncodedBytes, U128, U64},
    Client, Transaction,
};
use aptos_sdk::move_types::language_storage::CORE_CODE_ADDRESS;
use aptos_types::{
    account_address::AccountAddress,
    event::EventHandle,
    governance::VotingRecords,
    stake_pool::StakePool,
    state_store::table::TableHandle,
    transaction::{Script, TransactionPayload},
};
use async_trait::async_trait;
use clap::Parser;
use move_core_types::{
    ident_str, language_storage::ModuleId, parser::parse_type_tag,
    transaction_argument::TransactionArgument,
};
use reqwest::Url;
use serde::{Deserialize, Serialize};
use std::{
    collections::BTreeMap,
    fmt::Formatter,
    fs,
    path::{Path, PathBuf},
};
use tempfile::TempDir;

/// Tool for on-chain governance
///
/// This tool allows voters that have stake to vote the ability to
/// propose changes to the chain, as well as vote and execute these
/// proposals.
#[derive(Parser)]
pub enum GovernanceTool {
    Propose(SubmitProposal),
    Vote(SubmitVote),
    ShowProposal(ViewProposal),
    ListProposals(ListProposals),
    VerifyProposal(VerifyProposal),
    ExecuteProposal(ExecuteProposal),
    GenerateUpgradeProposal(GenerateUpgradeProposal),
    ApproveExecutionHash(ApproveExecutionHash),
    #[clap(subcommand)]
    DelegationPool(delegation_pool::DelegationPoolTool),
}

impl GovernanceTool {
    pub async fn execute(self) -> CliResult {
        use GovernanceTool::*;
        match self {
            Propose(tool) => tool.execute_serialized().await,
            Vote(tool) => tool.execute_serialized().await,
            ExecuteProposal(tool) => tool.execute_serialized().await,
            GenerateUpgradeProposal(tool) => tool.execute_serialized_success().await,
            ShowProposal(tool) => tool.execute_serialized().await,
            ListProposals(tool) => tool.execute_serialized().await,
            VerifyProposal(tool) => tool.execute_serialized().await,
            ApproveExecutionHash(tool) => tool.execute_serialized().await,
            DelegationPool(tool) => tool.execute().await,
        }
    }
}

/// View a known on-chain governance proposal
///
/// This command will return the proposal requested as well as compute
/// the hash of the metadata to determine whether it was verified or not.
#[derive(Parser)]
pub struct ViewProposal {
    /// The identifier of the onchain governance proposal
    #[clap(long)]
    proposal_id: u64,

    #[clap(flatten)]
    rest_options: RestOptions,
    #[clap(flatten)]
    profile: ProfileOptions,
}

#[async_trait]
impl CliCommand<VerifiedProposal> for ViewProposal {
    fn command_name(&self) -> &'static str {
        "ViewProposal"
    }

    async fn execute(mut self) -> CliTypedResult<VerifiedProposal> {
        // Get proposal
        let client = self.rest_options.client(&self.profile)?;
        let forum = client
            .get_account_resource_bcs::<VotingForum>(
                AccountAddress::ONE,
                "0x1::voting::VotingForum<0x1::governance_proposal::GovernanceProposal>",
            )
            .await?
            .into_inner();
        let voting_table = forum.table_handle.0;

        let proposal: Proposal = get_proposal(&client, voting_table, self.proposal_id)
            .await?
            .into();

        let metadata_hash = proposal.metadata.get("metadata_hash").unwrap();
        let metadata_url = proposal.metadata.get("metadata_location").unwrap();

        // Compute the hash and verify accordingly
        let mut metadata_verified = false;
        let mut actual_metadata_hash = "Unable to fetch metadata url".to_string();
        let mut actual_metadata = None;
        if let Ok(url) = Url::parse(metadata_url) {
            if let Ok(bytes) = get_metadata_from_url(&url).await {
                let hash = HashValue::sha3_256_of(&bytes);
                metadata_verified = metadata_hash == &hash.to_hex();
                actual_metadata_hash = hash.to_hex();
                if let Ok(metadata) = String::from_utf8(bytes) {
                    actual_metadata = Some(metadata);
                }
            }
        }

        Ok(VerifiedProposal {
            metadata_verified,
            actual_metadata_hash,
            actual_metadata,
            proposal,
        })
    }
}

/// List the last 100 visible onchain proposals
///
/// Note, if the full node you are talking to is pruning data, it may not have some of the
/// proposals show here
#[derive(Parser)]
pub struct ListProposals {
    #[clap(flatten)]
    rest_options: RestOptions,
    #[clap(flatten)]
    profile: ProfileOptions,
}

#[async_trait]
impl CliCommand<Vec<ProposalSummary>> for ListProposals {
    fn command_name(&self) -> &'static str {
        "ListProposals"
    }

    async fn execute(mut self) -> CliTypedResult<Vec<ProposalSummary>> {
        // List out known proposals based on events
        let client = self.rest_options.client(&self.profile)?;

        let events = client
            .get_account_events_bcs(
                AccountAddress::ONE,
                "0x1::supra_governance::GovernanceEvents",
                "create_proposal_events",
                None,
                Some(100),
            )
            .await?
            .into_inner();
        let mut proposals = vec![];

        for event in &events {
            match bcs::from_bytes::<CreateProposalFullEvent>(event.event.event_data()) {
                Ok(valid_event) => proposals.push(valid_event.into()),
                Err(err) => {
                    eprintln!(
                        "Event: {:?} cannot be parsed as a proposal: {:?}",
                        event, err
                    )
                },
            }
        }

        // TODO: Show more information about proposal?
        Ok(proposals)
    }
}

/// Verify a proposal given the source code of the script
///
/// The script's bytecode or source can be provided and it will
/// verify whether the hash matches the onchain hash
#[derive(Parser)]
pub struct VerifyProposal {
    /// The id of the onchain proposal
    #[clap(long)]
    pub(crate) proposal_id: u64,

    #[clap(flatten)]
    pub(crate) compile_proposal_args: CompileScriptFunction,
    #[clap(flatten)]
    pub(crate) rest_options: RestOptions,
    #[clap(flatten)]
    pub(crate) profile: ProfileOptions,
    #[clap(flatten)]
    pub(crate) prompt_options: PromptOptions,
}

#[async_trait]
impl CliCommand<VerifyProposalResponse> for VerifyProposal {
    fn command_name(&self) -> &'static str {
        "VerifyProposal"
    }

    async fn execute(mut self) -> CliTypedResult<VerifyProposalResponse> {
        // Compile local first to get the hash
        let (_, hash) = self
            .compile_proposal_args
            .compile("SubmitProposal", self.prompt_options)?;

        // Retrieve the onchain proposal
        let client = self.rest_options.client(&self.profile)?;
        let forum = client
            .get_account_resource_bcs::<VotingForum>(
                AccountAddress::ONE,
                "0x1::voting::VotingForum<0x1::governance_proposal::GovernanceProposal>",
            )
            .await?
            .into_inner();
        let voting_table = forum.table_handle.0;

        let proposal: Proposal = get_proposal(&client, voting_table, self.proposal_id)
            .await?
            .into();

        // Compare the hashes
        let computed_hash = hash.to_hex();
        let onchain_hash = proposal.execution_hash;

        Ok(VerifyProposalResponse {
            verified: computed_hash == onchain_hash,
            computed_hash,
            onchain_hash,
        })
    }
}

async fn get_proposal(
    client: &aptos_rest_client::Client,
    voting_table: AccountAddress,
    proposal_id: u64,
) -> CliTypedResult<JsonProposal> {
    let json = client
        .get_table_item(
            voting_table,
            "u64",
            "0x1::voting::Proposal<0x1::governance_proposal::GovernanceProposal>",
            format!("{}", proposal_id),
        )
        .await?
        .into_inner();
    serde_json::from_value(json)
        .map_err(|err| CliError::CommandArgumentError(format!("Failed to parse proposal {}", err)))
}

/// Submit a governance proposal
#[derive(Parser)]
pub struct SubmitProposal {
    #[clap(flatten)]
    pub(crate) pool_address_args: PoolAddressArgs,
    #[clap(flatten)]
    pub(crate) args: SubmitProposalArgs,
}

#[derive(Parser)]
pub struct SubmitProposalArgs {
    /// Location of the JSON metadata of the proposal
    ///
    /// If this location does not keep the metadata in the exact format, it will be less likely
    /// that voters will approve this proposal, as they won't be able to verify it.
    #[clap(long)]
    pub(crate) metadata_url: Url,

    #[cfg(feature = "no-upload-proposal")]
    /// A JSON file to be uploaded later at the metadata URL
    ///
    /// If this does not match properly, voters may choose to vote no.  For real proposals,
    /// it is better to already have it uploaded at the URL.
    #[clap(long)]
    pub(crate) metadata_path: Option<PathBuf>,

    #[clap(long)]
    pub(crate) is_multi_step: bool,

    #[clap(flatten)]
    pub(crate) txn_options: TransactionOptions,
    #[clap(flatten)]
    pub(crate) compile_proposal_args: CompileScriptFunction,
}

impl SubmitProposalArgs {
    /// Compile the proposal and return the script hash and metadata hash.
    pub async fn compile_proposals(&self) -> CliTypedResult<(HashValue, HashValue)> {
        let (_bytecode, script_hash) = self
            .compile_proposal_args
            .compile("SubmitProposal", self.txn_options.prompt_options)?;

        // Validate the proposal metadata
        let (metadata, metadata_hash) = self.get_metadata().await?;

        println!(
            "{}\n\tMetadata Hash: {}\n\tScript Hash: {}",
            metadata, metadata_hash, script_hash
        );
        Ok((script_hash, metadata_hash))
    }

    /// Retrieve metadata and validate it
    async fn get_metadata(&self) -> CliTypedResult<(ProposalMetadata, HashValue)> {
        #[cfg(feature = "no-upload-proposal")]
        let bytes = if let Some(ref path) = self.metadata_path {
            read_from_file(path)?
        } else {
            get_metadata_from_url(&self.metadata_url).await?
        };
        #[cfg(not(feature = "no-upload-proposal"))]
        let bytes = get_metadata_from_url(&self.metadata_url).await?;

        let metadata: ProposalMetadata = serde_json::from_slice(&bytes).map_err(|err| {
            CliError::CommandArgumentError(format!(
                "Metadata is not in a proper JSON format: {}",
                err
            ))
        })?;
        Url::parse(&metadata.source_code_url).map_err(|err| {
            CliError::CommandArgumentError(format!(
                "Source code URL {} is invalid {}",
                metadata.source_code_url, err
            ))
        })?;
        Url::parse(&metadata.discussion_url).map_err(|err| {
            CliError::CommandArgumentError(format!(
                "Discussion URL {} is invalid {}",
                metadata.discussion_url, err
            ))
        })?;
        let metadata_hash = HashValue::sha3_256_of(&bytes);
        Ok((metadata, metadata_hash))
    }
}

#[async_trait]
impl CliCommand<ProposalSubmissionSummary> for SubmitProposal {
    fn command_name(&self) -> &'static str {
        "SubmitProposal"
    }

    async fn execute(mut self) -> CliTypedResult<ProposalSubmissionSummary> {
        // Validate the proposal metadata
        let (script_hash, metadata_hash) = self.args.compile_proposals().await?;
        prompt_yes_with_override(
            "Do you want to submit this proposal?",
            self.args.txn_options.prompt_options,
        )?;

        let txn: Transaction = if self.args.is_multi_step {
            self.args
                .txn_options
                .submit_transaction(aptos_stdlib::supra_governance_create_proposal_v2(
                    self.pool_address_args.pool_address,
                    script_hash.to_vec(),
                    self.args.metadata_url.to_string().as_bytes().to_vec(),
                    metadata_hash.to_hex().as_bytes().to_vec(),
                    true,
                ))
                .await?
        } else {
            self.args
                .txn_options
                .submit_transaction(aptos_stdlib::supra_governance_create_proposal(
                    self.pool_address_args.pool_address,
                    script_hash.to_vec(),
                    self.args.metadata_url.to_string().as_bytes().to_vec(),
                    metadata_hash.to_hex().as_bytes().to_vec(),
                ))
                .await?
        };
        let txn_summary = TransactionSummary::from(&txn);
        let proposal_id = extract_proposal_id(&txn)?;
        Ok(ProposalSubmissionSummary {
            proposal_id,
            transaction: txn_summary,
        })
    }
}

/// Retrieve the Metadata from the given URL
async fn get_metadata_from_url(metadata_url: &Url) -> CliTypedResult<Vec<u8>> {
    let client = reqwest::ClientBuilder::default()
        .tls_built_in_root_certs(true)
        .build()
        .map_err(|err| CliError::UnexpectedError(format!("Failed to build HTTP client {}", err)))?;
    client
        .get(metadata_url.clone())
        .send()
        .await
        .map_err(|err| {
            CliError::CommandArgumentError(format!(
                "Failed to fetch metadata url {}: {}",
                metadata_url, err
            ))
        })?
        .bytes()
        .await
        .map(|b| b.to_vec())
        .map_err(|err| {
            CliError::CommandArgumentError(format!(
                "Failed to fetch metadata url {}: {}",
                metadata_url, err
            ))
        })
}

/// Extract the proposal id from the events of a proposal creation transaction.
fn extract_proposal_id(txn: &Transaction) -> CliTypedResult<Option<u64>> {
    if let Transaction::UserTransaction(inner) = txn {
        // Find event with proposal id
        let proposal_id = if let Some(event) = inner.events.iter().find(|event| {
            event.typ.to_string().as_str() == "0x1::supra_governance::CreateProposalEvent"
        }) {
            let data: CreateProposalEvent =
                serde_json::from_value(event.data.clone()).map_err(|_| {
                    CliError::UnexpectedError(
                        "Failed to parse Proposal event to get ProposalId".to_string(),
                    )
                })?;
            Some(data.proposal_id.0)
        } else {
            warn!("No proposal event found to find proposal id");
            None
        };

        return Ok(proposal_id);
    }
    Err(CliError::UnexpectedError(
        "Unable to find parse proposal transaction output".to_string(),
    ))
}

#[derive(Debug, Deserialize, Serialize)]
struct CreateProposalEvent {
    proposal_id: U64,
}

#[derive(Debug, Deserialize, Serialize)]
pub struct ProposalSubmissionSummary {
    proposal_id: Option<u64>,
    #[serde(flatten)]
    transaction: TransactionSummary,
}

/// Submit a vote on a proposal
///
/// Votes can only be given on proposals that are currently open for voting. You can vote
/// with `--yes` for a yes vote, and `--no` for a no vote.
#[derive(Parser)]
pub struct SubmitVote {
    /// Space separated list of pool addresses.
    #[clap(long, num_args = 0.., value_parser = crate::common::types::load_account_arg)]
    pub(crate) pool_addresses: Vec<AccountAddress>,

    #[clap(flatten)]
    pub(crate) args: SubmitVoteArgs,
}

#[derive(Parser)]
#[group(id = "vote", required = true, multiple = false)]
pub struct SubmitVoteArgs {
    /// Id of the proposal to vote on
    #[clap(long)]
    pub(crate) proposal_id: u64,

    /// Vote to accept the proposal
    #[clap(long, group = "vote")]
    pub(crate) yes: bool,

    /// Vote to reject the proposal
    #[clap(long, group = "vote")]
    pub(crate) no: bool,

    /// Voting power to use for the vote.  If not specified, all the voting power will be used.
    #[clap(long)]
    pub(crate) voting_power: Option<u64>,

    #[clap(flatten)]
    pub(crate) txn_options: TransactionOptions,
}

impl SubmitVote {
    // Partial governance voting is controlled by a feature flag. If the feature flag is on, the way
    // to check voting power will be different.
    async fn vote_before_partial_governance_voting(
        &self,
        client: &Client,
        vote: bool,
    ) -> CliTypedResult<Vec<TransactionSummary>> {
        if self.args.voting_power.is_some() {
            return Err(CliError::CommandArgumentError(
                "Specifying voting power is not supported before partial governance voting feature flag is enabled".to_string(),
            ));
        };

        let proposal_id = self.args.proposal_id;
        let voting_records = client
            .get_account_resource_bcs::<VotingRecords>(
                CORE_CODE_ADDRESS,
                "0x1::supra_governance::VotingRecords",
            )
            .await
            .unwrap()
            .into_inner()
            .votes;

        let mut summaries: Vec<TransactionSummary> = vec![];
        for pool_address in &self.pool_addresses {
            let voting_record = client
                .get_table_item(
                    voting_records,
                    "0x1::supra_governance::RecordKey",
                    "bool",
                    VotingRecord {
                        proposal_id: proposal_id.to_string(),
                        stake_pool: *pool_address,
                    },
                )
                .await;
            let voted = if let Ok(voting_record) = voting_record {
                voting_record.into_inner().as_bool().unwrap()
            } else {
                false
            };
            if voted {
                println!("Stake pool {} already voted", *pool_address);
                continue;
            }

            let stake_pool = client
                .get_account_resource_bcs::<StakePool>(*pool_address, "0x1::stake::StakePool")
                .await?
                .into_inner();
            let voting_power = stake_pool.get_governance_voting_power();

            prompt_yes_with_override(
                &format!(
                    "Vote {} with voting power = {} from stake pool {}?",
                    vote_to_string(vote),
                    voting_power,
                    pool_address
                ),
                self.args.txn_options.prompt_options,
            )?;

            summaries.push(
                self.args
                    .txn_options
                    .submit_transaction(aptos_stdlib::supra_governance_vote(
                        *pool_address,
                        proposal_id,
                        vote,
                    ))
                    .await
                    .map(TransactionSummary::from)?,
            );
        }
        Ok(summaries)
    }

    // Partial governance voting is controlled by a feature flag. If the feature flag is on, the way
    // to check voting power will be different.
    async fn vote_after_partial_governance_voting(
        &self,
        vote: bool,
    ) -> CliTypedResult<Vec<TransactionSummary>> {
        if self.args.voting_power.is_some() && self.pool_addresses.len() > 1 {
            return Err(CliError::CommandArgumentError(
                "Only 1 pool address can be provided when voting power is specified".to_string(),
            ));
        };
        let proposal_id = self.args.proposal_id;
        let is_proposal_closed = self
            .args
            .txn_options
            .view(ViewFunction {
                module: ModuleId::new(AccountAddress::ONE, ident_str!("voting").to_owned()),
                function: ident_str!("is_voting_closed").to_owned(),
                ty_args: vec![
                    parse_type_tag("0x1::governance_proposal::GovernanceProposal").unwrap(),
                ],
                args: vec![
                    bcs::to_bytes(&AccountAddress::ONE).unwrap(),
                    bcs::to_bytes(&proposal_id).unwrap(),
                ],
            })
            .await?[0]
            .as_bool()
            .unwrap();
        if is_proposal_closed {
            return Err(CliError::CommandArgumentError(format!(
                "Proposal {} is closed.",
                proposal_id
            )));
        };

        let mut summaries: Vec<TransactionSummary> = vec![];
        for pool_address in &self.pool_addresses {
            let remaining_voting_power = self
                .args
                .txn_options
<<<<<<< HEAD
                .view(ViewRequest {
                    function: "0x1::supra_governance::get_remaining_voting_power"
                        .parse()
                        .unwrap(),
                    type_arguments: vec![],
                    arguments: vec![
                        serde_json::Value::String(pool_address.to_string()),
                        serde_json::Value::String(proposal_id.to_string()),
=======
                .view(ViewFunction {
                    module: ModuleId::new(
                        AccountAddress::ONE,
                        ident_str!("aptos_governance").to_owned(),
                    ),
                    function: ident_str!("get_remaining_voting_power").to_owned(),
                    ty_args: vec![],
                    args: vec![
                        bcs::to_bytes(&pool_address).unwrap(),
                        bcs::to_bytes(&proposal_id).unwrap(),
>>>>>>> 7b0872a6
                    ],
                })
                .await?[0]
                .as_str()
                .unwrap()
                .parse()
                .unwrap();
            if remaining_voting_power == 0 {
                println!(
                    "Stake pool {} has no voting power on proposal {}. This is because the \
                    stake pool has already voted before enabling partial governance voting, or the \
                    stake pool has already used all its voting power.",
                    *pool_address, proposal_id
                );
                continue;
            }
            let voting_power =
                check_remaining_voting_power(remaining_voting_power, self.args.voting_power);

            prompt_yes_with_override(
                &format!(
                    "Vote {} with voting power = {} from stake pool {}?",
                    vote_to_string(vote),
                    voting_power,
                    pool_address
                ),
                self.args.txn_options.prompt_options,
            )?;

            summaries.push(
                self.args
                    .txn_options
                    .submit_transaction(aptos_stdlib::supra_governance_partial_vote(
                        *pool_address,
                        proposal_id,
                        voting_power,
                        vote,
                    ))
                    .await
                    .map(TransactionSummary::from)?,
            );
        }
        Ok(summaries)
    }
}

#[async_trait]
impl CliCommand<Vec<TransactionSummary>> for SubmitVote {
    fn command_name(&self) -> &'static str {
        "SubmitVote"
    }

    async fn execute(mut self) -> CliTypedResult<Vec<TransactionSummary>> {
        // The vote option is a group, so only one of yes and no must be true.
        let vote = self.args.yes;

        let client: &Client = &self
            .args
            .txn_options
            .rest_options
            .client(&self.args.txn_options.profile_options)?;

        if is_partial_governance_voting_enabled(client).await? {
            self.vote_after_partial_governance_voting(vote).await
        } else {
            return self
                .vote_before_partial_governance_voting(client, vote)
                .await;
        }
    }
}

/// Submit a transaction to approve a proposal's script hash to bypass the transaction size limit.
/// This is needed for upgrading large packages such as aptos-framework.
#[derive(Parser)]
pub struct ApproveExecutionHash {
    /// Id of the proposal to vote on
    #[clap(long)]
    pub(crate) proposal_id: u64,

    #[clap(flatten)]
    pub(crate) txn_options: TransactionOptions,
}

#[async_trait]
impl CliCommand<TransactionSummary> for ApproveExecutionHash {
    fn command_name(&self) -> &'static str {
        "ApproveExecutionHash"
    }

    async fn execute(mut self) -> CliTypedResult<TransactionSummary> {
        Ok(self
            .txn_options
            .submit_transaction(
                aptos_stdlib::supra_governance_add_approved_script_hash_script(self.proposal_id),
            )
            .await
            .map(TransactionSummary::from)?)
    }
}

#[derive(Clone, Debug, Serialize, Deserialize)]
pub struct VotingRecord {
    proposal_id: String,
    stake_pool: AccountAddress,
}

#[derive(Clone, Debug, Serialize, Deserialize)]
pub struct ProposalMetadata {
    title: String,
    description: String,
    source_code_url: String,
    discussion_url: String,
}

impl std::fmt::Display for ProposalMetadata {
    fn fmt(&self, f: &mut Formatter<'_>) -> std::fmt::Result {
        write!(
            f,
            "Proposal:\n\tTitle:{}\n\tDescription:{}\n\tSource code URL:{}\n\tDiscussion URL:{}",
            self.title, self.description, self.source_code_url, self.discussion_url
        )
    }
}

fn compile_in_temp_dir(
    script_name: &str,
    script_path: &Path,
    framework_package_args: &FrameworkPackageArgs,
    prompt_options: PromptOptions,
    bytecode_version: Option<u32>,
) -> CliTypedResult<(Vec<u8>, HashValue)> {
    // Make a temporary directory for compilation
    let temp_dir = TempDir::new().map_err(|err| {
        CliError::UnexpectedError(format!("Failed to create temporary directory {}", err))
    })?;

    // Initialize a move directory
    let package_dir = temp_dir.path();
    framework_package_args.init_move_dir(
        package_dir,
        script_name,
        BTreeMap::new(),
        prompt_options,
    )?;

    // Insert the new script
    let sources_dir = package_dir.join("sources");
    let new_script_path = if let Some(file_name) = script_path.file_name() {
        sources_dir.join(file_name)
    } else {
        // If for some reason we can't get the move file
        sources_dir.join("script.move")
    };
    fs::copy(script_path, new_script_path.as_path()).map_err(|err| {
        CliError::IO(
            format!(
                "Failed to copy {} to {}",
                script_path.display(),
                new_script_path.display()
            ),
            err,
        )
    })?;

    // Compile the script
    compile_script(
        framework_package_args.skip_fetch_latest_git_deps,
        package_dir,
        bytecode_version,
    )
}

fn compile_script(
    skip_fetch_latest_git_deps: bool,
    package_dir: &Path,
    bytecode_version: Option<u32>,
) -> CliTypedResult<(Vec<u8>, HashValue)> {
    let build_options = BuildOptions {
        with_srcs: false,
        with_abis: false,
        with_source_maps: false,
        with_error_map: false,
        skip_fetch_latest_git_deps,
        bytecode_version,
        ..BuildOptions::default()
    };

    let pack = BuiltPackage::build(package_dir.to_path_buf(), build_options)
        .map_err(|e| CliError::MoveCompilationError(format!("{:#}", e)))?;

    let scripts_count = pack.script_count();

    if scripts_count != 1 {
        return Err(CliError::UnexpectedError(format!(
            "Only one script can be prepared a time. Make sure one and only one script file \
                is included in the Move package. Found {} scripts.",
            scripts_count
        )));
    }

    let bytes = pack.extract_script_code().pop().unwrap();
    let hash = HashValue::sha3_256_of(bytes.as_slice());
    Ok((bytes, hash))
}

/// Execute a proposal that has passed voting requirements
#[derive(Parser)]
pub struct ExecuteProposal {
    /// Proposal Id being executed
    #[clap(long)]
    pub(crate) proposal_id: u64,
    #[clap(flatten)]
    pub(crate) txn_options: TransactionOptions,
    #[clap(flatten)]
    pub(crate) compile_proposal_args: CompileScriptFunction,
}

#[async_trait]
impl CliCommand<TransactionSummary> for ExecuteProposal {
    fn command_name(&self) -> &'static str {
        "ExecuteProposal"
    }

    async fn execute(mut self) -> CliTypedResult<TransactionSummary> {
        let (bytecode, _script_hash) = self
            .compile_proposal_args
            .compile("ExecuteProposal", self.txn_options.prompt_options)?;
        // TODO: Check hash so we don't do a failed roundtrip?

        let args = vec![TransactionArgument::U64(self.proposal_id)];
        let txn = TransactionPayload::Script(Script::new(bytecode, vec![], args));

        self.txn_options
            .submit_transaction(txn)
            .await
            .map(TransactionSummary::from)
    }
}

/// Compile a specified script.
#[derive(Parser)]
pub struct CompileScriptFunction {
    /// Path to the Move script for the proposal
    #[clap(long, group = "script", value_parser)]
    pub script_path: Option<PathBuf>,

    /// Path to the Move script for the proposal
    #[clap(long, group = "script", value_parser)]
    pub compiled_script_path: Option<PathBuf>,

    #[clap(flatten)]
    pub(crate) framework_package_args: FrameworkPackageArgs,

    #[clap(long)]
    pub(crate) bytecode_version: Option<u32>,
}

impl CompileScriptFunction {
    pub(crate) fn compile(
        &self,
        script_name: &str,
        prompt_options: PromptOptions,
    ) -> CliTypedResult<(Vec<u8>, HashValue)> {
        if let Some(compiled_script_path) = &self.compiled_script_path {
            let bytes = std::fs::read(compiled_script_path).map_err(|e| {
                CliError::IO(format!("Unable to read {:?}", self.compiled_script_path), e)
            })?;
            let hash = HashValue::sha3_256_of(bytes.as_slice());
            return Ok((bytes, hash));
        }

        // Check script file
        let script_path = self
            .script_path
            .as_ref()
            .ok_or_else(|| {
                CliError::CommandArgumentError(
                    "Must choose either --compiled-script-path or --script-path".to_string(),
                )
            })?
            .as_path();
        if !script_path.exists() {
            return Err(CliError::CommandArgumentError(format!(
                "{} does not exist",
                script_path.display()
            )));
        } else if script_path.is_dir() {
            return Err(CliError::CommandArgumentError(format!(
                "{} is a directory",
                script_path.display()
            )));
        }

        // Compile script
        compile_in_temp_dir(
            script_name,
            script_path,
            &self.framework_package_args,
            prompt_options,
            self.bytecode_version,
        )
    }
}

/// Generates a package upgrade proposal script.
#[derive(Parser)]
pub struct GenerateUpgradeProposal {
    /// Address of the account which the proposal addresses.
    #[clap(long, value_parser = crate::common::types::load_account_arg)]
    pub(crate) account: AccountAddress,

    /// Where to store the generated proposal
    #[clap(long, value_parser, default_value = "proposal.move")]
    pub(crate) output: PathBuf,

    /// What artifacts to include in the package. This can be one of `none`, `sparse`, and
    /// `all`. `none` is the most compact form and does not allow to reconstruct a source
    /// package from chain; `sparse` is the minimal set of artifacts needed to reconstruct
    /// a source package; `all` includes all available artifacts. The choice of included
    /// artifacts heavily influences the size and therefore gas cost of publishing: `none`
    /// is the size of bytecode alone; `sparse` is roughly 2 times as much; and `all` 3-4
    /// as much.
    #[clap(long, default_value_t = IncludedArtifacts::Sparse)]
    pub(crate) included_artifacts: IncludedArtifacts,

    /// Generate the script for mainnet governance proposal by default or generate the upgrade script for testnet.
    #[clap(long)]
    pub(crate) testnet: bool,

    #[clap(long, default_value = "")]
    pub(crate) next_execution_hash: String,

    #[clap(flatten)]
    pub(crate) move_options: MovePackageDir,
}

#[async_trait]
impl CliCommand<()> for GenerateUpgradeProposal {
    fn command_name(&self) -> &'static str {
        "GenerateUpgradeProposal"
    }

    async fn execute(self) -> CliTypedResult<()> {
        let GenerateUpgradeProposal {
            move_options,
            account,
            included_artifacts,
            output,
            testnet,
            next_execution_hash,
        } = self;
        let package_path = move_options.get_package_path()?;
        let options = included_artifacts.build_options(
            move_options.dev,
            move_options.skip_fetch_latest_git_deps,
            move_options.named_addresses(),
            move_options.override_std,
            move_options.bytecode_version,
            move_options.compiler_version,
            move_options.language_version,
            move_options.skip_attribute_checks,
            move_options.check_test_code,
        );
        let package = BuiltPackage::build(package_path, options)?;
        let release = ReleasePackage::new(package)?;

        // If we're generating a single-step proposal on testnet
        if testnet && next_execution_hash.is_empty() {
            release.generate_script_proposal_testnet(account, output)?;
            // If we're generating a single-step proposal on mainnet
        } else if next_execution_hash.is_empty() {
            release.generate_script_proposal(account, output)?;
            // If we're generating a multi-step proposal
        } else {
            let next_execution_hash_bytes = hex::decode(next_execution_hash)?;
            release.generate_script_proposal_multi_step(
                account,
                output,
                next_execution_hash_bytes,
            )?;
        };
        Ok(())
    }
}

/// Generate execution hash for a specified script.
#[derive(Parser)]
pub struct GenerateExecutionHash {
    #[clap(long)]
    pub script_path: Option<PathBuf>,
    #[clap(long)]
    pub framework_local_dir: Option<PathBuf>,
}

impl GenerateExecutionHash {
    pub fn generate_hash(&self) -> CliTypedResult<(Vec<u8>, HashValue)> {
        let framework_local_dir = if self.framework_local_dir.is_some() {
            self.framework_local_dir.clone()
        } else {
            Option::from({
                let mut path = PathBuf::from(env!("CARGO_MANIFEST_DIR"));
                path.pop();
                path.pop();
                path.join("aptos-move")
                    .join("framework")
                    .join("aptos-framework")
                    .canonicalize()
                    .map_err(|err| {
                        CliError::IO(
                            format!("Failed to canonicalize aptos framework path: {:?}", path),
                            err,
                        )
                    })?
            })
        };
        CompileScriptFunction {
            script_path: self.script_path.clone(),
            compiled_script_path: None,
            framework_package_args: FrameworkPackageArgs {
                framework_git_rev: None,
                framework_local_dir,
                skip_fetch_latest_git_deps: false,
            },
            bytecode_version: None,
        }
        .compile("execution_hash", PromptOptions::yes())
    }
}

/// Response for `verify proposal`
#[derive(Serialize, Deserialize, Debug)]
pub struct VerifyProposalResponse {
    pub verified: bool,
    pub computed_hash: String,
    pub onchain_hash: String,
}

/// Voting forum onchain type
///
/// TODO: Move to a shared location
#[derive(Serialize, Deserialize, Debug)]
pub struct VotingForum {
    table_handle: TableHandle,
    events: VotingEvents,
    next_proposal_id: u64,
}

#[derive(Serialize, Deserialize, Debug)]
pub struct VotingEvents {
    create_proposal_events: EventHandle,
    register_forum_events: EventHandle,
    resolve_proposal_events: EventHandle,
    vote_events: EventHandle,
}

/// Summary of proposal from the listing events for `ListProposals`
#[derive(Serialize, Deserialize, Debug)]
struct ProposalSummary {
    proposer: AccountAddress,
    stake_pool: AccountAddress,
    proposal_id: u64,
    execution_hash: String,
    proposal_metadata: BTreeMap<String, String>,
}

impl From<CreateProposalFullEvent> for ProposalSummary {
    fn from(event: CreateProposalFullEvent) -> Self {
        let proposal_metadata = event
            .proposal_metadata
            .into_iter()
            .map(|(key, value)| (key, String::from_utf8(value).unwrap()))
            .collect();
        ProposalSummary {
            proposer: event.proposer,
            stake_pool: event.stake_pool,
            proposal_id: event.proposal_id,
            execution_hash: hex::encode(event.execution_hash),
            proposal_metadata,
        }
    }
}

#[derive(Deserialize)]
struct CreateProposalFullEvent {
    proposer: AccountAddress,
    stake_pool: AccountAddress,
    proposal_id: u64,
    execution_hash: Vec<u8>,
    proposal_metadata: Vec<(String, Vec<u8>)>,
}

/// A proposal and the verified information about it
#[derive(Serialize, Deserialize, Debug)]
pub struct VerifiedProposal {
    metadata_verified: bool,
    actual_metadata_hash: String,
    actual_metadata: Option<String>,
    proposal: Proposal,
}

/// A reformatted type that has human readable version of the proposal onchain
#[derive(Serialize, Deserialize, Debug)]
pub struct Proposal {
    proposer: AccountAddress,
    metadata: BTreeMap<String, String>,
    creation_time_secs: u64,
    execution_hash: String,
    min_vote_threshold: u128,
    expiration_secs: u64,
    early_resolution_vote_threshold: Option<u128>,
    yes_votes: u128,
    no_votes: u128,
    is_resolved: bool,
    resolution_time_secs: u64,
}

impl From<JsonProposal> for Proposal {
    fn from(proposal: JsonProposal) -> Self {
        let metadata = proposal
            .metadata
            .data
            .into_iter()
            .map(|pair| {
                let value = match pair.key.as_str() {
                    "metadata_hash" => String::from_utf8(pair.value.0)
                        .unwrap_or_else(|_| "Failed to parse utf8".to_string()),
                    "metadata_location" => String::from_utf8(pair.value.0)
                        .unwrap_or_else(|_| "Failed to parse utf8".to_string()),
                    "RESOLVABLE_TIME_METADATA_KEY" => bcs::from_bytes::<u64>(pair.value.inner())
                        .map(|inner| inner.to_string())
                        .unwrap_or_else(|_| "Failed to parse u64".to_string()),
                    _ => pair.value.to_string(),
                };
                (pair.key, value)
            })
            .collect();

        Proposal {
            proposer: proposal.proposer.into(),
            metadata,
            creation_time_secs: proposal.creation_time_secs.into(),
            execution_hash: format!("{:x}", proposal.execution_hash),
            min_vote_threshold: proposal.min_vote_threshold.into(),
            expiration_secs: proposal.expiration_secs.into(),
            early_resolution_vote_threshold: proposal
                .early_resolution_vote_threshold
                .vec
                .first()
                .map(|inner| inner.0),
            yes_votes: proposal.yes_votes.into(),
            no_votes: proposal.no_votes.into(),
            is_resolved: proposal.is_resolved,
            resolution_time_secs: proposal.resolution_time_secs.into(),
        }
    }
}

/// An ugly JSON parsing version for from the JSON API
#[derive(Serialize, Deserialize, Debug)]
struct JsonProposal {
    creation_time_secs: U64,
    early_resolution_vote_threshold: JsonEarlyResolutionThreshold,
    execution_hash: aptos_rest_client::aptos_api_types::HashValue,
    expiration_secs: U64,
    is_resolved: bool,
    min_vote_threshold: U128,
    no_votes: U128,
    resolution_time_secs: U64,
    yes_votes: U128,
    proposer: Address,
    metadata: JsonMetadata,
}

#[derive(Serialize, Deserialize, Debug)]
struct JsonEarlyResolutionThreshold {
    vec: Vec<U128>,
}

#[derive(Serialize, Deserialize, Debug)]
struct JsonMetadata {
    data: Vec<JsonMetadataPair>,
}

#[derive(Serialize, Deserialize, Debug)]
struct JsonMetadataPair {
    key: String,
    value: HexEncodedBytes,
}<|MERGE_RESOLUTION|>--- conflicted
+++ resolved
@@ -634,27 +634,16 @@
             let remaining_voting_power = self
                 .args
                 .txn_options
-<<<<<<< HEAD
-                .view(ViewRequest {
-                    function: "0x1::supra_governance::get_remaining_voting_power"
-                        .parse()
-                        .unwrap(),
-                    type_arguments: vec![],
-                    arguments: vec![
-                        serde_json::Value::String(pool_address.to_string()),
-                        serde_json::Value::String(proposal_id.to_string()),
-=======
                 .view(ViewFunction {
                     module: ModuleId::new(
                         AccountAddress::ONE,
-                        ident_str!("aptos_governance").to_owned(),
+                        ident_str!("supra_governance").to_owned(),
                     ),
                     function: ident_str!("get_remaining_voting_power").to_owned(),
                     ty_args: vec![],
                     args: vec![
                         bcs::to_bytes(&pool_address).unwrap(),
                         bcs::to_bytes(&proposal_id).unwrap(),
->>>>>>> 7b0872a6
                     ],
                 })
                 .await?[0]
