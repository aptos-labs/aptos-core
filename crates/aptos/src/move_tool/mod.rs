// Copyright © Aptos Foundation
// SPDX-License-Identifier: Apache-2.0

use crate::{
    account::derive_resource_account::ResourceAccountSeed,
    common::{
        local_simulation,
        types::{
            load_account_arg, ArgWithTypeJSON, CliConfig, CliError, CliTypedResult,
            ConfigSearchMode, EntryFunctionArguments, EntryFunctionArgumentsJSON,
            MoveManifestAccountWrapper, MovePackageDir, OptimizationLevel, OverrideSizeCheckOption,
            ProfileOptions, PromptOptions, RestOptions, SaveFile, ScriptFunctionArguments,
            TransactionOptions, TransactionSummary,
        },
        utils::{
            check_if_file_exists, create_dir_if_not_exist, dir_default_to_current,
            profile_or_submit, prompt_yes_with_override, write_to_file,
        },
    },
    governance::CompileScriptFunction,
    move_tool::{
        bytecode::{Decompile, Disassemble},
        coverage::SummaryCoverage,
        fmt::Fmt,
        lint::LintPackage,
        manifest::{Dependency, ManifestNamedAddress, MovePackageManifest, PackageInfo},
    },
    CliCommand, CliResult,
};
use aptos_crypto::HashValue;
use aptos_framework::{
    docgen::DocgenOptions, extended_checks, natives::code::UpgradePolicy, prover::ProverOptions,
    BuildOptions, BuiltPackage,
};
use aptos_gas_schedule::{MiscGasParameters, NativeGasParameters};
use aptos_move_debugger::aptos_debugger::AptosDebugger;
use aptos_rest_client::{
    aptos_api_types::{EntryFunctionId, HexEncodedBytes, IdentifierWrapper, MoveModuleId},
    Client,
};
use aptos_types::{
    account_address::{create_resource_address, AccountAddress},
    object_address::create_object_code_deployment_address,
    on_chain_config::aptos_test_feature_flags_genesis,
    transaction::{Transaction, TransactionArgument, TransactionPayload, TransactionStatus},
};
use aptos_vm::data_cache::AsMoveResolver;
use async_trait::async_trait;
use clap::{Parser, Subcommand, ValueEnum};
use itertools::Itertools;
use move_cli::{self, base::test::UnitTestResult};
use move_command_line_common::{address::NumericalAddress, env::MOVE_HOME};
use move_compiler_v2::Experiment;
use move_core_types::{identifier::Identifier, language_storage::ModuleId, u256::U256};
use move_model::metadata::{CompilerVersion, LanguageVersion};
use move_package::{source_package::layout::SourcePackageLayout, BuildConfig, CompilerConfig};
use move_unit_test::UnitTestingConfig;
pub use package_hooks::*;
use serde::{Deserialize, Serialize};
use serde_json::json;
use std::{
    collections::BTreeMap,
    fmt::{Display, Formatter},
    path::{Path, PathBuf},
    str::FromStr,
};
pub use stored_package::*;
use tokio::task;
use url::Url;

mod aptos_debug_natives;
mod bytecode;
pub mod coverage;
mod fmt;
mod lint;
mod manifest;
pub mod package_hooks;
mod show;
pub mod stored_package;

const HELLO_BLOCKCHAIN_EXAMPLE: &str = include_str!(
    "../../../../aptos-move/move-examples/hello_blockchain/sources/hello_blockchain.move"
);

/// Tool for Move smart contract related operations
///
/// This tool lets you compile, test, and publish Move code, in addition
/// to run any other tools that help run, verify, or provide information
/// about this code.
#[derive(Subcommand)]
pub enum MoveTool {
    BuildPublishPayload(BuildPublishPayload),
    Clean(CleanPackage),
    #[clap(alias = "build")]
    Compile(CompilePackage),
    #[clap(alias = "build-script")]
    CompileScript(CompileScript),
    #[clap(subcommand)]
    Coverage(coverage::CoveragePackage),
    CreateObjectAndPublishPackage(CreateObjectAndPublishPackage),
    UpgradeObjectPackage(UpgradeObjectPackage),
    DeployObject(DeployObjectCode),
    UpgradeObject(UpgradeCodeObject),
    CreateResourceAccountAndPublishPackage(CreateResourceAccountAndPublishPackage),
    Disassemble(Disassemble),
    Decompile(Decompile),
    #[clap(alias = "doc")]
    Document(DocumentPackage),
    Download(DownloadPackage),
    Init(InitPackage),
    Lint(LintPackage),
    List(ListPackage),
    Prove(ProvePackage),
    #[clap(alias = "deploy")]
    Publish(PublishPackage),
    Run(RunFunction),
    RunScript(RunScript),
    #[clap(subcommand, hide = true)]
    Show(show::ShowTool),
    Test(TestPackage),
    VerifyPackage(VerifyPackage),
    View(ViewFunction),
    Replay(Replay),
    Fmt(Fmt),
}

impl MoveTool {
    pub async fn execute(self) -> CliResult {
        match self {
            MoveTool::BuildPublishPayload(tool) => tool.execute_serialized().await,
            MoveTool::Clean(tool) => tool.execute_serialized().await,
            MoveTool::Compile(tool) => tool.execute_serialized().await,
            MoveTool::CompileScript(tool) => tool.execute_serialized().await,
            MoveTool::Coverage(tool) => tool.execute().await,
            MoveTool::CreateObjectAndPublishPackage(tool) => {
                tool.execute_serialized_success().await
            },
            MoveTool::UpgradeObjectPackage(tool) => tool.execute_serialized_success().await,
            MoveTool::DeployObject(tool) => tool.execute_serialized_success().await,
            MoveTool::UpgradeObject(tool) => tool.execute_serialized_success().await,
            MoveTool::CreateResourceAccountAndPublishPackage(tool) => {
                tool.execute_serialized_success().await
            },
            MoveTool::Disassemble(tool) => tool.execute_serialized().await,
            MoveTool::Decompile(tool) => tool.execute_serialized().await,
            MoveTool::Document(tool) => tool.execute_serialized().await,
            MoveTool::Download(tool) => tool.execute_serialized().await,
            MoveTool::Init(tool) => tool.execute_serialized_success().await,
            MoveTool::List(tool) => tool.execute_serialized().await,
            MoveTool::Prove(tool) => tool.execute_serialized().await,
            MoveTool::Publish(tool) => tool.execute_serialized().await,
            MoveTool::Run(tool) => tool.execute_serialized().await,
            MoveTool::RunScript(tool) => tool.execute_serialized().await,
            MoveTool::Show(tool) => tool.execute_serialized().await,
            MoveTool::Test(tool) => tool.execute_serialized().await,
            MoveTool::VerifyPackage(tool) => tool.execute_serialized().await,
            MoveTool::View(tool) => tool.execute_serialized().await,
            MoveTool::Replay(tool) => tool.execute_serialized().await,
            MoveTool::Fmt(tool) => tool.execute_serialized().await,
            MoveTool::Lint(tool) => tool.execute_serialized().await,
        }
    }
}

#[derive(Parser, Default)]
pub struct FrameworkPackageArgs {
    /// Git revision or branch for the Aptos framework
    ///
    /// This is mutually exclusive with `--framework-local-dir`
    #[clap(long, group = "framework_package_args")]
    pub(crate) framework_git_rev: Option<String>,

    /// Local framework directory for the Aptos framework
    ///
    /// This is mutually exclusive with `--framework-git-rev`
    #[clap(long, value_parser, group = "framework_package_args")]
    pub(crate) framework_local_dir: Option<PathBuf>,

    /// Skip pulling the latest git dependencies
    ///
    /// If you don't have a network connection, the compiler may fail due
    /// to no ability to pull git dependencies.  This will allow overriding
    /// this for local development.
    #[clap(long)]
    pub(crate) skip_fetch_latest_git_deps: bool,
}

impl FrameworkPackageArgs {
    pub fn init_move_dir(
        &self,
        package_dir: &Path,
        name: &str,
        addresses: BTreeMap<String, ManifestNamedAddress>,
        prompt_options: PromptOptions,
    ) -> CliTypedResult<()> {
        const APTOS_FRAMEWORK: &str = "AptosFramework";
        const APTOS_GIT_PATH: &str = "https://github.com/aptos-labs/aptos-core.git";
        const SUBDIR_PATH: &str = "aptos-move/framework/aptos-framework";
        const DEFAULT_BRANCH: &str = "mainnet";

        let move_toml = package_dir.join(SourcePackageLayout::Manifest.path());
        check_if_file_exists(move_toml.as_path(), prompt_options)?;
        create_dir_if_not_exist(
            package_dir
                .join(SourcePackageLayout::Sources.path())
                .as_path(),
        )?;
        create_dir_if_not_exist(
            package_dir
                .join(SourcePackageLayout::Tests.path())
                .as_path(),
        )?;
        create_dir_if_not_exist(
            package_dir
                .join(SourcePackageLayout::Scripts.path())
                .as_path(),
        )?;

        // Add the framework dependency if it's provided
        let mut dependencies = BTreeMap::new();
        if let Some(ref path) = self.framework_local_dir {
            dependencies.insert(APTOS_FRAMEWORK.to_string(), Dependency {
                local: Some(path.display().to_string()),
                git: None,
                rev: None,
                subdir: None,
                aptos: None,
                address: None,
            });
        } else {
            let git_rev = self.framework_git_rev.as_deref().unwrap_or(DEFAULT_BRANCH);
            dependencies.insert(APTOS_FRAMEWORK.to_string(), Dependency {
                local: None,
                git: Some(APTOS_GIT_PATH.to_string()),
                rev: Some(git_rev.to_string()),
                subdir: Some(SUBDIR_PATH.to_string()),
                aptos: None,
                address: None,
            });
        }

        let manifest = MovePackageManifest {
            package: PackageInfo {
                name: name.to_string(),
                version: "1.0.0".to_string(),
                license: None,
                authors: vec![],
            },
            addresses,
            dependencies,
            dev_addresses: Default::default(),
            dev_dependencies: Default::default(),
        };

        write_to_file(
            move_toml.as_path(),
            SourcePackageLayout::Manifest.location_str(),
            toml::to_string_pretty(&manifest)
                .map_err(|err| CliError::UnexpectedError(err.to_string()))?
                .as_bytes(),
        )
    }
}

#[derive(ValueEnum, Clone, Copy, Debug)]
pub enum Template {
    HelloBlockchain,
}

/// Creates a new Move package at the given location
///
/// This will create a directory for a Move package and a corresponding
/// `Move.toml` file.
#[derive(Parser)]
pub struct InitPackage {
    /// Name of the new Move package
    #[clap(long)]
    pub(crate) name: String,

    /// Directory to create the new Move package
    #[clap(long, value_parser)]
    pub(crate) package_dir: Option<PathBuf>,

    /// Named addresses for the move binary
    ///
    /// Allows for an address to be put into the Move.toml, or a placeholder `_`
    ///
    /// Example: alice=0x1234,bob=0x5678,greg=_
    ///
    /// Note: This will fail if there are duplicates in the Move.toml file remove those first.
    #[clap(
        long,
        value_parser = crate::common::utils::parse_map::<String, MoveManifestAccountWrapper>,
        default_value = ""
    )]
    pub(crate) named_addresses: BTreeMap<String, MoveManifestAccountWrapper>,

    /// Template name for initialization
    #[clap(long)]
    pub(crate) template: Option<Template>,

    #[clap(flatten)]
    pub(crate) prompt_options: PromptOptions,

    #[clap(flatten)]
    pub(crate) framework_package_args: FrameworkPackageArgs,
}

#[async_trait]
impl CliCommand<()> for InitPackage {
    fn command_name(&self) -> &'static str {
        "InitPackage"
    }

    async fn execute(self) -> CliTypedResult<()> {
        let package_dir = dir_default_to_current(self.package_dir.clone())?;
        let mut addresses: BTreeMap<String, ManifestNamedAddress> = self
            .named_addresses
            .into_iter()
            .map(|(key, value)| (key, value.account_address.into()))
            .collect();

        // Add in any template associated
        match self.template {
            None => {
                // Initialize move directory
                // TODO: Communicate this breaking change before filling in the template as default
                let package_dir_path = package_dir.as_path();
                self.framework_package_args.init_move_dir(
                    package_dir_path,
                    &self.name,
                    addresses,
                    self.prompt_options,
                )
            },
            Some(Template::HelloBlockchain) => {
                // Setup the Hello blockchain template
                // Note: We have to override the addresses
                addresses.insert("hello_blockchain".to_string(), None.into());

                // Initialize move directory
                let package_dir_path = package_dir.as_path();
                self.framework_package_args.init_move_dir(
                    package_dir_path,
                    "HelloBlockchainExample",
                    addresses,
                    self.prompt_options,
                )?;

                write_to_file(
                    package_dir_path
                        .join("sources/hello_blockchain.move")
                        .as_path(),
                    "hello_blockchain.move",
                    HELLO_BLOCKCHAIN_EXAMPLE.as_bytes(),
                )
            },
        }
    }
}

/// Compiles a package and returns the associated ModuleIds
#[derive(Parser)]
pub struct CompilePackage {
    /// Save the package metadata in the package's build directory
    ///
    /// If set, package metadata should be generated and stored in the package's build directory.
    /// This metadata can be used to construct a transaction to publish a package.
    #[clap(long)]
    pub(crate) save_metadata: bool,

    #[clap(flatten)]
    pub(crate) included_artifacts_args: IncludedArtifactsArgs,
    #[clap(flatten)]
    pub(crate) move_options: MovePackageDir,
}

#[async_trait]
impl CliCommand<Vec<String>> for CompilePackage {
    fn command_name(&self) -> &'static str {
        "CompilePackage"
    }

    async fn execute(self) -> CliTypedResult<Vec<String>> {
        let build_options = BuildOptions {
            install_dir: self.move_options.output_dir.clone(),
            ..self
                .included_artifacts_args
                .included_artifacts
                .build_options(&self.move_options)?
        };
        let pack = BuiltPackage::build(self.move_options.get_package_path()?, build_options)
            .map_err(|e| CliError::MoveCompilationError(format!("{:#}", e)))?;
        if self.save_metadata {
            pack.extract_metadata_and_save()?;
        }
        let ids = pack
            .modules()
            .map(|m| m.self_id().to_string())
            .collect::<Vec<_>>();
        // TODO: Also say how many scripts are compiled
        Ok(ids)
    }
}

/// Compiles a Move script into bytecode
///
/// Compiles a script into bytecode and provides a hash of the bytecode.
/// This can then be run with `aptos move run-script`
#[derive(Parser)]
pub struct CompileScript {
    #[clap(long, value_parser)]
    pub output_file: Option<PathBuf>,
    #[clap(flatten)]
    pub move_options: MovePackageDir,
}

#[async_trait]
impl CliCommand<CompileScriptOutput> for CompileScript {
    fn command_name(&self) -> &'static str {
        "CompileScript"
    }

    async fn execute(self) -> CliTypedResult<CompileScriptOutput> {
        let (bytecode, script_hash) = self.compile_script().await?;
        let script_location = self.output_file.unwrap_or_else(|| {
            self.move_options
                .get_package_path()
                .unwrap()
                .join("script.mv")
        });
        write_to_file(script_location.as_path(), "Script", bytecode.as_slice())?;
        Ok(CompileScriptOutput {
            script_location,
            script_hash,
        })
    }
}

impl CompileScript {
    async fn compile_script(&self) -> CliTypedResult<(Vec<u8>, HashValue)> {
        let build_options = BuildOptions {
            install_dir: self.move_options.output_dir.clone(),
            ..IncludedArtifacts::None.build_options(&self.move_options)?
        };
        let package_dir = self.move_options.get_package_path()?;
        let pack = BuiltPackage::build(package_dir, build_options)
            .map_err(|e| CliError::MoveCompilationError(format!("{:#}", e)))?;

        let scripts_count = pack.script_count();
        if scripts_count != 1 {
            return Err(CliError::UnexpectedError(format!(
                "Only one script can be prepared a time. Make sure one and only one script file \
                is included in the Move package. Found {} scripts.",
                scripts_count
            )));
        }

        let bytecode = pack.extract_script_code().pop().unwrap();
        let script_hash = HashValue::sha3_256_of(bytecode.as_slice());
        Ok((bytecode, script_hash))
    }
}

#[derive(Debug, Serialize)]
pub struct CompileScriptOutput {
    pub script_location: PathBuf,
    pub script_hash: HashValue,
}

/// Runs Move unit tests for a package
///
/// This will run Move unit tests against a package with debug mode
/// turned on.  Note, that move code warnings currently block tests from running.
#[derive(Parser)]
pub struct TestPackage {
    /// A filter string to determine which unit tests to run
    #[clap(long, short)]
    pub filter: Option<String>,

    /// A boolean value to skip warnings.
    #[clap(long)]
    pub ignore_compile_warnings: bool,

    #[clap(flatten)]
    pub(crate) move_options: MovePackageDir,

    /// The maximum number of instructions that can be executed by a test
    ///
    /// If set, the number of instructions executed by one test will be bounded
    // TODO: Remove short, it's against the style guidelines, and update the name here
    #[clap(
        name = "instructions",
        default_value_t = 100000,
        short = 'i',
        long = "instructions"
    )]
    pub instruction_execution_bound: u64,

    /// Collect coverage information for later use with the various `aptos move coverage` subcommands
    #[clap(long = "coverage")]
    pub compute_coverage: bool,

    /// Dump storage state on failure.
    #[clap(long = "dump")]
    pub dump_state: bool,
}

pub(crate) fn fix_bytecode_version(
    bytecode_version_in: Option<u32>,
    language_version: Option<LanguageVersion>,
) -> Option<u32> {
    if bytecode_version_in.is_none() {
        if let Some(language_version) = language_version {
            Some(language_version.infer_bytecode_version(bytecode_version_in))
        } else {
            bytecode_version_in
        }
    } else {
        bytecode_version_in
    }
}

#[async_trait]
impl CliCommand<&'static str> for TestPackage {
    fn command_name(&self) -> &'static str {
        "TestPackage"
    }

    async fn execute(self) -> CliTypedResult<&'static str> {
        let known_attributes = extended_checks::get_all_attribute_names();
        let mut config = BuildConfig {
            dev_mode: self.move_options.dev,
            additional_named_addresses: self.move_options.named_addresses(),
            test_mode: true,
            full_model_generation: self.move_options.check_test_code,
            install_dir: self.move_options.output_dir.clone(),
            skip_fetch_latest_git_deps: self.move_options.skip_fetch_latest_git_deps,
            compiler_config: CompilerConfig {
                known_attributes: known_attributes.clone(),
                skip_attribute_checks: self.move_options.skip_attribute_checks,
                bytecode_version: fix_bytecode_version(
                    self.move_options.bytecode_version,
                    self.move_options.language_version,
                ),
                compiler_version: self.move_options.compiler_version,
                language_version: self.move_options.language_version,
                experiments: experiments_from_opt_level(&self.move_options.optimize),
            },
            ..Default::default()
        };

        let path = self.move_options.get_package_path()?;
        let result = move_cli::base::test::run_move_unit_tests(
            path.as_path(),
            config.clone(),
            UnitTestingConfig {
                filter: self.filter.clone(),
                report_stacktrace_on_abort: true,
                report_storage_on_error: self.dump_state,
                ignore_compile_warnings: self.ignore_compile_warnings,
<<<<<<< HEAD
                ..UnitTestingConfig::default()
=======
                named_address_values: self
                    .move_options
                    .named_addresses
                    .iter()
                    .map(|(name, addr_wrap)| {
                        (
                            name.clone(),
                            NumericalAddress::from_account_address(addr_wrap.account_address),
                        )
                    })
                    .collect(),
                ..UnitTestingConfig::default_with_bound(None)
>>>>>>> 6a130c1c
            },
            // TODO(Gas): we may want to switch to non-zero costs in the future
            aptos_debug_natives::aptos_debug_natives(
                NativeGasParameters::zeros(),
                MiscGasParameters::zeros(),
            ),
            aptos_test_feature_flags_genesis(),
            None,
            None,
            self.compute_coverage,
            &mut std::io::stdout(),
        )
        .map_err(|err| CliError::UnexpectedError(format!("Failed to run tests: {:#}", err)))?;

        // Print coverage summary if --coverage is set
        if self.compute_coverage {
            // TODO: config seems to be dead here.
            config.test_mode = false;
            let summary = SummaryCoverage {
                summarize_functions: false,
                output_csv: false,
                filter: self.filter,
                move_options: self.move_options,
            };
            summary.coverage()?;

            println!("Please use `aptos move coverage -h` for more detailed source or bytecode test coverage of this package");
        }

        match result {
            UnitTestResult::Success => Ok("Success"),
            UnitTestResult::Failure => Err(CliError::MoveTestError),
        }
    }
}

/// Proves a Move package
///
/// This is a tool for formal verification of a Move package using
/// the Move prover
#[derive(Parser)]
pub struct ProvePackage {
    #[clap(flatten)]
    move_options: MovePackageDir,

    #[clap(flatten)]
    prover_options: ProverOptions,
}

#[async_trait]
impl CliCommand<&'static str> for ProvePackage {
    fn command_name(&self) -> &'static str {
        "ProvePackage"
    }

    async fn execute(self) -> CliTypedResult<&'static str> {
        let ProvePackage {
            move_options,
            prover_options,
        } = self;

        let result = task::spawn_blocking(move || {
            prover_options.prove(
                move_options.dev,
                move_options.get_package_path()?.as_path(),
                move_options.named_addresses(),
                fix_bytecode_version(move_options.bytecode_version, move_options.language_version),
                move_options.compiler_version,
                move_options.language_version,
                move_options.skip_attribute_checks,
                extended_checks::get_all_attribute_names(),
                &[],
            )
        })
        .await
        .map_err(|err| CliError::UnexpectedError(err.to_string()))?;
        match result {
            Ok(_) => Ok("Success"),
            Err(e) => Err(CliError::MoveProverError(format!("{:#}", e))),
        }
    }
}

/// Documents a Move package
///
/// This converts the content of the package into markdown for documentation.
#[derive(Parser)]
pub struct DocumentPackage {
    #[clap(flatten)]
    move_options: MovePackageDir,

    #[clap(flatten)]
    docgen_options: DocgenOptions,
}

#[async_trait]
impl CliCommand<&'static str> for DocumentPackage {
    fn command_name(&self) -> &'static str {
        "DocumentPackage"
    }

    async fn execute(self) -> CliTypedResult<&'static str> {
        let DocumentPackage {
            move_options,
            docgen_options,
        } = self;
        let build_options = BuildOptions {
            dev: move_options.dev,
            with_error_map: false,
            with_docs: true,
            named_addresses: move_options.named_addresses(),
            override_std: move_options.override_std.clone(),
            docgen_options: Some(docgen_options),
            skip_fetch_latest_git_deps: move_options.skip_fetch_latest_git_deps,
            bytecode_version: fix_bytecode_version(
                move_options.bytecode_version,
                move_options.language_version,
            ),
            compiler_version: move_options.compiler_version,
            language_version: move_options.language_version,
            skip_attribute_checks: move_options.skip_attribute_checks,
            check_test_code: move_options.check_test_code,
            known_attributes: extended_checks::get_all_attribute_names().clone(),
            move_2: move_options.move_2,
            ..BuildOptions::default()
        };
        BuiltPackage::build(move_options.get_package_path()?, build_options)?;
        Ok("succeeded")
    }
}

#[derive(Parser)]
pub struct IncludedArtifactsArgs {
    /// Artifacts to be generated when building the package
    ///
    /// Which artifacts to include in the package. This can be one of `none`, `sparse`, and
    /// `all`. `none` is the most compact form and does not allow to reconstruct a source
    /// package from chain; `sparse` is the minimal set of artifacts needed to reconstruct
    /// a source package; `all` includes all available artifacts. The choice of included
    /// artifacts heavily influences the size and therefore gas cost of publishing: `none`
    /// is the size of bytecode alone; `sparse` is roughly 2 times as much; and `all` 3-4
    /// as much.
    #[clap(long, default_value_t = IncludedArtifacts::Sparse)]
    pub(crate) included_artifacts: IncludedArtifacts,
}

/// Publishes the modules in a Move package to the Aptos blockchain
#[derive(Parser)]
pub struct PublishPackage {
    #[clap(flatten)]
    pub(crate) override_size_check_option: OverrideSizeCheckOption,

    #[clap(flatten)]
    pub(crate) included_artifacts_args: IncludedArtifactsArgs,
    #[clap(flatten)]
    pub(crate) move_options: MovePackageDir,
    #[clap(flatten)]
    pub(crate) txn_options: TransactionOptions,
}

struct PackagePublicationData {
    metadata_serialized: Vec<u8>,
    compiled_units: Vec<Vec<u8>>,
    payload: TransactionPayload,
}

/// Build a publication transaction payload and store it in a JSON output file.
#[derive(Parser)]
pub struct BuildPublishPayload {
    #[clap(flatten)]
    publish_package: PublishPackage,
    /// JSON output file to write publication transaction to
    #[clap(long, value_parser)]
    pub(crate) json_output_file: PathBuf,
}

impl TryInto<PackagePublicationData> for &PublishPackage {
    type Error = CliError;

    fn try_into(self) -> Result<PackagePublicationData, Self::Error> {
        let package_path = self.move_options.get_package_path()?;
        let options = self
            .included_artifacts_args
            .included_artifacts
            .build_options(&self.move_options)?;
        let package = BuiltPackage::build(package_path, options)
            .map_err(|e| CliError::MoveCompilationError(format!("{:#}", e)))?;
        let compiled_units = package.extract_code();
        let metadata_serialized =
            bcs::to_bytes(&package.extract_metadata()?).expect("PackageMetadata has BCS");
        let payload = aptos_cached_packages::aptos_stdlib::code_publish_package_txn(
            metadata_serialized.clone(),
            compiled_units.clone(),
        );
        let size = bcs::serialized_size(&payload)?;
        println!("package size {} bytes", size);
        if !self.override_size_check_option.override_size_check && size > MAX_PUBLISH_PACKAGE_SIZE {
            return Err(CliError::UnexpectedError(format!(
                "The package is larger than {} bytes ({} bytes)! To lower the size \
                you may want to include fewer artifacts via `--included-artifacts`. \
                You can also override this check with `--override-size-check",
                MAX_PUBLISH_PACKAGE_SIZE, size
            )));
        }
        Ok(PackagePublicationData {
            metadata_serialized,
            compiled_units,
            payload,
        })
    }
}

#[derive(ValueEnum, Clone, Copy, Debug)]
pub enum IncludedArtifacts {
    None,
    Sparse,
    All,
}

impl Display for IncludedArtifacts {
    fn fmt(&self, f: &mut Formatter<'_>) -> std::fmt::Result {
        use IncludedArtifacts::*;
        match self {
            None => f.write_str("none"),
            Sparse => f.write_str("sparse"),
            All => f.write_str("all"),
        }
    }
}

impl FromStr for IncludedArtifacts {
    type Err = &'static str;

    fn from_str(s: &str) -> Result<Self, Self::Err> {
        use IncludedArtifacts::*;
        match s {
            "none" => Ok(None),
            "sparse" => Ok(Sparse),
            "all" => Ok(All),
            _ => Err("unknown variant"),
        }
    }
}

pub(crate) fn experiments_from_opt_level(optlevel: &Option<OptimizationLevel>) -> Vec<String> {
    match optlevel {
        None | Some(OptimizationLevel::Default) => {
            vec![format!("{}=on", Experiment::OPTIMIZE.to_string())]
        },
        Some(OptimizationLevel::None) => vec![format!("{}=off", Experiment::OPTIMIZE.to_string())],
        Some(OptimizationLevel::Extra) => vec![
            format!("{}=on", Experiment::OPTIMIZE_EXTRA.to_string()),
            format!("{}=on", Experiment::OPTIMIZE.to_string()),
        ],
    }
}

impl IncludedArtifacts {
    pub(crate) fn build_options(
        self,
        move_options: &MovePackageDir,
    ) -> CliTypedResult<BuildOptions> {
        self.build_options_with_experiments(move_options, vec![], false)
    }

    pub(crate) fn build_options_with_experiments(
        self,
        move_options: &MovePackageDir,
        mut more_experiments: Vec<String>,
        _skip_codegen: bool, // we currently cannot do this, so ignore it.
    ) -> CliTypedResult<BuildOptions> {
        let dev = move_options.dev;
        let skip_fetch_latest_git_deps = move_options.skip_fetch_latest_git_deps;
        let named_addresses = move_options.named_addresses();
        let override_std = move_options.override_std.clone();
        let bytecode_version =
            fix_bytecode_version(move_options.bytecode_version, move_options.language_version);
        let compiler_version = move_options.compiler_version;
        let language_version = move_options.language_version;
        let skip_attribute_checks = move_options.skip_attribute_checks;
        let check_test_code = move_options.check_test_code;
        let optimize = move_options.optimize.clone();
        let mut experiments = experiments_from_opt_level(&optimize);
        experiments.append(&mut move_options.experiments.clone());
        experiments.append(&mut more_experiments);

        // TODO(#14441): Remove `None |` here when we update default CompilerVersion
        if matches!(
            move_options.compiler_version,
            Option::None | Some(CompilerVersion::V1)
        ) {
            if !matches!(optimize, Option::None | Some(OptimizationLevel::Default)) {
                return Err(CliError::CommandArgumentError(
                    "`--optimization-level`/`--optimize` flag is not compatible with Move Compiler V1"
                        .to_string(),
                ));
            };
            if !move_options.experiments.is_empty() {
                return Err(CliError::CommandArgumentError(
                    "`--experiments` flag is not compatible with Move Compiler V1".to_string(),
                ));
            };
        }

        let base_options = BuildOptions {
            dev,
            // Always enable error map bytecode injection
            with_error_map: true,
            named_addresses,
            override_std,
            skip_fetch_latest_git_deps,
            bytecode_version,
            compiler_version,
            language_version,
            skip_attribute_checks,
            check_test_code,
            experiments,
            known_attributes: extended_checks::get_all_attribute_names().clone(),
            ..BuildOptions::default()
        };
        use IncludedArtifacts::*;
        Ok(match self {
            None => BuildOptions {
                with_srcs: false,
                with_abis: false,
                with_source_maps: false,
                ..base_options
            },
            Sparse => BuildOptions {
                with_srcs: true,
                with_abis: false,
                with_source_maps: false,
                ..base_options
            },
            All => BuildOptions {
                with_srcs: true,
                with_abis: true,
                with_source_maps: true,
                ..base_options
            },
        })
    }
}

pub const MAX_PUBLISH_PACKAGE_SIZE: usize = 60_000;

#[async_trait]
impl CliCommand<TransactionSummary> for PublishPackage {
    fn command_name(&self) -> &'static str {
        "PublishPackage"
    }

    async fn execute(self) -> CliTypedResult<TransactionSummary> {
        let package_publication_data: PackagePublicationData = (&self).try_into()?;
        profile_or_submit(package_publication_data.payload, &self.txn_options).await
    }
}

#[async_trait]
impl CliCommand<String> for BuildPublishPayload {
    fn command_name(&self) -> &'static str {
        "BuildPublishPayload"
    }

    async fn execute(self) -> CliTypedResult<String> {
        let package_publication_data: PackagePublicationData =
            (&self.publish_package).try_into()?;
        // Extract entry function data from publication payload.
        let entry_function = package_publication_data.payload.into_entry_function();
        let entry_function_id = EntryFunctionId {
            module: MoveModuleId::from(entry_function.module().clone()),
            name: IdentifierWrapper::from(entry_function.function()),
        };
        let package_metadata_hex =
            HexEncodedBytes(package_publication_data.metadata_serialized).to_string();
        let package_code_hex_vec: Vec<String> = package_publication_data
            .compiled_units
            .into_iter()
            .map(|element| HexEncodedBytes(element).to_string())
            .collect();
        // Construct entry function JSON file representation from entry function data.
        let json = EntryFunctionArgumentsJSON {
            function_id: entry_function_id.to_string(),
            type_args: vec![],
            args: vec![
                ArgWithTypeJSON {
                    arg_type: "hex".to_string(),
                    value: serde_json::Value::String(package_metadata_hex),
                },
                ArgWithTypeJSON {
                    arg_type: "hex".to_string(),
                    value: json!(package_code_hex_vec),
                },
            ],
        };
        // Create save file options for checking and saving file to disk.
        let save_file = SaveFile {
            output_file: self.json_output_file,
            prompt_options: self.publish_package.txn_options.prompt_options,
        };
        save_file.check_file()?;
        save_file.save_to_file(
            "Publication entry function JSON file",
            serde_json::to_string_pretty(&json)
                .map_err(|err| CliError::UnexpectedError(format!("{}", err)))?
                .as_bytes(),
        )?;
        Ok(format!(
            "Publication payload entry function JSON file saved to {}",
            save_file.output_file.display()
        ))
    }
}

/// Publishes the modules in a Move package to the Aptos blockchain, under an object.
#[derive(Parser)]
pub struct CreateObjectAndPublishPackage {
    /// The named address for compiling and using in the contract
    ///
    /// This will take the derived account address for the object and put it in this location
    #[clap(long)]
    pub(crate) address_name: String,
    #[clap(flatten)]
    pub(crate) override_size_check_option: OverrideSizeCheckOption,
    #[clap(flatten)]
    pub(crate) included_artifacts_args: IncludedArtifactsArgs,
    #[clap(flatten)]
    pub(crate) move_options: MovePackageDir,
    #[clap(flatten)]
    pub(crate) txn_options: TransactionOptions,
}

#[async_trait]
impl CliCommand<TransactionSummary> for CreateObjectAndPublishPackage {
    fn command_name(&self) -> &'static str {
        "CreateObjectAndPublishPackage"
    }

    async fn execute(mut self) -> CliTypedResult<TransactionSummary> {
        let sender_address = self.txn_options.get_public_key_and_address()?.1;
        let sequence_number = self.txn_options.sequence_number(sender_address).await? + 1;
        let object_address = create_object_code_deployment_address(sender_address, sequence_number);

        self.move_options
            .add_named_address(self.address_name, object_address.to_string());

        let options = self
            .included_artifacts_args
            .included_artifacts
            .build_options(&self.move_options)?;
        let package = BuiltPackage::build(self.move_options.get_package_path()?, options)?;
        let message = format!(
            "Do you want to publish this package at object address {}",
            object_address
        );
        prompt_yes_with_override(&message, self.txn_options.prompt_options)?;

        let payload = aptos_cached_packages::aptos_stdlib::object_code_deployment_publish(
            bcs::to_bytes(&package.extract_metadata()?)
                .expect("Failed to serialize PackageMetadata"),
            package.extract_code(),
        );
        let size = bcs::serialized_size(&payload)?;
        println!("package size {} bytes", size);

        if !self.override_size_check_option.override_size_check && size > MAX_PUBLISH_PACKAGE_SIZE {
            return Err(CliError::UnexpectedError(format!(
                "The package is larger than {} bytes ({} bytes)! To lower the size \
                you may want to include less artifacts via `--included-artifacts`. \
                You can also override this check with `--override-size-check",
                MAX_PUBLISH_PACKAGE_SIZE, size
            )));
        }
        let result = self
            .txn_options
            .submit_transaction(payload)
            .await
            .map(TransactionSummary::from);

        if result.is_ok() {
            println!(
                "Code was successfully deployed to object address {}.",
                object_address
            );
        }
        result
    }
}

#[derive(Parser)]
pub struct UpgradeObjectPackage {
    /// Address of the object the package was deployed to
    ///
    /// This must be an already deployed object containing the package
    /// if the package is not already created, it will fail.
    #[clap(long, value_parser = crate::common::types::load_account_arg)]
    pub(crate) object_address: AccountAddress,
    #[clap(flatten)]
    pub(crate) override_size_check_option: OverrideSizeCheckOption,
    #[clap(flatten)]
    pub(crate) included_artifacts_args: IncludedArtifactsArgs,
    #[clap(flatten)]
    pub(crate) move_options: MovePackageDir,
    #[clap(flatten)]
    pub(crate) txn_options: TransactionOptions,
}

#[async_trait]
impl CliCommand<TransactionSummary> for UpgradeObjectPackage {
    fn command_name(&self) -> &'static str {
        "UpgradeObjectPackage"
    }

    async fn execute(self) -> CliTypedResult<TransactionSummary> {
        let options = self
            .included_artifacts_args
            .included_artifacts
            .build_options(&self.move_options)?;
        let built_package = BuiltPackage::build(self.move_options.get_package_path()?, options)?;
        let url = self
            .txn_options
            .rest_options
            .url(&self.txn_options.profile_options)?;

        // Get the `PackageRegistry` at the given object address.
        let registry = CachedPackageRegistry::create(url, self.object_address, false).await?;
        let package = registry
            .get_package(built_package.name())
            .await
            .map_err(|s| CliError::CommandArgumentError(s.to_string()))?;

        if package.upgrade_policy() == UpgradePolicy::immutable() {
            return Err(CliError::CommandArgumentError(
                "A package with upgrade policy `immutable` cannot be upgraded".to_owned(),
            ));
        }

        let message = format!(
            "Do you want to upgrade the package '{}' at object address {}",
            package.name(),
            self.object_address
        );
        prompt_yes_with_override(&message, self.txn_options.prompt_options)?;

        let payload = aptos_cached_packages::aptos_stdlib::object_code_deployment_upgrade(
            bcs::to_bytes(&built_package.extract_metadata()?)
                .expect("Failed to serialize PackageMetadata"),
            built_package.extract_code(),
            self.object_address,
        );
        let size = bcs::serialized_size(&payload)?;
        println!("package size {} bytes", size);

        if !self.override_size_check_option.override_size_check && size > MAX_PUBLISH_PACKAGE_SIZE {
            return Err(CliError::UnexpectedError(format!(
                "The package is larger than {} bytes ({} bytes)! To lower the size \
                you may want to include less artifacts via `--included-artifacts`. \
                You can also override this check with `--override-size-check",
                MAX_PUBLISH_PACKAGE_SIZE, size
            )));
        }
        let result = self
            .txn_options
            .submit_transaction(payload)
            .await
            .map(TransactionSummary::from);

        if result.is_ok() {
            println!(
                "Code was successfully upgraded at object address {}.",
                self.object_address
            );
        }
        result
    }
}

/// Publishes the modules in a Move package to the Aptos blockchain, under an object.
#[derive(Parser)]
pub struct DeployObjectCode {
    /// The named address for compiling and using in the contract
    ///
    /// This will take the derived account address for the object and put it in this location
    #[clap(long)]
    pub(crate) address_name: String,
    #[clap(flatten)]
    pub(crate) override_size_check_option: OverrideSizeCheckOption,
    #[clap(flatten)]
    pub(crate) included_artifacts_args: IncludedArtifactsArgs,
    #[clap(flatten)]
    pub(crate) move_options: MovePackageDir,
    #[clap(flatten)]
    pub(crate) txn_options: TransactionOptions,
}

#[async_trait]
impl CliCommand<TransactionSummary> for DeployObjectCode {
    fn command_name(&self) -> &'static str {
        "DeployObject"
    }

    async fn execute(mut self) -> CliTypedResult<TransactionSummary> {
        let sender_address = self.txn_options.get_public_key_and_address()?.1;
        let sequence_number = self.txn_options.sequence_number(sender_address).await? + 1;
        let object_address = create_object_code_deployment_address(sender_address, sequence_number);

        self.move_options
            .add_named_address(self.address_name, object_address.to_string());

        let package =
            build_package_options(&self.move_options, &self.included_artifacts_args).unwrap();
        let message = format!(
            "Do you want to deploy this package at object address {}",
            object_address
        );
        prompt_yes_with_override(&message, self.txn_options.prompt_options)?;

        let payload = aptos_cached_packages::aptos_stdlib::object_code_deployment_publish(
            bcs::to_bytes(&package.extract_metadata()?)
                .expect("Failed to serialize PackageMetadata"),
            package.extract_code(),
        );

        submit_tx_and_check(
            &self.txn_options,
            payload,
            &object_address.to_string(),
            self.override_size_check_option.override_size_check,
            "Code was successfully deployed to object address {}.",
        )
        .await
    }
}

#[derive(Parser)]
pub struct UpgradeCodeObject {
    /// The named address for compiling and using in the contract
    #[clap(long)]
    pub(crate) address_name: String,
    /// Address of the object the package was deployed to
    ///
    /// This must be an already deployed object containing the package
    /// if the package is not already created, it will fail.
    #[clap(long, value_parser = crate::common::types::load_account_arg)]
    pub(crate) object_address: AccountAddress,
    #[clap(flatten)]
    pub(crate) override_size_check_option: OverrideSizeCheckOption,
    #[clap(flatten)]
    pub(crate) included_artifacts_args: IncludedArtifactsArgs,
    #[clap(flatten)]
    pub(crate) move_options: MovePackageDir,
    #[clap(flatten)]
    pub(crate) txn_options: TransactionOptions,
}

#[async_trait]
impl CliCommand<TransactionSummary> for UpgradeCodeObject {
    fn command_name(&self) -> &'static str {
        "UpgradeObject"
    }

    async fn execute(mut self) -> CliTypedResult<TransactionSummary> {
        self.move_options
            .add_named_address(self.address_name, self.object_address.to_string());

        let package =
            build_package_options(&self.move_options, &self.included_artifacts_args).unwrap();
        let url = self
            .txn_options
            .rest_options
            .url(&self.txn_options.profile_options)?;

        // Get the `PackageRegistry` at the given code object address.
        let registry = CachedPackageRegistry::create(url, self.object_address, false).await?;
        let package_info = registry
            .get_package(package.name())
            .await
            .map_err(|s| CliError::CommandArgumentError(s.to_string()))?;

        if package_info.upgrade_policy() == UpgradePolicy::immutable() {
            return Err(CliError::CommandArgumentError(
                "A code package with upgrade policy `immutable` cannot be upgraded".to_owned(),
            ));
        }

        let message = format!(
            "Do you want to upgrade the code package '{}' at object address {}",
            package_info.name(),
            self.object_address
        );
        prompt_yes_with_override(&message, self.txn_options.prompt_options)?;

        let payload = aptos_cached_packages::aptos_stdlib::object_code_deployment_upgrade(
            bcs::to_bytes(&package.extract_metadata()?)
                .expect("Failed to serialize PackageMetadata"),
            package.extract_code(),
            self.object_address,
        );

        submit_tx_and_check(
            &self.txn_options,
            payload,
            &self.object_address.to_string(),
            self.override_size_check_option.override_size_check,
            "Code was successfully upgraded at object address {}.",
        )
        .await
    }
}

fn build_package_options(
    move_options: &MovePackageDir,
    included_artifacts_args: &IncludedArtifactsArgs,
) -> anyhow::Result<BuiltPackage> {
    let options = included_artifacts_args
        .included_artifacts
        .build_options(move_options)?;
    BuiltPackage::build(move_options.get_package_path()?, options)
}

async fn submit_tx_and_check(
    txn_options: &TransactionOptions,
    payload: TransactionPayload,
    object_address: &str,
    override_size_check: bool,
    success_message: &str,
) -> CliTypedResult<TransactionSummary> {
    let size = bcs::serialized_size(&payload)?;
    println!("package size {} bytes", size);

    if !override_size_check && size > MAX_PUBLISH_PACKAGE_SIZE {
        return Err(CliError::UnexpectedError(format!(
            "The package is larger than {} bytes ({} bytes)! To lower the size \
            you may want to include fewer artifacts via `--included-artifacts`. \
            You can also override this check with `--override-size-check",
            MAX_PUBLISH_PACKAGE_SIZE, size
        )));
    }

    let result = txn_options
        .submit_transaction(payload)
        .await
        .map(TransactionSummary::from);

    if result.is_ok() {
        println!("{} {}", success_message, object_address);
    }
    result
}

/// Publishes the modules in a Move package to the Aptos blockchain under a resource account
#[derive(Parser)]
pub struct CreateResourceAccountAndPublishPackage {
    /// The named address for compiling and using in the contract
    ///
    /// This will take the derived account address for the resource account and put it in this location
    #[clap(long)]
    pub(crate) address_name: String,

    #[clap(flatten)]
    pub(crate) override_size_check_option: OverrideSizeCheckOption,

    #[clap(flatten)]
    pub(crate) seed_args: ResourceAccountSeed,
    #[clap(flatten)]
    pub(crate) included_artifacts_args: IncludedArtifactsArgs,
    #[clap(flatten)]
    pub(crate) move_options: MovePackageDir,
    #[clap(flatten)]
    pub(crate) txn_options: TransactionOptions,
}

#[async_trait]
impl CliCommand<TransactionSummary> for CreateResourceAccountAndPublishPackage {
    fn command_name(&self) -> &'static str {
        "ResourceAccountPublishPackage"
    }

    async fn execute(self) -> CliTypedResult<TransactionSummary> {
        let CreateResourceAccountAndPublishPackage {
            address_name,
            mut move_options,
            txn_options,
            override_size_check_option,
            included_artifacts_args,
            seed_args,
        } = self;

        let account = if let Some(Some(account)) = CliConfig::load_profile(
            txn_options.profile_options.profile_name(),
            ConfigSearchMode::CurrentDirAndParents,
        )?
        .map(|p| p.account)
        {
            account
        } else {
            return Err(CliError::CommandArgumentError(
                "Please provide an account using --profile or run aptos init".to_string(),
            ));
        };
        let seed = seed_args.seed()?;

        let resource_address = create_resource_address(account, &seed);
        move_options.add_named_address(address_name, resource_address.to_string());

        let package_path = move_options.get_package_path()?;
        let options = included_artifacts_args
            .included_artifacts
            .build_options(&move_options)?;
        let package = BuiltPackage::build(package_path, options)?;
        let compiled_units = package.extract_code();

        // Send the compiled module and metadata using the code::publish_package_txn.
        let metadata = package.extract_metadata()?;

        let message = format!(
            "Do you want to publish this package under the resource account's address {}?",
            resource_address
        );
        prompt_yes_with_override(&message, txn_options.prompt_options)?;

        let payload = aptos_cached_packages::aptos_stdlib::resource_account_create_resource_account_and_publish_package(
            seed,
            bcs::to_bytes(&metadata).expect("PackageMetadata has BCS"),
            compiled_units,
        );
        let size = bcs::serialized_size(&payload)?;
        println!("package size {} bytes", size);
        if !override_size_check_option.override_size_check && size > MAX_PUBLISH_PACKAGE_SIZE {
            return Err(CliError::UnexpectedError(format!(
                "The package is larger than {} bytes ({} bytes)! To lower the size \
                you may want to include less artifacts via `--included-artifacts`. \
                You can also override this check with `--override-size-check",
                MAX_PUBLISH_PACKAGE_SIZE, size
            )));
        }
        txn_options
            .submit_transaction(payload)
            .await
            .map(TransactionSummary::from)
    }
}

/// Downloads a package and stores it in a directory named after the package
///
/// This lets you retrieve packages directly from the blockchain for inspection
/// and use as a local dependency in testing.
#[derive(Parser)]
pub struct DownloadPackage {
    /// Address of the account containing the package
    #[clap(long, value_parser = crate::common::types::load_account_arg)]
    pub(crate) account: AccountAddress,

    /// Name of the package
    #[clap(long)]
    pub package: String,

    /// Directory to store downloaded package. Defaults to the current directory.
    #[clap(long, value_parser)]
    pub output_dir: Option<PathBuf>,

    /// Whether to download the bytecode of the package.
    #[clap(long, short)]
    pub bytecode: bool,

    #[clap(flatten)]
    pub(crate) rest_options: RestOptions,
    #[clap(flatten)]
    pub(crate) profile_options: ProfileOptions,
    /// Print metadata of the package
    #[clap(long)]
    pub print_metadata: bool,
}

#[async_trait]
impl CliCommand<&'static str> for DownloadPackage {
    fn command_name(&self) -> &'static str {
        "DownloadPackage"
    }

    async fn execute(self) -> CliTypedResult<&'static str> {
        let url = self.rest_options.url(&self.profile_options)?;
        let registry = CachedPackageRegistry::create(url, self.account, self.bytecode).await?;
        let output_dir = dir_default_to_current(self.output_dir)?;

        let package = registry
            .get_package(self.package)
            .await
            .map_err(|s| CliError::CommandArgumentError(s.to_string()))?;
        if package.upgrade_policy() == UpgradePolicy::arbitrary() {
            return Err(CliError::CommandArgumentError(
                "A package with upgrade policy `arbitrary` cannot be downloaded \
                since it is not safe to depend on such packages."
                    .to_owned(),
            ));
        }
        if self.print_metadata {
            println!("{}", package);
        }
        let package_path = output_dir.join(package.name());
        package
            .save_package_to_disk(package_path.as_path())
            .map_err(|e| CliError::UnexpectedError(format!("Failed to save package: {}", e)))?;
        if self.bytecode {
            for module in package.module_names() {
                if let Some(bytecode) = registry.get_bytecode(module).await? {
                    package.save_bytecode_to_disk(package_path.as_path(), module, bytecode)?
                }
            }
        };
        println!(
            "Saved package with {} module(s) to `{}`",
            package.module_names().len(),
            package_path.display()
        );
        Ok("Download succeeded")
    }
}

/// Downloads a package and verifies the bytecode
///
/// Downloads the package from onchain and verifies the bytecode matches a local compilation of the Move code
#[derive(Parser)]
pub struct VerifyPackage {
    /// Address of the account containing the package
    #[clap(long, value_parser = crate::common::types::load_account_arg)]
    pub(crate) account: AccountAddress,

    /// Artifacts to be generated when building this package.
    #[clap(long, default_value_t = IncludedArtifacts::Sparse)]
    pub(crate) included_artifacts: IncludedArtifacts,

    #[clap(flatten)]
    pub(crate) move_options: MovePackageDir,
    #[clap(flatten)]
    pub(crate) rest_options: RestOptions,
    #[clap(flatten)]
    pub(crate) profile_options: ProfileOptions,
}

#[async_trait]
impl CliCommand<&'static str> for VerifyPackage {
    fn command_name(&self) -> &'static str {
        "VerifyPackage"
    }

    async fn execute(self) -> CliTypedResult<&'static str> {
        // First build the package locally to get the package metadata
        let build_options = BuildOptions {
            install_dir: self.move_options.output_dir.clone(),
            bytecode_version: fix_bytecode_version(
                self.move_options.bytecode_version,
                self.move_options.language_version,
            ),
            ..self.included_artifacts.build_options(&self.move_options)?
        };
        let pack = BuiltPackage::build(self.move_options.get_package_path()?, build_options)
            .map_err(|e| CliError::MoveCompilationError(format!("{:#}", e)))?;
        let compiled_metadata = pack.extract_metadata()?;

        // Now pull the compiled package
        let url = self.rest_options.url(&self.profile_options)?;
        let registry = CachedPackageRegistry::create(url, self.account, false).await?;
        let package = registry
            .get_package(pack.name())
            .await
            .map_err(|s| CliError::CommandArgumentError(s.to_string()))?;

        // We can't check the arbitrary, because it could change on us
        if package.upgrade_policy() == UpgradePolicy::arbitrary() {
            return Err(CliError::CommandArgumentError(
                "A package with upgrade policy `arbitrary` cannot be downloaded \
                since it is not safe to depend on such packages."
                    .to_owned(),
            ));
        }

        // Verify that the source digest matches
        package.verify(&compiled_metadata)?;

        Ok("Successfully verified source of package")
    }
}

/// Lists information about packages and modules on-chain for an account
#[derive(Parser)]
pub struct ListPackage {
    /// Address of the account for which to list packages.
    #[clap(long, value_parser = crate::common::types::load_account_arg)]
    pub(crate) account: AccountAddress,

    /// Type of items to query
    ///
    /// Current supported types `[packages]`
    #[clap(long, default_value_t = MoveListQuery::Packages)]
    query: MoveListQuery,

    #[clap(flatten)]
    rest_options: RestOptions,
    #[clap(flatten)]
    pub(crate) profile_options: ProfileOptions,
}

#[derive(ValueEnum, Clone, Copy, Debug)]
pub enum MoveListQuery {
    Packages,
}

impl Display for MoveListQuery {
    fn fmt(&self, f: &mut Formatter<'_>) -> std::fmt::Result {
        f.write_str(match self {
            MoveListQuery::Packages => "packages",
        })
    }
}

impl FromStr for MoveListQuery {
    type Err = &'static str;

    fn from_str(s: &str) -> Result<Self, Self::Err> {
        match s.to_lowercase().as_str() {
            "packages" => Ok(MoveListQuery::Packages),
            _ => Err("Invalid query. Valid values are modules, packages"),
        }
    }
}

#[async_trait]
impl CliCommand<&'static str> for ListPackage {
    fn command_name(&self) -> &'static str {
        "ListPackage"
    }

    async fn execute(self) -> CliTypedResult<&'static str> {
        let url = self.rest_options.url(&self.profile_options)?;
        let registry = CachedPackageRegistry::create(url, self.account, false).await?;
        match self.query {
            MoveListQuery::Packages => {
                for name in registry.package_names() {
                    let data = registry.get_package(name).await?;
                    println!("package {}", data.name());
                    println!("  upgrade_policy: {}", data.upgrade_policy());
                    println!("  upgrade_number: {}", data.upgrade_number());
                    println!("  source_digest: {}", data.source_digest());
                    println!("  modules: {}", data.module_names().into_iter().join(", "));
                }
            },
        }
        Ok("list succeeded")
    }
}

/// Cleans derived artifacts of a package.
#[derive(Parser)]
pub struct CleanPackage {
    #[clap(flatten)]
    pub(crate) move_options: MovePackageDir,
    #[clap(flatten)]
    pub(crate) prompt_options: PromptOptions,
}

#[async_trait]
impl CliCommand<&'static str> for CleanPackage {
    fn command_name(&self) -> &'static str {
        "CleanPackage"
    }

    async fn execute(self) -> CliTypedResult<&'static str> {
        let path = self.move_options.get_package_path()?;
        let build_dir = path.join("build");
        // Only remove the build dir if it exists, allowing for users to still clean their cache
        if build_dir.exists() {
            std::fs::remove_dir_all(build_dir.as_path())
                .map_err(|e| CliError::IO(build_dir.display().to_string(), e))?;
        }

        let move_dir = PathBuf::from(MOVE_HOME.as_str());
        if move_dir.exists()
            && prompt_yes_with_override(
                &format!(
                    "Do you also want to delete the local package download cache at `{}`?",
                    move_dir.display()
                ),
                self.prompt_options,
            )
            .is_ok()
        {
            std::fs::remove_dir_all(move_dir.as_path())
                .map_err(|e| CliError::IO(move_dir.display().to_string(), e))?;
        }
        Ok("succeeded")
    }
}

/// Run a Move function
#[derive(Parser)]
pub struct RunFunction {
    #[clap(flatten)]
    pub(crate) entry_function_args: EntryFunctionArguments,
    #[clap(flatten)]
    pub(crate) txn_options: TransactionOptions,
}

#[async_trait]
impl CliCommand<TransactionSummary> for RunFunction {
    fn command_name(&self) -> &'static str {
        "RunFunction"
    }

    async fn execute(self) -> CliTypedResult<TransactionSummary> {
        profile_or_submit(
            TransactionPayload::EntryFunction(self.entry_function_args.try_into()?),
            &self.txn_options,
        )
        .await
    }
}

/// Run a view function
#[derive(Parser)]
pub struct ViewFunction {
    #[clap(flatten)]
    pub(crate) entry_function_args: EntryFunctionArguments,
    #[clap(flatten)]
    pub(crate) txn_options: TransactionOptions,
}

#[async_trait]
impl CliCommand<Vec<serde_json::Value>> for ViewFunction {
    fn command_name(&self) -> &'static str {
        "RunViewFunction"
    }

    async fn execute(self) -> CliTypedResult<Vec<serde_json::Value>> {
        self.txn_options
            .view(self.entry_function_args.try_into()?)
            .await
    }
}

/// Run a Move script
#[derive(Parser)]
pub struct RunScript {
    #[clap(flatten)]
    pub(crate) txn_options: TransactionOptions,
    #[clap(flatten)]
    pub(crate) compile_proposal_args: CompileScriptFunction,
    #[clap(flatten)]
    pub(crate) script_function_args: ScriptFunctionArguments,
}

#[async_trait]
impl CliCommand<TransactionSummary> for RunScript {
    fn command_name(&self) -> &'static str {
        "RunScript"
    }

    async fn execute(self) -> CliTypedResult<TransactionSummary> {
        let (bytecode, _script_hash) = self
            .compile_proposal_args
            .compile("RunScript", self.txn_options.prompt_options)?;

        profile_or_submit(
            self.script_function_args.create_script_payload(bytecode)?,
            &self.txn_options,
        )
        .await
    }
}

#[derive(Clone, Debug)]
pub enum ReplayNetworkSelection {
    Mainnet,
    Testnet,
    Devnet,
    RestEndpoint(String),
}

/// Replay a comitted transaction using a local VM.
#[derive(Parser, Debug)]
pub struct Replay {
    /// The network to replay on.
    ///
    /// Possible values:
    ///     mainnet, testnet, <REST_ENDPOINT_URL>
    #[clap(long)]
    pub(crate) network: ReplayNetworkSelection,

    /// The id of the transaction to replay. Also being referred to as "version" in some contexts.
    #[clap(long)]
    pub(crate) txn_id: u64,

    /// If this option is set, benchmark the transaction and report the running time(s).
    #[clap(long)]
    pub(crate) benchmark: bool,

    /// If this option is set, profile the transaction and generate a detailed report of its gas usage.
    #[clap(long)]
    pub(crate) profile_gas: bool,

    /// If present, skip the comparison against the expected transaction output.
    #[clap(long)]
    pub(crate) skip_comparison: bool,
}

impl FromStr for ReplayNetworkSelection {
    type Err = CliError;

    fn from_str(s: &str) -> Result<Self, Self::Err> {
        Ok(match s {
            "mainnet" => Self::Mainnet,
            "testnet" => Self::Testnet,
            "devnet" => Self::Devnet,
            _ => Self::RestEndpoint(s.to_owned()),
        })
    }
}

#[async_trait]
impl CliCommand<TransactionSummary> for Replay {
    fn command_name(&self) -> &'static str {
        "Replay"
    }

    async fn execute(self) -> CliTypedResult<TransactionSummary> {
        use ReplayNetworkSelection::*;

        if self.profile_gas && self.benchmark {
            return Err(CliError::UnexpectedError(
                "Cannot perform benchmarking and gas profiling at the same time.".to_string(),
            ));
        }

        let rest_endpoint = match &self.network {
            Mainnet => "https://fullnode.mainnet.aptoslabs.com",
            Testnet => "https://fullnode.testnet.aptoslabs.com",
            Devnet => "https://fullnode.devnet.aptoslabs.com",
            RestEndpoint(url) => url,
        };

        let debugger = AptosDebugger::rest_client(Client::new(
            Url::parse(rest_endpoint)
                .map_err(|_err| CliError::UnableToParse("url", rest_endpoint.to_string()))?,
        ))?;

        // Fetch the transaction to replay.
        let (txn, txn_info) = debugger
            .get_committed_transaction_at_version(self.txn_id)
            .await?;

        let txn = match txn {
            Transaction::UserTransaction(txn) => txn,
            _ => {
                return Err(CliError::UnexpectedError(
                    "Unsupported transaction type. Only user transactions are supported."
                        .to_string(),
                ))
            },
        };

        let hash = txn.committed_hash();

        // Execute the transaction.
        let (vm_status, vm_output) = if self.profile_gas {
            println!("Profiling transaction...");
            local_simulation::profile_transaction_using_debugger(
                &debugger,
                self.txn_id,
                txn.clone(),
                hash,
            )?
        } else if self.benchmark {
            println!("Benchmarking transaction...");
            local_simulation::benchmark_transaction_using_debugger(
                &debugger,
                self.txn_id,
                txn.clone(),
                hash,
            )?
        } else {
            println!("Replaying transaction...");
            local_simulation::run_transaction_using_debugger(
                &debugger,
                self.txn_id,
                txn.clone(),
                hash,
            )?
        };

        // Materialize into transaction output and check if the outputs match.
        let state_view = debugger.state_view_at_version(self.txn_id);
        let resolver = state_view.as_move_resolver();

        let txn_output = vm_output
            .try_materialize_into_transaction_output(&resolver)
            .map_err(|err| {
                CliError::UnexpectedError(format!(
                    "Failed to materialize into transaction output: {}",
                    err
                ))
            })?;

        if !self.skip_comparison {
            txn_output
                .ensure_match_transaction_info(self.txn_id, &txn_info, None, None)
                .map_err(|msg| CliError::UnexpectedError(msg.to_string()))?;
        }

        // Generate the transaction summary.
        let success = match txn_output.status() {
            TransactionStatus::Keep(exec_status) => Some(exec_status.is_success()),
            TransactionStatus::Discard(_) | TransactionStatus::Retry => None,
        };

        let summary = TransactionSummary {
            transaction_hash: txn.committed_hash().into(),
            gas_used: Some(txn_output.gas_used()),
            gas_unit_price: Some(txn.gas_unit_price()),
            pending: None,
            sender: Some(txn.sender()),
            sequence_number: Some(txn.sequence_number()),
            success,
            timestamp_us: None,
            version: Some(self.txn_id),
            vm_status: Some(vm_status.to_string()),
        };

        Ok(summary)
    }
}

#[derive(Clone, Debug, PartialEq, Eq)]
pub(crate) enum FunctionArgType {
    Address,
    Bool,
    Hex,
    String,
    U8,
    U16,
    U32,
    U64,
    U128,
    U256,
    Raw,
}

impl Display for FunctionArgType {
    fn fmt(&self, f: &mut Formatter<'_>) -> std::fmt::Result {
        match self {
            FunctionArgType::Address => write!(f, "address"),
            FunctionArgType::Bool => write!(f, "bool"),
            FunctionArgType::Hex => write!(f, "hex"),
            FunctionArgType::String => write!(f, "string"),
            FunctionArgType::U8 => write!(f, "u8"),
            FunctionArgType::U16 => write!(f, "u16"),
            FunctionArgType::U32 => write!(f, "u32"),
            FunctionArgType::U64 => write!(f, "u64"),
            FunctionArgType::U128 => write!(f, "u128"),
            FunctionArgType::U256 => write!(f, "u256"),
            FunctionArgType::Raw => write!(f, "raw"),
        }
    }
}

impl FunctionArgType {
    /// Parse a standalone argument (not a vector) from string slice into BCS representation.
    fn parse_arg_str(&self, arg: &str) -> CliTypedResult<Vec<u8>> {
        match self {
            FunctionArgType::Address => bcs::to_bytes(
                &load_account_arg(arg)
                    .map_err(|err| CliError::UnableToParse("address", err.to_string()))?,
            )
            .map_err(|err| CliError::BCS("arg", err)),
            FunctionArgType::Bool => bcs::to_bytes(
                &bool::from_str(arg)
                    .map_err(|err| CliError::UnableToParse("bool", err.to_string()))?,
            )
            .map_err(|err| CliError::BCS("arg", err)),
            FunctionArgType::Hex => bcs::to_bytes(
                HexEncodedBytes::from_str(arg)
                    .map_err(|err| CliError::UnableToParse("hex", err.to_string()))?
                    .inner(),
            )
            .map_err(|err| CliError::BCS("arg", err)),
            FunctionArgType::String => bcs::to_bytes(arg).map_err(|err| CliError::BCS("arg", err)),
            FunctionArgType::U8 => bcs::to_bytes(
                &u8::from_str(arg).map_err(|err| CliError::UnableToParse("u8", err.to_string()))?,
            )
            .map_err(|err| CliError::BCS("arg", err)),
            FunctionArgType::U16 => bcs::to_bytes(
                &u16::from_str(arg)
                    .map_err(|err| CliError::UnableToParse("u16", err.to_string()))?,
            )
            .map_err(|err| CliError::BCS("arg", err)),
            FunctionArgType::U32 => bcs::to_bytes(
                &u32::from_str(arg)
                    .map_err(|err| CliError::UnableToParse("u32", err.to_string()))?,
            )
            .map_err(|err| CliError::BCS("arg", err)),
            FunctionArgType::U64 => bcs::to_bytes(
                &u64::from_str(arg)
                    .map_err(|err| CliError::UnableToParse("u64", err.to_string()))?,
            )
            .map_err(|err| CliError::BCS("arg", err)),
            FunctionArgType::U128 => bcs::to_bytes(
                &u128::from_str(arg)
                    .map_err(|err| CliError::UnableToParse("u128", err.to_string()))?,
            )
            .map_err(|err| CliError::BCS("arg", err)),
            FunctionArgType::U256 => bcs::to_bytes(
                &U256::from_str(arg)
                    .map_err(|err| CliError::UnableToParse("u256", err.to_string()))?,
            )
            .map_err(|err| CliError::BCS("arg", err)),
            FunctionArgType::Raw => Ok(HexEncodedBytes::from_str(arg)
                .map_err(|err| CliError::UnableToParse("raw", err.to_string()))?
                .inner()
                .to_vec()),
        }
    }

    /// Recursively parse argument JSON into BCS representation.
    pub fn parse_arg_json(&self, arg: &serde_json::Value) -> CliTypedResult<ArgWithType> {
        match arg {
            serde_json::Value::Bool(value) => Ok(ArgWithType {
                _ty: self.clone(),
                _vector_depth: 0,
                arg: self.parse_arg_str(value.to_string().as_str())?,
            }),
            serde_json::Value::Number(value) => Ok(ArgWithType {
                _ty: self.clone(),
                _vector_depth: 0,
                arg: self.parse_arg_str(value.to_string().as_str())?,
            }),
            serde_json::Value::String(value) => Ok(ArgWithType {
                _ty: self.clone(),
                _vector_depth: 0,
                arg: self.parse_arg_str(value.as_str())?,
            }),
            serde_json::Value::Array(_) => {
                let mut bcs: Vec<u8> = vec![]; // BCS representation of argument.
                let mut common_sub_arg_depth = None;
                // Prepend argument sequence length to BCS bytes vector.
                write_u64_as_uleb128(&mut bcs, arg.as_array().unwrap().len());
                // Loop over all of the vector's sub-arguments, which may also be vectors:
                for sub_arg in arg.as_array().unwrap() {
                    let ArgWithType {
                        _ty: _,
                        _vector_depth: sub_arg_depth,
                        arg: mut sub_arg_bcs,
                    } = self.parse_arg_json(sub_arg)?;
                    // Verify all sub-arguments have same depth.
                    if let Some(check_depth) = common_sub_arg_depth {
                        if check_depth != sub_arg_depth {
                            return Err(CliError::CommandArgumentError(
                                "Variable vector depth".to_string(),
                            ));
                        }
                    };
                    common_sub_arg_depth = Some(sub_arg_depth);
                    bcs.append(&mut sub_arg_bcs); // Append sub-argument BCS.
                }
                // Default sub-argument depth is 0 for when no sub-arguments were looped over.
                Ok(ArgWithType {
                    _ty: self.clone(),
                    _vector_depth: common_sub_arg_depth.unwrap_or(0) + 1,
                    arg: bcs,
                })
            },
            serde_json::Value::Null => {
                Err(CliError::CommandArgumentError("Null argument".to_string()))
            },
            serde_json::Value::Object(_) => Err(CliError::CommandArgumentError(
                "JSON object argument".to_string(),
            )),
        }
    }
}

// TODO use from move_binary_format::file_format_common if it is made public.
fn write_u64_as_uleb128(binary: &mut Vec<u8>, mut val: usize) {
    loop {
        let cur = val & 0x7F;
        if cur != val {
            binary.push((cur | 0x80) as u8);
            val >>= 7;
        } else {
            binary.push(cur as u8);
            break;
        }
    }
}

impl FromStr for FunctionArgType {
    type Err = CliError;

    fn from_str(s: &str) -> Result<Self, Self::Err> {
        match s.to_lowercase().as_str() {
            "address" => Ok(FunctionArgType::Address),
            "bool" => Ok(FunctionArgType::Bool),
            "hex" => Ok(FunctionArgType::Hex),
            "string" => Ok(FunctionArgType::String),
            "u8" => Ok(FunctionArgType::U8),
            "u16" => Ok(FunctionArgType::U16),
            "u32" => Ok(FunctionArgType::U32),
            "u64" => Ok(FunctionArgType::U64),
            "u128" => Ok(FunctionArgType::U128),
            "u256" => Ok(FunctionArgType::U256),
            "raw" => Ok(FunctionArgType::Raw),
            str => {
                Err(CliError::CommandArgumentError(format!(
                    "Invalid arg type '{}'.  Must be one of: ['{}','{}','{}','{}','{}','{}','{}','{}','{}','{}','{}']",
                    str,
                    FunctionArgType::Address,
                    FunctionArgType::Bool,
                    FunctionArgType::Hex,
                    FunctionArgType::String,
                    FunctionArgType::U8,
                    FunctionArgType::U16,
                    FunctionArgType::U32,
                    FunctionArgType::U64,
                    FunctionArgType::U128,
                    FunctionArgType::U256,
                    FunctionArgType::Raw)))
            }
        }
    }
}

/// A parseable arg with a type separated by a colon
#[derive(Clone, Debug)]
pub struct ArgWithType {
    pub(crate) _ty: FunctionArgType,
    pub(crate) _vector_depth: u8,
    pub(crate) arg: Vec<u8>,
}

impl ArgWithType {
    pub fn address(account_address: AccountAddress) -> Self {
        ArgWithType {
            _ty: FunctionArgType::Address,
            _vector_depth: 0,
            arg: bcs::to_bytes(&account_address).unwrap(),
        }
    }

    pub fn u64(arg: u64) -> Self {
        ArgWithType {
            _ty: FunctionArgType::U64,
            _vector_depth: 0,
            arg: bcs::to_bytes(&arg).unwrap(),
        }
    }

    pub fn bytes(arg: Vec<u8>) -> Self {
        ArgWithType {
            _ty: FunctionArgType::Raw,
            _vector_depth: 0,
            arg: bcs::to_bytes(&arg).unwrap(),
        }
    }

    pub fn raw(arg: Vec<u8>) -> Self {
        ArgWithType {
            _ty: FunctionArgType::Raw,
            _vector_depth: 0,
            arg,
        }
    }

    pub fn bcs_value_to_json<'a, T: Deserialize<'a> + Serialize>(
        &'a self,
    ) -> CliTypedResult<serde_json::Value> {
        match self._vector_depth {
            0 => match self._ty.clone() {
                FunctionArgType::U64 => {
                    serde_json::to_value(bcs::from_bytes::<u64>(&self.arg)?.to_string())
                        .map_err(|err| CliError::UnexpectedError(err.to_string()))
                },
                FunctionArgType::U128 => {
                    serde_json::to_value(bcs::from_bytes::<u128>(&self.arg)?.to_string())
                        .map_err(|err| CliError::UnexpectedError(err.to_string()))
                },
                FunctionArgType::U256 => {
                    serde_json::to_value(bcs::from_bytes::<U256>(&self.arg)?.to_string())
                        .map_err(|err| CliError::UnexpectedError(err.to_string()))
                },
                FunctionArgType::Raw => serde_json::to_value(&self.arg)
                    .map_err(|err| CliError::UnexpectedError(err.to_string())),
                _ => serde_json::to_value(bcs::from_bytes::<T>(&self.arg)?)
                    .map_err(|err| CliError::UnexpectedError(err.to_string())),
            },
            1 => match self._ty.clone() {
                FunctionArgType::U64 => {
                    let u64_vector: Vec<u64> = bcs::from_bytes::<Vec<u64>>(&self.arg)?;
                    let string_vector: Vec<String> =
                        u64_vector.iter().map(ToString::to_string).collect();
                    serde_json::to_value(string_vector)
                        .map_err(|err| CliError::UnexpectedError(err.to_string()))
                },
                FunctionArgType::U128 => {
                    let u128_vector: Vec<u128> = bcs::from_bytes::<Vec<u128>>(&self.arg)?;
                    let string_vector: Vec<String> =
                        u128_vector.iter().map(ToString::to_string).collect();
                    serde_json::to_value(string_vector)
                        .map_err(|err| CliError::UnexpectedError(err.to_string()))
                },
                FunctionArgType::U256 => {
                    let u256_vector: Vec<U256> = bcs::from_bytes::<Vec<U256>>(&self.arg)?;
                    let string_vector: Vec<String> =
                        u256_vector.iter().map(ToString::to_string).collect();
                    serde_json::to_value(string_vector)
                        .map_err(|err| CliError::UnexpectedError(err.to_string()))
                },
                FunctionArgType::Raw => serde_json::to_value(&self.arg)
                    .map_err(|err| CliError::UnexpectedError(err.to_string())),
                _ => serde_json::to_value(bcs::from_bytes::<Vec<T>>(&self.arg)?)
                    .map_err(|err| CliError::UnexpectedError(err.to_string())),
            },

            2 => serde_json::to_value(bcs::from_bytes::<Vec<Vec<T>>>(&self.arg)?)
                .map_err(|err| CliError::UnexpectedError(err.to_string())),

            3 => serde_json::to_value(bcs::from_bytes::<Vec<Vec<Vec<T>>>>(&self.arg)?)
                .map_err(|err| CliError::UnexpectedError(err.to_string())),

            4 => serde_json::to_value(bcs::from_bytes::<Vec<Vec<Vec<Vec<T>>>>>(&self.arg)?)
                .map_err(|err| CliError::UnexpectedError(err.to_string())),
            5 => serde_json::to_value(bcs::from_bytes::<Vec<Vec<Vec<Vec<Vec<T>>>>>>(&self.arg)?)
                .map_err(|err| CliError::UnexpectedError(err.to_string())),
            6 => serde_json::to_value(bcs::from_bytes::<Vec<Vec<Vec<Vec<Vec<Vec<T>>>>>>>(
                &self.arg,
            )?)
            .map_err(|err| CliError::UnexpectedError(err.to_string())),
            7 => serde_json::to_value(bcs::from_bytes::<Vec<Vec<Vec<Vec<Vec<Vec<Vec<T>>>>>>>>(
                &self.arg,
            )?)
            .map_err(|err| CliError::UnexpectedError(err.to_string())),
            depth => Err(CliError::UnexpectedError(format!(
                "Vector of depth {depth} is overly nested"
            ))),
        }
    }

    pub fn to_json(&self) -> CliTypedResult<serde_json::Value> {
        match self._ty {
            FunctionArgType::Address => self.bcs_value_to_json::<AccountAddress>(),
            FunctionArgType::Bool => self.bcs_value_to_json::<bool>(),
            FunctionArgType::Hex => self.bcs_value_to_json::<Vec<u8>>(),
            FunctionArgType::String => self.bcs_value_to_json::<String>(),
            FunctionArgType::U8 => self.bcs_value_to_json::<u8>(),
            FunctionArgType::U16 => self.bcs_value_to_json::<u16>(),
            FunctionArgType::U32 => self.bcs_value_to_json::<u32>(),
            FunctionArgType::U64 => self.bcs_value_to_json::<u64>(),
            FunctionArgType::U128 => self.bcs_value_to_json::<u128>(),
            FunctionArgType::U256 => self.bcs_value_to_json::<U256>(),
            FunctionArgType::Raw => serde_json::to_value(&self.arg)
                .map_err(|err| CliError::UnexpectedError(err.to_string())),
        }
        .map_err(|err| {
            CliError::UnexpectedError(format!("Failed to parse argument to JSON {}", err))
        })
    }
}

/// Does not support string arguments that contain the following characters:
///
/// * `,`
/// * `[`
/// * `]`
impl FromStr for ArgWithType {
    type Err = CliError;

    fn from_str(s: &str) -> Result<Self, Self::Err> {
        // Splits on the first colon, returning at most `2` elements
        // This is required to support args that contain a colon
        let parts: Vec<_> = s.splitn(2, ':').collect();
        if parts.len() != 2 {
            return Err(CliError::CommandArgumentError(
                "Arguments must be pairs of <type>:<arg> e.g. bool:true".to_string(),
            ));
        }
        let ty = FunctionArgType::from_str(parts.first().unwrap())?;
        let mut arg = String::from(*parts.last().unwrap());
        // May need to surround with quotes if not an array, so arg can be parsed into JSON.
        if !arg.starts_with('[') {
            if let FunctionArgType::Address
            | FunctionArgType::Hex
            | FunctionArgType::String
            | FunctionArgType::Raw = ty
            {
                arg = format!("\"{}\"", arg);
            }
        }
        let json = serde_json::from_str::<serde_json::Value>(arg.as_str())
            .map_err(|err| CliError::UnexpectedError(err.to_string()))?;
        ty.parse_arg_json(&json)
    }
}

impl TryInto<TransactionArgument> for &ArgWithType {
    type Error = CliError;

    fn try_into(self) -> Result<TransactionArgument, Self::Error> {
        if self._vector_depth > 0 && self._ty != FunctionArgType::U8 {
            return Err(CliError::UnexpectedError(
                "Unable to parse non-u8 vector to transaction argument".to_string(),
            ));
        }
        match self._ty {
            FunctionArgType::Address => Ok(TransactionArgument::Address(txn_arg_parser(
                &self.arg, "address",
            )?)),
            FunctionArgType::Bool => Ok(TransactionArgument::Bool(txn_arg_parser(
                &self.arg, "bool",
            )?)),
            FunctionArgType::Hex => Ok(TransactionArgument::U8Vector(txn_arg_parser(
                &self.arg, "hex",
            )?)),
            FunctionArgType::String => Ok(TransactionArgument::U8Vector(txn_arg_parser(
                &self.arg, "string",
            )?)),
            FunctionArgType::U8 => match self._vector_depth {
                0 => Ok(TransactionArgument::U8(txn_arg_parser(&self.arg, "u8")?)),
                1 => Ok(TransactionArgument::U8Vector(txn_arg_parser(
                    &self.arg,
                    "vector<u8>",
                )?)),
                depth => Err(CliError::UnexpectedError(format!(
                    "Unable to parse u8 vector of depth {} to transaction argument",
                    depth
                ))),
            },
            FunctionArgType::U16 => Ok(TransactionArgument::U16(txn_arg_parser(&self.arg, "u16")?)),
            FunctionArgType::U32 => Ok(TransactionArgument::U32(txn_arg_parser(&self.arg, "u32")?)),
            FunctionArgType::U64 => Ok(TransactionArgument::U64(txn_arg_parser(&self.arg, "u64")?)),
            FunctionArgType::U128 => Ok(TransactionArgument::U128(txn_arg_parser(
                &self.arg, "u128",
            )?)),
            FunctionArgType::U256 => Ok(TransactionArgument::U256(txn_arg_parser(
                &self.arg, "u256",
            )?)),
            FunctionArgType::Raw => Ok(TransactionArgument::U8Vector(txn_arg_parser(
                &self.arg, "raw",
            )?)),
        }
    }
}

fn txn_arg_parser<T: serde::de::DeserializeOwned>(
    data: &[u8],
    label: &'static str,
) -> Result<T, CliError> {
    bcs::from_bytes(data).map_err(|err| CliError::UnableToParse(label, err.to_string()))
}

/// Identifier of a module member (function or struct).
/// Duplicated from aptos_types, as we also need to load_account_arg from the CLI.
#[derive(Debug, Clone)]
pub struct MemberId {
    pub module_id: ModuleId,
    pub member_id: Identifier,
}

fn parse_member_id(function_id: &str) -> CliTypedResult<MemberId> {
    let ids: Vec<&str> = function_id.split_terminator("::").collect();
    if ids.len() != 3 {
        return Err(CliError::CommandArgumentError(
            "FunctionId is not well formed.  Must be of the form <address>::<module>::<function>"
                .to_string(),
        ));
    }
    let address = load_account_arg(ids.first().unwrap())?;
    let module = Identifier::from_str(ids.get(1).unwrap())
        .map_err(|err| CliError::UnableToParse("Module Name", err.to_string()))?;
    let member_id = Identifier::from_str(ids.get(2).unwrap())
        .map_err(|err| CliError::UnableToParse("Member Name", err.to_string()))?;
    let module_id = ModuleId::new(address, module);
    Ok(MemberId {
        module_id,
        member_id,
    })
}

impl FromStr for MemberId {
    type Err = CliError;

    fn from_str(s: &str) -> Result<Self, Self::Err> {
        parse_member_id(s)
    }
}<|MERGE_RESOLUTION|>--- conflicted
+++ resolved
@@ -559,9 +559,6 @@
                 report_stacktrace_on_abort: true,
                 report_storage_on_error: self.dump_state,
                 ignore_compile_warnings: self.ignore_compile_warnings,
-<<<<<<< HEAD
-                ..UnitTestingConfig::default()
-=======
                 named_address_values: self
                     .move_options
                     .named_addresses
@@ -573,8 +570,7 @@
                         )
                     })
                     .collect(),
-                ..UnitTestingConfig::default_with_bound(None)
->>>>>>> 6a130c1c
+                ..UnitTestingConfig::default()
             },
             // TODO(Gas): we may want to switch to non-zero costs in the future
             aptos_debug_natives::aptos_debug_natives(
