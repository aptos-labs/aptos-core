--- conflicted
+++ resolved
@@ -3,13 +3,9 @@
 Homebrew is a package manager that works for MacOS Silicon and Intel chips as well as Linux distributions like Debian
 and Ubuntu.
 
-<<<<<<< HEAD
-The [Aptos command line interface (CLI)](https://aptos.dev/cli-tools/aptos-cli/use-cli/install-aptos-cli) may be installed via [Homebrew](https://brew.sh/) for simplicity. This is an in-depth overview of Homebrew and the Aptos formula. In this guide, we go over each section of the Homebrew formula and steps to implement changes in the future.
-=======
 The [Aptos command line interface (CLI)](https://aptos.dev/cli-tools/aptos-cli-tool/install-aptos-cli) may be installed
 via [Homebrew](https://brew.sh/) for simplicity. This is an in-depth overview of Homebrew and the Aptos formula. In this
 guide, we go over each section of the Homebrew formula and steps to implement changes in the future.
->>>>>>> cd044e81
 
 ## Quick guide
 
