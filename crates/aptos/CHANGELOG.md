--- conflicted
+++ resolved
@@ -4,15 +4,14 @@
 
 # Unreleased
 
-<<<<<<< HEAD
+
 - Remove FFI support from Aptos CLI
-=======
+
 ## [6.0.2] - 2025/01/24
 - Fix `aptos workspace run` so it does not panic when writing to closed stdout/stderr, allowing it to finish its graceful shutdown sequence when used as a child process.
 
 ## [6.0.1] - 2025/01/17
 - Update Hasura metadata to include `entry_function_contract_address`, `entry_function_module_name`, and `entry_function_function_name` in `user_transactions` table.
->>>>>>> d01ae301
 
 ## [6.0.0] - 2025/01/14
 - Set Compiler v2 as the default compiler and Move 2 as the default language version.
