--- conflicted
+++ resolved
@@ -2,21 +2,14 @@
 
 All notable changes to the Aptos CLI will be captured in this file. This project adheres to [Semantic Versioning](https://semver.org/spec/v2.0.0.html) and the format set out by [Keep a Changelog](https://keepachangelog.com/en/1.0.0/).
 
-<<<<<<< HEAD
-## [Unreleased]
-
-### Fixed
-* If `aptos init` is run with a faucet URL specified (which happens by default when using the local, devnet, or testnet network options) and funding the account fails, the account creation is considered a failure and nothing is persisted. Previously it would report success despite the account not being created on chain.
-* Update `aptos init` to fix an incorrect account address issue, when trying to init with a rotated private key. Right now it does an actual account lookup instead of deriving from public key
-=======
 ## [1.0.10]
 ### Fixed
 * If `aptos init` is run with a faucet URL specified (which happens by default when using the local, devnet, or testnet network options) and funding the account fails, the account creation is considered a failure and nothing is persisted. Previously it would report success despite the account not being created on chain.
 * When specifying a profile where the `AuthenticationKey` has been rotated, now the `AccountAddress` is properly used from the config file
+* Update `aptos init` to fix an incorrect account address issue, when trying to init with a rotated private key. Right now it does an actual account lookup instead of deriving from public key
 
 ### Added
 * Updates to prover and framework specs
->>>>>>> f87f796f
 
 ## [1.0.9] - 2023/03/29
 ### Added
