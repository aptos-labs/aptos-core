--- conflicted
+++ resolved
@@ -3,12 +3,9 @@
 All notable changes to the Aptos CLI will be captured in this file. This project adheres to [Semantic Versioning](https://semver.org/spec/v2.0.0.html) and the format set out by [Keep a Changelog](https://keepachangelog.com/en/1.0.0/).
 
 ## Unreleased
-<<<<<<< HEAD
 - Add safe methods to delete a profile, to rename a profile, and to output the private key of a profile.
-=======
 - Add `aptos update movefmt`. This installs / updates the `movefmt` binary, which is needed for the new `aptos move fmt` subcommand.
 - Integrate the Move formatter `movefmt` which is now available via `aptos move fmt`
->>>>>>> f996f585
 
 ## [4.0.0] - 2024/08/13
 - **Breaking Change**: change key rotation options such that user has to either pass the name of a new profile or explicitly flag that no profile should be generated, since without this update the interactive profile generator could fail out after the key has already been rotated. This forces the check for new profile validity before doing anything onchain.
