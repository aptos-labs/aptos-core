--- conflicted
+++ resolved
@@ -12,11 +12,9 @@
 #[cfg(test)]
 mod base64;
 #[cfg(test)]
-<<<<<<< HEAD
 mod packing;
-=======
+#[cfg(test)]
 mod arrays;
->>>>>>> 8eb316c5
 
 pub struct TestCircuitHandle {
     dir: TempDir,
