--- conflicted
+++ resolved
@@ -1,11 +1,8 @@
 // Copyright © Aptos Foundation
 // SPDX-License-Identifier: Apache-2.0
 
-<<<<<<< HEAD
-=======
 extern crate core;
 
->>>>>>> c93c5505
 use anyhow::ensure;
 use aptos_keyless_common::input_processing::{
     circuit_input_signals::{CircuitInputSignals, Padded},
@@ -17,11 +14,9 @@
 #[cfg(test)]
 mod base64;
 #[cfg(test)]
-<<<<<<< HEAD
 mod packing;
-=======
+#[cfg(test)]
 mod sha;
->>>>>>> c93c5505
 #[cfg(test)]
 mod arrays;
 
