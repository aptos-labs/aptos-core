// Copyright © Aptos Foundation
// SPDX-License-Identifier: Apache-2.0

extern crate core;

use anyhow::ensure;
use aptos_keyless_common::input_processing::{
    circuit_input_signals::{CircuitInputSignals, Padded},
    witness_gen::witness_gen,
};
use std::{env, fs, fs::File, path::PathBuf, process::Command};
use tempfile::{tempdir, NamedTempFile, TempDir};

#[cfg(test)]
mod base64;
#[cfg(test)]
<<<<<<< HEAD
mod arrays;
=======
mod bigint;
#[cfg(test)]
mod packing;
#[cfg(test)]
mod sha;
#[cfg(test)]
mod arrays;
#[cfg(test)]
mod rsa;
#[cfg(test)]
mod jwt_field_parsing;
>>>>>>> 1120ce09

pub struct TestCircuitHandle {
    dir: TempDir,
}

impl TestCircuitHandle {
    pub fn new(file_name: &str) -> anyhow::Result<Self> {
        let dir = tempdir()?;
        let cargo_manifest_dir = PathBuf::from(env::var("CARGO_MANIFEST_DIR").unwrap());
        let include_root_dir = cargo_manifest_dir.join("../circuit-data/templates");
        let src_circuit_path = include_root_dir.join("tests").join(file_name);
        let tmp_circuit_path = dir.path().to_owned().join("circuit.circom");
        // Rex: why is this variable never used?
        let _tmp_circuit_file = File::create(&tmp_circuit_path)?;
        fs::copy(src_circuit_path, &tmp_circuit_path)?;
        let output = Command::new("circom")
            .args([
                "-l",
                include_root_dir.to_str().unwrap(),
                tmp_circuit_path.to_str().unwrap(),
                "--c",
                "--wasm",
                "-o",
                dir.path().to_str().unwrap(),
            ])
            .output()?;
        println!("{}", String::from_utf8_lossy(&output.stdout));
        println!("{}", String::from_utf8_lossy(&output.stderr));
        ensure!(output.status.success());
        Ok(Self { dir })
    }

    pub fn gen_witness(
        &self,
        input_signals: CircuitInputSignals<Padded>,
    ) -> anyhow::Result<NamedTempFile> {
        let formatted_input_str = serde_json::to_string(&input_signals.to_json_value())?;
        witness_gen(
            self.witness_gen_js_path().to_str().unwrap(),
            self.witness_gen_wasm_path().to_str().unwrap(),
            &formatted_input_str,
        )
    }

    fn witness_gen_js_path(&self) -> PathBuf {
        self.dir
            .path()
            .to_owned()
            .join("circuit_js/generate_witness.js")
    }

    fn witness_gen_wasm_path(&self) -> PathBuf {
        self.dir.path().to_owned().join("circuit_js/circuit.wasm")
    }
}

// pub fn run_circuit_test(circuit_name: &str, circuit_input_signals: CircuitInputSignals<Padded>) {
//     // compute circuit input signals (input.json)
//     let formatted_input_str = serde_json::to_string(&circuit_input_signals.to_json_value()).unwrap();
//     // run witness generation phase for `circuit_name`
//     let compile_circuit();
//     witness_gen(witness_gen_js_path, witness_gen_wasm_path, &formatted_input_str).unwrap();
// }<|MERGE_RESOLUTION|>--- conflicted
+++ resolved
@@ -14,9 +14,6 @@
 #[cfg(test)]
 mod base64;
 #[cfg(test)]
-<<<<<<< HEAD
-mod arrays;
-=======
 mod bigint;
 #[cfg(test)]
 mod packing;
@@ -28,7 +25,6 @@
 mod rsa;
 #[cfg(test)]
 mod jwt_field_parsing;
->>>>>>> 1120ce09
 
 pub struct TestCircuitHandle {
     dir: TempDir,
