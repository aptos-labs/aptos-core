// Copyright © Aptos Foundation
// SPDX-License-Identifier: Apache-2.0

// Copyright © Aptos Foundation

use anyhow::{anyhow, bail, Result};
<<<<<<< HEAD
use std::fs;
use std::process::{Command, Output};
=======
use std::{fs, process::Command};
>>>>>>> 1120ce09
use tempfile::NamedTempFile;
use tracing::info_span;

pub trait PathStr {
    fn path_str(&self) -> Result<&str>;
}

impl PathStr for NamedTempFile {
    fn path_str(&self) -> Result<&str> {
        self.path().to_str().ok_or(anyhow!("tempfile path error"))
    }
}

pub fn witness_gen(
    witness_gen_js_path: &str,
    witness_gen_wasm_path: &str,
    body: &str,
) -> Result<NamedTempFile> {
    let span = info_span!("Generating witness");
    let _enter = span.enter();
    let input_file = NamedTempFile::new()?;
    let witness_file = NamedTempFile::new()?;
    fs::write(input_file.path(), body.as_bytes())?;
    let mut cmd = get_witness_command(
        witness_gen_js_path,
        witness_gen_wasm_path,
        input_file.path_str()?,
        witness_file.path_str()?,
    );
    let output = cmd.output()?;
    // Check if the command executed successfully
    if output.status.success() {
        // if config.enable_dangerous_logging {
        //     // Convert the output bytes to a string
        //     let stdout = String::from_utf8_lossy(&output.stdout);
        //     // Print the output
        //     println!("Command output:\n{}", stdout);
        // }
        Ok(witness_file)
    } else {
        // Print the error message if the command failed
        let stderr = String::from_utf8_lossy(&output.stderr);
        let stdout = String::from_utf8_lossy(&output.stdout);
<<<<<<< HEAD
        bail!("Command failed:\n{}\n{}", stdout, stderr);
=======
        bail!("Command failed:\n{}\n{}", stdout, stderr)
>>>>>>> 1120ce09
    }
}

fn get_witness_command(
    witness_gen_js_path: &str,
    witness_gen_wasm_path: &str,
    input_file_path: &str,
    witness_file_path: &str,
) -> Command {
    let mut c = Command::new("node");
    c.args(&[
        witness_gen_js_path.to_string(),
        witness_gen_wasm_path.to_string(),
        String::from(input_file_path),
        String::from(witness_file_path),
    ]);
    c
}<|MERGE_RESOLUTION|>--- conflicted
+++ resolved
@@ -4,12 +4,7 @@
 // Copyright © Aptos Foundation
 
 use anyhow::{anyhow, bail, Result};
-<<<<<<< HEAD
-use std::fs;
-use std::process::{Command, Output};
-=======
 use std::{fs, process::Command};
->>>>>>> 1120ce09
 use tempfile::NamedTempFile;
 use tracing::info_span;
 
@@ -53,11 +48,7 @@
         // Print the error message if the command failed
         let stderr = String::from_utf8_lossy(&output.stderr);
         let stdout = String::from_utf8_lossy(&output.stdout);
-<<<<<<< HEAD
-        bail!("Command failed:\n{}\n{}", stdout, stderr);
-=======
         bail!("Command failed:\n{}\n{}", stdout, stderr)
->>>>>>> 1120ce09
     }
 }
 
