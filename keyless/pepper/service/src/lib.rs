--- conflicted
+++ resolved
@@ -131,13 +131,11 @@
         )
         .await?;
 
-        Ok(SignatureResponse {
-            signature: pepper_base,
-        })
-    }
-}
-
-<<<<<<< HEAD
+    Ok(SignatureResponse {
+        signature: pepper_base,
+    })
+}
+
 #[macro_export]
 macro_rules! invalid_signature {
     ($message:expr) => {
@@ -260,10 +258,7 @@
     Ok(VerifyResponse { success: true })
 }
 
-fn process_common(
-=======
 async fn process_common(
->>>>>>> c19821b9
     session_id: &Uuid,
     jwt: String,
     epk: EphemeralPublicKey,
