--- conflicted
+++ resolved
@@ -7,11 +7,7 @@
     config::{NetworkConfig, NodeConfig},
     network_id::NetworkId,
 };
-<<<<<<< HEAD
 use aptos_consensus::network_interface::{ConsensusMsg, DIRECT_SEND, RPC};
-=======
-use aptos_consensus::network_interface::ConsensusMsg;
->>>>>>> 6be48e5d
 use aptos_dkg_runtime::DKGMsg;
 use aptos_event_notifications::EventSubscriptionService;
 use aptos_jwk_consensus::JWKConsensusMsg;
@@ -59,7 +55,6 @@
     let direct_send_protocols: Vec<ProtocolId> =
         aptos_consensus::network_interface::DIRECT_SEND.into();
     let rpc_protocols: Vec<ProtocolId> = aptos_consensus::network_interface::RPC.into();
-<<<<<<< HEAD
 
     let network_client_config =
         NetworkClientConfig::new(direct_send_protocols.clone(), rpc_protocols.clone());
@@ -76,8 +71,6 @@
 pub fn dkg_network_configuration(node_config: &NodeConfig) -> NetworkApplicationConfig {
     let direct_send_protocols: Vec<ProtocolId> = DIRECT_SEND.into();
     let rpc_protocols: Vec<ProtocolId> = RPC.into();
-=======
->>>>>>> 6be48e5d
 
     let network_client_config =
         NetworkClientConfig::new(direct_send_protocols.clone(), rpc_protocols.clone());
