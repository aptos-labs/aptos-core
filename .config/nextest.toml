--- conflicted
+++ resolved
@@ -15,8 +15,6 @@
 failure-output = "immediate-final"
 junit = { path = "junit.xml" }
 
-<<<<<<< HEAD
-=======
 [profile.default.slow-timeout]
 period = "600s"
 terminate-after = 1
@@ -29,5 +27,4 @@
 # different than ci
 test-threads = 6
 retries = 3
-slow-timeout = { period = "1800s", terminate-after = 1 }
->>>>>>> 7b0872a6
+slow-timeout = { period = "1800s", terminate-after = 1 }