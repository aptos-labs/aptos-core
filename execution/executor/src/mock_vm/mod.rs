// Copyright © Aptos Foundation
// Parts of the project are originally copyright © Meta Platforms, Inc.
// SPDX-License-Identifier: Apache-2.0

#[cfg(test)]
mod mock_vm_test;

use crate::{block_executor::TransactionBlockExecutor, components::chunk_output::ChunkOutput};
use anyhow::Result;
use aptos_crypto::{ed25519::Ed25519PrivateKey, PrivateKey, Uniform};
use aptos_state_view::StateView;
use aptos_storage_interface::cached_state_view::CachedStateView;
use aptos_types::{
    access_path::AccessPath,
    account_address::AccountAddress,
    account_config::CORE_CODE_ADDRESS,
    chain_id::ChainId,
    contract_event::ContractEvent,
    event::EventKey,
    on_chain_config::{
        access_path_for_config, new_epoch_event_key, ConfigurationResource, OnChainConfig,
        ValidatorSet,
    },
    state_store::state_key::StateKey,
    transaction::{
        ChangeSet, ExecutionStatus, NoOpChangeSetChecker, RawTransaction, Script,
        SignedTransaction, Transaction, TransactionArgument, TransactionOutput, TransactionPayload,
        TransactionStatus, WriteSetPayload,
    },
    vm_status::{StatusCode, VMStatus},
    write_set::{WriteOp, WriteSet, WriteSetMut},
};
use aptos_vm::{sharded_block_executor::ShardedBlockExecutor, VMExecutor};
use move_core_types::{language_storage::TypeTag, move_resource::MoveResource};
use once_cell::sync::Lazy;
use std::{collections::HashMap, sync::Arc};

#[derive(Debug)]
enum MockVMTransaction {
    Mint {
        sender: AccountAddress,
        amount: u64,
    },
    Payment {
        sender: AccountAddress,
        recipient: AccountAddress,
        amount: u64,
    },
}

pub static KEEP_STATUS: Lazy<TransactionStatus> =
    Lazy::new(|| TransactionStatus::Keep(ExecutionStatus::Success));

// We use 10 as the assertion error code for insufficient balance within the Aptos coin contract.
pub static DISCARD_STATUS: Lazy<TransactionStatus> =
    Lazy::new(|| TransactionStatus::Discard(StatusCode::INSUFFICIENT_BALANCE_FOR_TRANSACTION_FEE));

pub struct MockVM;

impl TransactionBlockExecutor<Transaction> for MockVM {
    fn execute_transaction_block(
        transactions: Vec<Transaction>,
        state_view: CachedStateView,
    ) -> Result<ChunkOutput> {
        ChunkOutput::by_transaction_execution::<MockVM>(transactions, state_view)
    }

    fn execute_transaction_block_with_gas_limit(
        transactions: Vec<Transaction>,
        state_view: CachedStateView,
        maybe_gas_limit: Option<u64>,
    ) -> Result<ChunkOutput> {
        ChunkOutput::by_transaction_execution_with_gas_limit::<MockVM>(
            transactions,
            state_view,
            maybe_gas_limit,
        )
    }
}

impl VMExecutor for MockVM {
    fn execute_block(
        transactions: Vec<Transaction>,
        state_view: &impl StateView,
    ) -> Result<Vec<TransactionOutput>, VMStatus> {
        if state_view.is_genesis() {
            assert_eq!(
                transactions.len(),
                1,
                "Genesis block should have only one transaction."
            );
            let output = TransactionOutput::new(
                gen_genesis_writeset(),
                // mock the validator set event
                vec![ContractEvent::new(
                    new_epoch_event_key(),
                    0,
                    TypeTag::Bool,
                    bcs::to_bytes(&0).unwrap(),
                )],
                0,
                KEEP_STATUS.clone(),
            );
            return Ok(vec![output]);
        }

        // output_cache is used to store the output of transactions so they are visible to later
        // transactions.
        let mut output_cache = HashMap::new();
        let mut outputs = vec![];

        for txn in transactions {
            if matches!(txn, Transaction::StateCheckpoint(_)) {
                outputs.push(TransactionOutput::new(
                    WriteSet::default(),
                    vec![],
                    0,
                    KEEP_STATUS.clone(),
                ));
                continue;
            }

            if matches!(txn, Transaction::GenesisTransaction(_)) {
                read_state_value_from_storage(
                    state_view,
                    &access_path_for_config(ValidatorSet::CONFIG_ID)
                        .map_err(|_| VMStatus::Error(StatusCode::TOO_MANY_TYPE_NODES, None))?,
                );
                read_state_value_from_storage(
                    state_view,
                    &AccessPath::new(CORE_CODE_ADDRESS, ConfigurationResource::resource_path()),
                );
                outputs.push(TransactionOutput::new(
                    // WriteSet cannot be empty so use genesis writeset only for testing.
                    gen_genesis_writeset(),
                    // mock the validator set event
                    vec![ContractEvent::new(
                        new_epoch_event_key(),
                        0,
                        TypeTag::Bool,
                        bcs::to_bytes(&0).unwrap(),
                    )],
                    0,
                    KEEP_STATUS.clone(),
                ));
                continue;
            }

            match decode_transaction(txn.try_as_signed_user_txn().unwrap()) {
                MockVMTransaction::Mint { sender, amount } => {
                    let old_balance = read_balance(&output_cache, state_view, sender);
                    let new_balance = old_balance + amount;
                    let old_seqnum = read_seqnum(&output_cache, state_view, sender);
                    let new_seqnum = old_seqnum + 1;

                    output_cache.insert(balance_ap(sender), new_balance);
                    output_cache.insert(seqnum_ap(sender), new_seqnum);

                    let write_set = gen_mint_writeset(sender, new_balance, new_seqnum);
                    let events = gen_events(sender);
                    outputs.push(TransactionOutput::new(
                        write_set,
                        events,
                        0,
                        KEEP_STATUS.clone(),
                    ));
                },
                MockVMTransaction::Payment {
                    sender,
                    recipient,
                    amount,
                } => {
                    let sender_old_balance = read_balance(&output_cache, state_view, sender);
                    let recipient_old_balance = read_balance(&output_cache, state_view, recipient);
                    if sender_old_balance < amount {
                        outputs.push(TransactionOutput::new(
                            WriteSet::default(),
                            vec![],
                            0,
                            DISCARD_STATUS.clone(),
                        ));
                        continue;
                    }

                    let sender_old_seqnum = read_seqnum(&output_cache, state_view, sender);
                    let sender_new_seqnum = sender_old_seqnum + 1;
                    let sender_new_balance = sender_old_balance - amount;
                    let recipient_new_balance = recipient_old_balance + amount;

                    output_cache.insert(balance_ap(sender), sender_new_balance);
                    output_cache.insert(seqnum_ap(sender), sender_new_seqnum);
                    output_cache.insert(balance_ap(recipient), recipient_new_balance);

                    let write_set = gen_payment_writeset(
                        sender,
                        sender_new_balance,
                        sender_new_seqnum,
                        recipient,
                        recipient_new_balance,
                    );
                    let events = gen_events(sender);
                    outputs.push(TransactionOutput::new(
                        write_set,
                        events,
                        0,
                        TransactionStatus::Keep(ExecutionStatus::Success),
                    ));
                },
            }
        }

        Ok(outputs)
    }

<<<<<<< HEAD
    fn execute_block_with_gas_limit(
        transactions: Vec<Transaction>,
        state_view: &(impl StateView + Sync),
        _maybe_gas_limit: Option<u64>,
    ) -> Result<Vec<TransactionOutput>, VMStatus> {
        MockVM::execute_block(transactions, state_view)
=======
    fn execute_block_sharded<S: StateView + Sync + Send + 'static>(
        _sharded_block_executor: &ShardedBlockExecutor<S>,
        _transactions: Vec<Transaction>,
        _state_view: Arc<S>,
    ) -> std::result::Result<Vec<TransactionOutput>, VMStatus> {
        todo!()
>>>>>>> 0bcca290
    }
}

fn read_balance(
    output_cache: &HashMap<AccessPath, u64>,
    state_view: &impl StateView,
    account: AccountAddress,
) -> u64 {
    let balance_access_path = balance_ap(account);
    match output_cache.get(&balance_access_path) {
        Some(balance) => *balance,
        None => read_balance_from_storage(state_view, &balance_access_path),
    }
}

fn read_seqnum(
    output_cache: &HashMap<AccessPath, u64>,
    state_view: &impl StateView,
    account: AccountAddress,
) -> u64 {
    let seqnum_access_path = seqnum_ap(account);
    match output_cache.get(&seqnum_access_path) {
        Some(seqnum) => *seqnum,
        None => read_seqnum_from_storage(state_view, &seqnum_access_path),
    }
}

fn read_balance_from_storage(state_view: &impl StateView, balance_access_path: &AccessPath) -> u64 {
    read_u64_from_storage(state_view, balance_access_path)
}

fn read_seqnum_from_storage(state_view: &impl StateView, seqnum_access_path: &AccessPath) -> u64 {
    read_u64_from_storage(state_view, seqnum_access_path)
}

fn read_u64_from_storage(state_view: &impl StateView, access_path: &AccessPath) -> u64 {
    state_view
        .get_state_value_bytes(&StateKey::access_path(access_path.clone()))
        .expect("Failed to query storage.")
        .map_or(0, |bytes| decode_bytes(&bytes))
}

fn read_state_value_from_storage(
    state_view: &impl StateView,
    access_path: &AccessPath,
) -> Option<Vec<u8>> {
    state_view
        .get_state_value_bytes(&StateKey::access_path(access_path.clone()))
        .expect("Failed to query storage.")
}

fn decode_bytes(bytes: &[u8]) -> u64 {
    let mut buf = [0; 8];
    buf.copy_from_slice(bytes);
    u64::from_le_bytes(buf)
}

fn balance_ap(account: AccountAddress) -> AccessPath {
    AccessPath::new(account, b"balance".to_vec())
}

fn seqnum_ap(account: AccountAddress) -> AccessPath {
    AccessPath::new(account, b"seqnum".to_vec())
}

fn gen_genesis_writeset() -> WriteSet {
    let mut write_set = WriteSetMut::default();
    let validator_set_ap =
        access_path_for_config(ValidatorSet::CONFIG_ID).expect("access path in test");
    write_set.insert((
        StateKey::access_path(validator_set_ap),
        WriteOp::Modification(bcs::to_bytes(&ValidatorSet::new(vec![])).unwrap()),
    ));
    write_set.insert((
        StateKey::access_path(AccessPath::new(
            CORE_CODE_ADDRESS,
            ConfigurationResource::resource_path(),
        )),
        WriteOp::Modification(bcs::to_bytes(&ConfigurationResource::default()).unwrap()),
    ));
    write_set
        .freeze()
        .expect("genesis writeset should be valid")
}

fn gen_mint_writeset(sender: AccountAddress, balance: u64, seqnum: u64) -> WriteSet {
    let mut write_set = WriteSetMut::default();
    write_set.insert((
        StateKey::access_path(balance_ap(sender)),
        WriteOp::Modification(balance.to_le_bytes().to_vec()),
    ));
    write_set.insert((
        StateKey::access_path(seqnum_ap(sender)),
        WriteOp::Modification(seqnum.to_le_bytes().to_vec()),
    ));
    write_set.freeze().expect("mint writeset should be valid")
}

fn gen_payment_writeset(
    sender: AccountAddress,
    sender_balance: u64,
    sender_seqnum: u64,
    recipient: AccountAddress,
    recipient_balance: u64,
) -> WriteSet {
    let mut write_set = WriteSetMut::default();
    write_set.insert((
        StateKey::access_path(balance_ap(sender)),
        WriteOp::Modification(sender_balance.to_le_bytes().to_vec()),
    ));
    write_set.insert((
        StateKey::access_path(seqnum_ap(sender)),
        WriteOp::Modification(sender_seqnum.to_le_bytes().to_vec()),
    ));
    write_set.insert((
        StateKey::access_path(balance_ap(recipient)),
        WriteOp::Modification(recipient_balance.to_le_bytes().to_vec()),
    ));
    write_set
        .freeze()
        .expect("payment write set should be valid")
}

fn gen_events(sender: AccountAddress) -> Vec<ContractEvent> {
    vec![ContractEvent::new(
        EventKey::new(111, sender),
        0,
        TypeTag::Vector(Box::new(TypeTag::U8)),
        b"event_data".to_vec(),
    )]
}

pub fn encode_mint_program(amount: u64) -> Script {
    let argument = TransactionArgument::U64(amount);
    Script::new(vec![], vec![], vec![argument])
}

pub fn encode_transfer_program(recipient: AccountAddress, amount: u64) -> Script {
    let argument1 = TransactionArgument::Address(recipient);
    let argument2 = TransactionArgument::U64(amount);
    Script::new(vec![], vec![], vec![argument1, argument2])
}

pub fn encode_mint_transaction(sender: AccountAddress, amount: u64) -> Transaction {
    encode_transaction(sender, encode_mint_program(amount))
}

pub fn encode_transfer_transaction(
    sender: AccountAddress,
    recipient: AccountAddress,
    amount: u64,
) -> Transaction {
    encode_transaction(sender, encode_transfer_program(recipient, amount))
}

fn encode_transaction(sender: AccountAddress, program: Script) -> Transaction {
    let raw_transaction = RawTransaction::new_script(sender, 0, program, 0, 0, 0, ChainId::test());

    let privkey = Ed25519PrivateKey::generate_for_testing();
    Transaction::UserTransaction(
        raw_transaction
            .sign(&privkey, privkey.public_key())
            .expect("Failed to sign raw transaction.")
            .into_inner(),
    )
}

pub fn encode_reconfiguration_transaction() -> Transaction {
    Transaction::GenesisTransaction(WriteSetPayload::Direct(
        ChangeSet::new(WriteSet::default(), vec![], &NoOpChangeSetChecker).unwrap(),
    ))
}

fn decode_transaction(txn: &SignedTransaction) -> MockVMTransaction {
    let sender = txn.sender();
    match txn.payload() {
        TransactionPayload::Script(script) => {
            assert!(script.code().is_empty(), "Code should be empty.");
            match script.args().len() {
                1 => match script.args()[0] {
                    TransactionArgument::U64(amount) => MockVMTransaction::Mint { sender, amount },
                    _ => unimplemented!(
                        "Only one integer argument is allowed for mint transactions."
                    ),
                },
                2 => match (&script.args()[0], &script.args()[1]) {
                    (TransactionArgument::Address(recipient), TransactionArgument::U64(amount)) => {
                        MockVMTransaction::Payment {
                            sender,
                            recipient: *recipient,
                            amount: *amount,
                        }
                    },
                    _ => unimplemented!(
                        "The first argument for payment transaction must be recipient address \
                         and the second argument must be amount."
                    ),
                },
                _ => unimplemented!("Transaction must have one or two arguments."),
            }
        },
        TransactionPayload::EntryFunction(_) => {
            // TODO: we need to migrate Script to EntryFunction later
            unimplemented!("MockVM does not support entry function transaction payload.")
        },
        TransactionPayload::Multisig(_) => {
            unimplemented!("MockVM does not support multisig transaction payload.")
        },

        // Deprecated. Will be removed in the future.
        TransactionPayload::ModuleBundle(_) => {
            unimplemented!("MockVM does not support Module transaction payload.")
        },
    }
}<|MERGE_RESOLUTION|>--- conflicted
+++ resolved
@@ -212,21 +212,20 @@
         Ok(outputs)
     }
 
-<<<<<<< HEAD
     fn execute_block_with_gas_limit(
         transactions: Vec<Transaction>,
         state_view: &(impl StateView + Sync),
         _maybe_gas_limit: Option<u64>,
     ) -> Result<Vec<TransactionOutput>, VMStatus> {
         MockVM::execute_block(transactions, state_view)
-=======
+    }
+
     fn execute_block_sharded<S: StateView + Sync + Send + 'static>(
         _sharded_block_executor: &ShardedBlockExecutor<S>,
         _transactions: Vec<Transaction>,
         _state_view: Arc<S>,
     ) -> std::result::Result<Vec<TransactionOutput>, VMStatus> {
         todo!()
->>>>>>> 0bcca290
     }
 }
 
