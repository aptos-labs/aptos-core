--- conflicted
+++ resolved
@@ -6,12 +6,8 @@
 
 use crate::{components::apply_chunk_output::ApplyChunkOutput, metrics};
 use anyhow::Result;
-<<<<<<< HEAD
 use aptos_crypto::HashValue;
-use aptos_executor_types::ExecutedChunk;
-=======
 use aptos_executor_types::{ExecutedBlock, ExecutedChunk};
->>>>>>> 48a804d7
 use aptos_logger::{sample, sample::SampleRate, trace, warn};
 use aptos_storage_interface::{
     cached_state_view::{CachedStateView, StateCache},
@@ -112,23 +108,20 @@
         fail_point!("executor::apply_to_ledger", |_| {
             Err(anyhow::anyhow!("Injected error in apply_to_ledger."))
         });
-<<<<<<< HEAD
-        ApplyChunkOutput::apply(self, base_view, append_state_checkpoint_to_block)
-=======
-        ApplyChunkOutput::apply_chunk(self, base_view)
+        ApplyChunkOutput::apply_chunk(self, base_view, append_state_checkpoint_to_block)
     }
 
     pub fn apply_to_ledger_for_block(
         self,
         base_view: &ExecutedTrees,
+        append_state_checkpoint_to_block: Option<HashValue>,
     ) -> Result<(ExecutedBlock, Vec<Transaction>, Vec<Transaction>)> {
         fail_point!("executor::apply_to_ledger_for_block", |_| {
             Err(anyhow::anyhow!(
                 "Injected error in apply_to_ledger_for_block."
             ))
         });
-        ApplyChunkOutput::apply_block(self, base_view)
->>>>>>> 48a804d7
+        ApplyChunkOutput::apply_block(self, base_view, append_state_checkpoint_to_block)
     }
 
     pub fn trace_log_transaction_status(&self) {
