// Copyright © Aptos Foundation
// SPDX-License-Identifier: Apache-2.0

use crate::{
    block_preparation::BlockPreparationStage, ledger_update_stage::LedgerUpdateStage,
    GasMesurement, TransactionCommitter, TransactionExecutor,
};
use aptos_block_partitioner::{v2::config::PartitionerV2Config, PartitionerConfig};
use aptos_crypto::HashValue;
use aptos_executor::block_executor::{BlockExecutor, TransactionBlockExecutor};
use aptos_executor_types::{state_checkpoint_output::StateCheckpointOutput, BlockExecutorTrait};
use aptos_logger::info;
use aptos_types::{
    block_executor::partitioner::ExecutableBlock,
    transaction::{Transaction, Version},
};
use derivative::Derivative;
use std::{
    marker::PhantomData,
    sync::{
        mpsc::{self, SyncSender},
        Arc,
    },
    thread::JoinHandle,
    time::{Duration, Instant},
};

#[derive(Debug, Derivative)]
#[derivative(Default)]
pub struct PipelineConfig {
    pub delay_execution_start: bool,
    pub split_stages: bool,
    pub skip_commit: bool,
    pub allow_discards: bool,
    pub allow_aborts: bool,
    #[derivative(Default(value = "1"))]
    pub num_executor_shards: usize,
    pub use_global_executor: bool,
    #[derivative(Default(value = "4"))]
    pub num_generator_workers: usize,
    #[derivative(Default(value = "Box::<PartitionerV2Config>::default()"))]
    pub partitioner_config: Box<dyn PartitionerConfig>,
}

pub struct Pipeline<V> {
    join_handles: Vec<JoinHandle<()>>,
    phantom: PhantomData<V>,
    start_execution_tx: Option<SyncSender<()>>,
}

impl<V> Pipeline<V>
where
    V: TransactionBlockExecutor + 'static,
{
    pub fn new(
        executor: BlockExecutor<V>,
        version: Version,
        config: &PipelineConfig,
        // Need to specify num blocks, to size queues correctly, when delay_execution_start, split_stages or skip_commit are used
        num_blocks: Option<usize>,
    ) -> (Self, mpsc::SyncSender<Vec<Transaction>>) {
        let parent_block_id = executor.committed_block_id();
        let executor_1 = Arc::new(executor);
        let executor_2 = executor_1.clone();
        let executor_3 = executor_1.clone();

        let (raw_block_sender, raw_block_receiver) = mpsc::sync_channel::<Vec<Transaction>>(
            if config.delay_execution_start {
                (num_blocks.unwrap() + 1).max(50)
            } else {
                10
            }, /* bound */
        );

        // Assume the distributed executor and the distributed partitioner share the same worker set.
        let num_partitioner_shards = config.num_executor_shards;

        let (ledger_update_sender, ledger_update_receiver) =
            mpsc::sync_channel::<LedgerUpdateMessage>(
                if config.split_stages || config.skip_commit {
                    (num_blocks.unwrap() + 1).max(3)
                } else {
                    3
                }, /* bound */
            );

        let (commit_sender, commit_receiver) = mpsc::sync_channel::<CommitBlockMessage>(
            if config.split_stages || config.skip_commit {
                (num_blocks.unwrap() + 1).max(3)
            } else {
                3
            }, /* bound */
        );

        let (start_execution_tx, start_execution_rx) = if config.delay_execution_start {
            let (start_execution_tx, start_execution_rx) = mpsc::sync_channel::<()>(1);
            (Some(start_execution_tx), Some(start_execution_rx))
        } else {
            (None, None)
        };

        let (start_commit_tx, start_commit_rx) = if config.split_stages || config.skip_commit {
            let (start_commit_tx, start_commit_rx) = mpsc::sync_channel::<()>(1);
            (Some(start_commit_tx), Some(start_commit_rx))
        } else {
            (None, None)
        };

        let mut join_handles = vec![];

        let mut partitioning_stage =
<<<<<<< HEAD
            BlockPartitioningStage::new(num_partitioner_shards, config.partitioner_config.as_ref());
=======
            BlockPreparationStage::new(num_partitioner_shards, &config.partitioner_config);
>>>>>>> a1f299cb

        let mut exe = TransactionExecutor::new(executor_1, parent_block_id, ledger_update_sender);

        let mut ledger_update_stage = LedgerUpdateStage::new(
            executor_2,
            Some(commit_sender),
            version,
            config.allow_discards,
            config.allow_aborts,
        );

        let (executable_block_sender, executable_block_receiver) =
            mpsc::sync_channel::<ExecuteBlockMessage>(3);

        let partitioning_thread = std::thread::Builder::new()
            .name("block_partitioning".to_string())
            .spawn(move || {
                while let Ok(txns) = raw_block_receiver.recv() {
                    let exe_block_msg = partitioning_stage.process(txns);
                    executable_block_sender.send(exe_block_msg).unwrap();
                }
            })
            .expect("Failed to spawn block partitioner thread.");
        join_handles.push(partitioning_thread);

        let exe_thread = std::thread::Builder::new()
            .name("txn_executor".to_string())
            .spawn(move || {
                start_execution_rx.map(|rx| rx.recv());
                let start_time = Instant::now();
                let mut executed = 0;
                let start_gas_measurement = GasMesurement::start();
                while let Ok(msg) = executable_block_receiver.recv() {
                    let ExecuteBlockMessage {
                        current_block_start_time,
                        partition_time,
                        block,
                    } = msg;
                    let block_size = block.transactions.num_transactions();
                    info!("Received block of size {:?} to execute", block_size);
                    executed += block_size;
                    exe.execute_block(current_block_start_time, partition_time, block);
                    info!("Finished executing block");
                }

                let (delta_gas, delta_gas_count) = start_gas_measurement.end();

                let elapsed = start_time.elapsed().as_secs_f64();
                info!(
                    "Overall execution TPS: {} txn/s (over {} txns)",
                    executed as f64 / elapsed,
                    executed
                );
                info!(
                    "Overall execution GPS: {} gas/s (over {} txns)",
                    delta_gas / elapsed,
                    executed
                );
                info!(
                    "Overall execution GPT: {} gas/txn (over {} txns)",
                    delta_gas / (delta_gas_count as f64).max(1.0),
                    executed
                );

                start_commit_tx.map(|tx| tx.send(()));
            })
            .expect("Failed to spawn transaction executor thread.");
        join_handles.push(exe_thread);

        let ledger_update_thread = std::thread::Builder::new()
            .name("ledger_update".to_string())
            .spawn(move || {
                while let Ok(ledger_update_msg) = ledger_update_receiver.recv() {
                    ledger_update_stage.ledger_update(ledger_update_msg);
                }
            })
            .expect("Failed to spawn ledger update thread.");
        join_handles.push(ledger_update_thread);

        let skip_commit = config.skip_commit;

        let commit_thread = std::thread::Builder::new()
            .name("txn_committer".to_string())
            .spawn(move || {
                start_commit_rx.map(|rx| rx.recv());
                info!("Starting commit thread");
                if !skip_commit {
                    let mut committer =
                        TransactionCommitter::new(executor_3, version, commit_receiver);
                    committer.run();
                }
            })
            .expect("Failed to spawn transaction committer thread.");
        join_handles.push(commit_thread);

        (
            Self {
                join_handles,
                phantom: PhantomData,
                start_execution_tx,
            },
            raw_block_sender,
        )
    }

    pub fn start_execution(&self) {
        self.start_execution_tx.as_ref().map(|tx| tx.send(()));
    }

    pub fn join(self) {
        for handle in self.join_handles {
            handle.join().unwrap()
        }
    }
}

/// Message from partitioning stage to execution stage.
pub struct ExecuteBlockMessage {
    pub current_block_start_time: Instant,
    pub partition_time: Duration,
    pub block: ExecutableBlock,
}

pub struct LedgerUpdateMessage {
    pub current_block_start_time: Instant,
    pub execution_time: Duration,
    pub partition_time: Duration,
    pub block_id: HashValue,
    pub parent_block_id: HashValue,
    pub state_checkpoint_output: StateCheckpointOutput,
    pub first_block_start_time: Instant,
}

/// Message from execution stage to commit stage.
pub struct CommitBlockMessage {
    pub(crate) block_id: HashValue,
    pub(crate) root_hash: HashValue,
    pub(crate) first_block_start_time: Instant,
    pub(crate) current_block_start_time: Instant,
    pub(crate) partition_time: Duration,
    pub(crate) execution_time: Duration,
    pub(crate) num_txns: usize,
}<|MERGE_RESOLUTION|>--- conflicted
+++ resolved
@@ -109,11 +109,7 @@
         let mut join_handles = vec![];
 
         let mut partitioning_stage =
-<<<<<<< HEAD
-            BlockPartitioningStage::new(num_partitioner_shards, config.partitioner_config.as_ref());
-=======
-            BlockPreparationStage::new(num_partitioner_shards, &config.partitioner_config);
->>>>>>> a1f299cb
+            BlockPreparationStage::new(num_partitioner_shards, config.partitioner_config.as_ref());
 
         let mut exe = TransactionExecutor::new(executor_1, parent_block_id, ledger_update_sender);
 
