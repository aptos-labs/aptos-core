--- conflicted
+++ resolved
@@ -1,14 +1,10 @@
 // Copyright © Aptos Foundation
 
-<<<<<<< HEAD
-use crate::{pre_partition::PrePartitioner, v2::counters::MISC_TIMERS_SECONDS, BlockPartitioner};
-=======
 use crate::{
     pre_partition::{uniform_partitioner::UniformPartitioner, PrePartitioner},
     v2::counters::{BLOCK_PARTITIONING_SECONDS, MISC_TIMERS_SECONDS},
     BlockPartitioner,
 };
->>>>>>> 7a1b82e6
 use aptos_types::{
     block_executor::partitioner::{PartitionedTransactions, RoundId},
     transaction::analyzed_transaction::AnalyzedTransaction,
@@ -28,23 +24,9 @@
 #[cfg(test)]
 mod tests;
 pub mod types;
-<<<<<<< HEAD
 pub(crate) mod union_find;
 
-/// A block partitioner that works as follows.
-/// - Use a given pre-partitioner to partition a given block into some shards.
-/// - Discard some txns from each shard, so the remaining txns has 0 cross-shard dependencies.
-/// - Use the discarded txns to form a new round (but keep the partitioned status), and do the same discarding work.
-/// - Repeating the work until we have enough number of rounds, or the number of discarded txns is lower than a threshold. We now have a txn matrix.
-/// - Optionally, merge the txns in the last round and mark them to be executed in a special global executor.
-/// - Calculate cross-shard dependencies for each txn.
-///
-/// Note that this is essentially `ShardedBlockPartitioner` but:
-/// - with configurable PrePartitioner.
-/// - implemented more efficiently (~2.5x faster).
-=======
-
-/// A sharded block partitioner that partitions a block into multiple transaction chunks.
+/// A block partitioner that partitions a block into multiple transaction chunks.
 /// On a high level, the partitioning process is as follows:
 /// ```plaintext
 /// 1. A block is partitioned into equally sized transaction chunks and sent to each shard.
@@ -113,7 +95,6 @@
 ///       mapping received from other shards in current iteration in descending order of shard id. If the read-write set index is not found,
 ///       look up the read-write set index mapping received from other shards in previous iteration(s) in descending order of shard id.
 /// ```
->>>>>>> 7a1b82e6
 pub struct PartitionerV2 {
     pre_partitioner: Box<dyn PrePartitioner>,
     thread_pool: Arc<ThreadPool>,
@@ -155,15 +136,9 @@
         txns: Vec<AnalyzedTransaction>,
         num_executor_shards: usize,
     ) -> PartitionedTransactions {
-<<<<<<< HEAD
         let _timer = MISC_TIMERS_SECONDS
             .with_label_values(&["total"])
             .start_timer();
-=======
-        let _timer = BLOCK_PARTITIONING_SECONDS.start_timer();
-        // Step 0: pre-partition. Divide a list of transactions into `num_executor_shards` chunks.
-        let pre_partitioned = self.pre_partition(txns.as_slice(), num_executor_shards);
->>>>>>> 7a1b82e6
 
         let mut state = PartitionState::new(
             self.thread_pool.clone(),
