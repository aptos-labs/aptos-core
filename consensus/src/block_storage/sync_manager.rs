// Copyright © Aptos Foundation
// Parts of the project are originally copyright © Meta Platforms, Inc.
// SPDX-License-Identifier: Apache-2.0

use crate::{
<<<<<<< HEAD
    block_storage::{
        tracing::{observe_block, BlockStage},
        BlockReader, BlockStore,
    },
    counters::{
        BLOCKS_FETCHED_FROM_NETWORK_IN_BLOCK_RETRIEVER,
        BLOCKS_FETCHED_FROM_NETWORK_WHILE_FAST_FORWARD_SYNC,
        BLOCKS_FETCHED_FROM_NETWORK_WHILE_INSERTING_QUORUM_CERT, LATE_EXECUTION_WITH_ORDER_VOTE_QC,
        SUCCESSFUL_EXECUTED_WITH_ORDER_VOTE_QC, SUCCESSFUL_EXECUTED_WITH_REGULAR_QC,
    },
=======
    block_storage::{pending_blocks::PendingBlocks, BlockReader, BlockStore},
>>>>>>> cd979cf6
    epoch_manager::LivenessStorageData,
    logging::{LogEvent, LogSchema},
    monitor,
    network::{IncomingBlockRetrievalRequest, NetworkSender},
    network_interface::ConsensusMsg,
    payload_manager::PayloadManager,
    persistent_liveness_storage::{LedgerRecoveryData, PersistentLivenessStorage, RecoveryData},
    pipeline::execution_client::TExecutionClient,
};
use anyhow::{bail, Context};
use aptos_consensus_types::{
    block::Block,
    block_retrieval::{
        BlockRetrievalRequest, BlockRetrievalResponse, BlockRetrievalStatus, NUM_PEERS_PER_RETRY,
        NUM_RETRIES, RETRY_INTERVAL_MSEC, RPC_TIMEOUT_MSEC,
    },
    common::Author,
    quorum_cert::QuorumCert,
    sync_info::SyncInfo,
    wrapped_ledger_info::WrappedLedgerInfo,
};
use aptos_crypto::HashValue;
use aptos_infallible::Mutex;
use aptos_logger::prelude::*;
use aptos_types::{
    account_address::AccountAddress, epoch_change::EpochChangeProof,
    ledger_info::LedgerInfoWithSignatures,
};
use fail::fail_point;
use futures::{stream::FuturesUnordered, FutureExt, StreamExt};
use futures_channel::oneshot;
use rand::{prelude::*, Rng};
use std::{clone::Clone, cmp::min, sync::Arc, time::Duration};
use tokio::time;

#[derive(Debug, PartialEq, Eq)]
/// Whether we need to do block retrieval if we want to insert a Quorum Cert.
pub enum NeedFetchResult {
    QCRoundBeforeRoot,
    QCAlreadyExist,
    QCBlockExist,
    NeedFetch,
}

impl BlockStore {
    /// Check if we're far away from this ledger info and need to sync.
    /// This ensures that the block referred by the ledger info is not in buffer manager.
    pub fn need_sync_for_ledger_info(&self, li: &LedgerInfoWithSignatures) -> bool {
        // TODO move min gap to fallback (30) to config.
        (self.ordered_root().round() < li.commit_info().round()
            && !self.block_exists(li.commit_info().id()))
            || self.commit_root().round() + 30.max(2 * self.vote_back_pressure_limit)
                < li.commit_info().round()
    }

    /// Checks if quorum certificate can be inserted in block store without RPC
    /// Returns the enum to indicate the detailed status.
    pub fn need_fetch_for_quorum_cert(&self, qc: &QuorumCert) -> NeedFetchResult {
        if qc.certified_block().round() < self.ordered_root().round() {
            return NeedFetchResult::QCRoundBeforeRoot;
        }
        if self
            .get_quorum_cert_for_block(qc.certified_block().id())
            .is_some()
        {
            return NeedFetchResult::QCAlreadyExist;
        }
        if self.block_exists(qc.certified_block().id()) {
            return NeedFetchResult::QCBlockExist;
        }
        NeedFetchResult::NeedFetch
    }

    /// Fetches dependencies for given sync_info.quorum_cert
    /// If gap is large, performs state sync using sync_to_highest_ordered_cert
    /// Inserts sync_info.quorum_cert into block store as the last step
    pub async fn add_certs(
        &self,
        sync_info: &SyncInfo,
        mut retriever: BlockRetriever,
    ) -> anyhow::Result<()> {
        self.sync_to_highest_commit_cert(
            sync_info.highest_commit_cert().ledger_info(),
            retriever.network.clone(),
        )
        .await;

        // When the local ordered round is very old than the received sync_info, this function will
        // (1) resets the block store with highest commit cert = sync_info.highest_quorum_cert()
        // (2) insert all the blocks between (inclusive) highest_commit_cert.commit_info().id() to
        // highest_quorum_cert.certified_block().id() into the block store and storage
        // (3) insert the quorum cert for all the above blocks into the block store and storage
        // (4) executes all the blocks that are ordered while inserting the above quorum certs
        self.sync_to_highest_quorum_cert(
            sync_info.highest_quorum_cert().clone(),
            sync_info.highest_commit_cert().clone(),
            &mut retriever,
        )
        .await?;

        // The insert_ordered_cert(order_cert) function call expects that order_cert.commit_info().id() block
        // is already stored in block_store. So, we first call insert_quorum_cert(highest_quorum_cert).
        // This call will ensure that the highest ceritified block along with all its ancestors are inserted
        // into the block store.
        self.insert_quorum_cert(sync_info.highest_quorum_cert(), &mut retriever)
            .await?;

        // Even though we inserted the highest_quorum_cert (and its ancestors) in the above step,
        // we still need to insert ordered cert explicitly. This will send the highest ordered block
        // to execution.
        if self.order_vote_enabled {
            self.insert_ordered_cert(&sync_info.highest_ordered_cert(), &mut retriever)
                .await?;
        } else {
            // When order votes are disabled, the highest_ordered_cert().certified_block().id() need not be
            // one of the ancestors of highest_quorum_cert.certified_block().id() due to forks. So, we call
            // insert_quorum_cert instead of insert_ordered_cert as in the above case. This will ensure that
            // highest_ordered_cert().certified_block().id() is inserted the block store.
            self.insert_quorum_cert(
                &self
                    .highest_ordered_cert()
                    .as_ref()
                    .clone()
                    .into_quorum_cert(),
                &mut retriever,
            )
            .await?;
        }

        if let Some(tc) = sync_info.highest_2chain_timeout_cert() {
            self.insert_2chain_timeout_certificate(Arc::new(tc.clone()))?;
        }
        Ok(())
    }

    pub async fn insert_quorum_cert(
        &self,
        qc: &QuorumCert,
        retriever: &mut BlockRetriever,
    ) -> anyhow::Result<()> {
        match self.need_fetch_for_quorum_cert(qc) {
            NeedFetchResult::NeedFetch => self.fetch_quorum_cert(qc.clone(), retriever).await?,
            NeedFetchResult::QCBlockExist => self.insert_single_quorum_cert(qc.clone())?,
            NeedFetchResult::QCAlreadyExist => return Ok(()),
            _ => (),
        }
        if self.ordered_root().round() < qc.commit_info().round() {
            SUCCESSFUL_EXECUTED_WITH_REGULAR_QC.inc();
            self.send_for_execution(qc.into_wrapped_ledger_info())
                .await?;
            if qc.ends_epoch() {
                retriever
                    .network
                    .broadcast_epoch_change(EpochChangeProof::new(
                        vec![qc.ledger_info().clone()],
                        /* more = */ false,
                    ))
                    .await;
            }
        }
        Ok(())
    }

    // Before calling this function, we need to maintain an invariant that ordered_cert.commit_info().id()
    // is already in the block store. So, currently insert_ordered_cert calls are preceded by insert_quorum_cert calls
    // to ensure this.
    pub async fn insert_ordered_cert(
        &self,
        ordered_cert: &WrappedLedgerInfo,
        retriever: &mut BlockRetriever,
    ) -> anyhow::Result<()> {
        if self.ordered_root().round() < ordered_cert.ledger_info().ledger_info().round() {
            if let Some(ordered_block) = self.get_block(ordered_cert.commit_info().id()) {
                if !ordered_block.block().is_nil_block() {
                    observe_block(
                        ordered_block.block().timestamp_usecs(),
                        BlockStage::OC_ADDED,
                    );
                }
                SUCCESSFUL_EXECUTED_WITH_ORDER_VOTE_QC.inc();
                self.send_for_execution(ordered_cert.clone()).await?;
                if ordered_cert.ledger_info().ledger_info().ends_epoch() {
                    retriever
                        .network
                        .broadcast_epoch_change(EpochChangeProof::new(
                            vec![ordered_cert.ledger_info().clone()],
                            // TODO: Should more be true/false?
                            /* more = */
                            false,
                        ))
                        .await;
                }
            } else {
                bail!("Ordered block not found in block store when inserting ordered cert");
            }
        } else {
            LATE_EXECUTION_WITH_ORDER_VOTE_QC.inc();
        }
        Ok(())
    }

    /// Insert the quorum certificate separately from the block, used to split the processing of
    /// updating the consensus state(with qc) and deciding whether to vote(with block)
    /// The missing ancestors are going to be retrieved from the given peer. If a given peer
    /// fails to provide the missing ancestors, the qc is not going to be added.
    async fn fetch_quorum_cert(
        &self,
        qc: QuorumCert,
        retriever: &mut BlockRetriever,
    ) -> anyhow::Result<()> {
        let mut pending = vec![];
        let mut retrieve_qc = qc.clone();
        loop {
            if self.block_exists(retrieve_qc.certified_block().id()) {
                break;
            }
            BLOCKS_FETCHED_FROM_NETWORK_WHILE_INSERTING_QUORUM_CERT.inc_by(1);
            let mut blocks = retriever
                .retrieve_blocks_in_range(
                    retrieve_qc.certified_block().id(),
                    1,
                    retrieve_qc.certified_block().id(),
                    qc.ledger_info()
                        .get_voters(&retriever.validator_addresses()),
                )
                .await?;
            // retrieve_blocks_in_range guarantees that blocks has exactly 1 element
            let block = blocks.remove(0);
            retrieve_qc = block.quorum_cert().clone();
            pending.push(block);
        }
        // insert the qc <- block pair
        while let Some(block) = pending.pop() {
            let block_qc = block.quorum_cert().clone();
            self.insert_single_quorum_cert(block_qc)?;
            self.insert_block(block).await?;
        }
        self.insert_single_quorum_cert(qc)
    }

    /// Check the highest ordered cert sent by peer to see if we're behind and start a fast
    /// forward sync if the committed block doesn't exist in our tree.
    /// It works as follows:
    /// 1. request the gap blocks from the peer (from highest_ledger_info to highest_ordered_cert)
    /// 2. We persist the gap blocks to storage before start sync to ensure we could restart if we
    /// crash in the middle of the sync.
    /// 3. We prune the old tree and replace with a new tree built with the 3-chain.
    async fn sync_to_highest_quorum_cert(
        &self,
        highest_quorum_cert: QuorumCert,
        highest_commit_cert: WrappedLedgerInfo,
        retriever: &mut BlockRetriever,
    ) -> anyhow::Result<()> {
        if !self.need_sync_for_ledger_info(highest_commit_cert.ledger_info()) {
            return Ok(());
        }
        let (root, root_metadata, blocks, quorum_certs) = Self::fast_forward_sync(
            &highest_quorum_cert,
            &highest_commit_cert,
            retriever,
            self.storage.clone(),
            self.execution_client.clone(),
            self.payload_manager.clone(),
            self.order_vote_enabled,
        )
        .await?
        .take();
        info!(
            LogSchema::new(LogEvent::CommitViaSync).round(self.ordered_root().round()),
            committed_round = root.0.round(),
            block_id = root.0.id(),
        );
        self.rebuild(
            root,
            root_metadata,
            blocks,
            quorum_certs,
            self.order_vote_enabled,
        )
        .await;

        if highest_commit_cert.ledger_info().ledger_info().ends_epoch() {
            retriever
                .network
                .send_epoch_change(EpochChangeProof::new(
                    vec![highest_quorum_cert.ledger_info().clone()],
                    /* more = */ false,
                ))
                .await;
        }
        Ok(())
    }

    pub async fn fast_forward_sync<'a>(
        highest_quorum_cert: &'a QuorumCert,
        highest_commit_cert: &'a WrappedLedgerInfo,
        retriever: &'a mut BlockRetriever,
        storage: Arc<dyn PersistentLivenessStorage>,
        execution_client: Arc<dyn TExecutionClient>,
        payload_manager: Arc<PayloadManager>,
        order_vote_enabled: bool,
    ) -> anyhow::Result<RecoveryData> {
        info!(
            LogSchema::new(LogEvent::StateSync).remote_peer(retriever.preferred_peer),
            "Start state sync to commit cert: {}, quorum cert: {}",
            highest_commit_cert,
            highest_quorum_cert,
        );

        // we fetch the blocks from
        let num_blocks = highest_quorum_cert.certified_block().round()
            - highest_commit_cert.ledger_info().ledger_info().round()
            + 1;

        // although unlikely, we might wrap num_blocks around on a 32-bit machine
        assert!(num_blocks < std::usize::MAX as u64);

        BLOCKS_FETCHED_FROM_NETWORK_WHILE_FAST_FORWARD_SYNC.inc_by(num_blocks);
        let mut blocks = retriever
            .retrieve_blocks_in_range(
                highest_quorum_cert.certified_block().id(),
                num_blocks,
                highest_commit_cert.commit_info().id(),
                highest_quorum_cert
                    .ledger_info()
                    .get_voters(&retriever.validator_addresses()),
            )
            .await?;

        assert_eq!(
            blocks.first().expect("blocks are empty").id(),
            highest_quorum_cert.certified_block().id(),
            "Expecting in the retrieval response, first block should be {}, but got {}",
            highest_quorum_cert.certified_block().id(),
            blocks.first().expect("blocks are empty").id(),
        );

        // Confirm retrieval ended when it hit the last block we care about, even if it didn't reach all num_blocks blocks.
        assert_eq!(
            blocks.last().expect("blocks are empty").id(),
            highest_commit_cert.commit_info().id()
        );

        let mut quorum_certs = vec![highest_quorum_cert.clone()];
        quorum_certs.extend(
            blocks
                .iter()
                .take(blocks.len() - 1)
                .map(|block| block.quorum_cert().clone()),
        );

        if !order_vote_enabled {
            // check if highest_commit_cert comes from a fork
            // if so, we need to fetch it's block as well, to have a proof of commit.
            if !blocks
                .iter()
                .any(|block| block.id() == highest_commit_cert.certified_block().id())
            {
                info!(
                    "Found forked QC {}, fetching it as well",
                    highest_commit_cert
                );
                BLOCKS_FETCHED_FROM_NETWORK_WHILE_FAST_FORWARD_SYNC.inc_by(1);
                let mut additional_blocks = retriever
                    .retrieve_blocks_in_range(
                        highest_commit_cert.certified_block().id(),
                        1,
                        highest_commit_cert.certified_block().id(),
                        highest_commit_cert
                            .ledger_info()
                            .get_voters(&retriever.validator_addresses()),
                    )
                    .await?;

                assert_eq!(additional_blocks.len(), 1);
                let block = additional_blocks.pop().expect("blocks are empty");
                assert_eq!(
                    block.id(),
                    highest_commit_cert.certified_block().id(),
                    "Expecting in the retrieval response, for commit certificate fork, first block should be {}, but got {}",
                    highest_commit_cert.certified_block().id(),
                    block.id(),
                );

                blocks.push(block);
                quorum_certs.push(highest_commit_cert.clone().into_quorum_cert());
            }
        }

        assert_eq!(blocks.len(), quorum_certs.len());
        info!("[FastForwardSync] Fetched {} blocks. Requested num_blocks {}. Initial block hash {:?}, target block hash {:?}",
            blocks.len(), num_blocks, highest_quorum_cert.certified_block().id(), highest_commit_cert.commit_info().id()
        );
        for (i, block) in blocks.iter().enumerate() {
            assert_eq!(block.id(), quorum_certs[i].certified_block().id());
            if let Some(payload) = block.payload() {
                payload_manager.prefetch_payload_data(payload, block.timestamp_usecs());
            }
        }

        // Check early that recovery will succeed, and return before corrupting our state in case it will not.
        LedgerRecoveryData::new(highest_commit_cert.ledger_info().clone())
            .find_root(
                &mut blocks.clone(),
                &mut quorum_certs.clone(),
                order_vote_enabled,
            )
            .with_context(|| {
                // for better readability
                quorum_certs.sort_by_key(|qc| qc.certified_block().round());
                format!(
                    "\nRoot: {:?}\nBlocks in db: {}\nQuorum Certs in db: {}\n",
                    highest_commit_cert.commit_info(),
                    blocks
                        .iter()
                        .map(|b| format!("\n\t{}", b))
                        .collect::<Vec<String>>()
                        .concat(),
                    quorum_certs
                        .iter()
                        .map(|qc| format!("\n\t{}", qc))
                        .collect::<Vec<String>>()
                        .concat(),
                )
            })?;

        storage.save_tree(blocks.clone(), quorum_certs.clone())?;

        execution_client
            .sync_to(highest_commit_cert.ledger_info().clone())
            .await?;

        // we do not need to update block_tree.highest_commit_decision_ledger_info here
        // because the block_tree is going to rebuild itself.

        let recovery_data = match storage.start(order_vote_enabled) {
            LivenessStorageData::FullRecoveryData(recovery_data) => recovery_data,
            _ => panic!("Failed to construct recovery data after fast forward sync"),
        };

        Ok(recovery_data)
    }

    /// Fast forward in the decoupled-execution pipeline if the block exists there
    async fn sync_to_highest_commit_cert(
        &self,
        ledger_info: &LedgerInfoWithSignatures,
        network: Arc<NetworkSender>,
    ) {
        // if the block exists between commit root and ordered root
        if self.commit_root().round() < ledger_info.commit_info().round()
            && self.block_exists(ledger_info.commit_info().id())
            && self.ordered_root().round() >= ledger_info.commit_info().round()
        {
            let proof = ledger_info.clone();
            tokio::spawn(async move { network.send_commit_proof(proof).await });
        }
    }

    /// Retrieve a n chained blocks from the block store starting from
    /// an initial parent id, returning with <n (as many as possible) if
    /// id or its ancestors can not be found.
    ///
    /// The current version of the function is not really async, but keeping it this way for
    /// future possible changes.
    pub async fn process_block_retrieval(
        &self,
        request: IncomingBlockRetrievalRequest,
    ) -> anyhow::Result<()> {
        fail_point!("consensus::process_block_retrieval", |_| {
            Err(anyhow::anyhow!("Injected error in process_block_retrieval"))
        });
        let mut blocks = vec![];
        let mut status = BlockRetrievalStatus::Succeeded;
        let mut id = request.req.block_id();
        while (blocks.len() as u64) < request.req.num_blocks() {
            if let Some(executed_block) = self.get_block(id) {
                blocks.push(executed_block.block().clone());
                if request.req.match_target_id(id) {
                    status = BlockRetrievalStatus::SucceededWithTarget;
                    break;
                }
                id = executed_block.parent_id();
            } else {
                status = BlockRetrievalStatus::NotEnoughBlocks;
                break;
            }
        }

        if blocks.is_empty() {
            status = BlockRetrievalStatus::IdNotFound;
        }

        let response = Box::new(BlockRetrievalResponse::new(status, blocks));
        let response_bytes = request
            .protocol
            .to_bytes(&ConsensusMsg::BlockRetrievalResponse(response))?;
        request
            .response_sender
            .send(Ok(response_bytes.into()))
            .map_err(|_| anyhow::anyhow!("Failed to send block retrieval response"))
    }
}

/// BlockRetriever is used internally to retrieve blocks
pub struct BlockRetriever {
    network: Arc<NetworkSender>,
    preferred_peer: Author,
    validator_addresses: Vec<AccountAddress>,
    max_blocks_to_request: u64,
    pending_blocks: Arc<Mutex<PendingBlocks>>,
}

impl BlockRetriever {
    pub fn new(
        network: Arc<NetworkSender>,
        preferred_peer: Author,
        validator_addresses: Vec<AccountAddress>,
        max_blocks_to_request: u64,
        pending_blocks: Arc<Mutex<PendingBlocks>>,
    ) -> Self {
        Self {
            network,
            preferred_peer,
            validator_addresses,
            max_blocks_to_request,
            pending_blocks,
        }
    }

    pub fn validator_addresses(&self) -> Vec<AccountAddress> {
        self.validator_addresses.clone()
    }

    async fn retrieve_block_for_id_chunk(
        &mut self,
        block_id: HashValue,
        target_block_id: HashValue,
        retrieve_batch_size: u64,
        mut peers: Vec<AccountAddress>,
    ) -> anyhow::Result<BlockRetrievalResponse> {
        let mut failed_attempt = 0_u32;
        let mut cur_retry = 0;

        let num_retries = NUM_RETRIES;
        let request_num_peers = NUM_PEERS_PER_RETRY;
        let retry_interval = Duration::from_millis(RETRY_INTERVAL_MSEC);
        let rpc_timeout = Duration::from_millis(RPC_TIMEOUT_MSEC);

        monitor!("retrieve_block_for_id_chunk", {
            let mut interval = time::interval(retry_interval);
            let mut futures = FuturesUnordered::new();
            if retrieve_batch_size == 1 {
                let (tx, rx) = oneshot::channel();
                self.pending_blocks
                    .lock()
                    .insert_request(target_block_id, tx);
                let author = self.network.author();
                futures.push(
                    async move {
                        let response = rx
                            .await
                            .map(|block| {
                                BlockRetrievalResponse::new(
                                    BlockRetrievalStatus::SucceededWithTarget,
                                    vec![block],
                                )
                            })
                            .map_err(|_| anyhow::anyhow!("self retrieval failed"));
                        (author, response)
                    }
                    .boxed(),
                )
            }
            let request = BlockRetrievalRequest::new_with_target_block_id(
                block_id,
                retrieve_batch_size,
                target_block_id,
            );
            loop {
                tokio::select! {
                    _ = interval.tick() => {
                        // send batch request to a set of peers of size request_num_peers (or 1 for the first time)
                        let next_peers = if cur_retry < num_retries {
                            let first_atempt = cur_retry == 0;
                            cur_retry += 1;
                            self.pick_peers(
                                first_atempt,
                                &mut peers,
                                if first_atempt { 1 } else {request_num_peers}
                            )
                        } else {
                            Vec::new()
                        };

                        if next_peers.is_empty() && futures.is_empty() {
                            bail!("Couldn't fetch block")
                        }

                        for peer in next_peers {
                            debug!(
                                LogSchema::new(LogEvent::RetrieveBlock).remote_peer(peer),
                                block_id = block_id,
                                "Fetching {} blocks, retry {}, failed attempts {}",
                                retrieve_batch_size,
                                cur_retry,
                                failed_attempt
                            );
                            let remote_peer = peer;
                            let future = self.network.request_block(
                                request.clone(),
                                peer,
                                rpc_timeout,
                            );
                            futures.push(async move { (remote_peer, future.await) }.boxed());
                        }
                    }
                    Some((peer, response)) = futures.next() => {
                        match response {
                            Ok(result) => return Ok(result),
                            e => {
                                warn!(
                                    remote_peer = peer,
                                    block_id = block_id,
                                    "{:?}, Failed to fetch block",
                                    e,
                                );
                                failed_attempt += 1;
                            },
                        }
                    },
                }
            }
        })
    }

    /// Retrieve n blocks for given block_id from peers
    ///
    /// Returns Result with Vec that if succeeded. This method will
    /// continue until the quorum certificate members all fail to return the missing chain.
    ///
    /// The first attempt of block retrieval will always be sent to preferred_peer to allow the
    /// leader to drive quorum certificate creation The other peers from the quorum certificate
    /// will be randomly tried next.  If all members of the quorum certificate are exhausted, an
    /// error is returned
    async fn retrieve_block_for_id(
        &mut self,
        block_id: HashValue,
        target_block_id: HashValue,
        peers: Vec<AccountAddress>,
        num_blocks: u64,
    ) -> anyhow::Result<Vec<Block>> {
        info!(
            "Retrieving {} blocks starting from {}",
            num_blocks, block_id
        );
        let mut progress = 0;
        let mut last_block_id = block_id;
        let mut result_blocks: Vec<Block> = vec![];
        let mut retrieve_batch_size = self.max_blocks_to_request;
        if peers.is_empty() {
            bail!("Failed to fetch block {}: no peers available", block_id);
        }
        while progress < num_blocks {
            // in case this is the last retrieval
            retrieve_batch_size = min(retrieve_batch_size, num_blocks - progress);

            info!(
                "Retrieving chunk: {} blocks starting from {}, original start {}",
                retrieve_batch_size, last_block_id, block_id
            );

            let response = self
                .retrieve_block_for_id_chunk(
                    last_block_id,
                    target_block_id,
                    retrieve_batch_size,
                    peers.clone(),
                )
                .await;
            match response {
                Ok(result) if matches!(result.status(), BlockRetrievalStatus::Succeeded) => {
                    // extend the result blocks
                    let batch = result.blocks().clone();
                    progress += batch.len() as u64;
                    last_block_id = batch.last().unwrap().parent_id();
                    result_blocks.extend(batch);
                },
                Ok(result)
                    if matches!(result.status(), BlockRetrievalStatus::SucceededWithTarget) =>
                {
                    // if we found the target, end the loop
                    let batch = result.blocks().clone();
                    result_blocks.extend(batch);
                    break;
                },
                _e => {
                    bail!(
                        "Failed to fetch block {}, for original start {}",
                        last_block_id,
                        block_id,
                    );
                },
            }
        }
        assert_eq!(result_blocks.last().unwrap().id(), target_block_id);
        Ok(result_blocks)
    }

    /// Retrieve chain of n blocks for given QC
    async fn retrieve_blocks_in_range(
        &mut self,
        initial_block_id: HashValue,
        num_blocks: u64,
        target_block_id: HashValue,
        peers: Vec<AccountAddress>,
    ) -> anyhow::Result<Vec<Block>> {
        BLOCKS_FETCHED_FROM_NETWORK_IN_BLOCK_RETRIEVER.inc_by(num_blocks);
        self.retrieve_block_for_id(initial_block_id, target_block_id, peers, num_blocks)
            .await
    }

    fn pick_peer(&self, first_atempt: bool, peers: &mut Vec<AccountAddress>) -> AccountAddress {
        assert!(!peers.is_empty(), "pick_peer on empty peer list");

        if first_atempt {
            // remove preferred_peer if its in list of peers
            // (strictly speaking it is not required to be there)
            for i in 0..peers.len() {
                if peers[i] == self.preferred_peer {
                    peers.remove(i);
                    break;
                }
            }
            return self.preferred_peer;
        }

        let peer_idx = thread_rng().gen_range(0, peers.len());
        peers.remove(peer_idx)
    }

    fn pick_peers(
        &self,
        first_atempt: bool,
        peers: &mut Vec<AccountAddress>,
        request_num_peers: usize,
    ) -> Vec<AccountAddress> {
        let mut result = Vec::new();
        while !peers.is_empty() && result.len() < request_num_peers {
            result.push(self.pick_peer(first_atempt && result.is_empty(), peers));
        }
        result
    }
}<|MERGE_RESOLUTION|>--- conflicted
+++ resolved
@@ -3,10 +3,10 @@
 // SPDX-License-Identifier: Apache-2.0
 
 use crate::{
-<<<<<<< HEAD
     block_storage::{
         tracing::{observe_block, BlockStage},
         BlockReader, BlockStore,
+        pending_blocks::PendingBlocks,
     },
     counters::{
         BLOCKS_FETCHED_FROM_NETWORK_IN_BLOCK_RETRIEVER,
@@ -14,9 +14,6 @@
         BLOCKS_FETCHED_FROM_NETWORK_WHILE_INSERTING_QUORUM_CERT, LATE_EXECUTION_WITH_ORDER_VOTE_QC,
         SUCCESSFUL_EXECUTED_WITH_ORDER_VOTE_QC, SUCCESSFUL_EXECUTED_WITH_REGULAR_QC,
     },
-=======
-    block_storage::{pending_blocks::PendingBlocks, BlockReader, BlockStore},
->>>>>>> cd979cf6
     epoch_manager::LivenessStorageData,
     logging::{LogEvent, LogSchema},
     monitor,
