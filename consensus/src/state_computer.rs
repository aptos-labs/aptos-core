--- conflicted
+++ resolved
@@ -222,10 +222,6 @@
                 block_id = block_id,
                 "Got state compute result, post processing."
             );
-<<<<<<< HEAD
-            let pipeline_execution_result = fut.await?;
-=======
->>>>>>> 7b0872a6
             let user_txns = &pipeline_execution_result.input_txns;
             let result = &pipeline_execution_result.result;
 
