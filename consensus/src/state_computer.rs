--- conflicted
+++ resolved
@@ -169,10 +169,7 @@
             finality_proof.ledger_info().epoch(),
             finality_proof.ledger_info().round(),
         );
-<<<<<<< HEAD
-=======
         let block_timestamp = finality_proof.commit_info().timestamp_usecs();
->>>>>>> 5c8a4512
 
         let payload_manager = self.payload_manager.lock().as_ref().unwrap().clone();
         let txn_shuffler = self.transaction_shuffler.lock().as_ref().unwrap().clone();
@@ -215,13 +212,9 @@
             .expect("Failed to send async state sync notification");
 
         *latest_logical_time = logical_time;
-<<<<<<< HEAD
-        payload_manager.notify_commit(logical_time, payloads).await;
-=======
         payload_manager
             .notify_commit(block_timestamp, payloads)
             .await;
->>>>>>> 5c8a4512
         Ok(())
     }
 
@@ -230,20 +223,13 @@
         let mut latest_logical_time = self.write_mutex.lock().await;
         let logical_time =
             LogicalTime::new(target.ledger_info().epoch(), target.ledger_info().round());
-<<<<<<< HEAD
-=======
         let block_timestamp = target.commit_info().timestamp_usecs();
->>>>>>> 5c8a4512
 
         // Before the state synchronization, we have to call finish() to free the in-memory SMT
         // held by BlockExecutor to prevent memory leak.
         self.executor.finish();
 
-<<<<<<< HEAD
-        // The pipeline phase already committed beyond the target synced round, just return.
-=======
         // The pipeline phase already committed beyond the target block timestamp, just return.
->>>>>>> 5c8a4512
         if *latest_logical_time >= logical_time {
             warn!(
                 "State sync target {:?} is lower than already committed logical time {:?}",
@@ -258,11 +244,7 @@
         let maybe_payload_manager = self.payload_manager.lock().as_ref().cloned();
         if let Some(payload_manager) = maybe_payload_manager {
             payload_manager
-<<<<<<< HEAD
-                .notify_commit(logical_time, Vec::new())
-=======
                 .notify_commit(block_timestamp, Vec::new())
->>>>>>> 5c8a4512
                 .await;
         }
 
@@ -317,28 +299,6 @@
 
 #[tokio::test]
 async fn test_commit_sync_race() {
-    use crate::{error::MempoolError, transaction_shuffler::NoOpShuffler};
-    use aptos_consensus_notifications::Error;
-    use aptos_types::{
-        aggregate_signature::AggregateSignature, block_info::BlockInfo, ledger_info::LedgerInfo,
-        transaction::SignedTransaction,
-    };
-
-    struct RecordedCommit {
-        time: Mutex<LogicalTime>,
-    }
-
-<<<<<<< HEAD
-    // Clears the epoch-specific state. Only a sync_to call is expected before calling new_epoch
-    // on the next epoch.
-    fn end_epoch(&self) {
-        *self.validators.lock() = vec![];
-        self.payload_manager.lock().take();
-    }
-}
-
-#[tokio::test]
-async fn test_commit_sync_race() {
     use crate::error::MempoolError;
     use aptos_consensus_notifications::Error;
     use aptos_types::{
@@ -350,8 +310,6 @@
         time: Mutex<LogicalTime>,
     }
 
-=======
->>>>>>> 5c8a4512
     impl BlockExecutorTrait<Transaction> for RecordedCommit {
         fn committed_block_id(&self) -> HashValue {
             HashValue::zero()
@@ -444,10 +402,127 @@
     executor.new_epoch(
         &EpochState::empty(),
         Arc::new(PayloadManager::DirectMempool),
-<<<<<<< HEAD
-=======
+    );
+    executor
+        .commit(&[], generate_li(1, 1), callback.clone())
+        .await
+        .unwrap();
+    executor
+        .commit(&[], generate_li(1, 10), callback)
+        .await
+        .unwrap();
+    assert!(executor.sync_to(generate_li(1, 8)).await.is_ok());
+    assert_eq!(*recorded_commit.time.lock(), LogicalTime::new(1, 10));
+    assert!(executor.sync_to(generate_li(2, 8)).await.is_ok());
+    assert_eq!(*recorded_commit.time.lock(), LogicalTime::new(2, 8));
+}
+
+#[tokio::test]
+async fn test_commit_sync_race() {
+    use crate::{error::MempoolError, transaction_shuffler::NoOpShuffler};
+    use aptos_consensus_notifications::Error;
+    use aptos_types::{
+        aggregate_signature::AggregateSignature, block_info::BlockInfo, ledger_info::LedgerInfo,
+        transaction::SignedTransaction,
+    };
+
+    struct RecordedCommit {
+        time: Mutex<LogicalTime>,
+    }
+
+    impl BlockExecutorTrait<Transaction> for RecordedCommit {
+        fn committed_block_id(&self) -> HashValue {
+            HashValue::zero()
+        }
+
+        fn reset(&self) -> Result<()> {
+            Ok(())
+        }
+
+        fn execute_block(
+            &self,
+            _block: (HashValue, Vec<Transaction>),
+            _parent_block_id: HashValue,
+        ) -> Result<StateComputeResult, ExecutionError> {
+            Ok(StateComputeResult::new_dummy())
+        }
+
+        fn commit_blocks_ext(
+            &self,
+            _block_ids: Vec<HashValue>,
+            ledger_info_with_sigs: LedgerInfoWithSignatures,
+            _save_state_snapshots: bool,
+        ) -> Result<(), ExecutionError> {
+            *self.time.lock() = LogicalTime::new(
+                ledger_info_with_sigs.ledger_info().epoch(),
+                ledger_info_with_sigs.ledger_info().round(),
+            );
+            Ok(())
+        }
+
+        fn finish(&self) {}
+    }
+
+    #[async_trait::async_trait]
+    impl TxnNotifier for RecordedCommit {
+        async fn notify_failed_txn(
+            &self,
+            _txns: Vec<SignedTransaction>,
+            _compute_results: &StateComputeResult,
+        ) -> Result<(), MempoolError> {
+            Ok(())
+        }
+    }
+
+    #[async_trait::async_trait]
+    impl ConsensusNotificationSender for RecordedCommit {
+        async fn notify_new_commit(
+            &self,
+            _transactions: Vec<Transaction>,
+            _reconfiguration_events: Vec<ContractEvent>,
+        ) -> std::result::Result<(), Error> {
+            Ok(())
+        }
+
+        async fn sync_to_target(
+            &self,
+            target: LedgerInfoWithSignatures,
+        ) -> std::result::Result<(), Error> {
+            let logical_time =
+                LogicalTime::new(target.ledger_info().epoch(), target.ledger_info().round());
+            if logical_time <= *self.time.lock() {
+                return Err(Error::NotificationError(
+                    "Decreasing logical time".to_string(),
+                ));
+            }
+            *self.time.lock() = logical_time;
+            Ok(())
+        }
+    }
+
+    let callback = Box::new(move |_a: &[Arc<ExecutedBlock>], _b: LedgerInfoWithSignatures| {});
+    let recorded_commit = Arc::new(RecordedCommit {
+        time: Mutex::new(LogicalTime::new(0, 0)),
+    });
+    let generate_li = |epoch, round| {
+        LedgerInfoWithSignatures::new(
+            LedgerInfo::new(
+                BlockInfo::random_with_epoch(epoch, round),
+                HashValue::zero(),
+            ),
+            AggregateSignature::empty(),
+        )
+    };
+    let executor = ExecutionProxy::new(
+        recorded_commit.clone(),
+        recorded_commit.clone(),
+        recorded_commit.clone(),
+        &tokio::runtime::Handle::current(),
+    );
+    executor.new_epoch(
+        &EpochState::empty(),
+        Arc::new(PayloadManager::DirectMempool),
         Arc::new(NoOpShuffler {}),
->>>>>>> 5c8a4512
     );
     executor
         .commit(&[], generate_li(1, 1), callback.clone())
