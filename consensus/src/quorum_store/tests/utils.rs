--- conflicted
+++ resolved
@@ -125,20 +125,6 @@
         proof_of_store(author_0, BatchId::new_for_test(2), 50, now + 20000),
         proof_of_store(author_0, BatchId::new_for_test(3), 300, now + 10000),
     ];
-<<<<<<< HEAD
-    let info_1 = author_0_batches[0].info().clone();
-    let info_2 = author_0_batches[3].info().clone();
-    proof_queue.add_batch_summaries(vec![(info_1, vec![TxnSummaryWithExpiration::new(
-        PeerId::ONE,
-        1,
-        10,
-        HashValue::zero(),
-    )])]);
-    for batch in author_0_batches {
-        proof_queue.push(batch);
-    }
-=======
->>>>>>> 533f3c33
 
     let author_1_batches = vec![
         proof_of_store(author_1, BatchId::new_for_test(4), 500, now + 20000),
@@ -147,14 +133,6 @@
         proof_of_store(author_1, BatchId::new_for_test(7), 50, now + 60000),
     ];
 
-<<<<<<< HEAD
-    proof_queue.add_batch_summaries(vec![(info_3, vec![TxnSummaryWithExpiration::new(
-        PeerId::ONE,
-        1,
-        10,
-        HashValue::zero(),
-    )])]);
-=======
     let info_1 = author_0_batches[0].info().clone();
     let info_2 = author_0_batches[1].info().clone();
     let info_3 = author_0_batches[2].info().clone();
@@ -294,7 +272,6 @@
     // proofs: [2, 7]
     // batch_summaries: [2 -> txn_1, 7 -> txn_3, 3 -> txn_0]
     assert_eq!(proof_queue.remaining_txns_and_proofs(), (2, 2));
->>>>>>> 533f3c33
 
     proof_queue.push(author_1_batches[3].clone());
     // txns: [txn_1, txn_3] + txns(proof_8)
@@ -302,20 +279,11 @@
     // batch_summaries: [2 -> txn_1, 7 -> txn_3, 3 -> txn_0]
     assert_eq!(proof_queue.remaining_txns_and_proofs(), (3, 3));
 
-<<<<<<< HEAD
-    proof_queue.add_batch_summaries(vec![(info_2, vec![TxnSummaryWithExpiration::new(
-        PeerId::ONE,
-        2,
-        10,
-        HashValue::zero(),
-    )])]);
-=======
     proof_queue.mark_committed(vec![info_8.clone()]);
     // txns: [txn_1, txn_3]
     // proofs: [2, 7]
     // batch_summaries: [2 -> txn_1, 7 -> txn_3, 3 -> txn_0]
     assert_eq!(proof_queue.remaining_txns_and_proofs(), (2, 2));
->>>>>>> 533f3c33
 
     proof_queue.add_batch_summaries(vec![(info_8, vec![txns[0]])]);
     // Committed batch not added to batch summaries
@@ -324,21 +292,12 @@
     // batch_summaries: [2 -> txn_1, 7 -> txn_3, 3 -> txn_0]
     assert_eq!(proof_queue.remaining_txns_and_proofs(), (2, 2));
 
-<<<<<<< HEAD
-    proof_queue.add_batch_summaries(vec![(info_4, vec![TxnSummaryWithExpiration::new(
-        PeerId::ONE,
-        2,
-        10,
-        HashValue::zero(),
-    )])]);
-=======
     proof_queue.push(author_1_batches[3].clone());
     // Committed proof added again. Should have no effect
     // txns: [txn_1, txn_3]
     // proofs: [2, 7, 8]
     // batch_summaries: [2 -> txn_1, 7 -> txn_3, 3 -> txn_0]
     assert_eq!(proof_queue.remaining_txns_and_proofs(), (2, 2));
->>>>>>> 533f3c33
 
     proof_queue.handle_updated_block_timestamp(now + 70000);
     // Expires info_2, info_7
