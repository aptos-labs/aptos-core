// Copyright © Aptos Foundation
// SPDX-License-Identifier: Apache-2.0

use crate::{
    network::{NetworkSender, QuorumStoreSender},
    quorum_store::{
        batch_generator::BatchGeneratorCommand,
        batch_store::{BatchStore, BatchWriter},
        counters,
        proof_manager::ProofManagerCommand,
        types::{Batch, PersistedValue},
    },
};
use anyhow::ensure;
use aptos_logger::prelude::*;
use aptos_types::PeerId;
use std::sync::Arc;
use tokio::sync::{
    mpsc::{Receiver, Sender},
    oneshot,
};

#[derive(Debug)]
pub enum BatchCoordinatorCommand {
    Shutdown(oneshot::Sender<()>),
    NewBatches(PeerId, Vec<Batch>),
}

/// The `BatchCoordinator` is responsible for coordinating the receipt and persistence of batches.
pub struct BatchCoordinator {
    my_peer_id: PeerId,
    network_sender: Arc<NetworkSender>,
<<<<<<< HEAD
=======
    sender_to_proof_manager: Arc<Sender<ProofManagerCommand>>,
    sender_to_batch_generator: Arc<Sender<BatchGeneratorCommand>>,
>>>>>>> 7b0872a6
    batch_store: Arc<BatchStore>,
    max_batch_txns: u64,
    max_batch_bytes: u64,
    max_total_txns: u64,
    max_total_bytes: u64,
}

impl BatchCoordinator {
    pub(crate) fn new(
        my_peer_id: PeerId,
        network_sender: NetworkSender,
        sender_to_proof_manager: Sender<ProofManagerCommand>,
        sender_to_batch_generator: Sender<BatchGeneratorCommand>,
        batch_store: Arc<BatchStore>,
        max_batch_txns: u64,
        max_batch_bytes: u64,
        max_total_txns: u64,
        max_total_bytes: u64,
    ) -> Self {
        Self {
            my_peer_id,
            network_sender: Arc::new(network_sender),
<<<<<<< HEAD
=======
            sender_to_proof_manager: Arc::new(sender_to_proof_manager),
            sender_to_batch_generator: Arc::new(sender_to_batch_generator),
>>>>>>> 7b0872a6
            batch_store,
            max_batch_txns,
            max_batch_bytes,
            max_total_txns,
            max_total_bytes,
        }
    }

    fn persist_and_send_digests(&self, persist_requests: Vec<PersistedValue>) {
        if persist_requests.is_empty() {
            return;
        }

        let batch_store = self.batch_store.clone();
        let network_sender = self.network_sender.clone();
        let sender_to_proof_manager = self.sender_to_proof_manager.clone();
        tokio::spawn(async move {
            let peer_id = persist_requests[0].author();
            let batches = persist_requests
                .iter()
                .map(|persisted_value| persisted_value.batch_info().clone())
                .collect();
            let signed_batch_infos = batch_store.persist(persist_requests);
            if !signed_batch_infos.is_empty() {
                network_sender
                    .send_signed_batch_info_msg(signed_batch_infos, vec![peer_id])
                    .await;
            }
            let _ = sender_to_proof_manager
                .send(ProofManagerCommand::ReceiveBatches(batches))
                .await;
        });
    }

    fn ensure_max_limits(&self, batches: &[Batch]) -> anyhow::Result<()> {
        let mut total_txns = 0;
        let mut total_bytes = 0;
        for batch in batches.iter() {
            ensure!(
                batch.num_txns() <= self.max_batch_txns,
                "Exceeds batch txn limit {} > {}",
                batch.num_txns(),
                self.max_batch_txns,
            );
            ensure!(
                batch.num_bytes() <= self.max_batch_bytes,
                "Exceeds batch bytes limit {} > {}",
                batch.num_bytes(),
                self.max_batch_bytes,
            );

            total_txns += batch.num_txns();
            total_bytes += batch.num_bytes();
        }
        ensure!(
            total_txns <= self.max_total_txns,
            "Exceeds total txn limit {} > {}",
            total_txns,
            self.max_total_txns,
        );
        ensure!(
            total_bytes <= self.max_total_bytes,
            "Exceeds total bytes limit: {} > {}",
            total_bytes,
            self.max_total_bytes,
        );

        Ok(())
    }

    async fn handle_batches_msg(&mut self, author: PeerId, batches: Vec<Batch>) {
        if let Err(e) = self.ensure_max_limits(&batches) {
            error!("Batch from {}: {}", author, e);
            counters::RECEIVED_BATCH_MAX_LIMIT_FAILED.inc();
            return;
        }

        let mut persist_requests = vec![];
        for batch in batches.into_iter() {
            // TODO: maybe don't message batch generator if the persist is unsuccessful?
            if let Err(e) = self
                .sender_to_batch_generator
                .send(BatchGeneratorCommand::RemoteBatch(batch.clone()))
                .await
            {
                warn!("Failed to send batch to batch generator: {}", e);
            }
            persist_requests.push(batch.into());
        }
        counters::RECEIVED_BATCH_COUNT.inc_by(persist_requests.len() as u64);
        if author != self.my_peer_id {
            counters::RECEIVED_REMOTE_BATCH_COUNT.inc_by(persist_requests.len() as u64);
        }
        self.persist_and_send_digests(persist_requests);
    }

    pub(crate) async fn start(mut self, mut command_rx: Receiver<BatchCoordinatorCommand>) {
        while let Some(command) = command_rx.recv().await {
            match command {
                BatchCoordinatorCommand::Shutdown(ack_tx) => {
                    ack_tx
                        .send(())
                        .expect("Failed to send shutdown ack to QuorumStoreCoordinator");
                    break;
                },
                BatchCoordinatorCommand::NewBatches(author, batches) => {
                    self.handle_batches_msg(author, batches).await;
                },
            }
        }
    }
}<|MERGE_RESOLUTION|>--- conflicted
+++ resolved
@@ -30,11 +30,8 @@
 pub struct BatchCoordinator {
     my_peer_id: PeerId,
     network_sender: Arc<NetworkSender>,
-<<<<<<< HEAD
-=======
     sender_to_proof_manager: Arc<Sender<ProofManagerCommand>>,
     sender_to_batch_generator: Arc<Sender<BatchGeneratorCommand>>,
->>>>>>> 7b0872a6
     batch_store: Arc<BatchStore>,
     max_batch_txns: u64,
     max_batch_bytes: u64,
@@ -57,11 +54,8 @@
         Self {
             my_peer_id,
             network_sender: Arc::new(network_sender),
-<<<<<<< HEAD
-=======
             sender_to_proof_manager: Arc::new(sender_to_proof_manager),
             sender_to_batch_generator: Arc::new(sender_to_batch_generator),
->>>>>>> 7b0872a6
             batch_store,
             max_batch_txns,
             max_batch_bytes,
