--- conflicted
+++ resolved
@@ -156,26 +156,10 @@
         debug!("QS: Batchreader {} {} {}", db_content.len(), epoch, last_committed_round);
         for (digest, value) in db_content {
             let expiration = value.expiration;
-<<<<<<< HEAD
+
+            debug!("QS: Batchreader recovery content exp {:?}, digest {}", expiration, digest);
             assert!(epoch >= expiration.epoch());
-            // if epoch < expiration.epoch() {
-            //     debug!(
-            //         "Outdated batch reader in epoch {}, observed expiration epoch {}",
-            //         epoch,
-            //         expiration.epoch()
-            //     );
-            //
-            //     // Outdated batch reader with the system, must ensure to not affect state.
-            //     // Can already shutdown the worker thread as an optimization.
-            //     self_ob.shutdown_flag.store(true, Ordering::Relaxed);
-            //     break;
-            // }
-            // Guaranteed that epoch >= expiration.epoch() below.
-
-=======
-            debug!("QS: Batchreader recovery content exp {:?}, digest {}", expiration, digest);
-            assert!(epoch >= expiration.epoch()); // TODO: think.
->>>>>>> 74bdd3ba
+
             if epoch > expiration.epoch()
                 || last_committed_round > expiration.round() + expiry_grace_rounds
             {
