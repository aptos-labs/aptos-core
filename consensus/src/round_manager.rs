// Copyright © Aptos Foundation
// Parts of the project are originally copyright © Meta Platforms, Inc.
// SPDX-License-Identifier: Apache-2.0

use crate::{
    block_storage::{
        tracing::{observe_block, BlockStage},
        BlockReader, BlockRetriever, BlockStore,
    },
<<<<<<< HEAD
    counters,
    counters::{PROPOSED_VTXN_BYTES, PROPOSED_VTXN_COUNT},
=======
    counters::{
        self, ORDER_CERT_CREATED_WITHOUT_BLOCK_IN_BLOCK_STORE, ORDER_VOTE_ADDED,
        ORDER_VOTE_BROADCASTED, ORDER_VOTE_OTHER_ERRORS, ORDER_VOTE_VERY_OLD, PROPOSAL_VOTE_ADDED,
        PROPOSAL_VOTE_BROADCASTED, PROPOSED_VTXN_BYTES, PROPOSED_VTXN_COUNT,
        QC_AGGREGATED_FROM_VOTES, SYNC_INFO_RECEIVED_WITH_NEWER_CERT,
    },
>>>>>>> 7b0872a6
    error::{error_kind, VerifyError},
    liveness::{
        proposal_generator::ProposalGenerator,
        proposer_election::ProposerElection,
        round_state::{NewRoundEvent, NewRoundReason, RoundState, RoundStateLogSchema},
        unequivocal_proposer_election::UnequivocalProposerElection,
    },
    logging::{LogEvent, LogSchema},
    metrics_safety_rules::MetricsSafetyRules,
    monitor,
    network::NetworkSender,
    network_interface::ConsensusMsg,
    pending_order_votes::{OrderVoteReceptionResult, PendingOrderVotes},
    pending_votes::VoteReceptionResult,
    persistent_liveness_storage::PersistentLivenessStorage,
    quorum_store::types::BatchMsg,
    rand::rand_gen::types::{FastShare, RandConfig, Share, TShare},
    util::is_vtxn_expected,
};
use anyhow::{bail, ensure, Context};
use aptos_channels::aptos_channel;
use aptos_config::config::ConsensusConfig;
use aptos_consensus_types::{
    block::Block,
    block_data::BlockType,
    common::{Author, Round},
    delayed_qc_msg::DelayedQcMsg,
    order_vote_msg::OrderVoteMsg,
    proof_of_store::{ProofCache, ProofOfStoreMsg, SignedBatchInfoMsg},
    proposal_msg::ProposalMsg,
    quorum_cert::QuorumCert,
    sync_info::SyncInfo,
    timeout_2chain::TwoChainTimeoutCertificate,
    vote::Vote,
    vote_data::VoteData,
    vote_msg::VoteMsg,
    wrapped_ledger_info::WrappedLedgerInfo,
};
use aptos_crypto::HashValue;
use aptos_infallible::{checked, Mutex};
use aptos_logger::prelude::*;
#[cfg(test)]
use aptos_safety_rules::ConsensusState;
use aptos_safety_rules::TSafetyRules;
use aptos_types::{
    block_info::BlockInfo,
    epoch_state::EpochState,
    on_chain_config::{
        OnChainConsensusConfig, OnChainJWKConsensusConfig, OnChainRandomnessConfig,
        ValidatorTxnConfig,
    },
    randomness::RandMetadata,
    validator_verifier::ValidatorVerifier,
    PeerId,
};
use fail::fail_point;
use futures::{channel::oneshot, FutureExt, StreamExt};
use futures_channel::mpsc::UnboundedReceiver;
use lru::LruCache;
use serde::Serialize;
use std::{mem::Discriminant, sync::Arc, time::Duration};
use tokio::{
    sync::oneshot as TokioOneshot,
    time::{sleep, Instant},
};

#[derive(Serialize, Clone)]
pub enum UnverifiedEvent {
    ProposalMsg(Box<ProposalMsg>),
    VoteMsg(Box<VoteMsg>),
    OrderVoteMsg(Box<OrderVoteMsg>),
    SyncInfo(Box<SyncInfo>),
    BatchMsg(Box<BatchMsg>),
    SignedBatchInfo(Box<SignedBatchInfoMsg>),
    ProofOfStoreMsg(Box<ProofOfStoreMsg>),
}

pub const BACK_PRESSURE_POLLING_INTERVAL_MS: u64 = 10;

impl UnverifiedEvent {
    pub fn verify(
        self,
        peer_id: PeerId,
        validator: &ValidatorVerifier,
        proof_cache: &ProofCache,
        quorum_store_enabled: bool,
        self_message: bool,
        max_num_batches: usize,
        max_batch_expiry_gap_usecs: u64,
    ) -> Result<VerifiedEvent, VerifyError> {
        let start_time = Instant::now();
        Ok(match self {
            //TODO: no need to sign and verify the proposal
            UnverifiedEvent::ProposalMsg(p) => {
                if !self_message {
                    p.verify(validator, proof_cache, quorum_store_enabled)?;
                    counters::VERIFY_MSG
                        .with_label_values(&["proposal"])
                        .observe(start_time.elapsed().as_secs_f64());
                }
                VerifiedEvent::ProposalMsg(p)
            },
            UnverifiedEvent::VoteMsg(v) => {
                if !self_message {
                    v.verify(validator)?;
                    counters::VERIFY_MSG
                        .with_label_values(&["vote"])
                        .observe(start_time.elapsed().as_secs_f64());
                }
                VerifiedEvent::VoteMsg(v)
            },
            UnverifiedEvent::OrderVoteMsg(v) => {
                if !self_message {
                    v.verify(validator)?;
                    counters::VERIFY_MSG
                        .with_label_values(&["order_vote"])
                        .observe(start_time.elapsed().as_secs_f64());
                }
                VerifiedEvent::OrderVoteMsg(v)
            },
            // sync info verification is on-demand (verified when it's used)
            UnverifiedEvent::SyncInfo(s) => VerifiedEvent::UnverifiedSyncInfo(s),
            UnverifiedEvent::BatchMsg(b) => {
                if !self_message {
                    b.verify(peer_id, max_num_batches)?;
                    counters::VERIFY_MSG
                        .with_label_values(&["batch"])
                        .observe(start_time.elapsed().as_secs_f64());
                }
                VerifiedEvent::BatchMsg(b)
            },
            UnverifiedEvent::SignedBatchInfo(sd) => {
                if !self_message {
                    sd.verify(
                        peer_id,
                        max_num_batches,
                        max_batch_expiry_gap_usecs,
                        validator,
                    )?;
                    counters::VERIFY_MSG
                        .with_label_values(&["signed_batch"])
                        .observe(start_time.elapsed().as_secs_f64());
                }
                VerifiedEvent::SignedBatchInfo(sd)
            },
            UnverifiedEvent::ProofOfStoreMsg(p) => {
                if !self_message {
                    p.verify(max_num_batches, validator, proof_cache)?;
                    counters::VERIFY_MSG
                        .with_label_values(&["proof_of_store"])
                        .observe(start_time.elapsed().as_secs_f64());
                }
                VerifiedEvent::ProofOfStoreMsg(p)
            },
        })
    }

    pub fn epoch(&self) -> anyhow::Result<u64> {
        match self {
            UnverifiedEvent::ProposalMsg(p) => Ok(p.epoch()),
            UnverifiedEvent::VoteMsg(v) => Ok(v.epoch()),
            UnverifiedEvent::OrderVoteMsg(v) => Ok(v.epoch()),
            UnverifiedEvent::SyncInfo(s) => Ok(s.epoch()),
            UnverifiedEvent::BatchMsg(b) => b.epoch(),
            UnverifiedEvent::SignedBatchInfo(sd) => sd.epoch(),
            UnverifiedEvent::ProofOfStoreMsg(p) => p.epoch(),
        }
    }
}

impl From<ConsensusMsg> for UnverifiedEvent {
    fn from(value: ConsensusMsg) -> Self {
        match value {
            ConsensusMsg::ProposalMsg(m) => UnverifiedEvent::ProposalMsg(m),
            ConsensusMsg::VoteMsg(m) => UnverifiedEvent::VoteMsg(m),
            ConsensusMsg::OrderVoteMsg(m) => UnverifiedEvent::OrderVoteMsg(m),
            ConsensusMsg::SyncInfo(m) => UnverifiedEvent::SyncInfo(m),
            ConsensusMsg::BatchMsg(m) => UnverifiedEvent::BatchMsg(m),
            ConsensusMsg::SignedBatchInfo(m) => UnverifiedEvent::SignedBatchInfo(m),
            ConsensusMsg::ProofOfStoreMsg(m) => UnverifiedEvent::ProofOfStoreMsg(m),
            _ => unreachable!("Unexpected conversion"),
        }
    }
}

#[derive(Debug)]
pub enum VerifiedEvent {
    // network messages
    ProposalMsg(Box<ProposalMsg>),
    VerifiedProposalMsg(Box<Block>),
    VoteMsg(Box<VoteMsg>),
    OrderVoteMsg(Box<OrderVoteMsg>),
    UnverifiedSyncInfo(Box<SyncInfo>),
    BatchMsg(Box<BatchMsg>),
    SignedBatchInfo(Box<SignedBatchInfoMsg>),
    ProofOfStoreMsg(Box<ProofOfStoreMsg>),
    // local messages
    LocalTimeout(Round),
    // Shutdown the NetworkListener
    Shutdown(TokioOneshot::Sender<()>),
}

#[cfg(test)]
#[path = "round_manager_test.rs"]
mod round_manager_test;

#[cfg(feature = "fuzzing")]
#[path = "round_manager_fuzzing.rs"]
pub mod round_manager_fuzzing;

/// Consensus SMR is working in an event based fashion: RoundManager is responsible for
/// processing the individual events (e.g., process_new_round, process_proposal, process_vote,
/// etc.). It is exposing the async processing functions for each event type.
/// The caller is responsible for running the event loops and driving the execution via some
/// executors.
pub struct RoundManager {
    epoch_state: Arc<EpochState>,
    block_store: Arc<BlockStore>,
    round_state: RoundState,
    proposer_election: UnequivocalProposerElection,
    proposal_generator: ProposalGenerator,
    safety_rules: Arc<Mutex<MetricsSafetyRules>>,
    network: Arc<NetworkSender>,
    storage: Arc<dyn PersistentLivenessStorage>,
    onchain_config: OnChainConsensusConfig,
    vtxn_config: ValidatorTxnConfig,
    buffered_proposal_tx: aptos_channel::Sender<Author, VerifiedEvent>,
    local_config: ConsensusConfig,
    randomness_config: OnChainRandomnessConfig,
    jwk_consensus_config: OnChainJWKConsensusConfig,
    fast_rand_config: Option<RandConfig>,
    // Stores the order votes from all the rounds above highest_ordered_round
    pending_order_votes: PendingOrderVotes,
    // Round manager broadcasts fast shares when forming a QC or when receiving a proposal.
    // To avoid duplicate broadcasts for the same block, we keep track of blocks for
    // which we recently broadcasted fast shares.
    blocks_with_broadcasted_fast_shares: LruCache<HashValue, ()>,
}

impl RoundManager {
    #[allow(clippy::too_many_arguments)]
    pub fn new(
        epoch_state: Arc<EpochState>,
        block_store: Arc<BlockStore>,
        round_state: RoundState,
        proposer_election: Arc<dyn ProposerElection + Send + Sync>,
        proposal_generator: ProposalGenerator,
        safety_rules: Arc<Mutex<MetricsSafetyRules>>,
        network: Arc<NetworkSender>,
        storage: Arc<dyn PersistentLivenessStorage>,
        onchain_config: OnChainConsensusConfig,
        buffered_proposal_tx: aptos_channel::Sender<Author, VerifiedEvent>,
        local_config: ConsensusConfig,
        randomness_config: OnChainRandomnessConfig,
        jwk_consensus_config: OnChainJWKConsensusConfig,
        fast_rand_config: Option<RandConfig>,
    ) -> Self {
        // when decoupled execution is false,
        // the counter is still static.
        counters::OP_COUNTERS
            .gauge("sync_only")
            .set(local_config.sync_only as i64);
        counters::OP_COUNTERS
            .gauge("decoupled_execution")
            .set(onchain_config.decoupled_execution() as i64);
        let vtxn_config = onchain_config.effective_validator_txn_config();
        debug!("vtxn_config={:?}", vtxn_config);
        Self {
            epoch_state,
            block_store,
            round_state,
            proposer_election: UnequivocalProposerElection::new(proposer_election),
            proposal_generator,
            safety_rules,
            network,
            storage,
            onchain_config,
            vtxn_config,
            buffered_proposal_tx,
            local_config,
            randomness_config,
            jwk_consensus_config,
            fast_rand_config,
            pending_order_votes: PendingOrderVotes::new(),
            blocks_with_broadcasted_fast_shares: LruCache::new(5),
        }
    }

    // TODO: Evaluate if creating a block retriever is slow and cache this if needed.
    fn create_block_retriever(&self, author: Author) -> BlockRetriever {
        BlockRetriever::new(
            self.network.clone(),
            author,
            self.epoch_state
                .verifier
                .get_ordered_account_addresses_iter()
                .collect(),
            self.local_config
                .max_blocks_per_sending_request(self.onchain_config.quorum_store_enabled()),
            self.block_store.pending_blocks(),
        )
    }

    /// Leader:
    ///
    /// This event is triggered by a new quorum certificate at the previous round or a
    /// timeout certificate at the previous round.  In either case, if this replica is the new
    /// proposer for this round, it is ready to propose and guarantee that it can create a proposal
    /// that all honest replicas can vote for.  While this method should only be invoked at most
    /// once per round, we ensure that only at most one proposal can get generated per round to
    /// avoid accidental equivocation of proposals.
    ///
    /// Replica:
    ///
    /// Do nothing
    async fn process_new_round_event(
        &mut self,
        new_round_event: NewRoundEvent,
    ) -> anyhow::Result<()> {
        counters::CURRENT_ROUND.set(new_round_event.round as i64);
        counters::ROUND_TIMEOUT_MS.set(new_round_event.timeout.as_millis() as i64);
        match new_round_event.reason {
            NewRoundReason::QCReady => {
                counters::QC_ROUNDS_COUNT.inc();
            },
            NewRoundReason::Timeout => {
                counters::TIMEOUT_ROUNDS_COUNT.inc();
            },
        };
        info!(
            self.new_log(LogEvent::NewRound),
            reason = new_round_event.reason
        );
        self.pending_order_votes
            .garbage_collect(self.block_store.sync_info().highest_ordered_round());

        if self
            .proposer_election
            .is_valid_proposer(self.proposal_generator.author(), new_round_event.round)
        {
            self.log_collected_vote_stats(&new_round_event);
            self.round_state.setup_leader_timeout();
            let proposal_msg = self.generate_proposal(new_round_event).await?;
            #[cfg(feature = "failpoints")]
            {
                if self.check_whether_to_inject_reconfiguration_error() {
                    self.attempt_to_inject_reconfiguration_error(&proposal_msg)
                        .await?;
                }
            }
            self.network.broadcast_proposal(proposal_msg).await;
            counters::PROPOSALS_COUNT.inc();
        }
        Ok(())
    }

    fn log_collected_vote_stats(&self, new_round_event: &NewRoundEvent) {
        let prev_round_votes_for_li = new_round_event
            .prev_round_votes
            .iter()
            .map(|(_, li_with_sig)| {
                let (voting_power, votes): (Vec<_>, Vec<_>) = li_with_sig
                    .signatures()
                    .keys()
                    .map(|author| {
                        self.epoch_state
                            .verifier
                            .get_voting_power(author)
                            .map(|voting_power| (voting_power as u128, 1))
                            .unwrap_or((0u128, 0))
                    })
                    .unzip();
                (voting_power.iter().sum(), votes.iter().sum())
            })
            .collect::<Vec<(u128, usize)>>();

        let (max_voting_power, max_num_votes) = prev_round_votes_for_li
            .iter()
            .max()
            .cloned()
            .unwrap_or((0, 0));

        let (voting_powers, votes_counts): (Vec<_>, Vec<_>) =
            prev_round_votes_for_li.iter().cloned().unzip();
        let conflicting_voting_power = voting_powers.into_iter().sum::<u128>() - max_voting_power;
        let conflicting_num_votes = votes_counts.into_iter().sum::<usize>() - max_num_votes;

        let (timeout_voting_power, timeout_num_votes) = new_round_event
            .prev_round_timeout_votes
            .as_ref()
            .map(|timeout_votes| {
                let (voting_power, votes): (Vec<_>, Vec<_>) = timeout_votes
                    .signers()
                    .map(|author| {
                        self.epoch_state
                            .verifier
                            .get_voting_power(author)
                            .map(|voting_power| (voting_power as u128, 1))
                            .unwrap_or((0u128, 0))
                    })
                    .unzip();
                (voting_power.iter().sum(), votes.iter().sum())
            })
            .unwrap_or((0, 0));

        counters::PROPOSER_COLLECTED_ROUND_COUNT.inc();
        counters::PROPOSER_COLLECTED_MOST_VOTING_POWER.inc_by(max_voting_power as f64);
        counters::PROPOSER_COLLECTED_CONFLICTING_VOTING_POWER
            .inc_by(conflicting_voting_power as f64);
        counters::PROPOSER_COLLECTED_TIMEOUT_VOTING_POWER.inc_by(timeout_voting_power as f64);

        info!(
            epoch = self.epoch_state.epoch,
            round = new_round_event.round,
            total_voting_power = ?self.epoch_state.verifier.total_voting_power(),
            max_voting_power = ?max_voting_power,
            max_num_votes = max_num_votes,
            conflicting_voting_power = ?conflicting_voting_power,
            conflicting_num_votes = conflicting_num_votes,
            timeout_voting_power = ?timeout_voting_power,
            timeout_num_votes = timeout_num_votes,
            "Preparing new proposal",
        );
    }

    async fn generate_proposal(
        &mut self,
        new_round_event: NewRoundEvent,
    ) -> anyhow::Result<ProposalMsg> {
        // Proposal generator will ensure that at most one proposal is generated per round
        let sync_info = self.block_store.sync_info();
        let sender = self.network.clone();
        let callback = async move {
            sender.broadcast_sync_info(sync_info).await;
        }
        .boxed();

        let proposal = self
            .proposal_generator
            .generate_proposal(new_round_event.round, &mut self.proposer_election, callback)
            .await?;
        let signature = self.safety_rules.lock().sign_proposal(&proposal)?;
        let signed_proposal =
            Block::new_proposal_from_block_data_and_signature(proposal, signature);
        observe_block(signed_proposal.timestamp_usecs(), BlockStage::SIGNED);
        info!(self.new_log(LogEvent::Propose), "{}", signed_proposal);
        Ok(ProposalMsg::new(
            signed_proposal,
            self.block_store.sync_info(),
        ))
    }

    /// Process the proposal message:
    /// 1. ensure after processing sync info, we're at the same round as the proposal
    /// 2. execute and decide whether to vote for the proposal
    pub async fn process_proposal_msg(&mut self, proposal_msg: ProposalMsg) -> anyhow::Result<()> {
        fail_point!("consensus::process_proposal_msg", |_| {
            Err(anyhow::anyhow!("Injected error in process_proposal_msg"))
        });

        observe_block(
            proposal_msg.proposal().timestamp_usecs(),
            BlockStage::ROUND_MANAGER_RECEIVED,
        );
        info!(
            self.new_log(LogEvent::ReceiveProposal)
                .remote_peer(proposal_msg.proposer()),
            block_round = proposal_msg.proposal().round(),
            block_hash = proposal_msg.proposal().id(),
            block_parent_hash = proposal_msg.proposal().quorum_cert().certified_block().id(),
        );

        if self
            .ensure_round_and_sync_up(
                proposal_msg.proposal().round(),
                proposal_msg.sync_info(),
                proposal_msg.proposer(),
            )
            .await
            .context("[RoundManager] Process proposal")?
        {
            self.process_proposal(proposal_msg.take_proposal()).await
        } else {
            bail!(
                "Stale proposal {}, current round {}",
                proposal_msg.proposal(),
                self.round_state.current_round()
            );
        }
    }

    pub async fn process_delayed_proposal_msg(&mut self, proposal: Block) -> anyhow::Result<()> {
        if proposal.round() != self.round_state.current_round() {
            bail!(
                "Discarding stale delayed proposal {}, current round {}",
                proposal,
                self.round_state.current_round()
            );
        }

        self.process_verified_proposal(proposal).await
    }

    pub async fn process_delayed_qc_msg(&mut self, msg: DelayedQcMsg) -> anyhow::Result<()> {
        ensure!(
            msg.vote.vote_data().proposed().round() == self.round_state.current_round(),
            "Discarding stale delayed QC for round {}, current round {}",
            msg.vote.vote_data().proposed().round(),
            self.round_state.current_round()
        );
        let vote = msg.vote().clone();
        let vote_reception_result = self
            .round_state
            .process_delayed_qc_msg(&self.epoch_state.verifier, msg)
            .await;
        trace!(
            "Received delayed QC message and vote reception result is {:?}",
            vote_reception_result
        );
        self.process_vote_reception_result(&vote, vote_reception_result)
            .await
    }

    /// Sync to the sync info sending from peer if it has newer certificates.
    async fn sync_up(&mut self, sync_info: &SyncInfo, author: Author) -> anyhow::Result<()> {
        let local_sync_info = self.block_store.sync_info();
        if sync_info.has_newer_certificates(&local_sync_info) {
            info!(
                self.new_log(LogEvent::ReceiveNewCertificate)
                    .remote_peer(author),
                "Local state {},\n remote state {}", local_sync_info, sync_info
            );
            // Some information in SyncInfo is ahead of what we have locally.
            // First verify the SyncInfo (didn't verify it in the yet).
            sync_info
                .verify(&self.epoch_state().verifier)
                .map_err(|e| {
                    error!(
                        SecurityEvent::InvalidSyncInfoMsg,
                        sync_info = sync_info,
                        remote_peer = author,
                        error = ?e,
                    );
                    VerifyError::from(e)
                })?;
            SYNC_INFO_RECEIVED_WITH_NEWER_CERT.inc();
            let result = self
                .block_store
                .add_certs(sync_info, self.create_block_retriever(author))
                .await;
            self.process_certificates().await?;
            result
        } else {
            Ok(())
        }
    }

    /// The function makes sure that it ensures the message_round equal to what we have locally,
    /// brings the missing dependencies from the QC and LedgerInfo of the given sync info and
    /// update the round_state with the certificates if succeed.
    /// Returns Ok(true) if the sync succeeds and the round matches so we can process further.
    /// Returns Ok(false) if the message is stale.
    /// Returns Error in case sync mgr failed to bring the missing dependencies.
    /// We'll try to help the remote if the SyncInfo lags behind and the flag is set.
    pub async fn ensure_round_and_sync_up(
        &mut self,
        message_round: Round,
        sync_info: &SyncInfo,
        author: Author,
    ) -> anyhow::Result<bool> {
        if message_round < self.round_state.current_round() {
            return Ok(false);
        }
        self.sync_up(sync_info, author).await?;
        ensure!(
            message_round == self.round_state.current_round(),
            "After sync, round {} doesn't match local {}. Local Sync Info: {}. Remote Sync Info: {}",
            message_round,
            self.round_state.current_round(),
            self.block_store.sync_info(),
            sync_info,
        );
        Ok(true)
    }

    /// Process the SyncInfo sent by peers to catch up to latest state.
    pub async fn process_sync_info_msg(
        &mut self,
        sync_info: SyncInfo,
        peer: Author,
    ) -> anyhow::Result<()> {
        fail_point!("consensus::process_sync_info_msg", |_| {
            Err(anyhow::anyhow!("Injected error in process_sync_info_msg"))
        });
        info!(
            self.new_log(LogEvent::ReceiveSyncInfo).remote_peer(peer),
            "{}", sync_info
        );
        self.ensure_round_and_sync_up(checked!((sync_info.highest_round()) + 1)?, &sync_info, peer)
            .await
            .context("[RoundManager] Failed to process sync info msg")?;
        Ok(())
    }

    fn sync_only(&self) -> bool {
        let sync_or_not = self.local_config.sync_only || self.block_store.vote_back_pressure();
        if self.block_store.vote_back_pressure() {
            warn!("Vote back pressure is set");
        }
        counters::OP_COUNTERS
            .gauge("sync_only")
            .set(sync_or_not as i64);

        sync_or_not
    }

    /// The replica broadcasts a "timeout vote message", which includes the round signature, which
    /// can be aggregated to a TimeoutCertificate.
    /// The timeout vote message can be one of the following three options:
    /// 1) In case a validator has previously voted in this round, it repeats the same vote and sign
    /// a timeout.
    /// 2) Otherwise vote for a NIL block and sign a timeout.
    /// Note this function returns Err even if messages are broadcasted successfully because timeout
    /// is considered as error. It only returns Ok(()) when the timeout is stale.
    pub async fn process_local_timeout(&mut self, round: Round) -> anyhow::Result<()> {
        if !self.round_state.process_local_timeout(round) {
            return Ok(());
        }

        if self.sync_only() {
            self.network
                .broadcast_sync_info(self.block_store.sync_info())
                .await;
            bail!("[RoundManager] sync_only flag is set, broadcasting SyncInfo");
        }

        let (is_nil_vote, mut timeout_vote) = match self.round_state.vote_sent() {
            Some(vote) if vote.vote_data().proposed().round() == round => {
                (vote.vote_data().is_for_nil(), vote)
            },
            _ => {
                // Didn't vote in this round yet, generate a backup vote
                let nil_block = self
                    .proposal_generator
                    .generate_nil_block(round, &mut self.proposer_election)?;
                info!(
                    self.new_log(LogEvent::VoteNIL),
                    "Planning to vote for a NIL block {}", nil_block
                );
                counters::VOTE_NIL_COUNT.inc();
                let nil_vote = self.execute_and_vote(nil_block).await?;
                (true, nil_vote)
            },
        };

        if !timeout_vote.is_timeout() {
            let timeout = timeout_vote
                .generate_2chain_timeout(self.block_store.highest_quorum_cert().as_ref().clone());
            let signature = self
                .safety_rules
                .lock()
                .sign_timeout_with_qc(
                    &timeout,
                    self.block_store.highest_2chain_timeout_cert().as_deref(),
                )
                .context("[RoundManager] SafetyRules signs 2-chain timeout")?;
            timeout_vote.add_2chain_timeout(timeout, signature);
        }

        self.round_state.record_vote(timeout_vote.clone());
        let timeout_vote_msg = VoteMsg::new(timeout_vote, self.block_store.sync_info());
        self.network.broadcast_timeout_vote(timeout_vote_msg).await;
        warn!(
            round = round,
            remote_peer = self.proposer_election.get_valid_proposer(round),
            voted_nil = is_nil_vote,
            event = LogEvent::Timeout,
        );
        bail!("Round {} timeout, broadcast to all peers", round);
    }

    /// This function is called only after all the dependencies of the given QC have been retrieved.
    async fn process_certificates(&mut self) -> anyhow::Result<()> {
        let sync_info = self.block_store.sync_info();
        if let Some(new_round_event) = self.round_state.process_certificates(sync_info) {
            self.process_new_round_event(new_round_event).await?;
        }
        Ok(())
    }

    /// This function processes a proposal for the current round:
    /// 1. Filter if it's proposed by valid proposer.
    /// 2. Execute and add it to a block store.
    /// 3. Try to vote for it following the safety rules.
    /// 4. In case a validator chooses to vote, send the vote to the representatives at the next
    /// round.
    async fn process_proposal(&mut self, proposal: Block) -> anyhow::Result<()> {
        let author = proposal
            .author()
            .expect("Proposal should be verified having an author");

        if !self.vtxn_config.enabled()
            && matches!(
                proposal.block_data().block_type(),
                BlockType::ProposalExt(_)
            )
        {
            counters::UNEXPECTED_PROPOSAL_EXT_COUNT.inc();
            bail!("ProposalExt unexpected while the feature is disabled.");
        }

        if let Some(vtxns) = proposal.validator_txns() {
            for vtxn in vtxns {
                ensure!(
                    is_vtxn_expected(&self.randomness_config, &self.jwk_consensus_config, vtxn),
                    "unexpected validator txn: {:?}",
                    vtxn.topic()
                );
            }
        }

        let (num_validator_txns, validator_txns_total_bytes): (usize, usize) =
            proposal.validator_txns().map_or((0, 0), |txns| {
                txns.iter().fold((0, 0), |(count_acc, size_acc), txn| {
                    (count_acc + 1, size_acc + txn.size_in_bytes())
                })
            });

        let num_validator_txns = num_validator_txns as u64;
        let validator_txns_total_bytes = validator_txns_total_bytes as u64;
        let vtxn_count_limit = self.vtxn_config.per_block_limit_txn_count();
        let vtxn_bytes_limit = self.vtxn_config.per_block_limit_total_bytes();
        let author_hex = author.to_hex();
        PROPOSED_VTXN_COUNT
            .with_label_values(&[&author_hex])
            .inc_by(num_validator_txns);
        PROPOSED_VTXN_BYTES
            .with_label_values(&[&author_hex])
            .inc_by(validator_txns_total_bytes);
        info!(
            vtxn_count_limit = vtxn_count_limit,
            vtxn_count_proposed = num_validator_txns,
            vtxn_bytes_limit = vtxn_bytes_limit,
            vtxn_bytes_proposed = validator_txns_total_bytes,
            proposer = author_hex,
            "Summarizing proposed validator txns."
        );

        ensure!(
            num_validator_txns <= vtxn_count_limit,
            "process_proposal failed with per-block vtxn count limit exceeded: limit={}, actual={}",
            self.vtxn_config.per_block_limit_txn_count(),
            num_validator_txns
        );
        ensure!(
            validator_txns_total_bytes <= vtxn_bytes_limit,
            "process_proposal failed with per-block vtxn bytes limit exceeded: limit={}, actual={}",
            self.vtxn_config.per_block_limit_total_bytes(),
            validator_txns_total_bytes
        );
        let payload_len = proposal.payload().map_or(0, |payload| payload.len());
        let payload_size = proposal.payload().map_or(0, |payload| payload.size());
        ensure!(
            num_validator_txns + payload_len as u64 <= self.local_config.max_receiving_block_txns,
            "Payload len {} exceeds the limit {}",
            payload_len,
            self.local_config.max_receiving_block_txns,
        );

        ensure!(
            validator_txns_total_bytes + payload_size as u64
                <= self.local_config.max_receiving_block_bytes,
            "Payload size {} exceeds the limit {}",
            payload_size,
            self.local_config.max_receiving_block_bytes,
        );

        ensure!(
            self.proposer_election.is_valid_proposal(&proposal),
            "[RoundManager] Proposer {} for block {} is not a valid proposer for this round or created duplicate proposal",
            author,
            proposal,
        );

        // Validate that failed_authors list is correctly specified in the block.
        let expected_failed_authors = self.proposal_generator.compute_failed_authors(
            proposal.round(),
            proposal.quorum_cert().certified_block().round(),
            false,
            &mut self.proposer_election,
        );
        ensure!(
            proposal.block_data().failed_authors().map_or(false, |failed_authors| *failed_authors == expected_failed_authors),
            "[RoundManager] Proposal for block {} has invalid failed_authors list {:?}, expected {:?}",
            proposal.round(),
            proposal.block_data().failed_authors(),
            expected_failed_authors,
        );

        let block_time_since_epoch = Duration::from_micros(proposal.timestamp_usecs());

        ensure!(
            block_time_since_epoch < self.round_state.current_round_deadline(),
            "[RoundManager] Waiting until proposal block timestamp usecs {:?} \
            would exceed the round duration {:?}, hence will not vote for this round",
            block_time_since_epoch,
            self.round_state.current_round_deadline(),
        );

        observe_block(proposal.timestamp_usecs(), BlockStage::SYNCED);
        if self.block_store.vote_back_pressure() {
            counters::CONSENSUS_WITHOLD_VOTE_BACKPRESSURE_TRIGGERED.observe(1.0);
            // In case of back pressure, we delay processing proposal. This is done by resending the
            // same proposal to self after some time. Even if processing proposal is delayed, we add
            // the block to the block store so that we don't need to fetch it from remote once we
            // are out of the backpressure. Please note that delayed processing of proposal is not
            // guaranteed to add the block to the block store if we don't get out of the backpressure
            // before the timeout, so this is needed to ensure that the proposed block is added to
            // the block store irrespective. Also, it is possible that delayed processing of proposal
            // tries to add the same block again, which is okay as `execute_and_insert_block` call
            // is idempotent.
            self.block_store
                .insert_block(proposal.clone())
                .await
                .context("[RoundManager] Failed to execute_and_insert the block")?;
            self.resend_verified_proposal_to_self(
                proposal,
                author,
                BACK_PRESSURE_POLLING_INTERVAL_MS,
                self.local_config.round_initial_timeout_ms,
            )
            .await;
            Ok(())
        } else {
            counters::CONSENSUS_WITHOLD_VOTE_BACKPRESSURE_TRIGGERED.observe(0.0);
            self.process_verified_proposal(proposal).await
        }
    }

    async fn resend_verified_proposal_to_self(
        &self,
        proposal: Block,
        author: Author,
        polling_interval_ms: u64,
        timeout_ms: u64,
    ) {
        let start = Instant::now();
        let block_store = self.block_store.clone();
        let self_sender = self.buffered_proposal_tx.clone();
        let event = VerifiedEvent::VerifiedProposalMsg(Box::new(proposal));
        tokio::spawn(async move {
            while start.elapsed() < Duration::from_millis(timeout_ms) {
                if !block_store.vote_back_pressure() {
                    if let Err(e) = self_sender.push(author, event) {
                        warn!("Failed to send event to round manager {:?}", e);
                    }
                    break;
                }
                sleep(Duration::from_millis(polling_interval_ms)).await;
            }
        });
    }

    async fn broadcast_fast_shares(&mut self, block_info: &BlockInfo) {
        // generate and multicast randomness share for the fast path
        if let Some(fast_config) = &self.fast_rand_config {
            if !block_info.is_empty()
                && !self
                    .blocks_with_broadcasted_fast_shares
                    .contains(&block_info.id())
            {
                let metadata = RandMetadata {
                    epoch: block_info.epoch(),
                    round: block_info.round(),
                };
                let self_share = Share::generate(fast_config, metadata);
                let fast_share = FastShare::new(self_share);
                info!(LogSchema::new(LogEvent::BroadcastRandShareFastPath)
                    .epoch(fast_share.epoch())
                    .round(fast_share.round()));
                self.network.broadcast_fast_share(fast_share).await;
                self.blocks_with_broadcasted_fast_shares
                    .put(block_info.id(), ());
            }
        }
    }

    pub async fn process_verified_proposal(&mut self, proposal: Block) -> anyhow::Result<()> {
        let proposal_round = proposal.round();
        let vote = self
            .execute_and_vote(proposal)
            .await
            .context("[RoundManager] Process proposal")?;
        self.round_state.record_vote(vote.clone());
        let vote_msg = VoteMsg::new(vote.clone(), self.block_store.sync_info());

        self.broadcast_fast_shares(vote.ledger_info().commit_info())
            .await;

        if self.local_config.broadcast_vote {
            info!(self.new_log(LogEvent::Vote), "{}", vote);
            PROPOSAL_VOTE_BROADCASTED.inc();
            self.network.broadcast_vote(vote_msg).await;
        } else {
            let recipient = self
                .proposer_election
                .get_valid_proposer(proposal_round + 1);
            info!(
                self.new_log(LogEvent::Vote).remote_peer(recipient),
                "{}", vote
            );
            self.network.send_vote(vote_msg, vec![recipient]).await;
        }
        Ok(())
    }

    /// The function generates a VoteMsg for a given proposed_block:
    /// * first execute the block and add it to the block store
    /// * then verify the voting rules
    /// * save the updated state to consensus DB
    /// * return a VoteMsg with the LedgerInfo to be committed in case the vote gathers QC.
    async fn execute_and_vote(&mut self, proposed_block: Block) -> anyhow::Result<Vote> {
        let executed_block = self
            .block_store
            .insert_block(proposed_block)
            .await
            .context("[RoundManager] Failed to execute_and_insert the block")?;

        // Short circuit if already voted.
        ensure!(
            self.round_state.vote_sent().is_none(),
            "[RoundManager] Already vote on this round {}",
            self.round_state.current_round()
        );

        ensure!(
            !self.sync_only(),
            "[RoundManager] sync_only flag is set, stop voting"
        );

        let vote_proposal = executed_block.vote_proposal();
        let vote_result = self.safety_rules.lock().construct_and_sign_vote_two_chain(
            &vote_proposal,
            self.block_store.highest_2chain_timeout_cert().as_deref(),
        );
        let vote = vote_result.context(format!(
            "[RoundManager] SafetyRules Rejected {}",
            executed_block.block()
        ))?;
        if !executed_block.block().is_nil_block() {
            observe_block(executed_block.block().timestamp_usecs(), BlockStage::VOTED);
        }

        self.storage
            .save_vote(&vote)
            .context("[RoundManager] Fail to persist last vote")?;

        Ok(vote)
    }

    async fn process_order_vote_msg(&mut self, order_vote_msg: OrderVoteMsg) -> anyhow::Result<()> {
        if self.onchain_config.order_vote_enabled() {
            fail_point!("consensus::process_order_vote_msg", |_| {
                Err(anyhow::anyhow!("Injected error in process_order_vote_msg"))
            });
            info!(
                self.new_log(LogEvent::ReceiveOrderVote),
                "{}", order_vote_msg
            );

            if self
                .pending_order_votes
                .has_enough_order_votes(order_vote_msg.order_vote().ledger_info())
            {
                return Ok(());
            }

            if order_vote_msg.order_vote().ledger_info().round()
                > self.block_store.sync_info().highest_ordered_round()
            {
                let vote_reception_result = self
                    .pending_order_votes
                    .insert_order_vote(order_vote_msg.order_vote(), &self.epoch_state.verifier);
                self.process_order_vote_reception_result(&order_vote_msg, vote_reception_result)
                    .await?;
            } else {
                ORDER_VOTE_VERY_OLD.inc();
                info!(
                    "Received old order vote. Order vote round: {:?}, Highest ordered round: {:?}",
                    order_vote_msg.order_vote().ledger_info().round(),
                    self.block_store.sync_info().highest_ordered_round()
                );
            }
        }
        Ok(())
    }

    async fn broadcast_order_vote(
        &mut self,
        vote: &Vote,
        qc: Arc<QuorumCert>,
    ) -> anyhow::Result<()> {
        if let Some(proposed_block) = self.block_store.get_block(vote.vote_data().proposed().id()) {
            // Generate an order vote with ledger_info = proposed_block
            let order_vote_proposal = proposed_block.order_vote_proposal(qc.clone());
            let order_vote_result = self
                .safety_rules
                .lock()
                .construct_and_sign_order_vote(&order_vote_proposal);
            let order_vote = order_vote_result.context(format!(
                "[RoundManager] SafetyRules Rejected {} for order vote",
                proposed_block.block()
            ))?;
            if !proposed_block.block().is_nil_block() {
                observe_block(
                    proposed_block.block().timestamp_usecs(),
                    BlockStage::ORDER_VOTED,
                );
            }
            let order_vote_msg = OrderVoteMsg::new(order_vote.clone(), qc.as_ref().clone());
            info!(
                self.new_log(LogEvent::BroadcastOrderVote),
                "{}", order_vote_msg
            );
            self.network.broadcast_order_vote(order_vote_msg).await;
            ORDER_VOTE_BROADCASTED.inc();
        }
        Ok(())
    }

    /// Upon new vote:
    /// 1. Ensures we're processing the vote from the same round as local round
    /// 2. Filter out votes for rounds that should not be processed by this validator (to avoid
    /// potential attacks).
    /// 2. Add the vote to the pending votes and check whether it finishes a QC.
    /// 3. Once the QC/TC successfully formed, notify the RoundState.
    pub async fn process_vote_msg(&mut self, vote_msg: VoteMsg) -> anyhow::Result<()> {
        fail_point!("consensus::process_vote_msg", |_| {
            Err(anyhow::anyhow!("Injected error in process_vote_msg"))
        });
        // Check whether this validator is a valid recipient of the vote.
        if self
            .ensure_round_and_sync_up(
                vote_msg.vote().vote_data().proposed().round(),
                vote_msg.sync_info(),
                vote_msg.vote().author(),
            )
            .await
            .context("[RoundManager] Stop processing vote")?
        {
            self.process_vote(vote_msg.vote())
                .await
                .context("[RoundManager] Add a new vote")?;
        }
        Ok(())
    }

    /// Add a vote to the pending votes.
    /// If a new QC / TC is formed then
    /// 1) fetch missing dependencies if required, and then
    /// 2) call process_certificates(), which will start a new round in return.
    async fn process_vote(&mut self, vote: &Vote) -> anyhow::Result<()> {
        let round = vote.vote_data().proposed().round();

        info!(
            self.new_log(LogEvent::ReceiveVote)
                .remote_peer(vote.author()),
            vote = %vote,
            vote_epoch = vote.vote_data().proposed().epoch(),
            vote_round = vote.vote_data().proposed().round(),
            vote_id = vote.vote_data().proposed().id(),
            vote_state = vote.vote_data().proposed().executed_state_id(),
            is_timeout = vote.is_timeout(),
        );

        if !self.local_config.broadcast_vote && !vote.is_timeout() {
            // Unlike timeout votes regular votes are sent to the leaders of the next round only.
            let next_round = round + 1;
            ensure!(
                self.proposer_election
                    .is_valid_proposer(self.proposal_generator.author(), next_round),
                "[RoundManager] Received {}, but I am not a valid proposer for round {}, ignore.",
                vote,
                next_round
            );
        }

        let block_id = vote.vote_data().proposed().id();
        // Check if the block already had a QC
        if self
            .block_store
            .get_quorum_cert_for_block(block_id)
            .is_some()
        {
            return Ok(());
        }
        let vote_reception_result = self
            .round_state
            .insert_vote(vote, &self.epoch_state.verifier);
        self.process_vote_reception_result(vote, vote_reception_result)
            .await
    }

    async fn process_vote_reception_result(
        &mut self,
        vote: &Vote,
        result: VoteReceptionResult,
    ) -> anyhow::Result<()> {
        let round = vote.vote_data().proposed().round();
        match result {
            VoteReceptionResult::NewQuorumCertificate(qc) => {
                if !vote.is_timeout() {
                    observe_block(
                        qc.certified_block().timestamp_usecs(),
                        BlockStage::QC_AGGREGATED,
                    );
                }
                QC_AGGREGATED_FROM_VOTES.inc();
                self.new_qc_aggregated(qc.clone(), vote.author())
                    .await
                    .context(format!(
                        "[RoundManager] Unable to process the created QC {:?}",
                        qc
                    ))?;
                if self.onchain_config.order_vote_enabled() {
                    // Broadcast order vote if the QC is successfully aggregated
                    // Even if broadcast order vote fails, the function will return Ok
                    if let Err(e) = self.broadcast_order_vote(vote, qc.clone()).await {
                        warn!(
                            "Failed to broadcast order vote for QC {:?}. Error: {:?}",
                            qc, e
                        );
                    } else {
                        self.broadcast_fast_shares(qc.certified_block()).await;
                    }
                }
                Ok(())
            },
            VoteReceptionResult::New2ChainTimeoutCertificate(tc) => {
                self.new_2chain_tc_aggregated(tc).await
            },
            VoteReceptionResult::EchoTimeout(_) if !self.round_state.is_vote_timeout() => {
                self.process_local_timeout(round).await
            },
            VoteReceptionResult::VoteAdded(_) => {
                PROPOSAL_VOTE_ADDED.inc();
                Ok(())
            },
            VoteReceptionResult::VoteAddedQCDelayed(_)
            | VoteReceptionResult::EchoTimeout(_)
            | VoteReceptionResult::DuplicateVote => Ok(()),
            e => Err(anyhow::anyhow!("{:?}", e)),
        }
    }

    async fn process_order_vote_reception_result(
        &mut self,
        order_vote_msg: &OrderVoteMsg,
        result: OrderVoteReceptionResult,
    ) -> anyhow::Result<()> {
        match result {
            OrderVoteReceptionResult::NewLedgerInfoWithSignatures(ledger_info_with_signatures) => {
                self.new_ordered_cert(
                    WrappedLedgerInfo::new(VoteData::dummy(), ledger_info_with_signatures),
                    order_vote_msg.quorum_cert(),
                    order_vote_msg.order_vote().author(),
                )
                .await
            },
            OrderVoteReceptionResult::VoteAdded(_) => {
                ORDER_VOTE_ADDED.inc();
                Ok(())
            },
            e => {
                ORDER_VOTE_OTHER_ERRORS.inc();
                Err(anyhow::anyhow!("{:?}", e))
            },
        }
    }

    async fn new_qc_aggregated(
        &mut self,
        qc: Arc<QuorumCert>,
        preferred_peer: Author,
    ) -> anyhow::Result<()> {
        let result = self
            .block_store
            .insert_quorum_cert(&qc, &mut self.create_block_retriever(preferred_peer))
            .await
            .context("[RoundManager] Failed to process a newly aggregated QC");
        self.process_certificates().await?;
        result
    }

    // Insert ordered certificate formed by aggregating order votes
    async fn new_ordered_cert(
        &mut self,
        ordered_cert: WrappedLedgerInfo,
        quorum_cert: &QuorumCert,
        preferred_peer: Author,
    ) -> anyhow::Result<()> {
        ensure!(
            ordered_cert.commit_info().id() == quorum_cert.certified_block().id(),
            "QuorumCert attached to order votes doesn't match"
        );
        if self
            .block_store
            .get_block(ordered_cert.commit_info().id())
            .is_none()
        {
            ORDER_CERT_CREATED_WITHOUT_BLOCK_IN_BLOCK_STORE.inc();
        }
        self.block_store
            .insert_quorum_cert(
                quorum_cert,
                &mut self.create_block_retriever(preferred_peer),
            )
            .await
            .context("RoundManager] Failed to process QC in order Cert")?;
        let result = self
            .block_store
            .insert_ordered_cert(&ordered_cert)
            .await
            .context("[RoundManager] Failed to process a new OrderCert formed by order votes");
        self.process_certificates().await?;
        result
    }

    async fn new_2chain_tc_aggregated(
        &mut self,
        tc: Arc<TwoChainTimeoutCertificate>,
    ) -> anyhow::Result<()> {
        let result = self
            .block_store
            .insert_2chain_timeout_certificate(tc)
            .context("[RoundManager] Failed to process a newly aggregated 2-chain TC");
        self.process_certificates().await?;
        result
    }

    /// To jump start new round with the current certificates we have.
    pub async fn init(&mut self, last_vote_sent: Option<Vote>) {
        let new_round_event = self
            .round_state
            .process_certificates(self.block_store.sync_info())
            .expect("Can not jump start a round_state from existing certificates.");
        if let Some(vote) = last_vote_sent {
            self.round_state.record_vote(vote);
        }
        if let Err(e) = self.process_new_round_event(new_round_event).await {
            warn!(error = ?e, "[RoundManager] Error during start");
        }
    }

    /// Inspect the current consensus state.
    #[cfg(test)]
    pub fn consensus_state(&mut self) -> ConsensusState {
        self.safety_rules.lock().consensus_state().unwrap()
    }

    #[cfg(test)]
    pub fn set_safety_rules(&mut self, safety_rules: Arc<Mutex<MetricsSafetyRules>>) {
        self.safety_rules = safety_rules
    }

    pub fn epoch_state(&self) -> &EpochState {
        &self.epoch_state
    }

    pub fn round_state(&self) -> &RoundState {
        &self.round_state
    }

    fn new_log(&self, event: LogEvent) -> LogSchema {
        LogSchema::new(event)
            .round(self.round_state.current_round())
            .epoch(self.epoch_state.epoch)
    }

    /// Mainloop of processing messages.
    pub async fn start(
        mut self,
        mut event_rx: aptos_channel::Receiver<
            (Author, Discriminant<VerifiedEvent>),
            (Author, VerifiedEvent),
        >,
        mut buffered_proposal_rx: aptos_channel::Receiver<Author, VerifiedEvent>,
        mut delayed_qc_rx: UnboundedReceiver<DelayedQcMsg>,
        close_rx: oneshot::Receiver<oneshot::Sender<()>>,
    ) {
        info!(epoch = self.epoch_state().epoch, "RoundManager started");
        let mut close_rx = close_rx.into_stream();
        loop {
            tokio::select! {
                biased;
                close_req = close_rx.select_next_some() => {
                    if let Ok(ack_sender) = close_req {
                        ack_sender.send(()).expect("[RoundManager] Fail to ack shutdown");
                    }
                    break;
                }
                delayed_qc_msg = delayed_qc_rx.select_next_some() => {
                    let result = monitor!(
                        "process_delayed_qc",
                        self.process_delayed_qc_msg(delayed_qc_msg).await
                    );
                    match result {
                        Ok(_) => trace!(RoundStateLogSchema::new(self.round_state())),
                        Err(e) => {
                            counters::ERROR_COUNT.inc();
                            warn!(error = ?e, kind = error_kind(&e), RoundStateLogSchema::new(self.round_state()));
                        }
                    }
                },
                proposal = buffered_proposal_rx.select_next_some() => {
                    let mut proposals = vec![proposal];
                    while let Some(Some(proposal)) = buffered_proposal_rx.next().now_or_never() {
                        proposals.push(proposal);
                    }
                    let get_round = |event: &VerifiedEvent| {
                        match event {
                            VerifiedEvent::ProposalMsg(p) => p.proposal().round(),
                            VerifiedEvent::VerifiedProposalMsg(p) => p.round(),
                            unexpected_event => unreachable!("Unexpected event {:?}", unexpected_event),
                        }
                    };
                    proposals.sort_by_key(get_round);
                    // If the first proposal is not for the next round, we only process the last proposal.
                    // to avoid going through block retrieval of many garbage collected rounds.
                    if self.round_state.current_round() + 1 < get_round(&proposals[0]) {
                        proposals = vec![proposals.pop().unwrap()];
                    }
                    for proposal in proposals {
                        let result = match proposal {
                            VerifiedEvent::ProposalMsg(proposal_msg) => {
                                monitor!(
                                    "process_proposal",
                                    self.process_proposal_msg(*proposal_msg).await
                                )
                            }
                            VerifiedEvent::VerifiedProposalMsg(proposal_msg) => {
                                monitor!(
                                    "process_verified_proposal",
                                    self.process_delayed_proposal_msg(*proposal_msg).await
                                )
                            }
                            unexpected_event => unreachable!("Unexpected event: {:?}", unexpected_event),
                        };
                        let round_state = self.round_state();
                        match result {
                            Ok(_) => trace!(RoundStateLogSchema::new(round_state)),
                            Err(e) => {
                                counters::ERROR_COUNT.inc();
                                warn!(error = ?e, kind = error_kind(&e), RoundStateLogSchema::new(round_state));
                            }
                        }
                    }
                },
                (peer_id, event) = event_rx.select_next_some() => {
                    let result = match event {
                        VerifiedEvent::VoteMsg(vote_msg) => {
                            monitor!("process_vote", self.process_vote_msg(*vote_msg).await)
                        }
                        VerifiedEvent::OrderVoteMsg(order_vote_msg) => {
                            monitor!("process_order_vote", self.process_order_vote_msg(*order_vote_msg).await)
                        }
                        VerifiedEvent::UnverifiedSyncInfo(sync_info) => {
                            monitor!(
                                "process_sync_info",
                                self.process_sync_info_msg(*sync_info, peer_id).await
                            )
                        }
                        VerifiedEvent::LocalTimeout(round) => monitor!(
                            "process_local_timeout",
                            self.process_local_timeout(round).await
                        ),
                        unexpected_event => unreachable!("Unexpected event: {:?}", unexpected_event),
                    }
                    .with_context(|| format!("from peer {}", peer_id));

                    let round_state = self.round_state();
                    match result {
                        Ok(_) => trace!(RoundStateLogSchema::new(round_state)),
                        Err(e) => {
                            counters::ERROR_COUNT.inc();
                            warn!(error = ?e, kind = error_kind(&e), RoundStateLogSchema::new(round_state));
                        }
                    }
                }
            }
        }
        info!(epoch = self.epoch_state().epoch, "RoundManager stopped");
    }

    #[cfg(feature = "failpoints")]
    fn check_whether_to_inject_reconfiguration_error(&self) -> bool {
        fail_point!("consensus::inject_reconfiguration_error", |_| true);
        false
    }

    /// Given R1 <- B2 if R1 has the reconfiguration txn, we inject error on B2 if R1.round + 1 = B2.round
    /// Direct suffix is checked by parent.has_reconfiguration && !parent.parent.has_reconfiguration
    /// The error is injected by sending proposals to half of the validators to force a timeout.
    ///
    /// It's only enabled with fault injection (failpoints feature).
    #[cfg(feature = "failpoints")]
    async fn attempt_to_inject_reconfiguration_error(
        &self,
        proposal_msg: &ProposalMsg,
    ) -> anyhow::Result<()> {
        let block_data = proposal_msg.proposal().block_data();
        let direct_suffix = block_data.is_reconfiguration_suffix()
            && !block_data
                .quorum_cert()
                .parent_block()
                .has_reconfiguration();
        let continuous_round =
            block_data.round() == block_data.quorum_cert().certified_block().round() + 1;
        let should_inject = direct_suffix && continuous_round;
        if should_inject {
            let mut half_peers: Vec<_> = self
                .epoch_state
                .verifier
                .get_ordered_account_addresses_iter()
                .collect();
            half_peers.truncate(half_peers.len() / 2);
            self.network
                .send_proposal(proposal_msg.clone(), half_peers)
                .await;
            Err(anyhow::anyhow!("Injected error in reconfiguration suffix"))
        } else {
            Ok(())
        }
    }
}<|MERGE_RESOLUTION|>--- conflicted
+++ resolved
@@ -7,17 +7,12 @@
         tracing::{observe_block, BlockStage},
         BlockReader, BlockRetriever, BlockStore,
     },
-<<<<<<< HEAD
-    counters,
-    counters::{PROPOSED_VTXN_BYTES, PROPOSED_VTXN_COUNT},
-=======
     counters::{
         self, ORDER_CERT_CREATED_WITHOUT_BLOCK_IN_BLOCK_STORE, ORDER_VOTE_ADDED,
         ORDER_VOTE_BROADCASTED, ORDER_VOTE_OTHER_ERRORS, ORDER_VOTE_VERY_OLD, PROPOSAL_VOTE_ADDED,
         PROPOSAL_VOTE_BROADCASTED, PROPOSED_VTXN_BYTES, PROPOSED_VTXN_COUNT,
         QC_AGGREGATED_FROM_VOTES, SYNC_INFO_RECEIVED_WITH_NEWER_CERT,
     },
->>>>>>> 7b0872a6
     error::{error_kind, VerifyError},
     liveness::{
         proposal_generator::ProposalGenerator,
