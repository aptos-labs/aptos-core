--- conflicted
+++ resolved
@@ -31,13 +31,8 @@
 use aptos_consensus_types::{
     block::Block,
     common::{Author, Round},
-<<<<<<< HEAD
     experimental::{commit_decision::CommitDecision, commit_vote::CommitVote, rand_share::RandShares, rand_decision:: RandDecisions},
-    proof_of_store::{ProofOfStore, SignedDigest},
-=======
-    experimental::{commit_decision::CommitDecision, commit_vote::CommitVote},
     proof_of_store::{ProofOfStore, SignedBatchInfo},
->>>>>>> 5c8a4512
     proposal_msg::ProposalMsg,
     quorum_cert::QuorumCert,
     sync_info::SyncInfo,
