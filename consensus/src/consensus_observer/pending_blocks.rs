// Copyright © Aptos Foundation
// SPDX-License-Identifier: Apache-2.0

use crate::consensus_observer::{
    logging::{LogEntry, LogSchema},
    metrics,
    network_message::OrderedBlock,
    payload_store::BlockPayloadStore,
};
use aptos_config::config::ConsensusObserverConfig;
use aptos_infallible::Mutex;
use aptos_logger::{info, warn};
use aptos_types::block_info::Round;
use std::{
    collections::{btree_map::Entry, BTreeMap},
    sync::Arc,
};

/// A simple struct to hold blocks that are waiting for payloads
#[derive(Clone)]
pub struct PendingBlockStore {
    // The configuration of the consensus observer
    consensus_observer_config: ConsensusObserverConfig,

    // A map of ordered blocks that are without payloads. The key is the
    // (epoch, round) of the first block in the ordered block.
    blocks_without_payloads: Arc<Mutex<BTreeMap<(u64, Round), OrderedBlock>>>,
}

impl PendingBlockStore {
    pub fn new(consensus_observer_config: ConsensusObserverConfig) -> Self {
        Self {
            consensus_observer_config,
            blocks_without_payloads: Arc::new(Mutex::new(BTreeMap::new())),
        }
    }

    /// Inserts a block (without payloads) into the store
    pub fn insert_pending_block(&self, ordered_block: OrderedBlock) {
        // Get the epoch and round of the first block
        let first_block = ordered_block.first_block();
        let first_block_epoch_round = (first_block.epoch(), first_block.round());

        // Insert the block into the store using the round of the first block
        match self
            .blocks_without_payloads
            .lock()
            .entry(first_block_epoch_round)
        {
            Entry::Occupied(_) => {
                // The block is already in the store
                warn!(
                    LogSchema::new(LogEntry::ConsensusObserver).message(&format!(
                        "A pending block was already found for the given epoch and round: {:?}",
                        first_block_epoch_round
                    ))
                );
            },
            Entry::Vacant(entry) => {
                // Insert the block into the store
                entry.insert(ordered_block);
            },
        }

<<<<<<< HEAD
        // Otherwise, we can add the block to the pending blocks
        debug!(
            LogSchema::new(LogEntry::ConsensusObserver).message(&format!(
                "Adding ordered block to the pending blocks: {}. Verified ordered proof: {:?}",
                verified_ordered_proof,
                ordered_block.proof_block_info()
            ))
        );
        // Get the epoch and round of the last ordered block
        let last_block = ordered_block.last_block();
        let last_block_epoch = last_block.epoch();
        let last_block_round = last_block.round();

        // Insert the pending block
        self.pending_blocks.lock().insert(
            (last_block_epoch, last_block_round),
            (ordered_block, verified_ordered_proof, None),
        );
    }

    /// Removes the pending blocks for the given commit ledger info. This will
    /// remove all blocks up to (and including) the epoch and round of the
    /// commit. Note: this function must remove both verified and unverified
    /// blocks (to support state sync commits).
    pub fn remove_blocks_for_commit(&self, commit_ledger_info: &LedgerInfoWithSignatures) {
        // Determine the epoch and round to split off
        let split_off_epoch = commit_ledger_info.ledger_info().epoch();
        let split_off_round = commit_ledger_info.commit_info().round().saturating_add(1);

        // Remove the blocks from the pending ordered blocks
        let mut pending_blocks = self.pending_blocks.lock();
        *pending_blocks = pending_blocks.split_off(&(split_off_epoch, split_off_round));
=======
        // Perform garbage collection if the store is too large
        self.garbage_collect_pending_blocks();
>>>>>>> bb699501
    }

    /// Garbage collects the pending blocks store by removing
    /// the oldest blocks if the store is too large.
    fn garbage_collect_pending_blocks(&self) {
        // Calculate the number of blocks to remove
        let mut blocks_without_payloads = self.blocks_without_payloads.lock();
        let num_pending_blocks = blocks_without_payloads.len() as u64;
        let max_pending_blocks = self.consensus_observer_config.max_num_pending_blocks;
        let num_blocks_to_remove = num_pending_blocks.saturating_sub(max_pending_blocks);

        // Remove the oldest blocks if the store is too large
        for _ in 0..num_blocks_to_remove {
            if let Some((oldest_epoch_round, _)) = blocks_without_payloads.pop_first() {
                warn!(
                    LogSchema::new(LogEntry::ConsensusObserver).message(&format!(
                        "The pending block store is too large: {:?} blocks. Removing the block for the oldest epoch and round: {:?}",
                        num_pending_blocks, oldest_epoch_round
                    ))
                );
            }
        }
    }

    /// Removes and returns the block from the store that is now ready
    /// to be processed (after the new payload has been received).
    pub fn remove_ready_block(
        &self,
        received_payload_epoch: u64,
        received_payload_round: Round,
        block_payload_store: &BlockPayloadStore,
    ) -> Option<OrderedBlock> {
        // Calculate the round at which to split the blocks
        let split_round = received_payload_round.saturating_add(1);

        // Split the blocks at the epoch and round
        let mut blocks_without_payloads = self.blocks_without_payloads.lock();
        let mut blocks_at_higher_rounds =
            blocks_without_payloads.split_off(&(received_payload_epoch, split_round));

        // Check if the last block is ready (this should be the only ready block).
        // Any earlier blocks are considered out-of-date and will be dropped.
        let mut ready_block = None;
        if let Some((epoch_and_round, ordered_block)) = blocks_without_payloads.pop_last() {
            // If all payloads exist for the block, then the block is ready
            if block_payload_store.all_payloads_exist(ordered_block.blocks()) {
                ready_block = Some(ordered_block);
            } else {
                // Otherwise, check if we're still waiting for higher payloads for the block
                if ordered_block.last_block().round() > received_payload_round {
                    blocks_at_higher_rounds.insert(epoch_and_round, ordered_block);
                }
            }
        }

        // Check if any out-of-date blocks were dropped
        if !blocks_without_payloads.is_empty() {
            info!(
                LogSchema::new(LogEntry::ConsensusObserver).message(&format!(
                    "Dropped {:?} out-of-date pending blocks before epoch and round: {:?}",
                    blocks_without_payloads.len(),
                    (received_payload_epoch, received_payload_round)
                ))
            );
        }

        // Update the pending blocks to only include the blocks at higher rounds
        *blocks_without_payloads = blocks_at_higher_rounds;

        // Return the ready block (if one exists)
        ready_block
    }

    /// Updates the metrics for the pending blocks
    pub fn update_pending_blocks_metrics(&self) {
        // Update the number of pending block entries
        let blocks_without_payloads = self.blocks_without_payloads.lock();
        let num_entries = blocks_without_payloads.len() as u64;
        metrics::set_gauge_with_label(
            &metrics::OBSERVER_NUM_PROCESSED_BLOCKS,
            metrics::PENDING_BLOCK_ENTRIES_LABEL,
            num_entries,
        );

        // Update the total number of pending blocks
        let num_pending_blocks = blocks_without_payloads
            .values()
            .map(|block| block.blocks().len() as u64)
            .sum();
        metrics::set_gauge_with_label(
            &metrics::OBSERVER_NUM_PROCESSED_BLOCKS,
            metrics::PENDING_BLOCKS_LABEL,
            num_pending_blocks,
        );

        // Update the highest round for the pending blocks
        let highest_pending_round = blocks_without_payloads
            .last_key_value()
            .map(|(_, pending_block)| pending_block.last_block().round())
            .unwrap_or(0);
        metrics::set_gauge_with_label(
            &metrics::OBSERVER_PROCESSED_BLOCK_ROUNDS,
            metrics::PENDING_BLOCKS_LABEL,
            highest_pending_round,
        );
    }
}

#[cfg(test)]
mod test {
    use super::*;
    use aptos_consensus_types::{
        block::Block,
        block_data::{BlockData, BlockType},
        pipelined_block::PipelinedBlock,
        quorum_cert::QuorumCert,
    };
    use aptos_crypto::HashValue;
    use aptos_types::{
        aggregate_signature::AggregateSignature,
        block_info::BlockInfo,
        ledger_info::{LedgerInfo, LedgerInfoWithSignatures},
    };
    use rand::Rng;

    #[test]
    fn test_insert_pending_block() {
        // Create a new pending block store
        let max_num_pending_blocks = 10;
        let consensus_observer_config = ConsensusObserverConfig {
            max_num_pending_blocks: max_num_pending_blocks as u64,
            ..ConsensusObserverConfig::default()
        };
        let pending_block_store = PendingBlockStore::new(consensus_observer_config);

        // Insert the maximum number of blocks into the store
        let current_epoch = 0;
        let starting_round = 0;
        let pending_blocks = create_and_add_pending_blocks(
            &pending_block_store,
            max_num_pending_blocks,
            current_epoch,
            starting_round,
            5,
        );

        // Verify that all blocks were inserted correctly
        verify_pending_blocks(
            &pending_block_store,
            max_num_pending_blocks,
            &pending_blocks,
        );

        // Insert the maximum number of blocks into the store again
        let starting_round = (max_num_pending_blocks * 100) as Round;
        let pending_blocks = create_and_add_pending_blocks(
            &pending_block_store,
            max_num_pending_blocks,
            current_epoch,
            starting_round,
            5,
        );

        // Verify that all blocks were inserted correctly
        verify_pending_blocks(
            &pending_block_store,
            max_num_pending_blocks,
            &pending_blocks,
        );

        // Insert one more block into the store (for the next epoch)
        let next_epoch = 1;
        let starting_round = 0;
        let new_pending_block =
            create_and_add_pending_blocks(&pending_block_store, 1, next_epoch, starting_round, 5);

        // Verify the new block was inserted correctly
        verify_pending_blocks(
            &pending_block_store,
            max_num_pending_blocks,
            &new_pending_block,
        );
    }

    #[test]
    fn test_garbage_collect_pending_blocks() {
        // Create a new pending block store
        let max_num_pending_blocks = 100;
        let consensus_observer_config = ConsensusObserverConfig {
            max_num_pending_blocks: max_num_pending_blocks as u64,
            ..ConsensusObserverConfig::default()
        };
        let pending_block_store = PendingBlockStore::new(consensus_observer_config);

        // Insert the maximum number of blocks into the store
        let current_epoch = 0;
        let starting_round = 200;
        let mut pending_blocks = create_and_add_pending_blocks(
            &pending_block_store,
            max_num_pending_blocks,
            current_epoch,
            starting_round,
            5,
        );

        // Verify that all blocks were inserted correctly
        verify_pending_blocks(
            &pending_block_store,
            max_num_pending_blocks,
            &pending_blocks,
        );

        // Insert multiple blocks into the store (one at a time) and
        // verify that the oldest block is garbage collected each time.
        for i in 0..20 {
            // Insert one more block into the store
            let starting_round = ((max_num_pending_blocks * 10) + (i * 100)) as Round;
            let new_pending_block = create_and_add_pending_blocks(
                &pending_block_store,
                1,
                current_epoch,
                starting_round,
                5,
            );

            // Verify the new block was inserted correctly
            verify_pending_blocks(
                &pending_block_store,
                max_num_pending_blocks,
                &new_pending_block,
            );

            // Get the round of the oldest block (that was garbage collected)
            let oldest_block = pending_blocks.remove(0);
            let oldest_block_round = oldest_block.first_block().round();

            // Verify that the oldest block was garbage collected
            let blocks_without_payloads = pending_block_store.blocks_without_payloads.lock();
            assert!(!blocks_without_payloads.contains_key(&(current_epoch, oldest_block_round)));
        }

        // Insert multiple blocks into the store (for the next epoch) and
        // verify that the oldest block is garbage collected each time.
        let next_epoch = 1;
        for i in 0..20 {
            // Insert one more block into the store
            let starting_round = i;
            let new_pending_block = create_and_add_pending_blocks(
                &pending_block_store,
                1,
                next_epoch,
                starting_round,
                5,
            );

            // Verify the new block was inserted correctly
            verify_pending_blocks(
                &pending_block_store,
                max_num_pending_blocks,
                &new_pending_block,
            );

            // Get the round of the oldest block (that was garbage collected)
            let oldest_block = pending_blocks.remove(0);
            let oldest_block_round = oldest_block.first_block().round();

            // Verify that the oldest block was garbage collected
            let blocks_without_payloads = pending_block_store.blocks_without_payloads.lock();
            assert!(!blocks_without_payloads.contains_key(&(current_epoch, oldest_block_round)));
        }
    }

    #[test]
    fn test_remove_ready_block_multiple_blocks() {
        // Create a new pending block store
        let max_num_pending_blocks = 40;
        let consensus_observer_config = ConsensusObserverConfig {
            max_num_pending_blocks: max_num_pending_blocks as u64,
            ..ConsensusObserverConfig::default()
        };
        let pending_block_store = PendingBlockStore::new(consensus_observer_config);

        // Insert the maximum number of blocks into the store
        let current_epoch = 0;
        let starting_round = 0;
        let pending_blocks = create_and_add_pending_blocks(
            &pending_block_store,
            max_num_pending_blocks,
            current_epoch,
            starting_round,
            5,
        );

        // Create a new block payload store and insert payloads for the second block
        let mut block_payload_store = BlockPayloadStore::new();
        let second_block = pending_blocks[1].clone();
        insert_payloads_for_ordered_block(&mut block_payload_store, &second_block);

        // Remove the second block (which is now ready)
        let payload_round = second_block.first_block().round();
        let ready_block = pending_block_store.remove_ready_block(
            current_epoch,
            payload_round,
            &block_payload_store,
        );
        assert_eq!(ready_block, Some(second_block));

        // Verify that the first and second blocks were removed
        verify_pending_blocks(
            &pending_block_store,
            max_num_pending_blocks - 2,
            &pending_blocks[2..].to_vec(),
        );

        // Insert payloads for the last block
        let last_block = pending_blocks.last().unwrap().clone();
        insert_payloads_for_ordered_block(&mut block_payload_store, &last_block);

        // Remove the last block (which is now ready)
        let payload_round = last_block.first_block().round();
        let ready_block = pending_block_store.remove_ready_block(
            current_epoch,
            payload_round,
            &block_payload_store,
        );

        // Verify that the last block was removed
        assert_eq!(ready_block, Some(last_block));

        // Verify that the store is empty
        verify_pending_blocks(&pending_block_store, 0, &vec![]);
    }

    #[test]
    fn test_remove_ready_block_multiple_blocks_missing() {
        // Create a new pending block store
        let max_num_pending_blocks = 4;
        let consensus_observer_config = ConsensusObserverConfig {
            max_num_pending_blocks: max_num_pending_blocks as u64,
            ..ConsensusObserverConfig::default()
        };
        let pending_block_store = PendingBlockStore::new(consensus_observer_config);

        // Insert the maximum number of blocks into the store
        let current_epoch = 10;
        let starting_round = 100;
        let pending_blocks = create_and_add_pending_blocks(
            &pending_block_store,
            max_num_pending_blocks,
            current_epoch,
            starting_round,
            5,
        );

        // Create an empty block payload store
        let mut block_payload_store = BlockPayloadStore::new();

        // Incrementally insert and process each payload for the first block
        let first_block = pending_blocks.first().unwrap().clone();
        for block in first_block.blocks().clone() {
            // Insert the block
            block_payload_store.insert_block_payload(block.block_info(), vec![], None);

            // Attempt to remove the block (which might not be ready)
            let payload_round = block.round();
            let ready_block = pending_block_store.remove_ready_block(
                current_epoch,
                payload_round,
                &block_payload_store,
            );

            // If the block is ready, verify that it was removed.
            // Otherwise, verify that the block still remains.
            if payload_round == first_block.last_block().round() {
                // The block should be ready
                assert_eq!(ready_block, Some(first_block.clone()));

                // Verify that the block was removed
                verify_pending_blocks(
                    &pending_block_store,
                    max_num_pending_blocks - 1,
                    &pending_blocks[1..].to_vec(),
                );
            } else {
                // The block should not be ready
                assert!(ready_block.is_none());

                // Verify that the block still remains
                verify_pending_blocks(
                    &pending_block_store,
                    max_num_pending_blocks,
                    &pending_blocks,
                );
            }
        }

        // Incrementally insert and process payloads for the last block (except one)
        let last_block = pending_blocks.last().unwrap().clone();
        for block in last_block.blocks().clone() {
            // Insert the block only if this is not the first block
            let payload_round = block.round();
            if payload_round != last_block.first_block().round() {
                block_payload_store.insert_block_payload(block.block_info(), vec![], None);
            }

            // Attempt to remove the block (which might not be ready)
            let ready_block = pending_block_store.remove_ready_block(
                current_epoch,
                payload_round,
                &block_payload_store,
            );

            // The block should not be ready
            assert!(ready_block.is_none());

            // Verify that the block still remains or has been removed on the last insert
            if payload_round == last_block.last_block().round() {
                verify_pending_blocks(&pending_block_store, 0, &vec![]);
            } else {
                verify_pending_blocks(&pending_block_store, 1, &vec![last_block.clone()]);
            }
        }

        // Verify that the store is now empty
        verify_pending_blocks(&pending_block_store, 0, &vec![]);
    }

    #[test]
    fn test_remove_ready_block_singular_blocks() {
        // Create a new pending block store
        let max_num_pending_blocks = 10;
        let consensus_observer_config = ConsensusObserverConfig {
            max_num_pending_blocks: max_num_pending_blocks as u64,
            ..ConsensusObserverConfig::default()
        };
        let pending_block_store = PendingBlockStore::new(consensus_observer_config);

        // Insert the maximum number of blocks into the store
        let current_epoch = 0;
        let starting_round = 0;
        let pending_blocks = create_and_add_pending_blocks(
            &pending_block_store,
            max_num_pending_blocks,
            current_epoch,
            starting_round,
            1,
        );

        // Create a new block payload store and insert payloads for the first block
        let mut block_payload_store = BlockPayloadStore::new();
        let first_block = pending_blocks.first().unwrap().clone();
        insert_payloads_for_ordered_block(&mut block_payload_store, &first_block);

        // Remove the first block (which is now ready)
        let payload_round = first_block.first_block().round();
        let ready_block = pending_block_store.remove_ready_block(
            current_epoch,
            payload_round,
            &block_payload_store,
        );
        assert_eq!(ready_block, Some(first_block));

        // Verify that the first block was removed
        verify_pending_blocks(
            &pending_block_store,
            max_num_pending_blocks - 1,
            &pending_blocks[1..].to_vec(),
        );

        // Insert payloads for the second block
        let second_block = pending_blocks[1].clone();
        insert_payloads_for_ordered_block(&mut block_payload_store, &second_block);

        // Remove the second block (which is now ready)
        let payload_round = second_block.first_block().round();
        let ready_block = pending_block_store.remove_ready_block(
            current_epoch,
            payload_round,
            &block_payload_store,
        );
        assert_eq!(ready_block, Some(second_block));

        // Verify that the first and second blocks were removed
        verify_pending_blocks(
            &pending_block_store,
            max_num_pending_blocks - 2,
            &pending_blocks[2..].to_vec(),
        );

        // Insert payloads for the last block
        let last_block = pending_blocks.last().unwrap().clone();
        insert_payloads_for_ordered_block(&mut block_payload_store, &last_block);

        // Remove the last block (which is now ready)
        let payload_round = last_block.first_block().round();
        let ready_block = pending_block_store.remove_ready_block(
            current_epoch,
            payload_round,
            &block_payload_store,
        );

        // Verify that the last block was removed
        assert_eq!(ready_block, Some(last_block));

        // Verify that the store is empty
        verify_pending_blocks(&pending_block_store, 0, &vec![]);
    }

    #[test]
    fn test_remove_ready_block_singular_blocks_missing() {
        // Create a new pending block store
        let max_num_pending_blocks = 100;
        let consensus_observer_config = ConsensusObserverConfig {
            max_num_pending_blocks: max_num_pending_blocks as u64,
            ..ConsensusObserverConfig::default()
        };
        let pending_block_store = PendingBlockStore::new(consensus_observer_config);

        // Insert the maximum number of blocks into the store
        let current_epoch = 10;
        let starting_round = 100;
        let pending_blocks = create_and_add_pending_blocks(
            &pending_block_store,
            max_num_pending_blocks,
            current_epoch,
            starting_round,
            1,
        );

        // Create an empty block payload store
        let block_payload_store = BlockPayloadStore::new();

        // Remove the third block (which is not ready)
        let third_block = pending_blocks[2].clone();
        let third_block_round = third_block.first_block().round();
        let ready_block = pending_block_store.remove_ready_block(
            current_epoch,
            third_block_round,
            &block_payload_store,
        );
        assert!(ready_block.is_none());

        // Verify that the first three blocks were removed
        verify_pending_blocks(
            &pending_block_store,
            max_num_pending_blocks - 3,
            &pending_blocks[3..].to_vec(),
        );

        // Remove the last block (which is not ready)
        let last_block = pending_blocks.last().unwrap().clone();
        let last_block_round = last_block.first_block().round();
        let ready_block = pending_block_store.remove_ready_block(
            current_epoch,
            last_block_round,
            &block_payload_store,
        );
        assert!(ready_block.is_none());

        // Verify that the store is now empty
        verify_pending_blocks(&pending_block_store, 0, &vec![]);
    }

    /// Creates and adds the specified number of blocks to the pending block store
    fn create_and_add_pending_blocks(
        pending_block_store: &PendingBlockStore,
        num_pending_blocks: usize,
        epoch: u64,
        starting_round: Round,
        max_pipelined_blocks: u64,
    ) -> Vec<OrderedBlock> {
        let mut pending_blocks = vec![];
        for i in 0..num_pending_blocks {
            // Create the pipelined blocks
            let num_pipelined_blocks = rand::thread_rng().gen_range(1, max_pipelined_blocks + 1);
            let mut pipelined_blocks = vec![];
            for j in 0..num_pipelined_blocks {
                // Calculate the block round
                let round = starting_round + ((i as Round) * max_pipelined_blocks) + j; // Ensure gaps between blocks

                // Create a new block info
                let block_info = BlockInfo::new(
                    epoch,
                    round,
                    HashValue::random(),
                    HashValue::random(),
                    round,
                    i as u64,
                    None,
                );

                // Create the pipelined block
                let block_data = BlockData::new_for_testing(
                    block_info.epoch(),
                    block_info.round(),
                    block_info.timestamp_usecs(),
                    QuorumCert::dummy(),
                    BlockType::Genesis,
                );
                let block = Block::new_for_testing(block_info.id(), block_data, None);
                let pipelined_block = Arc::new(PipelinedBlock::new_ordered(block));

                // Add the pipelined block to the list
                pipelined_blocks.push(pipelined_block);
            }

            // Create an ordered block
            let ordered_proof = LedgerInfoWithSignatures::new(
                LedgerInfo::new(
                    BlockInfo::random_with_epoch(epoch, starting_round),
                    HashValue::random(),
                ),
                AggregateSignature::empty(),
            );
            let ordered_block = OrderedBlock::new(pipelined_blocks, ordered_proof.clone());

            // Insert the ordered block into the pending block store
            pending_block_store.insert_pending_block(ordered_block.clone());

            // Add the ordered block to the pending blocks
            pending_blocks.push(ordered_block);
        }

        pending_blocks
    }

    /// Inserts payloads into the payload store for the ordered block
    fn insert_payloads_for_ordered_block(
        block_payload_store: &mut BlockPayloadStore,
        ordered_block: &OrderedBlock,
    ) {
        for block in ordered_block.blocks() {
            block_payload_store.insert_block_payload(block.block_info(), vec![], None);
        }
    }

    /// Verifies that the pending block store contains the expected blocks
    fn verify_pending_blocks(
        pending_block_store: &PendingBlockStore,
        num_expected_blocks: usize,
        pending_blocks: &Vec<OrderedBlock>,
    ) {
        // Check the number of pending blocks
        let blocks_without_payloads = pending_block_store.blocks_without_payloads.lock();
        assert_eq!(blocks_without_payloads.len(), num_expected_blocks);

        // Check that all pending blocks are in the store
        for pending_block in pending_blocks {
            let first_block = pending_block.first_block();
            assert_eq!(
                blocks_without_payloads
                    .get(&(first_block.epoch(), first_block.round()))
                    .unwrap(),
                pending_block
            );
        }
    }
}<|MERGE_RESOLUTION|>--- conflicted
+++ resolved
@@ -61,44 +61,9 @@
                 entry.insert(ordered_block);
             },
         }
-
-<<<<<<< HEAD
-        // Otherwise, we can add the block to the pending blocks
-        debug!(
-            LogSchema::new(LogEntry::ConsensusObserver).message(&format!(
-                "Adding ordered block to the pending blocks: {}. Verified ordered proof: {:?}",
-                verified_ordered_proof,
-                ordered_block.proof_block_info()
-            ))
-        );
-        // Get the epoch and round of the last ordered block
-        let last_block = ordered_block.last_block();
-        let last_block_epoch = last_block.epoch();
-        let last_block_round = last_block.round();
-
-        // Insert the pending block
-        self.pending_blocks.lock().insert(
-            (last_block_epoch, last_block_round),
-            (ordered_block, verified_ordered_proof, None),
-        );
-    }
-
-    /// Removes the pending blocks for the given commit ledger info. This will
-    /// remove all blocks up to (and including) the epoch and round of the
-    /// commit. Note: this function must remove both verified and unverified
-    /// blocks (to support state sync commits).
-    pub fn remove_blocks_for_commit(&self, commit_ledger_info: &LedgerInfoWithSignatures) {
-        // Determine the epoch and round to split off
-        let split_off_epoch = commit_ledger_info.ledger_info().epoch();
-        let split_off_round = commit_ledger_info.commit_info().round().saturating_add(1);
-
-        // Remove the blocks from the pending ordered blocks
-        let mut pending_blocks = self.pending_blocks.lock();
-        *pending_blocks = pending_blocks.split_off(&(split_off_epoch, split_off_round));
-=======
+      
         // Perform garbage collection if the store is too large
         self.garbage_collect_pending_blocks();
->>>>>>> bb699501
     }
 
     /// Garbage collects the pending blocks store by removing
