--- conflicted
+++ resolved
@@ -339,10 +339,6 @@
     randomness_config: OnChainRandomnessConfig,
     jwk_consensus_config: OnChainJWKConsensusConfig,
     executor: BoundedExecutor,
-<<<<<<< HEAD
-    features: Features,
-=======
->>>>>>> 7b0872a6
     allow_batches_without_pos_in_proposal: bool,
 }
 
@@ -368,10 +364,6 @@
         randomness_config: OnChainRandomnessConfig,
         jwk_consensus_config: OnChainJWKConsensusConfig,
         executor: BoundedExecutor,
-<<<<<<< HEAD
-        features: Features,
-=======
->>>>>>> 7b0872a6
         allow_batches_without_pos_in_proposal: bool,
     ) -> Self {
         Self {
@@ -394,10 +386,6 @@
             randomness_config,
             jwk_consensus_config,
             executor,
-<<<<<<< HEAD
-            features,
-=======
->>>>>>> 7b0872a6
             allow_batches_without_pos_in_proposal,
         }
     }
@@ -773,10 +761,6 @@
         OnChainRandomnessConfig::default_enabled(),
         OnChainJWKConsensusConfig::default_enabled(),
         BoundedExecutor::new(2, Handle::current()),
-<<<<<<< HEAD
-        features,
-=======
->>>>>>> 7b0872a6
         true,
     );
 
