--- conflicted
+++ resolved
@@ -21,12 +21,13 @@
 };
 use crate::{
     dag::{
-        adapter::{LedgerInfoProvider},
+        adapter::{LedgerInfoProvider, ShoalppOrderBlocksInfo},
         anchor_election::{LeaderReputationAdapter, MetadataBackendAdapter},
         dag_driver::PeersByLatency,
         dag_state_sync::{SyncModeMessageHandler, SyncOutcome},
         observability::logging::{LogEvent, LogSchema},
         round_state::{AdaptiveResponsive, RoundState},
+        shoal_plus_plus::shoalpp_types::{BoltBCParms, BoltBCRet},
     },
     liveness::{
         leader_reputation::{ProposerAndVoterHeuristic, ReputationHeuristic},
@@ -36,7 +37,7 @@
     network::IncomingDAGRequest,
     payload_client::PayloadClient,
     payload_manager::PayloadManager,
-    pipeline::{execution_client::TExecutionClient},
+    pipeline::execution_client::TExecutionClient,
 };
 use aptos_bounded_executor::BoundedExecutor;
 use aptos_channels::{
@@ -59,29 +60,20 @@
     },
     validator_signer::ValidatorSigner,
 };
+use arc_swap::ArcSwapOption;
 use async_trait::async_trait;
 use enum_dispatch::enum_dispatch;
-use futures_channel::{
-    oneshot,
-};
-<<<<<<< HEAD
-use std::{fmt, ops::Deref, sync::Arc, time::Duration};
-=======
+use futures_channel::oneshot;
 use std::{collections::HashMap, fmt, ops::Deref, sync::Arc, time::Duration};
-use arc_swap::ArcSwapOption;
->>>>>>> 56719752
 use tokio::{
     runtime::Handle,
     select,
+    sync::mpsc::{Sender, UnboundedSender},
     task::{block_in_place, JoinHandle},
 };
-use tokio::sync::mpsc::UnboundedSender;
-use tokio::sync::mpsc::Sender;
+use tokio_retry::strategy::ExponentialBackoff;
 #[allow(unused_imports)]
 use tokio_retry::Action;
-use tokio_retry::strategy::ExponentialBackoff;
-use crate::dag::adapter::ShoalppOrderBlocksInfo;
-use crate::dag::shoal_plus_plus::shoalpp_types::{BoltBCParms, BoltBCRet};
 
 #[derive(Clone)]
 struct BootstrapBaseState {
@@ -354,16 +346,12 @@
     randomness_config: OnChainRandomnessConfig,
     jwk_consensus_config: OnChainJWKConsensusConfig,
     executor: BoundedExecutor,
-<<<<<<< HEAD
     allow_batches_without_pos_in_proposal: bool,
     peers_and_metadata: Arc<PeersAndMetadata>,
-=======
-    features: Features,
     rb: Arc<ReliableBroadcast<DAGMessage, ExponentialBackoff, DAGRpcResult>>,
     broadcast_sender: Sender<(oneshot::Sender<BoltBCRet>, BoltBCParms)>,
     ledger_info_provider: Arc<RwLock<LedgerInfoProvider>>,
     dag_store: Arc<ArcSwapOption<DagStore>>,
->>>>>>> 56719752
 }
 
 impl DagBootstrapper {
@@ -390,16 +378,12 @@
         randomness_config: OnChainRandomnessConfig,
         jwk_consensus_config: OnChainJWKConsensusConfig,
         executor: BoundedExecutor,
-<<<<<<< HEAD
         allow_batches_without_pos_in_proposal: bool,
         peers_and_metadata: Arc<PeersAndMetadata>,
-=======
-        features: Features,
         rb: Arc<ReliableBroadcast<DAGMessage, ExponentialBackoff, DAGRpcResult>>,
         broadcast_sender: Sender<(oneshot::Sender<BoltBCRet>, BoltBCParms)>,
         ledger_info_provider: Arc<RwLock<LedgerInfoProvider>>,
         dag_store: Arc<ArcSwapOption<DagStore>>,
->>>>>>> 56719752
     ) -> Self {
         info!("OnChainConfig: {:?}", onchain_config);
         Self {
@@ -423,16 +407,12 @@
             randomness_config,
             jwk_consensus_config,
             executor,
-<<<<<<< HEAD
             allow_batches_without_pos_in_proposal,
             peers_and_metadata,
-=======
-            features,
             rb,
             broadcast_sender,
             ledger_info_provider,
             dag_store,
->>>>>>> 56719752
         }
     }
 
@@ -555,21 +535,16 @@
         dag_window_size_config: u64,
         existing_dag_store: Option<DagStore>,
     ) -> BootstrapBaseState {
-<<<<<<< HEAD
-        let ledger_info_from_storage = self
-            .storage
-            .get_latest_ledger_info()
-            .expect("latest ledger info must exist");
-        let (parent_block_info, ledger_info) =
-            compute_initial_block_and_ledger_info(ledger_info_from_storage);
-
-        let ledger_info_provider = Arc::new(RwLock::new(LedgerInfoProvider::new(
-            self.epoch_state.clone(),
-            ledger_info,
-        )));
-
-        let highest_committed_anchor_round =
-            ledger_info_provider.get_highest_committed_anchor_round();
+        // let ledger_info_from_storage = self
+        //     .storage
+        //     .get_latest_ledger_info()
+        //     .expect("latest ledger info must exist");
+        // let (parent_block_info, ledger_info) =
+        //     compute_initial_block_and_ledger_info(ledger_info_from_storage);
+
+        let highest_committed_anchor_round = self
+            .ledger_info_provider
+            .get_highest_committed_anchor_round(self.dag_id);
         let initial_round = std::cmp::max(
             1,
             highest_committed_anchor_round.saturating_sub(dag_window_size_config),
@@ -578,6 +553,7 @@
         let dag = monitor!("dag_store_new", {
             if let Some(store) = existing_dag_store {
                 Arc::new(DagStore::new_from_existing(
+                    self.dag_id,
                     self.epoch_state.clone(),
                     self.storage.clone(),
                     self.payload_manager.clone(),
@@ -587,6 +563,7 @@
                 ))
             } else {
                 Arc::new(DagStore::new(
+                    self.dag_id,
                     self.epoch_state.clone(),
                     self.storage.clone(),
                     self.payload_manager.clone(),
@@ -599,55 +576,14 @@
         let ordered_notifier = monitor!(
             "dag_ordered_notifier_new",
             Arc::new(OrderedNotifierAdapter::new(
+                self.dag_id,
                 self.ordered_nodes_tx.clone(),
                 dag.clone(),
                 self.epoch_state.clone(),
-                parent_block_info,
-                ledger_info_provider.clone(),
+                self.ledger_info_provider.clone(),
                 self.allow_batches_without_pos_in_proposal,
             ))
         );
-=======
-        // let ledger_info_from_storage = self
-        //     .storage
-        //     .get_latest_ledger_info()
-        //     .expect("latest ledger info must exist");
-        // let (parent_block_info, ledger_info) =
-        //     compute_initial_block_and_ledger_info(ledger_info_from_storage);
-
-        // let ledger_info_provider = Arc::new(RwLock::new(LedgerInfoProvider::new(ledger_info)));
-
-        // let initial_ledger_info = ledger_info_provider
-        //     .get_latest_ledger_info()
-        //     .ledger_info()
-        //     .clone();
-        let commit_round = self.ledger_info_provider.get_highest_committed_anchor_round(self.dag_id);
-        let initial_round = std::cmp::max(
-            1,
-            commit_round
-                .saturating_sub(dag_window_size_config),
-        );
-
-        let dag = Arc::new(DagStore::new(
-            self.dag_id,
-            self.epoch_state.clone(),
-            self.storage.clone(),
-            self.payload_manager.clone(),
-            initial_round,
-            dag_window_size_config,
-        ));
-
-        self.dag_store.swap(Some(dag.clone()));
-
-        let ordered_notifier = Arc::new(OrderedNotifierAdapter::new(
-            self.dag_id,
-            self.ordered_nodes_tx.clone(),
-            dag.clone(),
-            self.epoch_state.clone(),
-            // parent_block_info,
-            self.ledger_info_provider.clone(),
-        ));
->>>>>>> 56719752
 
         let order_rule = monitor!(
             "dag_order_rule_new",
@@ -700,12 +636,13 @@
 
         let (dag_fetcher, fetch_requester, node_fetch_waiter, certified_node_fetch_waiter) =
             DagFetcherService::new(
+                self.dag_id,
                 self.epoch_state.clone(),
                 self.dag_network_sender.clone(),
                 dag_store.clone(),
                 self.time_service.clone(),
                 self.config.fetcher_config.clone(),
-                ledger_info_provider.clone(),
+                self.ledger_info_provider.clone(),
                 self.onchain_config.dag_ordering_causal_history_window as Round,
             );
         let fetch_requester = Arc::new(fetch_requester);
@@ -757,12 +694,9 @@
             self.config.node_payload_config.clone(),
             health_backoff.clone(),
             self.quorum_store_enabled,
-<<<<<<< HEAD
             self.allow_batches_without_pos_in_proposal,
             peers_by_latency,
-=======
             self.broadcast_sender.clone(),
->>>>>>> 56719752
         );
         let rb_handler = NodeBroadcastHandler::new(
             self.dag_id,
@@ -782,6 +716,7 @@
         let fetch_handler = FetchRequestHandler::new(dag_store.clone(), self.epoch_state.clone());
 
         let dag_handler = NetworkHandler::new(
+            self.dag_id,
             self.epoch_state.clone(),
             rb_handler,
             dag_driver,
@@ -877,8 +812,6 @@
     aptos_channel::Sender<Author, IncomingDAGRequest>,
     tokio::sync::mpsc::UnboundedReceiver<ShoalppOrderBlocksInfo>,
 ) {
-<<<<<<< HEAD
-    let (ordered_nodes_tx, ordered_nodes_rx) = futures_channel::mpsc::unbounded();
     let mut onchain_config = DagConsensusConfigV1::default();
     onchain_config.anchor_election_mode = AnchorElectionMode::LeaderReputation(
         LeaderReputationType::ProposerAndVoterV2(ProposerAndVoterConfig {
@@ -894,11 +827,7 @@
         }),
     );
     let peers_and_metadata = PeersAndMetadata::new(&[NetworkId::Validator]);
-=======
     let (ordered_nodes_tx, ordered_nodes_rx) = tokio::sync::mpsc::unbounded_channel();
-    let mut features = Features::default();
-    features.enable(FeatureFlag::RECONFIGURE_WITH_DKG);
->>>>>>> 56719752
     let bootstraper = DagBootstrapper::new(
         0, // TODO
         self_peer,
@@ -920,16 +849,12 @@
         OnChainRandomnessConfig::default_disabled(),
         OnChainJWKConsensusConfig::default_enabled(),
         BoundedExecutor::new(2, Handle::current()),
-<<<<<<< HEAD
         true,
         peers_and_metadata,
-=======
-        features,
         rb,
         broadcast_sender,
         ledger_info_provider,
         dag_store,
->>>>>>> 56719752
     );
 
     let (_base_state, handler, fetch_service) = bootstraper.full_bootstrap(None);
