// Copyright © Aptos Foundation
// SPDX-License-Identifier: Apache-2.0

<<<<<<< HEAD
use super::{
    dag_store::DagStore, health::HealthBackoff, order_rule::TOrderRule, types::NodeCertificate,
};
=======
use std::{collections::HashSet, sync::Arc, time::Duration};

use anyhow::{bail, ensure};
use async_trait::async_trait;
use futures::{
    executor::block_on,
    future::{Abortable, AbortHandle, join},
};
use futures_channel::oneshot;
use tokio::sync::mpsc::Sender;
use tokio_retry::strategy::ExponentialBackoff;

use aptos_collections::BoundedVecDeque;
use aptos_config::config::DagPayloadConfig;
use aptos_consensus_types::common::{Author, Payload, PayloadFilter};
// use aptos_crypto::hash::CryptoHash;
use aptos_infallible::Mutex;
use aptos_logger::{debug, error};
use aptos_reliable_broadcast::{DropGuard, ReliableBroadcast};
use aptos_time_service::{TimeService, TimeServiceTrait};
use aptos_types::{block_info::Round, epoch_state::EpochState};
use aptos_validator_transaction_pool as vtxn_pool;

>>>>>>> 56719752
use crate::{
    dag::{
        adapter::TLedgerInfoProvider,
        dag_fetcher::TFetchRequester,
        DAGRpcResult,
        errors::DagDriverError,
        observability::{
            counters::{self, FETCH_ENQUEUE_FAILURES, NODE_PAYLOAD_SIZE, NUM_TXNS_PER_NODE},
            logging::{LogEvent, LogSchema},
            tracing::{NodeStage, observe_node, observe_round, RoundStage},
        },
        order_rule::OrderRule,
        round_state::RoundState,
        RpcHandler,
        shoal_plus_plus::shoalpp_types::{BoltBCParms, BoltBCRet},
        storage::DAGStorage, types::{
            CertificateAckState, CertifiedAck, CertifiedNode, CertifiedNodeMessage, DAGMessage,
            Extensions, Node, SignatureBuilder,
        },
    },
    payload_client::PayloadClient,
};
<<<<<<< HEAD
use anyhow::{bail, ensure};
use aptos_collections::BoundedVecDeque;
use aptos_config::{
    config::DagPayloadConfig,
    network_id::{NetworkId, PeerNetworkId},
};
use aptos_consensus_types::common::{Author, Payload, PayloadFilter};
use aptos_crypto::hash::CryptoHash;
use aptos_infallible::{Mutex, RwLock};
use aptos_logger::{debug, error};
use aptos_network::application::storage::PeersAndMetadata;
use aptos_reliable_broadcast::{DropGuard, ReliableBroadcast};
use aptos_time_service::{TimeService, TimeServiceTrait};
use aptos_types::{block_info::Round, epoch_state::EpochState};
use aptos_validator_transaction_pool as vtxn_pool;
use async_trait::async_trait;
use futures::{
    executor::block_on,
    future::{join, AbortHandle, Abortable},
};
use futures_channel::oneshot;
use std::{
    collections::HashSet,
    sync::Arc,
    time::{Duration, Instant},
};
use tokio_retry::strategy::ExponentialBackoff;
=======

use super::{dag_store::DagStore, health::HealthBackoff, types::NodeCertificate};
>>>>>>> 56719752

pub(crate) struct DagDriver {
    dag_id: u8,
    author: Author,
    epoch_state: Arc<EpochState>,
    dag: Arc<DagStore>,
    payload_client: Arc<dyn PayloadClient>,
    reliable_broadcast: Arc<ReliableBroadcast<DAGMessage, ExponentialBackoff, DAGRpcResult>>,
    time_service: TimeService,
    rb_handles: Mutex<BoundedVecDeque<(DropGuard, u64, Round)>>,
    storage: Arc<dyn DAGStorage>,
    order_rule: Arc<Mutex<OrderRule>>,
    fetch_requester: Arc<dyn TFetchRequester>,
    ledger_info_provider: Arc<dyn TLedgerInfoProvider>,
    round_state: RoundState,
    window_size_config: Round,
    payload_config: DagPayloadConfig,
    health_backoff: HealthBackoff,
    quorum_store_enabled: bool,
<<<<<<< HEAD
    allow_batches_without_pos_in_proposal: bool,
    pub peers_by_latency: RwLock<PeersByLatency>,
=======
    broadcast_sender: Sender<(oneshot::Sender<BoltBCRet>, BoltBCParms)>,
>>>>>>> 56719752
}

impl DagDriver {
    #[allow(clippy::too_many_arguments)]
    pub fn new(
        dag_id: u8,
        author: Author,
        epoch_state: Arc<EpochState>,
        dag: Arc<DagStore>,
        payload_client: Arc<dyn PayloadClient>,
        reliable_broadcast: Arc<ReliableBroadcast<DAGMessage, ExponentialBackoff, DAGRpcResult>>,
        time_service: TimeService,
        storage: Arc<dyn DAGStorage>,
        order_rule: Arc<Mutex<OrderRule>>,
        fetch_requester: Arc<dyn TFetchRequester>,
        ledger_info_provider: Arc<dyn TLedgerInfoProvider>,
        round_state: RoundState,
        window_size_config: Round,
        payload_config: DagPayloadConfig,
        health_backoff: HealthBackoff,
        quorum_store_enabled: bool,
<<<<<<< HEAD
        allow_batches_without_pos_in_proposal: bool,
        peers_by_latency: PeersByLatency,
=======
        broadcast_sender: Sender<(oneshot::Sender<BoltBCRet>, BoltBCParms)>,
>>>>>>> 56719752
    ) -> Self {
        let pending_node = storage
            .get_pending_node(dag_id)
            .expect("should be able to read dag storage");
        let highest_strong_links_round =
            dag.read().highest_strong_links_round(&epoch_state.verifier);

        let driver = Self {
            dag_id,
            author,
            epoch_state,
            dag,
            payload_client,
            reliable_broadcast,
            time_service,
            rb_handles: Mutex::new(BoundedVecDeque::new(window_size_config as usize)),
            storage,
            order_rule,
            fetch_requester,
            ledger_info_provider,
            round_state,
            window_size_config,
            payload_config,
            health_backoff,
            quorum_store_enabled,
<<<<<<< HEAD
            allow_batches_without_pos_in_proposal,
            peers_by_latency: RwLock::new(peers_by_latency),
=======
            broadcast_sender,
>>>>>>> 56719752
        };

        // If we were broadcasting the node for the round already, resume it
        if let Some(node) =
            pending_node.filter(|node| node.round() == highest_strong_links_round + 1)
        {
            debug!(
                LogSchema::new(LogEvent::NewRound).round(node.round()),
                "Resume round"
            );
            driver
                .round_state
                .set_current_round(node.round())
                .expect("must succeed");
<<<<<<< HEAD
            driver.broadcast_node(node, &Instant::now());
=======
            block_on(driver.broadcast_node(node));
>>>>>>> 56719752
        } else {
            // kick start a new round
            if !driver.dag.read().is_empty() {
                block_on(driver.enter_new_round(highest_strong_links_round + 1));
            }
        }
        driver
    }

    fn add_node(&self, node: CertifiedNode) -> anyhow::Result<()> {
        {
            let dag_reader = self.dag.read();

            // Ensure the window hasn't moved, so we don't request fetch unnecessarily.
            ensure!(node.round() >= dag_reader.lowest_round(), "stale node");

            if !dag_reader.all_exists(node.parents_metadata()) {
                if let Err(err) = self.fetch_requester.request_for_certified_node(node) {
                    FETCH_ENQUEUE_FAILURES
                        .with_label_values(&[&"cert_node"])
                        .inc();
                    error!("request to fetch failed: {}", err);
                }
                bail!(DagDriverError::MissingParents);
            }
        }

        // Note on concurrency: it is possible that a prune operation kicks in here and
        // moves the window forward making the `node` stale, but we guarantee that the
        // order rule only visits `window` length rounds, so having node around should
        // be fine. Any stale node inserted due to this race will be cleaned up with
        // the next prune operation.

        self.dag.add_node(node)?;

        Ok(())
    }

<<<<<<< HEAD
    pub fn check_new_round(&self) {
=======
    pub fn dag_id(&self) -> u8 {
        self.dag_id
    }

    pub fn get_payload_filter(&self) -> PayloadFilter {
        let strong_links = self.get_strong_links();
        let dag_reader = self.dag.read();
        let highest_commit_round = self
            .ledger_info_provider
            .get_highest_committed_anchor_round(self.dag_id);
        if strong_links.is_empty() {
            PayloadFilter::Empty
        } else {
            PayloadFilter::from(
                &dag_reader
                    .reachable(
                        strong_links.iter().map(|node| node.metadata()),
                        Some(highest_commit_round.saturating_sub(self.window_size_config)),
                        |_| true,
                    )
                    .map(|node_status| node_status.as_node().payload())
                    .collect(),
            )
        }
    }

    fn get_strong_links(&self) -> Vec<NodeCertificate> {
        self
            .dag
            .read()
            .get_strong_links_for_round(self.round_state.current_round() - 1, &self.epoch_state.verifier)
            .unwrap_or_else(|| {
                assert_eq!(self.round_state.current_round(), 1, "Only expect empty strong links for round 1");
                vec![]
            })
    }

    fn check_new_round(&self) {
>>>>>>> 56719752
        let (highest_strong_link_round, strong_links) = self.get_highest_strong_links_round();

        debug!(round = highest_strong_link_round, "check new round");

        let minimum_delay = self
            .health_backoff
            .backoff_duration(highest_strong_link_round + 1);
        self.round_state.check_for_new_round(
            highest_strong_link_round,
            strong_links,
            minimum_delay,
        );
    }

    fn get_highest_strong_links_round(&self) -> (Round, Vec<NodeCertificate>) {
        let dag_reader = self.dag.read();
        let highest_strong_links_round =
            dag_reader.highest_strong_links_round(&self.epoch_state.verifier);
        (
            highest_strong_links_round,
            // unwrap is for round 0
            dag_reader
                .get_strong_links_for_round(highest_strong_links_round, &self.epoch_state.verifier)
                .unwrap_or_default(),
        )
    }

    pub async fn enter_new_round(&self, new_round: Round) {
        let start = Instant::now();

        if let Err(e) = self.round_state.set_current_round(new_round) {
            debug!(error=?e, "cannot enter round");
            return;
        }

        let (strong_links, sys_payload_filter, payload_filter) = {
            let dag_reader = self.dag.read();

            let highest_strong_links_round =
                dag_reader.highest_strong_links_round(&self.epoch_state.verifier);
            if new_round.abs_diff(highest_strong_links_round) > 5 {
                debug!(
                    new_round = new_round,
                    highest_strong_link_round = highest_strong_links_round,
                    "new round too stale to enter"
                );
                return;
            }

            debug!(LogSchema::new(LogEvent::NewRound).round(new_round));
            counters::CURRENT_ROUND.set(new_round as i64);

            let strong_links = dag_reader
                .get_strong_links_for_round(new_round - 1, &self.epoch_state.verifier)
                .unwrap_or_else(|| {
                    assert_eq!(new_round, 1, "Only expect empty strong links for round 1");
                    vec![]
                });

            // if strong_links.is_empty() {
                (
                    strong_links,
                    vtxn_pool::TransactionFilter::PendingTxnHashSet(HashSet::new()),
                    PayloadFilter::Empty,
                )
            // } else {
            //     let highest_commit_round = self
            //         .ledger_info_provider
            //         .get_highest_committed_anchor_round();

            // let nodes = dag_reader
            //     .reachable(
            //         strong_links.iter().map(|node| node.metadata()),
            //         Some(highest_commit_round.saturating_sub(self.window_size_config)),
            //         |_| true,
            //     )
            //     .map(|node_status| node_status.as_node())
            //     .collect::<Vec<_>>();
            //
            // let payload_filter =
            //     PayloadFilter::from(&nodes.iter().map(|node| node.payload()).collect());
            // let validator_txn_hashes = nodes
            //     .iter()
            //     .flat_map(|node| node.validator_txns())
            //     .map(|txn| txn.hash());
            // let validator_payload_filter = vtxn_pool::TransactionFilter::PendingTxnHashSet(
            //     HashSet::from_iter(validator_txn_hashes),
            // );

            // (strong_links, validator_payload_filter, payload_filter)
            // }
        };

        let (max_txns, max_size_bytes) = self
            .health_backoff
            .calculate_payload_limits(new_round, &self.payload_config);

        let (validator_txns, payload) = match self
            .payload_client
            .pull_payload(
                Duration::from_millis(self.payload_config.payload_pull_max_poll_time_ms),
                max_txns,
                max_size_bytes,
                // TODO: Set max_inline_items and max_inline_bytes correctly
                100,
                100 * 1024,
                sys_payload_filter,
                payload_filter,
                Box::pin(async {}),
                true,
                0,
                0.0,
            )
            .await
        {
            Ok(payload) => payload,
            Err(e) => {
                error!("error pulling payload: {}", e);
                (
                    vec![],
                    Payload::empty(
                        self.quorum_store_enabled,
                        self.allow_batches_without_pos_in_proposal,
                    ),
                )
            },
        };

        // TODO: need to wait to pass median of parents timestamp
        let highest_parent_timestamp = strong_links
            .iter()
            .map(|node| node.metadata().timestamp())
            .max()
            .unwrap_or(0);
        let timestamp = std::cmp::max(
            self.time_service.now_unix_time().as_micros() as u64,
            highest_parent_timestamp + 1,
        );
        let new_node = Node::new(
            self.epoch_state.epoch,
            self.dag_id,
            new_round,
            self.author,
            timestamp,
            validator_txns,
            payload,
            strong_links,
            Extensions::empty(),
        );

        self.storage
            .save_pending_node(&new_node, self.dag_id)
            .expect("node must be saved");
<<<<<<< HEAD

        self.broadcast_node(new_node, &start);
    }

    fn broadcast_node(&self, node: Node, start: &Instant) {
        let rb = self.reliable_broadcast.clone();
        let rb2 = self.reliable_broadcast.clone();
=======
        // block_on(self.broadcast_node(new_node));
        self.broadcast_node(new_node).await;
    }

    pub async fn broadcast_node(&self, node: Node) {
        let rb = self.broadcast_sender.clone();
        let rb2 = self.broadcast_sender.clone();
>>>>>>> 56719752
        let (abort_handle, abort_registration) = AbortHandle::new_pair();
        let (tx, rx) = oneshot::channel();
        let signature_builder =
            SignatureBuilder::new(node.metadata().clone(), self.epoch_state.clone(), tx);
        let cert_ack_set = CertificateAckState::new(self.epoch_state.verifier.len());
        let latest_ledger_info = self.ledger_info_provider.clone();

        let round = node.round();
        let node_clone = node.clone();
        let timestamp = node.timestamp();
<<<<<<< HEAD
        let ordered_peers = self.peers_by_latency.read().get_peers();
        let ordered_peers_clone = ordered_peers.clone();

        let node_broadcast = async move {
            debug!(LogSchema::new(LogEvent::BroadcastNode), id = node.id());

            defer!( observe_round(timestamp, RoundStage::NodeBroadcastedAll); );
            rb.multicast(node, signature_builder, ordered_peers_clone)
                .await
=======
        let dag_id = self.dag_id;


        let node_broadcast = async move {
            debug!("[Bolt] broadcast node task was spawned for dag_id: {}", dag_id);
            let (tx, rx) = oneshot::channel();
            if let Err(_) = rb
                .clone()
                .send((tx, BoltBCParms::Node(node.clone(), signature_builder)))
                .await
            {
                error!("[Bolt] channel closed before sending node");
            }
            debug!("[Bolt] node sent to broadcast, dag_id: {} for round {}", dag_id, node.round());

            match rx.await {
                Ok(bolt_ret) => match bolt_ret {
                    BoltBCRet::Node(ret) => {
                        debug!("[Bolt] node broadcast done, dag_id: {}", dag_id);
                        ret.await
                    },
                    _ => unreachable!(),
                },
                Err(_) => {
                    error!("[Bolt] node broadcast failed, dag_id: {}", dag_id);
                    return
                },
            };
>>>>>>> 56719752
        };

        let certified_broadcast = async move {
            let Ok(certificate) = rx.await else {
                error!("channel closed before receiving certificate");
                return;
            };
<<<<<<< HEAD
            observe_round(timestamp, RoundStage::NodeBroadcastedQuorum);
=======
            let round = node_clone.round();
>>>>>>> 56719752

            debug!("[Bolt] certified broadcast task was spawned for dag_id: {}", dag_id);
            let certified_node =
                CertifiedNode::new(node_clone, certificate.signatures().to_owned());
            let certified_node_msg = CertifiedNodeMessage::new(
                certified_node,
                latest_ledger_info.get_latest_ledger_info(),
            );
<<<<<<< HEAD
            rb2.multicast(certified_node_msg, cert_ack_set, ordered_peers)
                .await
=======
            let (tx, rx) = oneshot::channel();
            if let Err(_) = rb2
                .send((
                    tx,
                    BoltBCParms::CertifiedNode(certified_node_msg, cert_ack_set),
                ))
                .await
            {
                error!("[Bolt] channel closed before sending certified node");
            }

            debug!("[Bolt] node certificate sent to broadcast, dag_id: {} for round {}", dag_id, round);
            match rx.await {
                Ok(bolt_ret) => match bolt_ret {
                    BoltBCRet::CertifiedNode(ret) => ret.await,
                    _ => unreachable!(),
                },
                Err(_) => {
                    error!("[Bolt] channel closed before receiving certificate ack");
                    return
                },
            }
            debug!("[Bolt] node certificate acks done, dag_id: {} for round {}", dag_id, round);
>>>>>>> 56719752
        };

        let core_task = join(node_broadcast, certified_broadcast);
        let author = self.author;
        let task = async move {
            debug!("{} Start reliable broadcast for round {}", author, round);
            core_task.await;
            debug!("Finish reliable broadcast for round {}", round);
        };
        tokio::spawn(Abortable::new(task, abort_registration));

        // TODO: a bounded vec queue can hold more than window rounds, but we want to limit
        // by number of rounds.
        let mut rb_handles = self.rb_handles.lock();
        if let Some((_handle, prev_round_timestamp, _)) =
            rb_handles.push_back((DropGuard::new(abort_handle), timestamp, round))
        {
            // TODO: this observation is inaccurate.
            observe_round(prev_round_timestamp, RoundStage::Finished);
        }

        while let Some(front) = rb_handles.front() {
            if round.abs_diff(front.2) > self.window_size_config {
                observe_round(front.1, RoundStage::Finished);
                rb_handles.pop_front();
            } else {
                break;
            }
        }
    }

    pub fn fetch_callback(&self) {
        self.order_rule.process_all();
        self.check_new_round();
    }
}

#[async_trait]
impl RpcHandler for DagDriver {
    type Request = CertifiedNode;
    type Response = CertifiedAck;

    async fn process(&self, certified_node: Self::Request) -> anyhow::Result<Self::Response> {
        let epoch = certified_node.metadata().epoch();
        debug!(LogSchema::new(LogEvent::ReceiveCertifiedNode)
            .remote_peer(*certified_node.author())
            .round(certified_node.round()));
        if self.dag.read().exists(certified_node.metadata()) {
            return Ok(CertifiedAck::new(epoch, self.dag_id));
        }

        observe_node(certified_node.timestamp(), NodeStage::CertifiedNodeReceived);
        NUM_TXNS_PER_NODE.observe(certified_node.payload().len() as f64);
        NODE_PAYLOAD_SIZE.observe(certified_node.payload().size() as f64);

        let node_metadata = certified_node.metadata().clone();
        self.add_node(certified_node)?;

        let order_rule = self.order_rule.clone();
        tokio::task::spawn_blocking(move || order_rule.process_new_node(&node_metadata));

        Ok(CertifiedAck::new(epoch, self.dag_id))
    }
}

pub struct PeersByLatency {
    peers: Vec<Author>,
    peers_and_metadata: Arc<PeersAndMetadata>,
}

impl PeersByLatency {
    pub fn new(peers: Vec<Author>, peers_and_metadata: Arc<PeersAndMetadata>) -> Self {
        Self {
            peers,
            peers_and_metadata,
        }
    }

    fn get_peers(&self) -> Vec<Author> {
        self.peers.clone()
    }

    pub fn sort(&mut self) {
        self.peers.sort_unstable_by(|a, b| {
            let a = Self::get_latency(&self.peers_and_metadata, *a).unwrap_or(0.0);
            let b = Self::get_latency(&self.peers_and_metadata, *b).unwrap_or(0.0);
            b.partial_cmp(&a).unwrap()
        });
    }

    fn get_latency(peers_and_metadata: &PeersAndMetadata, peer: Author) -> Option<f64> {
        peers_and_metadata
            .get_metadata_for_peer(PeerNetworkId::new(NetworkId::Validator, peer))
            .map(|metadata| {
                metadata
                    .get_peer_monitoring_metadata()
                    .average_ping_latency_secs
            })
            .ok()
            .flatten()
    }
}<|MERGE_RESOLUTION|>--- conflicted
+++ resolved
@@ -1,58 +1,31 @@
 // Copyright © Aptos Foundation
 // SPDX-License-Identifier: Apache-2.0
 
-<<<<<<< HEAD
 use super::{
     dag_store::DagStore, health::HealthBackoff, order_rule::TOrderRule, types::NodeCertificate,
 };
-=======
-use std::{collections::HashSet, sync::Arc, time::Duration};
-
-use anyhow::{bail, ensure};
-use async_trait::async_trait;
-use futures::{
-    executor::block_on,
-    future::{Abortable, AbortHandle, join},
-};
-use futures_channel::oneshot;
-use tokio::sync::mpsc::Sender;
-use tokio_retry::strategy::ExponentialBackoff;
-
-use aptos_collections::BoundedVecDeque;
-use aptos_config::config::DagPayloadConfig;
-use aptos_consensus_types::common::{Author, Payload, PayloadFilter};
-// use aptos_crypto::hash::CryptoHash;
-use aptos_infallible::Mutex;
-use aptos_logger::{debug, error};
-use aptos_reliable_broadcast::{DropGuard, ReliableBroadcast};
-use aptos_time_service::{TimeService, TimeServiceTrait};
-use aptos_types::{block_info::Round, epoch_state::EpochState};
-use aptos_validator_transaction_pool as vtxn_pool;
-
->>>>>>> 56719752
 use crate::{
     dag::{
         adapter::TLedgerInfoProvider,
         dag_fetcher::TFetchRequester,
-        DAGRpcResult,
         errors::DagDriverError,
         observability::{
             counters::{self, FETCH_ENQUEUE_FAILURES, NODE_PAYLOAD_SIZE, NUM_TXNS_PER_NODE},
             logging::{LogEvent, LogSchema},
-            tracing::{NodeStage, observe_node, observe_round, RoundStage},
+            tracing::{observe_node, observe_round, NodeStage, RoundStage},
         },
         order_rule::OrderRule,
         round_state::RoundState,
-        RpcHandler,
         shoal_plus_plus::shoalpp_types::{BoltBCParms, BoltBCRet},
-        storage::DAGStorage, types::{
+        storage::DAGStorage,
+        types::{
             CertificateAckState, CertifiedAck, CertifiedNode, CertifiedNodeMessage, DAGMessage,
             Extensions, Node, SignatureBuilder,
         },
+        DAGRpcResult, RpcHandler,
     },
     payload_client::PayloadClient,
 };
-<<<<<<< HEAD
 use anyhow::{bail, ensure};
 use aptos_collections::BoundedVecDeque;
 use aptos_config::{
@@ -60,7 +33,6 @@
     network_id::{NetworkId, PeerNetworkId},
 };
 use aptos_consensus_types::common::{Author, Payload, PayloadFilter};
-use aptos_crypto::hash::CryptoHash;
 use aptos_infallible::{Mutex, RwLock};
 use aptos_logger::{debug, error};
 use aptos_network::application::storage::PeersAndMetadata;
@@ -79,11 +51,8 @@
     sync::Arc,
     time::{Duration, Instant},
 };
+use tokio::sync::mpsc::Sender;
 use tokio_retry::strategy::ExponentialBackoff;
-=======
-
-use super::{dag_store::DagStore, health::HealthBackoff, types::NodeCertificate};
->>>>>>> 56719752
 
 pub(crate) struct DagDriver {
     dag_id: u8,
@@ -103,12 +72,9 @@
     payload_config: DagPayloadConfig,
     health_backoff: HealthBackoff,
     quorum_store_enabled: bool,
-<<<<<<< HEAD
     allow_batches_without_pos_in_proposal: bool,
     pub peers_by_latency: RwLock<PeersByLatency>,
-=======
     broadcast_sender: Sender<(oneshot::Sender<BoltBCRet>, BoltBCParms)>,
->>>>>>> 56719752
 }
 
 impl DagDriver {
@@ -130,12 +96,9 @@
         payload_config: DagPayloadConfig,
         health_backoff: HealthBackoff,
         quorum_store_enabled: bool,
-<<<<<<< HEAD
         allow_batches_without_pos_in_proposal: bool,
         peers_by_latency: PeersByLatency,
-=======
         broadcast_sender: Sender<(oneshot::Sender<BoltBCRet>, BoltBCParms)>,
->>>>>>> 56719752
     ) -> Self {
         let pending_node = storage
             .get_pending_node(dag_id)
@@ -161,12 +124,9 @@
             payload_config,
             health_backoff,
             quorum_store_enabled,
-<<<<<<< HEAD
             allow_batches_without_pos_in_proposal,
             peers_by_latency: RwLock::new(peers_by_latency),
-=======
             broadcast_sender,
->>>>>>> 56719752
         };
 
         // If we were broadcasting the node for the round already, resume it
@@ -181,11 +141,7 @@
                 .round_state
                 .set_current_round(node.round())
                 .expect("must succeed");
-<<<<<<< HEAD
             driver.broadcast_node(node, &Instant::now());
-=======
-            block_on(driver.broadcast_node(node));
->>>>>>> 56719752
         } else {
             // kick start a new round
             if !driver.dag.read().is_empty() {
@@ -224,9 +180,6 @@
         Ok(())
     }
 
-<<<<<<< HEAD
-    pub fn check_new_round(&self) {
-=======
     pub fn dag_id(&self) -> u8 {
         self.dag_id
     }
@@ -254,18 +207,23 @@
     }
 
     fn get_strong_links(&self) -> Vec<NodeCertificate> {
-        self
-            .dag
+        self.dag
             .read()
-            .get_strong_links_for_round(self.round_state.current_round() - 1, &self.epoch_state.verifier)
+            .get_strong_links_for_round(
+                self.round_state.current_round() - 1,
+                &self.epoch_state.verifier,
+            )
             .unwrap_or_else(|| {
-                assert_eq!(self.round_state.current_round(), 1, "Only expect empty strong links for round 1");
+                assert_eq!(
+                    self.round_state.current_round(),
+                    1,
+                    "Only expect empty strong links for round 1"
+                );
                 vec![]
             })
     }
 
-    fn check_new_round(&self) {
->>>>>>> 56719752
+    pub fn check_new_round(&self) {
         let (highest_strong_link_round, strong_links) = self.get_highest_strong_links_round();
 
         debug!(round = highest_strong_link_round, "check new round");
@@ -326,11 +284,11 @@
                 });
 
             // if strong_links.is_empty() {
-                (
-                    strong_links,
-                    vtxn_pool::TransactionFilter::PendingTxnHashSet(HashSet::new()),
-                    PayloadFilter::Empty,
-                )
+            (
+                strong_links,
+                vtxn_pool::TransactionFilter::PendingTxnHashSet(HashSet::new()),
+                PayloadFilter::Empty,
+            )
             // } else {
             //     let highest_commit_round = self
             //         .ledger_info_provider
@@ -419,23 +377,13 @@
         self.storage
             .save_pending_node(&new_node, self.dag_id)
             .expect("node must be saved");
-<<<<<<< HEAD
 
         self.broadcast_node(new_node, &start);
     }
 
     fn broadcast_node(&self, node: Node, start: &Instant) {
-        let rb = self.reliable_broadcast.clone();
-        let rb2 = self.reliable_broadcast.clone();
-=======
-        // block_on(self.broadcast_node(new_node));
-        self.broadcast_node(new_node).await;
-    }
-
-    pub async fn broadcast_node(&self, node: Node) {
         let rb = self.broadcast_sender.clone();
         let rb2 = self.broadcast_sender.clone();
->>>>>>> 56719752
         let (abort_handle, abort_registration) = AbortHandle::new_pair();
         let (tx, rx) = oneshot::channel();
         let signature_builder =
@@ -446,22 +394,15 @@
         let round = node.round();
         let node_clone = node.clone();
         let timestamp = node.timestamp();
-<<<<<<< HEAD
         let ordered_peers = self.peers_by_latency.read().get_peers();
         let ordered_peers_clone = ordered_peers.clone();
+        let dag_id = self.dag_id;
 
         let node_broadcast = async move {
-            debug!(LogSchema::new(LogEvent::BroadcastNode), id = node.id());
-
-            defer!( observe_round(timestamp, RoundStage::NodeBroadcastedAll); );
-            rb.multicast(node, signature_builder, ordered_peers_clone)
-                .await
-=======
-        let dag_id = self.dag_id;
-
-
-        let node_broadcast = async move {
-            debug!("[Bolt] broadcast node task was spawned for dag_id: {}", dag_id);
+            debug!(
+                "[Bolt] broadcast node task was spawned for dag_id: {}",
+                dag_id
+            );
             let (tx, rx) = oneshot::channel();
             if let Err(_) = rb
                 .clone()
@@ -470,7 +411,11 @@
             {
                 error!("[Bolt] channel closed before sending node");
             }
-            debug!("[Bolt] node sent to broadcast, dag_id: {} for round {}", dag_id, node.round());
+            debug!(
+                "[Bolt] node sent to broadcast, dag_id: {} for round {}",
+                dag_id,
+                node.round()
+            );
 
             match rx.await {
                 Ok(bolt_ret) => match bolt_ret {
@@ -482,10 +427,9 @@
                 },
                 Err(_) => {
                     error!("[Bolt] node broadcast failed, dag_id: {}", dag_id);
-                    return
+                    return;
                 },
             };
->>>>>>> 56719752
         };
 
         let certified_broadcast = async move {
@@ -493,23 +437,19 @@
                 error!("channel closed before receiving certificate");
                 return;
             };
-<<<<<<< HEAD
             observe_round(timestamp, RoundStage::NodeBroadcastedQuorum);
-=======
             let round = node_clone.round();
->>>>>>> 56719752
-
-            debug!("[Bolt] certified broadcast task was spawned for dag_id: {}", dag_id);
+
+            debug!(
+                "[Bolt] certified broadcast task was spawned for dag_id: {}",
+                dag_id
+            );
             let certified_node =
                 CertifiedNode::new(node_clone, certificate.signatures().to_owned());
             let certified_node_msg = CertifiedNodeMessage::new(
                 certified_node,
                 latest_ledger_info.get_latest_ledger_info(),
             );
-<<<<<<< HEAD
-            rb2.multicast(certified_node_msg, cert_ack_set, ordered_peers)
-                .await
-=======
             let (tx, rx) = oneshot::channel();
             if let Err(_) = rb2
                 .send((
@@ -521,7 +461,10 @@
                 error!("[Bolt] channel closed before sending certified node");
             }
 
-            debug!("[Bolt] node certificate sent to broadcast, dag_id: {} for round {}", dag_id, round);
+            debug!(
+                "[Bolt] node certificate sent to broadcast, dag_id: {} for round {}",
+                dag_id, round
+            );
             match rx.await {
                 Ok(bolt_ret) => match bolt_ret {
                     BoltBCRet::CertifiedNode(ret) => ret.await,
@@ -529,11 +472,13 @@
                 },
                 Err(_) => {
                     error!("[Bolt] channel closed before receiving certificate ack");
-                    return
+                    return;
                 },
             }
-            debug!("[Bolt] node certificate acks done, dag_id: {} for round {}", dag_id, round);
->>>>>>> 56719752
+            debug!(
+                "[Bolt] node certificate acks done, dag_id: {} for round {}",
+                dag_id, round
+            );
         };
 
         let core_task = join(node_broadcast, certified_broadcast);
