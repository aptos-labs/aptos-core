--- conflicted
+++ resolved
@@ -35,12 +35,7 @@
 use dashmap::DashSet;
 use futures::executor::block_on;
 use mini_moka::sync::Cache;
-use std::{
-    collections::BTreeMap,
-    mem,
-    sync::Arc,
-    time::{Duration, Instant},
-};
+use std::{collections::BTreeMap, mem, sync::Arc, time::Instant};
 use tokio::{sync::mpsc::UnboundedSender, task::JoinHandle};
 
 pub(crate) struct NodeBroadcastHandler {
@@ -82,14 +77,10 @@
         quorum_store_enabled: bool,
     ) -> Self {
         let epoch = epoch_state.epoch;
-<<<<<<< HEAD
         let votes_by_round_peer = monitor!(
             "dag_rb_handler_storage_read",
-            read_votes_from_storage(storage.clone(), epoch)
+            read_votes_from_storage(dag_id, storage.clone(), epoch)
         );
-=======
-        let votes_by_round_peer = read_votes_from_storage(dag_id, &storage, epoch);
->>>>>>> 56719752
 
         Self {
             dag_id,
@@ -137,19 +128,16 @@
                     .map(|(author, _)| NodeId::new(self.epoch_state.epoch, *r, *author))
             })
             .collect();
-<<<<<<< HEAD
         //TODO: limit spawn?
         let storage = self.storage.clone();
+        let dag_id = self.dag_id;
         Ok(tokio::task::spawn_blocking(move || {
             monitor!("dag_votes_gc", {
-                if let Err(e) = storage.delete_votes(to_delete) {
+                if let Err(e) = storage.delete_votes(to_delete, dag_id) {
                     error!("Error deleting votes: {:?}", e);
                 }
             });
         }))
-=======
-        self.storage.delete_votes(to_delete, self.dag_id)
->>>>>>> 56719752
     }
 
     async fn validate(&self, node: Node) -> anyhow::Result<Node> {
@@ -259,12 +247,8 @@
 }
 
 fn read_votes_from_storage(
-<<<<<<< HEAD
+    dag_id: u8,
     storage: Arc<dyn DAGStorage>,
-=======
-    dag_id: u8,
-    storage: &Arc<dyn DAGStorage>,
->>>>>>> 56719752
     epoch: u64,
 ) -> BTreeMap<u64, BTreeMap<Author, Vote>> {
     let mut votes_by_round_peer = BTreeMap::new();
@@ -281,21 +265,16 @@
             to_delete.push(node_id);
         }
     }
-<<<<<<< HEAD
 
     let handle = tokio::task::spawn_blocking(move || {
         monitor!("rb_handler_new_gc", {
-            if let Err(err) = storage.delete_votes(to_delete) {
+            if let Err(err) = storage.delete_votes(to_delete, dag_id) {
                 error!("unable to clear old signatures: {}", err);
             }
         })
     });
     if cfg!(test) {
         let _ = block_on(handle);
-=======
-    if let Err(err) = storage.delete_votes(to_delete, dag_id) {
-        error!("unable to clear old signatures: {}", err);
->>>>>>> 56719752
     }
 
     votes_by_round_peer
@@ -356,12 +335,7 @@
         let signature = node.sign_vote(&self.signer)?;
 
         let vote = Vote::new(node.metadata().clone(), signature);
-<<<<<<< HEAD
-        self.storage.save_vote(&node.id(), &vote)?;
-
-=======
         self.storage.save_vote(&node.id(), &vote, self.dag_id)?;
->>>>>>> 56719752
         self.votes_by_round_peer
             .lock()
             .get_mut(&node.round())
