--- conflicted
+++ resolved
@@ -34,11 +34,8 @@
     last_committed_round: Round,
     max_blocks_to_request: u64,
     payload_manager: Arc<PayloadManager>,
-<<<<<<< HEAD
     order_vote_enabled: bool,
-=======
     pending_blocks: Arc<Mutex<PendingBlocks>>,
->>>>>>> cd979cf6
 }
 
 impl RecoveryManager {
@@ -50,11 +47,8 @@
         last_committed_round: Round,
         max_blocks_to_request: u64,
         payload_manager: Arc<PayloadManager>,
-<<<<<<< HEAD
         order_vote_enabled: bool,
-=======
         pending_blocks: Arc<Mutex<PendingBlocks>>,
->>>>>>> cd979cf6
     ) -> Self {
         RecoveryManager {
             epoch_state,
@@ -64,11 +58,8 @@
             last_committed_round,
             max_blocks_to_request,
             payload_manager,
-<<<<<<< HEAD
             order_vote_enabled,
-=======
             pending_blocks,
->>>>>>> cd979cf6
         }
     }
 
