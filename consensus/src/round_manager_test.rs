// Copyright © Aptos Foundation
// Parts of the project are originally copyright © Meta Platforms, Inc.
// SPDX-License-Identifier: Apache-2.0

use crate::{
    block_storage::{pending_blocks::PendingBlocks, BlockReader, BlockStore},
    liveness::{
        proposal_generator::{
            ChainHealthBackoffConfig, PipelineBackpressureConfig, ProposalGenerator,
        },
        proposer_election::ProposerElection,
        rotating_proposer_election::RotatingProposer,
        round_state::{ExponentialTimeInterval, RoundState},
    },
    metrics_safety_rules::MetricsSafetyRules,
    network::{IncomingBlockRetrievalRequest, NetworkSender},
    network_interface::{CommitMessage, ConsensusMsg, ConsensusNetworkClient, DIRECT_SEND, RPC},
    network_tests::{NetworkPlayground, TwinId},
    payload_manager::PayloadManager,
    persistent_liveness_storage::RecoveryData,
    pipeline::buffer_manager::OrderedBlocks,
    round_manager::RoundManager,
    test_utils::{
        consensus_runtime, create_vec_signed_transactions,
        mock_execution_client::MockExecutionClient, timed_block_on, MockPayloadManager,
        MockStorage, TreeInserter,
    },
    util::time_service::{ClockTimeService, TimeService},
};
use aptos_channels::{self, aptos_channel, message_queues::QueueStyle};
use aptos_config::{
    config::{ConsensusConfig, QcAggregatorType},
    network_id::{NetworkId, PeerNetworkId},
};
use aptos_consensus_types::{
    block::{
        block_test_utils::{certificate_for_genesis, gen_test_certificate},
        Block,
    },
    block_retrieval::{BlockRetrievalRequest, BlockRetrievalStatus},
    common::{Author, Payload, Round},
    pipeline::commit_decision::CommitDecision,
    proposal_msg::ProposalMsg,
    sync_info::SyncInfo,
    timeout_2chain::{TwoChainTimeout, TwoChainTimeoutWithPartialSignatures},
    vote_msg::VoteMsg,
};
use aptos_crypto::HashValue;
use aptos_infallible::Mutex;
use aptos_logger::prelude::info;
use aptos_network::{
    application::interface::NetworkClient,
    peer_manager::{conn_notifs_channel, ConnectionRequestSender, PeerManagerRequestSender},
    protocols::{
        network,
        network::{Event, NetworkEvents, NewNetworkEvents, NewNetworkSender},
        wire::handshake::v1::ProtocolIdSet,
    },
    transport::ConnectionMetadata,
    ProtocolId,
};
use aptos_safety_rules::{PersistentSafetyStorage, SafetyRulesManager};
use aptos_secure_storage::Storage;
use aptos_types::{
    epoch_state::EpochState,
    jwks::QuorumCertifiedUpdate,
    ledger_info::LedgerInfo,
    on_chain_config::{
        ConsensusAlgorithmConfig, ConsensusConfigV1, OnChainConsensusConfig,
        OnChainJWKConsensusConfig, OnChainRandomnessConfig, ValidatorTxnConfig,
    },
    transaction::SignedTransaction,
    validator_signer::ValidatorSigner,
    validator_txn::ValidatorTransaction,
    validator_verifier::{generate_validator_verifier, random_validator_verifier},
    waypoint::Waypoint,
};
use futures::{
    channel::{mpsc, oneshot},
    executor::block_on,
    stream::select,
    FutureExt, Stream, StreamExt,
};
use futures_channel::mpsc::unbounded;
use maplit::hashmap;
use std::{
    iter::FromIterator,
    sync::{
        atomic::{AtomicBool, Ordering},
        Arc,
    },
    time::Duration,
};
use tokio::{
    runtime::{Handle, Runtime},
    task::JoinHandle,
    time::timeout,
};

/// Auxiliary struct that is setting up node environment for the test.
pub struct NodeSetup {
    block_store: Arc<BlockStore>,
    round_manager: RoundManager,
    storage: Arc<MockStorage>,
    signer: ValidatorSigner,
    proposers: Vec<Author>,
    safety_rules_manager: SafetyRulesManager,
    pending_network_events: Vec<Event<ConsensusMsg>>,
    all_network_events: Box<dyn Stream<Item = Event<ConsensusMsg>> + Send + Unpin>,
    ordered_blocks_events: mpsc::UnboundedReceiver<OrderedBlocks>,
    mock_execution_client: Arc<MockExecutionClient>,
    _state_sync_receiver: mpsc::UnboundedReceiver<Vec<SignedTransaction>>,
    id: usize,
    onchain_consensus_config: OnChainConsensusConfig,
    local_consensus_config: ConsensusConfig,
    onchain_randomness_config: OnChainRandomnessConfig,
    onchain_jwk_consensus_config: OnChainJWKConsensusConfig,
}

impl NodeSetup {
    fn create_round_state(time_service: Arc<dyn TimeService>) -> RoundState {
        let base_timeout = Duration::new(60, 0);
        let time_interval = Box::new(ExponentialTimeInterval::fixed(base_timeout));
        let (round_timeout_sender, _) = aptos_channels::new_test(1_024);
        let (delayed_qc_tx, _) = unbounded();
        RoundState::new(
            time_interval,
            time_service,
            round_timeout_sender,
            delayed_qc_tx,
            QcAggregatorType::NoDelay,
        )
    }

    fn create_proposer_election(proposers: Vec<Author>) -> Arc<dyn ProposerElection + Send + Sync> {
        Arc::new(RotatingProposer::new(proposers, 1))
    }

    fn create_nodes(
        playground: &mut NetworkPlayground,
        executor: Handle,
        num_nodes: usize,
        proposer_indices: Option<Vec<usize>>,
        onchain_consensus_config: Option<OnChainConsensusConfig>,
        local_consensus_config: Option<ConsensusConfig>,
        onchain_randomness_config: Option<OnChainRandomnessConfig>,
        onchain_jwk_consensus_config: Option<OnChainJWKConsensusConfig>,
    ) -> Vec<Self> {
        let mut onchain_consensus_config = onchain_consensus_config.unwrap_or_default();
        // With order votes feature, the validators additionally send order votes.
        // next_proposal and next_vote functions could potentially break because of it.
        if let OnChainConsensusConfig::V3 {
            alg:
                ConsensusAlgorithmConfig::JolteonV2 {
                    main: _,
                    quorum_store_enabled: _,
                    order_vote_enabled,
                },
            vtxn: _,
        } = &mut onchain_consensus_config
        {
            *order_vote_enabled = false;
        }
        let onchain_randomness_config =
            onchain_randomness_config.unwrap_or_else(OnChainRandomnessConfig::default_if_missing);
        let onchain_jwk_consensus_config = onchain_jwk_consensus_config
            .unwrap_or_else(OnChainJWKConsensusConfig::default_if_missing);
        let local_consensus_config = local_consensus_config.unwrap_or_default();
        let (signers, validators) = random_validator_verifier(num_nodes, None, false);
        let proposers = proposer_indices
            .unwrap_or_else(|| vec![0])
            .iter()
            .map(|i| signers[*i].author())
            .collect::<Vec<_>>();
        let validator_set = (&validators).into();
        let waypoint =
            Waypoint::new_epoch_boundary(&LedgerInfo::mock_genesis(Some(validator_set))).unwrap();

        let mut nodes = vec![];
        // pre-initialize the mapping to avoid race conditions (peer try to broadcast to someone not added yet)
        let peers_and_metadata = playground.peer_protocols();
        for signer in signers.iter().take(num_nodes) {
            let peer_id = signer.author();
            let mut conn_meta = ConnectionMetadata::mock(peer_id);
            conn_meta.application_protocols = ProtocolIdSet::from_iter([
                ProtocolId::ConsensusDirectSendJson,
                ProtocolId::ConsensusDirectSendBcs,
                ProtocolId::ConsensusRpcBcs,
            ]);
            let peer_network_id = PeerNetworkId::new(NetworkId::Validator, peer_id);
            peers_and_metadata
                .insert_connection_metadata(peer_network_id, conn_meta)
                .unwrap();
        }
        for (id, signer) in signers.iter().take(num_nodes).enumerate() {
            let (initial_data, storage) = MockStorage::start_for_testing((&validators).into());

            let safety_storage = PersistentSafetyStorage::initialize(
                Storage::from(aptos_secure_storage::InMemoryStorage::new()),
                signer.author(),
                signer.private_key().clone(),
                waypoint,
                true,
            );
            let safety_rules_manager = SafetyRulesManager::new_local(safety_storage);

            nodes.push(Self::new(
                playground,
                executor.clone(),
                signer.to_owned(),
                proposers.clone(),
                storage,
                initial_data,
                safety_rules_manager,
                id,
                onchain_consensus_config.clone(),
                local_consensus_config.clone(),
                onchain_randomness_config.clone(),
                onchain_jwk_consensus_config.clone(),
            ));
        }
        nodes
    }

    fn new(
        playground: &mut NetworkPlayground,
        executor: Handle,
        signer: ValidatorSigner,
        proposers: Vec<Author>,
        storage: Arc<MockStorage>,
        initial_data: RecoveryData,
        safety_rules_manager: SafetyRulesManager,
        id: usize,
        onchain_consensus_config: OnChainConsensusConfig,
        local_consensus_config: ConsensusConfig,
        onchain_randomness_config: OnChainRandomnessConfig,
        onchain_jwk_consensus_config: OnChainJWKConsensusConfig,
    ) -> Self {
        let _entered_runtime = executor.enter();
        let epoch_state = Arc::new(EpochState {
            epoch: 1,
            verifier: storage.get_validator_set().into(),
        });
        let validators = epoch_state.verifier.clone();
        let (network_reqs_tx, network_reqs_rx) = aptos_channel::new(QueueStyle::FIFO, 8, None);
        let (connection_reqs_tx, _) = aptos_channel::new(QueueStyle::FIFO, 8, None);
        let (consensus_tx, consensus_rx) = aptos_channel::new(QueueStyle::FIFO, 8, None);
        let (_conn_mgr_reqs_tx, conn_mgr_reqs_rx) = aptos_channels::new_test(8);
        let (_, conn_status_rx) = conn_notifs_channel::new();
        let network_sender = network::NetworkSender::new(
            PeerManagerRequestSender::new(network_reqs_tx),
            ConnectionRequestSender::new(connection_reqs_tx),
        );
        let network_client = NetworkClient::new(
            DIRECT_SEND.into(),
            RPC.into(),
            hashmap! {NetworkId::Validator => network_sender},
            playground.peer_protocols(),
        );
        let consensus_network_client = ConsensusNetworkClient::new(network_client);
        let network_events = NetworkEvents::new(consensus_rx, conn_status_rx, None);
        let author = signer.author();

        let twin_id = TwinId { id, author };

        playground.add_node(twin_id, consensus_tx, network_reqs_rx, conn_mgr_reqs_rx);

        let (self_sender, self_receiver) = aptos_channels::new_unbounded_test();
        let network = Arc::new(NetworkSender::new(
            author,
            consensus_network_client,
            self_sender,
            validators,
        ));

        let all_network_events = Box::new(select(network_events, self_receiver));

        let last_vote_sent = initial_data.last_vote();
        let (ordered_blocks_tx, ordered_blocks_events) = mpsc::unbounded::<OrderedBlocks>();
        let (state_sync_client, _state_sync_receiver) = mpsc::unbounded();
        let mock_execution_client = Arc::new(MockExecutionClient::new(
            state_sync_client.clone(),
            ordered_blocks_tx.clone(),
            Arc::clone(&storage),
        ));
        let time_service = Arc::new(ClockTimeService::new(executor));

        let block_store = Arc::new(BlockStore::new(
            storage.clone(),
            initial_data,
            mock_execution_client.clone(),
            10, // max pruned blocks in mem
            time_service.clone(),
            10,
            Arc::from(PayloadManager::DirectMempool),
<<<<<<< HEAD
            false,
=======
            Arc::new(Mutex::new(PendingBlocks::new())),
>>>>>>> cd979cf6
        ));

        let proposer_election = Self::create_proposer_election(proposers.clone());
        let proposal_generator = ProposalGenerator::new(
            author,
            block_store.clone(),
            Arc::new(MockPayloadManager::new(None)),
            time_service.clone(),
            Duration::ZERO,
            10,
            1000,
            5,
            500,
            10,
            PipelineBackpressureConfig::new_no_backoff(),
            ChainHealthBackoffConfig::new_no_backoff(),
            false,
            onchain_consensus_config.effective_validator_txn_config(),
            true,
        );

        let round_state = Self::create_round_state(time_service);
        let mut safety_rules =
            MetricsSafetyRules::new(safety_rules_manager.client(), storage.clone());
        safety_rules.perform_initialize().unwrap();

        let (round_manager_tx, _) = aptos_channel::new(QueueStyle::LIFO, 1, None);

        let mut local_config = local_consensus_config.clone();
        local_config.enable_broadcast_vote(false);

        let mut round_manager = RoundManager::new(
            epoch_state,
            Arc::clone(&block_store),
            round_state,
            proposer_election,
            proposal_generator,
            Arc::new(Mutex::new(safety_rules)),
            network,
            storage.clone(),
            onchain_consensus_config.clone(),
            round_manager_tx,
            local_config,
            onchain_randomness_config.clone(),
            onchain_jwk_consensus_config.clone(),
            None,
        );
        block_on(round_manager.init(last_vote_sent));
        Self {
            block_store,
            round_manager,
            storage,
            signer,
            proposers,
            safety_rules_manager,
            pending_network_events: Vec::new(),
            all_network_events,
            ordered_blocks_events,
            mock_execution_client,
            _state_sync_receiver,
            id,
            onchain_consensus_config,
            local_consensus_config,
            onchain_randomness_config,
            onchain_jwk_consensus_config,
        }
    }

    pub fn restart(self, playground: &mut NetworkPlayground, executor: Handle) -> Self {
        let recover_data = self
            .storage
            .try_start(self.onchain_consensus_config.order_vote_enabled())
            .unwrap_or_else(|e| panic!("fail to restart due to: {}", e));
        Self::new(
            playground,
            executor,
            self.signer,
            self.proposers,
            self.storage,
            recover_data,
            self.safety_rules_manager,
            self.id,
            self.onchain_consensus_config.clone(),
            self.local_consensus_config.clone(),
            self.onchain_randomness_config.clone(),
            self.onchain_jwk_consensus_config.clone(),
        )
    }

    pub fn identity_desc(&self) -> String {
        format!("{} [{}]", self.id, self.signer.author())
    }

    fn poll_next_network_event(&mut self) -> Option<Event<ConsensusMsg>> {
        if !self.pending_network_events.is_empty() {
            Some(self.pending_network_events.remove(0))
        } else {
            self.all_network_events
                .next()
                .now_or_never()
                .map(|v| v.unwrap())
        }
    }

    pub async fn next_network_event(&mut self) -> Event<ConsensusMsg> {
        if !self.pending_network_events.is_empty() {
            self.pending_network_events.remove(0)
        } else {
            self.all_network_events.next().await.unwrap()
        }
    }

    pub async fn next_network_message(&mut self) -> ConsensusMsg {
        match self.next_network_event().await {
            Event::Message(_, msg) => msg,
            Event::RpcRequest(_, msg, _, _) if matches!(msg, ConsensusMsg::CommitMessage(_)) => msg,
            Event::RpcRequest(_, msg, _, _) => {
                panic!(
                    "Unexpected event, got RpcRequest, expected Message: {:?} on node {}",
                    msg,
                    self.identity_desc()
                )
            },
            _ => panic!("Unexpected Network Event"),
        }
    }

    pub fn no_next_msg(&mut self) {
        match self.poll_next_network_event() {
            Some(Event::RpcRequest(_, msg, _, _)) | Some(Event::Message(_, msg)) => panic!(
                "Unexpected Consensus Message: {:?} on node {}",
                msg,
                self.identity_desc()
            ),
            Some(_) => panic!("Unexpected Network Event"),
            None => {},
        }
    }

    pub async fn next_proposal(&mut self) -> ProposalMsg {
        match self.next_network_message().await {
            ConsensusMsg::ProposalMsg(p) => *p,
            msg => panic!(
                "Unexpected Consensus Message: {:?} on node {}",
                msg,
                self.identity_desc()
            ),
        }
    }

    pub async fn next_vote(&mut self) -> VoteMsg {
        match self.next_network_message().await {
            ConsensusMsg::VoteMsg(v) => *v,
            msg => panic!(
                "Unexpected Consensus Message: {:?} on node {}",
                msg,
                self.identity_desc()
            ),
        }
    }

    pub async fn next_commit_decision(&mut self) -> CommitDecision {
        match self.next_network_message().await {
            ConsensusMsg::CommitDecisionMsg(v) => *v,
            ConsensusMsg::CommitMessage(d) if matches!(*d, CommitMessage::Decision(_)) => {
                match *d {
                    CommitMessage::Decision(d) => d,
                    _ => unreachable!(),
                }
            },
            msg => panic!(
                "Unexpected Consensus Message: {:?} on node {}",
                msg,
                self.identity_desc()
            ),
        }
    }

    pub async fn poll_block_retreival(&mut self) -> Option<IncomingBlockRetrievalRequest> {
        match self.poll_next_network_event() {
            Some(Event::RpcRequest(_, msg, protocol, response_sender)) => match msg {
                ConsensusMsg::BlockRetrievalRequest(v) => Some(IncomingBlockRetrievalRequest {
                    req: *v,
                    protocol,
                    response_sender,
                }),
                msg => panic!(
                    "Unexpected Consensus Message: {:?} on node {}",
                    msg,
                    self.identity_desc()
                ),
            },
            Some(Event::Message(_, msg)) => panic!(
                "Unexpected Consensus Message: {:?} on node {}",
                msg,
                self.identity_desc()
            ),
            Some(_) => panic!("Unexpected Network Event"),
            None => None,
        }
    }

    pub fn no_next_ordered(&mut self) {
        if self.ordered_blocks_events.next().now_or_never().is_some() {
            panic!("Unexpected Ordered Blocks Event");
        }
    }

    pub async fn commit_next_ordered(&mut self, expected_rounds: &[Round]) {
        info!(
            "Starting commit_next_ordered to wait for {:?} on node {:?}",
            expected_rounds,
            self.identity_desc()
        );
        let ordered_blocks = self.ordered_blocks_events.next().await.unwrap();
        let rounds = ordered_blocks
            .ordered_blocks
            .iter()
            .map(|b| b.round())
            .collect::<Vec<_>>();
        assert_eq!(&rounds, expected_rounds);
        self.mock_execution_client
            .commit_to_storage(ordered_blocks)
            .await
            .unwrap();
    }
}

fn start_replying_to_block_retreival(nodes: Vec<NodeSetup>) -> ReplyingRPCHandle {
    let done = Arc::new(AtomicBool::new(false));
    let mut handles = Vec::new();
    for mut node in nodes.into_iter() {
        let done_clone = done.clone();
        handles.push(tokio::spawn(async move {
            while !done_clone.load(Ordering::Relaxed) {
                info!("Asking for RPC request on {:?}", node.identity_desc());
                let maybe_request = node.poll_block_retreival().await;
                if let Some(request) = maybe_request {
                    info!(
                        "RPC request received: {:?} on {:?}",
                        request,
                        node.identity_desc()
                    );
                    node.block_store
                        .process_block_retrieval(request)
                        .await
                        .unwrap();
                } else {
                    tokio::time::sleep(Duration::from_millis(50)).await;
                }
            }
            node
        }));
    }
    ReplyingRPCHandle { handles, done }
}

struct ReplyingRPCHandle {
    handles: Vec<JoinHandle<NodeSetup>>,
    done: Arc<AtomicBool>,
}

impl ReplyingRPCHandle {
    async fn join(self) -> Vec<NodeSetup> {
        self.done.store(true, Ordering::Relaxed);
        let mut result = Vec::new();
        for handle in self.handles.into_iter() {
            result.push(handle.await.unwrap());
        }
        info!(
            "joined nodes in order: {:?}",
            result.iter().map(|v| v.id).collect::<Vec<_>>()
        );
        result
    }
}

fn process_and_vote_on_proposal(
    runtime: &Runtime,
    nodes: &mut [NodeSetup],
    next_proposer: usize,
    down_nodes: &[usize],
    process_votes: bool,
    apply_commit_prev_proposer: Option<usize>,
    apply_commit_on_votes: bool,
    expected_round: u64,
    expected_qc_ordered_round: u64,
    expected_qc_committed_round: u64,
) {
    info!(
        "Called {} with current {} and apply commit prev {:?}",
        expected_round, next_proposer, apply_commit_prev_proposer
    );
    let mut num_votes = 0;

    for node in nodes.iter_mut() {
        info!("Waiting on next_proposal on node {}", node.identity_desc());
        if down_nodes.contains(&node.id) {
            // Drop the proposal on down nodes
            timed_block_on(runtime, node.next_proposal());
            info!("Dropping proposal on down node {}", node.identity_desc());
        } else {
            // Proccess proposal on other nodes
            let proposal_msg = timed_block_on(runtime, node.next_proposal());
            info!("Processing proposal on {}", node.identity_desc());

            assert_eq!(proposal_msg.proposal().round(), expected_round);
            assert_eq!(
                proposal_msg.sync_info().highest_ordered_round(),
                expected_qc_ordered_round
            );
            assert_eq!(
                proposal_msg.sync_info().highest_commit_round(),
                expected_qc_committed_round
            );

            timed_block_on(
                runtime,
                node.round_manager.process_proposal_msg(proposal_msg),
            )
            .unwrap();
            info!("Finish process proposal on {}", node.identity_desc());
            num_votes += 1;

            if let Some(prev_proposer) = apply_commit_prev_proposer {
                if prev_proposer != node.id && expected_round > 2 {
                    info!(
                        "Applying commit {} on node {}",
                        expected_round - 2,
                        node.identity_desc()
                    );
                    timed_block_on(runtime, node.commit_next_ordered(&[expected_round - 2]));
                }
            }
        }
    }

    let proposer_node = nodes.get_mut(next_proposer).unwrap();
    info!(
        "Fetching {} votes in round {} on node {}",
        num_votes,
        expected_round,
        proposer_node.identity_desc()
    );
    let mut votes = Vec::new();
    for _ in 0..num_votes {
        votes.push(timed_block_on(runtime, proposer_node.next_vote()));
    }

    info!("Processing votes on node {}", proposer_node.identity_desc());
    if process_votes {
        for vote_msg in votes {
            timed_block_on(
                runtime,
                proposer_node.round_manager.process_vote_msg(vote_msg),
            )
            .unwrap();
        }
        if apply_commit_prev_proposer.is_some() && expected_round > 1 && apply_commit_on_votes {
            info!(
                "Applying next commit {} on proposer node {}",
                expected_round - 2,
                proposer_node.identity_desc()
            );
            timed_block_on(
                runtime,
                proposer_node.commit_next_ordered(&[expected_round - 1]),
            );
        }
    }
}

#[test]
fn new_round_on_quorum_cert() {
    let runtime = consensus_runtime();
    let mut playground = NetworkPlayground::new(runtime.handle().clone());
    let mut nodes = NodeSetup::create_nodes(
        &mut playground,
        runtime.handle().clone(),
        1,
        None,
        None,
        None,
        None,
        None,
    );
    let node = &mut nodes[0];
    let genesis = node.block_store.ordered_root();
    timed_block_on(&runtime, async {
        // round 1 should start
        let proposal_msg = node.next_proposal().await;
        assert_eq!(
            proposal_msg.proposal().quorum_cert().certified_block().id(),
            genesis.id()
        );
        let b1_id = proposal_msg.proposal().id();
        assert_eq!(proposal_msg.proposer(), node.signer.author());

        node.round_manager
            .process_proposal_msg(proposal_msg)
            .await
            .unwrap();
        let vote_msg = node.next_vote().await;
        // Adding vote to form a QC
        node.round_manager.process_vote_msg(vote_msg).await.unwrap();

        // round 2 should start
        let proposal_msg = node.next_proposal().await;
        let proposal = proposal_msg.proposal();
        assert_eq!(proposal.round(), 2);
        assert_eq!(proposal.parent_id(), b1_id);
        assert_eq!(proposal.quorum_cert().certified_block().id(), b1_id);
    });
}

#[test]
/// If the proposal is valid, a vote should be sent
fn vote_on_successful_proposal() {
    let runtime = consensus_runtime();
    let mut playground = NetworkPlayground::new(runtime.handle().clone());
    // In order to observe the votes we're going to check proposal processing on the non-proposer
    // node (which will send the votes to the proposer).
    let mut nodes = NodeSetup::create_nodes(
        &mut playground,
        runtime.handle().clone(),
        1,
        None,
        None,
        None,
        None,
        None,
    );
    let node = &mut nodes[0];

    let genesis_qc = certificate_for_genesis();
    timed_block_on(&runtime, async {
        // Start round 1 and clear the message queue
        node.next_proposal().await;

        let proposal = Block::new_proposal(
            Payload::empty(false, true),
            1,
            1,
            genesis_qc.clone(),
            &node.signer,
            Vec::new(),
        )
        .unwrap();
        let proposal_id = proposal.id();
        node.round_manager.process_proposal(proposal).await.unwrap();
        let vote_msg = node.next_vote().await;
        assert_eq!(vote_msg.vote().author(), node.signer.author());
        assert_eq!(vote_msg.vote().vote_data().proposed().id(), proposal_id);
        let consensus_state = node.round_manager.consensus_state();
        assert_eq!(consensus_state.epoch(), 1);
        assert_eq!(consensus_state.last_voted_round(), 1);
        assert_eq!(consensus_state.preferred_round(), 0);
        assert!(consensus_state.in_validator_set());
    });
}

#[test]
/// In back pressure mode, verify that the proposals are processed after we get out of back pressure.
fn delay_proposal_processing_in_sync_only() {
    let runtime = consensus_runtime();
    let mut playground = NetworkPlayground::new(runtime.handle().clone());
    // In order to observe the votes we're going to check proposal processing on the non-proposer
    // node (which will send the votes to the proposer).
    let mut nodes = NodeSetup::create_nodes(
        &mut playground,
        runtime.handle().clone(),
        1,
        None,
        None,
        None,
        None,
        None,
    );
    let node = &mut nodes[0];

    let genesis_qc = certificate_for_genesis();
    timed_block_on(&runtime, async {
        // Start round 1 and clear the message queue
        node.next_proposal().await;

        // Set sync only to true so that new proposal processing is delayed.
        node.round_manager
            .block_store
            .set_back_pressure_for_test(true);
        let proposal = Block::new_proposal(
            Payload::empty(false, true),
            1,
            1,
            genesis_qc.clone(),
            &node.signer,
            Vec::new(),
        )
        .unwrap();
        let proposal_id = proposal.id();
        node.round_manager
            .process_proposal(proposal.clone())
            .await
            .unwrap();

        // Wait for some time to ensure that the proposal was not processed
        timeout(Duration::from_millis(200), node.next_vote())
            .await
            .unwrap_err();

        // Clear the sync only mode and process verified proposal and ensure it is processed now
        node.round_manager
            .block_store
            .set_back_pressure_for_test(false);

        node.round_manager
            .process_verified_proposal(proposal)
            .await
            .unwrap();

        let vote_msg = node.next_vote().await;
        assert_eq!(vote_msg.vote().author(), node.signer.author());
        assert_eq!(vote_msg.vote().vote_data().proposed().id(), proposal_id);
        let consensus_state = node.round_manager.consensus_state();
        assert_eq!(consensus_state.epoch(), 1);
        assert_eq!(consensus_state.last_voted_round(), 1);
        assert_eq!(consensus_state.preferred_round(), 0);
        assert!(consensus_state.in_validator_set());
    });
}

#[test]
/// If the proposal does not pass voting rules,
/// No votes are sent, but the block is still added to the block tree.
fn no_vote_on_old_proposal() {
    let runtime = consensus_runtime();
    let mut playground = NetworkPlayground::new(runtime.handle().clone());
    // In order to observe the votes we're going to check proposal processing on the non-proposer
    // node (which will send the votes to the proposer).
    let mut nodes = NodeSetup::create_nodes(
        &mut playground,
        runtime.handle().clone(),
        1,
        None,
        None,
        None,
        None,
        None,
    );
    let node = &mut nodes[0];
    let genesis_qc = certificate_for_genesis();
    let new_block = Block::new_proposal(
        Payload::empty(false, true),
        1,
        1,
        genesis_qc.clone(),
        &node.signer,
        Vec::new(),
    )
    .unwrap();
    let new_block_id = new_block.id();
    let old_block = Block::new_proposal(
        Payload::empty(false, true),
        1,
        2,
        genesis_qc,
        &node.signer,
        Vec::new(),
    )
    .unwrap();
    timed_block_on(&runtime, async {
        // clear the message queue
        node.next_proposal().await;

        node.round_manager
            .process_proposal(new_block)
            .await
            .unwrap();
        node.round_manager
            .process_proposal(old_block)
            .await
            .unwrap_err();
        let vote_msg = node.next_vote().await;
        assert_eq!(vote_msg.vote().vote_data().proposed().id(), new_block_id);
    });
}

#[test]
/// We don't vote for proposals that 'skips' rounds
/// After that when we then receive proposal for correct round, we vote for it
/// Basically it checks that adversary can not send proposal and skip rounds violating round_state
/// rules
fn no_vote_on_mismatch_round() {
    let runtime = consensus_runtime();
    let mut playground = NetworkPlayground::new(runtime.handle().clone());
    // In order to observe the votes we're going to check proposal processing on the non-proposer
    // node (which will send the votes to the proposer).
    let mut node = NodeSetup::create_nodes(
        &mut playground,
        runtime.handle().clone(),
        1,
        None,
        None,
        None,
        None,
        None,
    )
    .pop()
    .unwrap();
    let genesis_qc = certificate_for_genesis();
    let correct_block = Block::new_proposal(
        Payload::empty(false, true),
        1,
        1,
        genesis_qc.clone(),
        &node.signer,
        Vec::new(),
    )
    .unwrap();
    let block_skip_round = Block::new_proposal(
        Payload::empty(false, true),
        2,
        2,
        genesis_qc.clone(),
        &node.signer,
        Vec::new(),
    )
    .unwrap();
    timed_block_on(&runtime, async {
        let bad_proposal = ProposalMsg::new(
            block_skip_round,
            SyncInfo::new(
                genesis_qc.clone(),
                genesis_qc.into_wrapped_ledger_info(),
                None,
            ),
        );
        assert!(node
            .round_manager
            .process_proposal_msg(bad_proposal)
            .await
            .is_err());
        let good_proposal = ProposalMsg::new(
            correct_block.clone(),
            SyncInfo::new(
                genesis_qc.clone(),
                genesis_qc.into_wrapped_ledger_info(),
                None,
            ),
        );
        node.round_manager
            .process_proposal_msg(good_proposal)
            .await
            .unwrap();
    });
}

#[test]
/// Ensure that after the vote messages are broadcasted upon timeout, the receivers
/// have the highest quorum certificate (carried by the SyncInfo of the vote message)
fn sync_info_carried_on_timeout_vote() {
    let runtime = consensus_runtime();
    let mut playground = NetworkPlayground::new(runtime.handle().clone());
    let mut nodes = NodeSetup::create_nodes(
        &mut playground,
        runtime.handle().clone(),
        1,
        None,
        None,
        None,
        None,
        None,
    );
    let mut node = nodes.pop().unwrap();

    timed_block_on(&runtime, async {
        let proposal_msg = node.next_proposal().await;
        let block_0 = proposal_msg.proposal().clone();
        node.round_manager
            .process_proposal_msg(proposal_msg)
            .await
            .unwrap();
        node.next_vote().await;
        let parent_block_info = block_0.quorum_cert().certified_block();
        // Populate block_0 and a quorum certificate for block_0 on non_proposer
        let block_0_quorum_cert = gen_test_certificate(
            &[node.signer.clone()],
            // Follow MockStateComputer implementation
            block_0.gen_block_info(
                parent_block_info.executed_state_id(),
                parent_block_info.version(),
                parent_block_info.next_epoch_state().cloned(),
            ),
            parent_block_info.clone(),
            None,
        );
        node.block_store
            .insert_single_quorum_cert(block_0_quorum_cert.clone())
            .unwrap();

        node.round_manager
            .round_state
            .process_certificates(SyncInfo::new(
                block_0_quorum_cert.clone(),
                block_0_quorum_cert.into_wrapped_ledger_info(),
                None,
            ));
        node.round_manager
            .process_local_timeout(2)
            .await
            .unwrap_err();
        let vote_msg_on_timeout = node.next_vote().await;
        assert!(vote_msg_on_timeout.vote().is_timeout());
        assert_eq!(
            *vote_msg_on_timeout.sync_info().highest_quorum_cert(),
            block_0_quorum_cert
        );
    });
}

#[test]
/// We don't vote for proposals that comes from proposers that are not valid proposers for round
fn no_vote_on_invalid_proposer() {
    let runtime = consensus_runtime();
    let mut playground = NetworkPlayground::new(runtime.handle().clone());
    // In order to observe the votes we're going to check proposal processing on the non-proposer
    // node (which will send the votes to the proposer).
    let mut nodes = NodeSetup::create_nodes(
        &mut playground,
        runtime.handle().clone(),
        2,
        None,
        None,
        None,
        None,
        None,
    );
    let incorrect_proposer = nodes.pop().unwrap();
    let mut node = nodes.pop().unwrap();
    let genesis_qc = certificate_for_genesis();
    let correct_block = Block::new_proposal(
        Payload::empty(false, true),
        1,
        1,
        genesis_qc.clone(),
        &node.signer,
        Vec::new(),
    )
    .unwrap();
    let block_incorrect_proposer = Block::new_proposal(
        Payload::empty(false, true),
        1,
        1,
        genesis_qc.clone(),
        &incorrect_proposer.signer,
        Vec::new(),
    )
    .unwrap();
    timed_block_on(&runtime, async {
        let bad_proposal = ProposalMsg::new(
            block_incorrect_proposer,
            SyncInfo::new(
                genesis_qc.clone(),
                genesis_qc.into_wrapped_ledger_info(),
                None,
            ),
        );
        assert!(node
            .round_manager
            .process_proposal_msg(bad_proposal)
            .await
            .is_err());
        let good_proposal = ProposalMsg::new(
            correct_block.clone(),
            SyncInfo::new(
                genesis_qc.clone(),
                genesis_qc.into_wrapped_ledger_info(),
                None,
            ),
        );

        node.round_manager
            .process_proposal_msg(good_proposal.clone())
            .await
            .unwrap();
    });
}

#[test]
/// We allow to 'skip' round if proposal carries timeout certificate for next round
fn new_round_on_timeout_certificate() {
    let runtime = consensus_runtime();
    let mut playground = NetworkPlayground::new(runtime.handle().clone());
    // In order to observe the votes we're going to check proposal processing on the non-proposer
    // node (which will send the votes to the proposer).
    let mut node = NodeSetup::create_nodes(
        &mut playground,
        runtime.handle().clone(),
        1,
        None,
        None,
        None,
        None,
        None,
    )
    .pop()
    .unwrap();
    let genesis_qc = certificate_for_genesis();
    let correct_block = Block::new_proposal(
        Payload::empty(false, true),
        1,
        1,
        genesis_qc.clone(),
        &node.signer,
        Vec::new(),
    )
    .unwrap();
    let block_skip_round = Block::new_proposal(
        Payload::empty(false, true),
        2,
        2,
        genesis_qc.clone(),
        &node.signer,
        vec![(1, node.signer.author())],
    )
    .unwrap();
    let timeout = TwoChainTimeout::new(1, 1, genesis_qc.clone());
    let timeout_signature = timeout.sign(&node.signer).unwrap();

    let mut tc_partial = TwoChainTimeoutWithPartialSignatures::new(timeout.clone());
    tc_partial.add(node.signer.author(), timeout, timeout_signature);

    let tc = tc_partial
        .aggregate_signatures(&generate_validator_verifier(&[node.signer.clone()]))
        .unwrap();
    timed_block_on(&runtime, async {
        let skip_round_proposal = ProposalMsg::new(
            block_skip_round,
            SyncInfo::new(
                genesis_qc.clone(),
                genesis_qc.into_wrapped_ledger_info(),
                Some(tc),
            ),
        );
        node.round_manager
            .process_proposal_msg(skip_round_proposal)
            .await
            .unwrap();
        let old_good_proposal = ProposalMsg::new(
            correct_block.clone(),
            SyncInfo::new(
                genesis_qc.clone(),
                genesis_qc.into_wrapped_ledger_info(),
                None,
            ),
        );
        assert!(node
            .round_manager
            .process_proposal_msg(old_good_proposal)
            .await
            .is_err());
    });
}

#[test]
/// We allow to 'skip' round if proposal carries timeout certificate for next round
fn reject_invalid_failed_authors() {
    let runtime = consensus_runtime();
    let mut playground = NetworkPlayground::new(runtime.handle().clone());
    // In order to observe the votes we're going to check proposal processing on the non-proposer
    // node (which will send the votes to the proposer).
    let mut node = NodeSetup::create_nodes(
        &mut playground,
        runtime.handle().clone(),
        1,
        None,
        None,
        None,
        None,
        None,
    )
    .pop()
    .unwrap();
    let genesis_qc = certificate_for_genesis();

    let create_timeout = |round: Round| {
        let timeout = TwoChainTimeout::new(1, round, genesis_qc.clone());
        let timeout_signature = timeout.sign(&node.signer).unwrap();
        let mut tc_partial = TwoChainTimeoutWithPartialSignatures::new(timeout.clone());
        tc_partial.add(node.signer.author(), timeout, timeout_signature);

        tc_partial
            .aggregate_signatures(&generate_validator_verifier(&[node.signer.clone()]))
            .unwrap()
    };

    let create_proposal = |round: Round, failed_authors: Vec<(Round, Author)>| {
        let block = Block::new_proposal(
            Payload::empty(false, true),
            round,
            2,
            genesis_qc.clone(),
            &node.signer,
            failed_authors,
        )
        .unwrap();
        ProposalMsg::new(
            block,
            SyncInfo::new(
                genesis_qc.clone(),
                genesis_qc.into_wrapped_ledger_info(),
                if round > 1 {
                    Some(create_timeout(round - 1))
                } else {
                    None
                },
            ),
        )
    };

    let extra_failed_authors_proposal = create_proposal(2, vec![(1, Author::random())]);
    let missing_failed_authors_proposal = create_proposal(2, vec![]);
    let wrong_failed_authors_proposal = create_proposal(2, vec![(1, Author::random())]);
    let not_enough_failed_proposal = create_proposal(3, vec![(2, node.signer.author())]);
    let valid_proposal = create_proposal(
        4,
        (1..4).map(|i| (i as Round, node.signer.author())).collect(),
    );

    timed_block_on(&runtime, async {
        assert!(node
            .round_manager
            .process_proposal_msg(extra_failed_authors_proposal)
            .await
            .is_err());

        assert!(node
            .round_manager
            .process_proposal_msg(missing_failed_authors_proposal)
            .await
            .is_err());
    });

    timed_block_on(&runtime, async {
        assert!(node
            .round_manager
            .process_proposal_msg(wrong_failed_authors_proposal)
            .await
            .is_err());

        assert!(node
            .round_manager
            .process_proposal_msg(not_enough_failed_proposal)
            .await
            .is_err());

        node.round_manager
            .process_proposal_msg(valid_proposal)
            .await
            .unwrap()
    });
}

#[test]
fn response_on_block_retrieval() {
    let runtime = consensus_runtime();
    let mut playground = NetworkPlayground::new(runtime.handle().clone());
    let mut node = NodeSetup::create_nodes(
        &mut playground,
        runtime.handle().clone(),
        1,
        None,
        None,
        None,
        None,
        None,
    )
    .pop()
    .unwrap();

    let genesis_qc = certificate_for_genesis();
    let block = Block::new_proposal(
        Payload::empty(false, true),
        1,
        1,
        genesis_qc.clone(),
        &node.signer,
        Vec::new(),
    )
    .unwrap();
    let block_id = block.id();
    let proposal = ProposalMsg::new(
        block,
        SyncInfo::new(
            genesis_qc.clone(),
            genesis_qc.into_wrapped_ledger_info(),
            None,
        ),
    );

    timed_block_on(&runtime, async {
        node.round_manager
            .process_proposal_msg(proposal)
            .await
            .unwrap();

        // first verify that we can retrieve the block if it's in the tree
        let (tx1, rx1) = oneshot::channel();
        let single_block_request = IncomingBlockRetrievalRequest {
            req: BlockRetrievalRequest::new(block_id, 1),
            protocol: ProtocolId::ConsensusRpcBcs,
            response_sender: tx1,
        };
        node.block_store
            .process_block_retrieval(single_block_request)
            .await
            .unwrap();
        match rx1.await {
            Ok(Ok(bytes)) => {
                let response = match bcs::from_bytes(&bytes) {
                    Ok(ConsensusMsg::BlockRetrievalResponse(resp)) => *resp,
                    _ => panic!("block retrieval failure"),
                };
                assert_eq!(response.status(), BlockRetrievalStatus::Succeeded);
                assert_eq!(response.blocks().first().unwrap().id(), block_id);
            },
            _ => panic!("block retrieval failure"),
        }

        // verify that if a block is not there, return ID_NOT_FOUND
        let (tx2, rx2) = oneshot::channel();
        let missing_block_request = IncomingBlockRetrievalRequest {
            req: BlockRetrievalRequest::new(HashValue::random(), 1),
            protocol: ProtocolId::ConsensusRpcBcs,
            response_sender: tx2,
        };

        node.block_store
            .process_block_retrieval(missing_block_request)
            .await
            .unwrap();
        match rx2.await {
            Ok(Ok(bytes)) => {
                let response = match bcs::from_bytes(&bytes) {
                    Ok(ConsensusMsg::BlockRetrievalResponse(resp)) => *resp,
                    _ => panic!("block retrieval failure"),
                };
                assert_eq!(response.status(), BlockRetrievalStatus::IdNotFound);
                assert!(response.blocks().is_empty());
            },
            _ => panic!("block retrieval failure"),
        }

        // if asked for many blocks, return NOT_ENOUGH_BLOCKS
        let (tx3, rx3) = oneshot::channel();
        let many_block_request = IncomingBlockRetrievalRequest {
            req: BlockRetrievalRequest::new(block_id, 3),
            protocol: ProtocolId::ConsensusRpcBcs,
            response_sender: tx3,
        };
        node.block_store
            .process_block_retrieval(many_block_request)
            .await
            .unwrap();
        match rx3.await {
            Ok(Ok(bytes)) => {
                let response = match bcs::from_bytes(&bytes) {
                    Ok(ConsensusMsg::BlockRetrievalResponse(resp)) => *resp,
                    _ => panic!("block retrieval failure"),
                };
                assert_eq!(response.status(), BlockRetrievalStatus::NotEnoughBlocks);
                assert_eq!(block_id, response.blocks().first().unwrap().id());
                assert_eq!(
                    node.block_store.ordered_root().id(),
                    response.blocks().get(1).unwrap().id()
                );
            },
            _ => panic!("block retrieval failure"),
        }
    });
}

#[test]
/// rebuild a node from previous storage without violating safety guarantees.
fn recover_on_restart() {
    let runtime = consensus_runtime();
    let mut playground = NetworkPlayground::new(runtime.handle().clone());
    let mut node = NodeSetup::create_nodes(
        &mut playground,
        runtime.handle().clone(),
        1,
        None,
        None,
        None,
        None,
        None,
    )
    .pop()
    .unwrap();
    let inserter = TreeInserter::new_with_store(node.signer.clone(), node.block_store.clone());

    let genesis_qc = certificate_for_genesis();
    let mut data = Vec::new();
    let num_proposals = 100;
    // insert a few successful proposals
    for i in 1..=num_proposals {
        let proposal = inserter.create_block_with_qc(
            genesis_qc.clone(),
            i,
            i,
            Payload::empty(false, true),
            (std::cmp::max(1, i.saturating_sub(10))..i)
                .map(|i| (i, inserter.signer().author()))
                .collect(),
        );
        let timeout = TwoChainTimeout::new(1, i - 1, genesis_qc.clone());
        let mut tc_partial = TwoChainTimeoutWithPartialSignatures::new(timeout.clone());
        tc_partial.add(
            inserter.signer().author(),
            timeout.clone(),
            timeout.sign(inserter.signer()).unwrap(),
        );

        let tc = tc_partial
            .aggregate_signatures(&generate_validator_verifier(&[node.signer.clone()]))
            .unwrap();

        data.push((proposal, tc));
    }

    timed_block_on(&runtime, async {
        for (proposal, tc) in &data {
            let proposal_msg = ProposalMsg::new(
                proposal.clone(),
                SyncInfo::new(
                    proposal.quorum_cert().clone(),
                    genesis_qc.into_wrapped_ledger_info(),
                    Some(tc.clone()),
                ),
            );
            node.round_manager
                .process_proposal_msg(proposal_msg)
                .await
                .unwrap();
        }
    });

    // verify after restart we recover the data
    node = node.restart(&mut playground, runtime.handle().clone());
    let consensus_state = node.round_manager.consensus_state();
    assert_eq!(consensus_state.epoch(), 1);
    assert_eq!(consensus_state.last_voted_round(), num_proposals);
    assert_eq!(consensus_state.preferred_round(), 0);
    assert!(consensus_state.in_validator_set());
    for (block, _) in data {
        assert!(node.block_store.block_exists(block.id()));
    }
}

#[test]
/// Generate a NIL vote extending HQC upon timeout if no votes have been sent in the round.
fn nil_vote_on_timeout() {
    let runtime = consensus_runtime();
    let mut playground = NetworkPlayground::new(runtime.handle().clone());
    let mut nodes = NodeSetup::create_nodes(
        &mut playground,
        runtime.handle().clone(),
        1,
        None,
        None,
        None,
        None,
        None,
    );
    let node = &mut nodes[0];
    let genesis = node.block_store.ordered_root();
    timed_block_on(&runtime, async {
        node.next_proposal().await;
        // Process the outgoing vote message and verify that it contains a round signature
        // and that the vote extends genesis.
        node.round_manager
            .process_local_timeout(1)
            .await
            .unwrap_err();
        let vote_msg = node.next_vote().await;

        let vote = vote_msg.vote();

        assert!(vote.is_timeout());
        // NIL block doesn't change timestamp
        assert_eq!(
            vote.vote_data().proposed().timestamp_usecs(),
            genesis.timestamp_usecs()
        );
        assert_eq!(vote.vote_data().proposed().round(), 1);
        assert_eq!(
            vote.vote_data().parent().id(),
            node.block_store.ordered_root().id()
        );
    });
}

#[test]
/// If the node votes in a round, upon timeout the same vote is re-sent with a timeout signature.
fn vote_resent_on_timeout() {
    let runtime = consensus_runtime();
    let mut playground = NetworkPlayground::new(runtime.handle().clone());
    let mut nodes = NodeSetup::create_nodes(
        &mut playground,
        runtime.handle().clone(),
        1,
        None,
        None,
        None,
        None,
        None,
    );
    let node = &mut nodes[0];
    timed_block_on(&runtime, async {
        let proposal_msg = node.next_proposal().await;
        let id = proposal_msg.proposal().id();
        node.round_manager
            .process_proposal_msg(proposal_msg)
            .await
            .unwrap();
        let vote_msg = node.next_vote().await;
        let vote = vote_msg.vote();
        assert!(!vote.is_timeout());
        assert_eq!(vote.vote_data().proposed().id(), id);
        // Process the outgoing vote message and verify that it contains a round signature
        // and that the vote is the same as above.
        node.round_manager
            .process_local_timeout(1)
            .await
            .unwrap_err();
        let timeout_vote_msg = node.next_vote().await;
        let timeout_vote = timeout_vote_msg.vote();

        assert!(timeout_vote.is_timeout());
        assert_eq!(timeout_vote.vote_data(), vote.vote_data());
    });
}

#[test]
#[ignore] // TODO: this test needs to be fixed!
fn sync_on_partial_newer_sync_info() {
    let runtime = consensus_runtime();
    let mut playground = NetworkPlayground::new(runtime.handle().clone());
    let mut nodes = NodeSetup::create_nodes(
        &mut playground,
        runtime.handle().clone(),
        1,
        None,
        None,
        None,
        None,
        None,
    );
    let mut node = nodes.pop().unwrap();
    runtime.spawn(playground.start());
    timed_block_on(&runtime, async {
        // commit block 1 after 4 rounds
        for _ in 1..=4 {
            let proposal_msg = node.next_proposal().await;

            node.round_manager
                .process_proposal_msg(proposal_msg)
                .await
                .unwrap();
            let vote_msg = node.next_vote().await;
            // Adding vote to form a QC
            node.round_manager.process_vote_msg(vote_msg).await.unwrap();
        }
        let block_4 = node.next_proposal().await;
        node.round_manager
            .process_proposal_msg(block_4.clone())
            .await
            .unwrap();
        // commit genesis and block 1
        for i in 0..2 {
            node.commit_next_ordered(&[i]).await;
        }
        let vote_msg = node.next_vote().await;
        let vote_data = vote_msg.vote().vote_data();
        let block_4_qc = gen_test_certificate(
            &[node.signer.clone()],
            vote_data.proposed().clone(),
            vote_data.parent().clone(),
            None,
        );
        // Create a sync info with newer quorum cert but older commit cert
        let sync_info = SyncInfo::new(
            block_4_qc.clone(),
            certificate_for_genesis().into_wrapped_ledger_info(),
            None,
        );
        node.round_manager
            .ensure_round_and_sync_up(
                sync_info.highest_round() + 1,
                &sync_info,
                node.signer.author(),
            )
            .await
            .unwrap();
        // QuorumCert added
        assert_eq!(*node.block_store.highest_quorum_cert(), block_4_qc);
    });
}

#[test]
fn safety_rules_crash() {
    let runtime = consensus_runtime();
    let mut playground = NetworkPlayground::new(runtime.handle().clone());
    let mut nodes = NodeSetup::create_nodes(
        &mut playground,
        runtime.handle().clone(),
        1,
        None,
        None,
        None,
        None,
        None,
    );
    let mut node = nodes.pop().unwrap();
    runtime.spawn(playground.start());

    fn reset_safety_rules(node: &mut NodeSetup) {
        let safety_storage = PersistentSafetyStorage::initialize(
            Storage::from(aptos_secure_storage::InMemoryStorage::new()),
            node.signer.author(),
            node.signer.private_key().clone(),
            node.round_manager.consensus_state().waypoint(),
            true,
        );

        node.safety_rules_manager = SafetyRulesManager::new_local(safety_storage);
        let safety_rules =
            MetricsSafetyRules::new(node.safety_rules_manager.client(), node.storage.clone());
        let safety_rules_container = Arc::new(Mutex::new(safety_rules));
        node.round_manager.set_safety_rules(safety_rules_container);
    }

    timed_block_on(&runtime, async {
        for _ in 0..2 {
            let proposal_msg = node.next_proposal().await;

            reset_safety_rules(&mut node);
            // construct_and_sign_vote
            node.round_manager
                .process_proposal_msg(proposal_msg)
                .await
                .unwrap();

            let vote_msg = node.next_vote().await;

            // sign_timeout
            reset_safety_rules(&mut node);
            let round = vote_msg.vote().vote_data().proposed().round();
            node.round_manager
                .process_local_timeout(round)
                .await
                .unwrap_err();
            let vote_msg = node.next_vote().await;

            // sign proposal
            reset_safety_rules(&mut node);
            node.round_manager.process_vote_msg(vote_msg).await.unwrap();
        }

        // verify the last sign proposal happened
        node.next_proposal().await;
    });
}

#[test]
fn echo_timeout() {
    let runtime = consensus_runtime();
    let mut playground = NetworkPlayground::new(runtime.handle().clone());
    let mut nodes = NodeSetup::create_nodes(
        &mut playground,
        runtime.handle().clone(),
        4,
        None,
        None,
        None,
        None,
        None,
    );
    runtime.spawn(playground.start());
    timed_block_on(&runtime, async {
        // clear the message queue
        for node in &mut nodes {
            node.next_proposal().await;
        }
        // timeout 3 nodes
        for node in &mut nodes[1..] {
            node.round_manager
                .process_local_timeout(1)
                .await
                .unwrap_err();
        }
        let node_0 = &mut nodes[0];
        // node 0 doesn't timeout and should echo the timeout after 2 timeout message
        for i in 0..3 {
            let timeout_vote = node_0.next_vote().await;
            let result = node_0.round_manager.process_vote_msg(timeout_vote).await;
            // first and third message should not timeout
            if i == 0 || i == 2 {
                assert!(result.is_ok());
            }
            if i == 1 {
                // timeout is an Error
                assert!(result.is_err());
            }
        }

        let node_1 = &mut nodes[1];
        // it receives 4 timeout messages (1 from each) and doesn't echo since it already timeout
        for _ in 0..4 {
            let timeout_vote = node_1.next_vote().await;
            node_1
                .round_manager
                .process_vote_msg(timeout_vote)
                .await
                .unwrap();
        }
    });
}

#[test]
fn no_next_test() {
    let runtime = consensus_runtime();
    let mut playground = NetworkPlayground::new(runtime.handle().clone());
    let mut nodes = NodeSetup::create_nodes(
        &mut playground,
        runtime.handle().clone(),
        4,
        None,
        None,
        None,
        None,
        None,
    );
    runtime.spawn(playground.start());

    timed_block_on(&runtime, async {
        // clear the message queue
        for node in &mut nodes {
            node.next_proposal().await;
        }

        tokio::time::sleep(Duration::from_secs(1)).await;

        for node in nodes.iter_mut() {
            node.no_next_msg();
        }
        tokio::time::sleep(Duration::from_secs(1)).await;

        for node in nodes.iter_mut() {
            node.no_next_msg();
        }
    });
}

#[test]
fn commit_pipeline_test() {
    let runtime = consensus_runtime();
    let proposers = vec![0, 0, 0, 0, 5];

    let mut playground = NetworkPlayground::new(runtime.handle().clone());
    let mut nodes = NodeSetup::create_nodes(
        &mut playground,
        runtime.handle().clone(),
        7,
        Some(proposers.clone()),
        None,
        None,
        None,
        None,
    );
    runtime.spawn(playground.start());
    let behind_node = 6;
    for i in 0..10 {
        let next_proposer = proposers[(i + 2) as usize % proposers.len()];
        let prev_proposer = proposers[(i + 1) as usize % proposers.len()];
        info!("processing {}", i);
        process_and_vote_on_proposal(
            &runtime,
            &mut nodes,
            next_proposer,
            &[behind_node],
            true,
            Some(prev_proposer),
            true,
            i + 1,
            i.saturating_sub(1),
            i.saturating_sub(2),
        );

        std::thread::sleep(Duration::from_secs(1));

        for node in nodes.iter_mut() {
            node.no_next_ordered();
        }
    }
}

#[test]
fn block_retrieval_test() {
    let runtime = consensus_runtime();
    let mut playground = NetworkPlayground::new(runtime.handle().clone());
    let mut nodes = NodeSetup::create_nodes(
        &mut playground,
        runtime.handle().clone(),
        4,
        Some(vec![0, 1]),
        None,
        None,
        None,
        None,
    );
    runtime.spawn(playground.start());

    for i in 0..4 {
        info!("processing {}", i);
        process_and_vote_on_proposal(
            &runtime,
            &mut nodes,
            i as usize % 2,
            &[3],
            true,
            None,
            true,
            i + 1,
            i.saturating_sub(1),
            0,
        );
    }

    timed_block_on(&runtime, async {
        let mut behind_node = nodes.pop().unwrap();

        // Drain the queue on other nodes
        for node in nodes.iter_mut() {
            let _ = node.next_proposal().await;
        }

        info!(
            "Processing proposals for behind node {}",
            behind_node.identity_desc()
        );
        let handle = start_replying_to_block_retreival(nodes);
        let proposal_msg = behind_node.next_proposal().await;
        behind_node
            .round_manager
            .process_proposal_msg(proposal_msg)
            .await
            .unwrap();

        handle.join().await;
    });
}

#[test]
pub fn forking_retrieval_test() {
    let runtime = consensus_runtime();

    let proposal_node = 0;
    let behind_node = 6;
    let forking_node = 5;

    let mut playground = NetworkPlayground::new(runtime.handle().clone());
    let mut nodes = NodeSetup::create_nodes(
        &mut playground,
        runtime.handle().clone(),
        7,
        Some(vec![
            proposal_node,
            proposal_node,
            proposal_node,
            proposal_node,
            proposal_node,
            forking_node,
            proposal_node,
            proposal_node,
        ]),
        None,
        None,
        None,
        None,
    );
    runtime.spawn(playground.start());

    info!("Propose vote and commit on first block");
    process_and_vote_on_proposal(
        &runtime,
        &mut nodes,
        proposal_node,
        &[behind_node],
        true,
        Some(proposal_node),
        true,
        1,
        0,
        0,
    );

    info!("Propose vote and commit on second block");
    process_and_vote_on_proposal(
        &runtime,
        &mut nodes,
        proposal_node,
        &[behind_node],
        true,
        Some(proposal_node),
        true,
        2,
        0,
        0,
    );

    info!("Propose vote and commit on second block");
    process_and_vote_on_proposal(
        &runtime,
        &mut nodes,
        proposal_node,
        &[behind_node],
        true,
        Some(proposal_node),
        true,
        3,
        1,
        0,
    );

    info!("Propose vote and commit on third (dangling) block");
    process_and_vote_on_proposal(
        &runtime,
        &mut nodes,
        forking_node,
        &[behind_node, forking_node],
        false,
        Some(proposal_node),
        true,
        4,
        2,
        1,
    );

    timed_block_on(&runtime, async {
        println!("Insert local timeout to all nodes on next round");
        let mut timeout_votes = 0;
        for node in nodes.iter_mut() {
            if node.id != behind_node && node.id != forking_node {
                node.round_manager
                    .process_local_timeout(4)
                    .await
                    .unwrap_err();
                timeout_votes += 1;
            }
        }

        println!("Process all local timeouts");
        for node in nodes.iter_mut() {
            println!("Timeouts on {}", node.id);
            for i in 0..timeout_votes {
                println!("Timeout {} on {}", i, node.id);
                if node.id == forking_node && (2..4).contains(&i) {
                    println!("Got {}", node.next_commit_decision().await);
                }

                let vote_msg_on_timeout = node.next_vote().await;
                assert!(vote_msg_on_timeout.vote().is_timeout());
                if node.id != behind_node {
                    let result = node
                        .round_manager
                        .process_vote_msg(vote_msg_on_timeout)
                        .await;

                    if node.id == forking_node && i == 2 {
                        result.unwrap_err();
                    } else {
                        result.unwrap();
                    }
                }
            }
        }
    });

    timed_block_on(&runtime, async {
        for node in nodes.iter_mut() {
            let vote_msg_on_timeout = node.next_vote().await;
            assert!(vote_msg_on_timeout.vote().is_timeout());
        }

        println!("Got {}", nodes[forking_node].next_commit_decision().await);
    });

    info!("Create forked block");
    process_and_vote_on_proposal(
        &runtime,
        &mut nodes,
        proposal_node,
        &[behind_node],
        true,
        Some(forking_node),
        false,
        5,
        2,
        1,
    );

    process_and_vote_on_proposal(
        &runtime,
        &mut nodes,
        proposal_node,
        &[behind_node, forking_node],
        true,
        None,
        false,
        6,
        3,
        3,
    );

    process_and_vote_on_proposal(
        &runtime,
        &mut nodes,
        proposal_node,
        &[behind_node, forking_node],
        true,
        None,
        false,
        7,
        5,
        3,
    );

    let mut nodes = timed_block_on(&runtime, async {
        let mut behind_node_obj = nodes.pop().unwrap();

        // Drain the queue on other nodes
        let mut proposals = Vec::new();
        for node in nodes.iter_mut() {
            proposals.push(node.next_proposal().await);
        }

        println!(
            "Processing proposals for behind node {}",
            behind_node_obj.identity_desc()
        );
        let handle = start_replying_to_block_retreival(nodes);
        let proposal_msg = behind_node_obj.next_proposal().await;
        behind_node_obj
            .round_manager
            .process_proposal_msg(proposal_msg.clone())
            .await
            .unwrap();

        nodes = handle.join().await;
        behind_node_obj.no_next_msg();

        for (proposal, node) in proposals.into_iter().zip(nodes.iter_mut()) {
            node.pending_network_events.push(Event::Message(
                node.signer.author(),
                ConsensusMsg::ProposalMsg(Box::new(proposal)),
            ));
        }
        behind_node_obj.pending_network_events.push(Event::Message(
            behind_node_obj.signer.author(),
            ConsensusMsg::ProposalMsg(Box::new(proposal_msg)),
        ));

        nodes.push(behind_node_obj);
        nodes
    });

    // confirm behind node can participate in consensus after state sync
    process_and_vote_on_proposal(
        &runtime,
        &mut nodes,
        proposal_node,
        &[forking_node, behind_node],
        true,
        None,
        false,
        8,
        6,
        3,
    );

    let next_message = timed_block_on(&runtime, nodes[proposal_node].next_network_message());
    match next_message {
        ConsensusMsg::VoteMsg(_) => info!("Skip extra vote msg"),
        ConsensusMsg::ProposalMsg(msg) => {
            // put the message back in the queue.
            // actual peer doesn't matter, it is ignored, so use self.
            let peer = nodes[proposal_node].signer.author();
            nodes[proposal_node]
                .pending_network_events
                .push(Event::Message(peer, ConsensusMsg::ProposalMsg(msg)))
        },
        _ => panic!("unexpected network message {:?}", next_message),
    }
    process_and_vote_on_proposal(
        &runtime,
        &mut nodes,
        proposal_node,
        &[forking_node],
        true,
        None,
        false,
        9,
        7,
        3,
    );
}

#[test]
/// If ProposalExt feature is disabled, ProposalExt should be rejected
/// No votes are sent, but the block is still added to the block tree.
fn no_vote_on_proposal_ext_when_feature_disabled() {
    let runtime = consensus_runtime();
    let mut playground = NetworkPlayground::new(runtime.handle().clone());
    // In order to observe the votes we're going to check proposal processing on the non-proposer
    // node (which will send the votes to the proposer).
    let mut nodes = NodeSetup::create_nodes(
        &mut playground,
        runtime.handle().clone(),
        1,
        None,
        None,
        None,
        None,
        None,
    );
    let node = &mut nodes[0];
    let genesis_qc = certificate_for_genesis();

    let invalid_block = Block::new_proposal_ext(
        vec![ValidatorTransaction::dummy(vec![0xFF]); 5],
        Payload::empty(false, true),
        1,
        1,
        genesis_qc.clone(),
        &node.signer,
        Vec::new(),
    )
    .unwrap();

    let valid_block = Block::new_proposal(
        Payload::empty(false, true),
        1,
        1,
        genesis_qc,
        &node.signer,
        Vec::new(),
    )
    .unwrap();

    timed_block_on(&runtime, async {
        // clear the message queue
        node.next_proposal().await;

        assert!(node
            .round_manager
            .process_proposal(invalid_block)
            .await
            .is_err());

        assert!(node
            .round_manager
            .process_proposal(valid_block)
            .await
            .is_ok());
    });
}

#[test]
fn no_vote_on_proposal_with_unexpected_vtxns() {
    let vtxns = vec![ValidatorTransaction::ObservedJWKUpdate(
        QuorumCertifiedUpdate::dummy(),
    )];

    assert_process_proposal_result(
        None,
        Some(OnChainJWKConsensusConfig::default_disabled()),
        vtxns.clone(),
        false,
    );

    assert_process_proposal_result(
        None,
        Some(OnChainJWKConsensusConfig::default_enabled()),
        vtxns,
        true,
    );
}

/// Setup a node with default configs and an optional `Features` override.
/// Create a block, fill it with the given vtxns, and process it with the `RoundManager` from the setup.
/// Assert the processing result.
fn assert_process_proposal_result(
    randomness_config: Option<OnChainRandomnessConfig>,
    jwk_consensus_config: Option<OnChainJWKConsensusConfig>,
    vtxns: Vec<ValidatorTransaction>,
    expected_result: bool,
) {
    let runtime = consensus_runtime();
    let mut playground = NetworkPlayground::new(runtime.handle().clone());
    let mut nodes = NodeSetup::create_nodes(
        &mut playground,
        runtime.handle().clone(),
        1,
        None,
        Some(OnChainConsensusConfig::default_for_genesis()),
        None,
        randomness_config,
        jwk_consensus_config,
    );

    let node = &mut nodes[0];
    let genesis_qc = certificate_for_genesis();
    let block = Block::new_proposal_ext(
        vtxns,
        Payload::empty(false, true),
        1,
        1,
        genesis_qc.clone(),
        &node.signer,
        Vec::new(),
    )
    .unwrap();

    timed_block_on(&runtime, async {
        // clear the message queue
        node.next_proposal().await;

        assert_eq!(
            expected_result,
            node.round_manager
                .process_proposal(block.clone())
                .await
                .is_ok()
        );
    });
}

#[test]
/// If receiving txn num/block size limit is exceeded, ProposalExt should be rejected.
fn no_vote_on_proposal_ext_when_receiving_limit_exceeded() {
    let runtime = consensus_runtime();
    let mut playground = NetworkPlayground::new(runtime.handle().clone());

    let alg_config = ConsensusAlgorithmConfig::JolteonV2 {
        main: ConsensusConfigV1::default(),
        quorum_store_enabled: true,
        order_vote_enabled: false,
    };
    let vtxn_config = ValidatorTxnConfig::V1 {
        per_block_limit_txn_count: 5,
        per_block_limit_total_bytes: 400,
    };

    let local_config = ConsensusConfig {
        max_receiving_block_txns: 10,
        max_receiving_block_bytes: 800,
        ..Default::default()
    };

    let randomness_config = OnChainRandomnessConfig::default_enabled();
    let mut nodes = NodeSetup::create_nodes(
        &mut playground,
        runtime.handle().clone(),
        1,
        None,
        Some(OnChainConsensusConfig::V3 {
            alg: alg_config,
            vtxn: vtxn_config,
        }),
        Some(local_config),
        Some(randomness_config),
        None,
    );
    let node = &mut nodes[0];
    let genesis_qc = certificate_for_genesis();

    let block_too_many_txns = Block::new_proposal_ext(
        vec![],
        Payload::DirectMempool(create_vec_signed_transactions(11)),
        1,
        1,
        genesis_qc.clone(),
        &node.signer,
        Vec::new(),
    )
    .unwrap();

    let block_too_many_vtxns = Block::new_proposal_ext(
        vec![ValidatorTransaction::dummy(vec![0xFF; 20]); 6],
        Payload::DirectMempool(create_vec_signed_transactions(4)),
        1,
        1,
        genesis_qc.clone(),
        &node.signer,
        Vec::new(),
    )
    .unwrap();

    let block_too_large = Block::new_proposal_ext(
        vec![ValidatorTransaction::dummy(vec![0xFF; 200]); 1], // total_bytes >= 200 * 1 = 200
        Payload::DirectMempool(create_vec_signed_transactions(9)), // = total_bytes >= 69 * 9 = 621
        1,
        1,
        genesis_qc.clone(),
        &node.signer,
        Vec::new(),
    )
    .unwrap();

    let block_vtxns_too_large = Block::new_proposal_ext(
        vec![ValidatorTransaction::dummy(vec![0xFF; 200]); 5], // total_bytes >= 200 * 5 = 1000
        Payload::empty(false, true),
        1,
        1,
        genesis_qc.clone(),
        &node.signer,
        Vec::new(),
    )
    .unwrap();

    let valid_block = Block::new_proposal_ext(
        vec![ValidatorTransaction::dummy(vec![0xFF; 20]); 5], // total_bytes >= 60 * 5 = 300
        Payload::DirectMempool(create_vec_signed_transactions(5)), // total_bytes >= 69 * 5 = 345
        1,
        1,
        genesis_qc.clone(),
        &node.signer,
        Vec::new(),
    )
    .unwrap();

    timed_block_on(&runtime, async {
        // clear the message queue
        node.next_proposal().await;

        assert!(node
            .round_manager
            .process_proposal(block_too_many_txns)
            .await
            .is_err());

        assert!(node
            .round_manager
            .process_proposal(block_too_many_vtxns)
            .await
            .is_err());

        assert!(node
            .round_manager
            .process_proposal(block_too_large)
            .await
            .is_err());

        assert!(node
            .round_manager
            .process_proposal(block_vtxns_too_large)
            .await
            .is_err());

        assert!(node
            .round_manager
            .process_proposal(valid_block)
            .await
            .is_ok());
    });
}<|MERGE_RESOLUTION|>--- conflicted
+++ resolved
@@ -293,11 +293,8 @@
             time_service.clone(),
             10,
             Arc::from(PayloadManager::DirectMempool),
-<<<<<<< HEAD
             false,
-=======
             Arc::new(Mutex::new(PendingBlocks::new())),
->>>>>>> cd979cf6
         ));
 
         let proposer_election = Self::create_proposer_election(proposers.clone());
