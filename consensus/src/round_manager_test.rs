--- conflicted
+++ resolved
@@ -3,11 +3,8 @@
 
 use crate::{
     block_storage::{BlockReader, BlockStore},
-<<<<<<< HEAD
     data_manager::DataManager,
-=======
     experimental::buffer_manager::OrderedBlocks,
->>>>>>> 461f4696
     liveness::{
         proposal_generator::ProposalGenerator,
         proposer_election::ProposerElection,
