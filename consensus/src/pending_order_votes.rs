// Copyright © Aptos Foundation
// Parts of the project are originally copyright © Meta Platforms, Inc.
// SPDX-License-Identifier: Apache-2.0

<<<<<<< HEAD
use crate::counters;
use aptos_consensus_types::{common::Author, order_vote::OrderVote};
use aptos_crypto::{hash::CryptoHash, HashValue};
use aptos_logger::prelude::*;
use aptos_types::{
    epoch_state::EpochState,
    ledger_info::{
        LedgerInfo, LedgerInfoWithMixedSignatures, LedgerInfoWithSignatures, VerificationStatus,
    },
    validator_verifier::VerifyError,
=======
use aptos_consensus_types::{common::Author, order_vote::OrderVote, quorum_cert::QuorumCert};
use aptos_crypto::{hash::CryptoHash, HashValue};
use aptos_logger::prelude::*;
use aptos_types::{
    aggregate_signature::PartialSignatures,
    ledger_info::{LedgerInfo, LedgerInfoWithSignatures, LedgerInfoWithVerifiedSignatures},
    validator_verifier::{ValidatorVerifier, VerifyError},
>>>>>>> 5ed8ad55
};
use std::{collections::HashMap, sync::Arc};

/// Result of the order vote processing. The failure case (Verification error) is returned
/// as the Error part of the result.
#[derive(Debug, PartialEq, Eq)]
pub enum OrderVoteReceptionResult {
    /// The vote has been added but QC has not been formed yet. Return the amount of voting power
    /// QC currently has.
    VoteAdded(u128),
    /// This block has just been certified after adding the vote.
    /// Returns the created order certificate and the QC on which the order certificate is based.
    NewLedgerInfoWithSignatures((Arc<QuorumCert>, LedgerInfoWithSignatures)),
    /// There might be some issues adding a vote
    ErrorAddingVote(VerifyError),
    /// Error happens when aggregating signature
    ErrorAggregatingSignature(VerifyError),
    /// The author of the order vote is unknown
    UnknownAuthor(Author),
}

#[derive(Debug, PartialEq, Eq)]
enum OrderVoteStatus {
    EnoughVotes(LedgerInfoWithSignatures),
<<<<<<< HEAD
    NotEnoughVotes(LedgerInfoWithMixedSignatures),
=======
    NotEnoughVotes(LedgerInfoWithVerifiedSignatures),
>>>>>>> 5ed8ad55
}

/// A PendingVotes structure keep track of order votes for the last few rounds
pub struct PendingOrderVotes {
    /// Maps LedgerInfo digest to associated signatures.
    /// Order vote status stores caches the information on whether the votes are enough to form a QC.
    /// We also store the QC that the order votes certify.
    li_digest_to_votes:
        HashMap<HashValue /* LedgerInfo digest */, (QuorumCert, OrderVoteStatus)>,
}

impl PendingOrderVotes {
    /// Creates an empty PendingOrderVotes structure
    pub fn new() -> Self {
        Self {
            li_digest_to_votes: HashMap::new(),
        }
    }

    pub fn exists(&self, li_digest: &HashValue) -> bool {
        self.li_digest_to_votes.contains_key(li_digest)
    }

    /// Add a vote to the pending votes
    // TODO: Should we add any counters here?
    pub fn insert_order_vote(
        &mut self,
        order_vote: &OrderVote,
<<<<<<< HEAD
        epoch_state: Arc<EpochState>,
        verification_status: VerificationStatus,
=======
        validator_verifier: &ValidatorVerifier,
        verified_quorum_cert: Option<QuorumCert>,
>>>>>>> 5ed8ad55
    ) -> OrderVoteReceptionResult {
        // derive data from order vote
        let li_digest = order_vote.ledger_info().hash();

        // obtain the ledger info with signatures associated to the order vote's ledger info
        let (quorum_cert, status) = self.li_digest_to_votes.entry(li_digest).or_insert_with(|| {
            // if the ledger info with signatures doesn't exist yet, create it
<<<<<<< HEAD
            OrderVoteStatus::NotEnoughVotes(LedgerInfoWithMixedSignatures::new(
                order_vote.ledger_info().clone(),
            ))
=======
            (
                verified_quorum_cert.expect(
                    "Quorum Cert is expected when creating a new entry in pending order votes",
                ),
                OrderVoteStatus::NotEnoughVotes(LedgerInfoWithVerifiedSignatures::new(
                    order_vote.ledger_info().clone(),
                    PartialSignatures::empty(),
                )),
            )
>>>>>>> 5ed8ad55
        });

        match status {
            OrderVoteStatus::EnoughVotes(li_with_sig) => {
                // we already have enough votes for this ledger info
                OrderVoteReceptionResult::NewLedgerInfoWithSignatures((
                    Arc::new(quorum_cert.clone()),
                    li_with_sig.clone(),
                ))
            },
            OrderVoteStatus::NotEnoughVotes(li_with_sig) => {
                // we don't have enough votes for this ledger info yet
                let validator_voting_power =
                    epoch_state.verifier.get_voting_power(&order_vote.author());
                if validator_voting_power.is_none() {
                    warn!(
                        "Received order vote from an unknown author: {}",
                        order_vote.author()
                    );
                    return OrderVoteReceptionResult::UnknownAuthor(order_vote.author());
                }
                let validator_voting_power =
                    validator_voting_power.expect("Author must exist in the validator set.");

                if validator_voting_power == 0 {
                    warn!(
                        "Received vote with no voting power, from {}",
                        order_vote.author()
                    );
                }
                li_with_sig.add_signature(
                    order_vote.author(),
                    order_vote.signature().clone(),
                    verification_status,
                );
                match li_with_sig.check_voting_power(&epoch_state.verifier) {
                    Ok(aggregated_voting_power) => {
                        assert!(
                            aggregated_voting_power >= epoch_state.verifier.quorum_voting_power(),
                            "QC aggregation should not be triggered if we don't have enough votes to form a QC"
                        );
                        let verification_result = {
                            let _timer = counters::VERIFY_MSG
                                .with_label_values(&["order_vote_aggregate_and_verify"])
                                .start_timer();
                            li_with_sig.aggregate_and_verify(epoch_state.clone())
                        };
                        match verification_result {
                            Ok(ledger_info_with_sig) => {
                                *status =
                                    OrderVoteStatus::EnoughVotes(ledger_info_with_sig.clone());
                                OrderVoteReceptionResult::NewLedgerInfoWithSignatures((
                                    Arc::new(quorum_cert.clone()),
                                    ledger_info_with_sig,
                                ))
                            },
                            Err(e) => OrderVoteReceptionResult::ErrorAggregatingSignature(e),
                        }
                    },
                    Err(VerifyError::TooLittleVotingPower { voting_power, .. }) => {
                        OrderVoteReceptionResult::VoteAdded(voting_power)
                    },
                    Err(error) => {
                        error!(
                            "MUST_FIX: order vote received could not be added: {}, order vote: {}",
                            error, order_vote
                        );
                        OrderVoteReceptionResult::ErrorAddingVote(error)
                    },
                }
            },
        }
    }

    // Removes votes older than highest_ordered_round
    pub fn garbage_collect(&mut self, highest_ordered_round: u64) {
        self.li_digest_to_votes
            .retain(|_, (_, status)| match status {
                OrderVoteStatus::EnoughVotes(li_with_sig) => {
                    li_with_sig.ledger_info().round() > highest_ordered_round
                },
                OrderVoteStatus::NotEnoughVotes(li_with_sig) => {
                    li_with_sig.ledger_info().round() > highest_ordered_round
                },
            });
    }

    pub fn has_enough_order_votes(&self, ledger_info: &LedgerInfo) -> bool {
        let li_digest = ledger_info.hash();
        if let Some((_, OrderVoteStatus::EnoughVotes(_))) = self.li_digest_to_votes.get(&li_digest)
        {
            return true;
        }
        false
    }
}

#[cfg(test)]
mod tests {
    use super::{OrderVoteReceptionResult, PendingOrderVotes};
<<<<<<< HEAD
    use aptos_consensus_types::order_vote::OrderVote;
    use aptos_crypto::{bls12381, HashValue};
=======
    use aptos_consensus_types::{order_vote::OrderVote, quorum_cert::QuorumCert};
    use aptos_crypto::HashValue;
>>>>>>> 5ed8ad55
    use aptos_types::{
        aggregate_signature::PartialSignatures,
        block_info::BlockInfo,
        epoch_state::EpochState,
        ledger_info::{LedgerInfo, VerificationStatus},
        validator_verifier::{random_validator_verifier, VerifyError},
    };
    use std::sync::Arc;

    /// Creates a random ledger info for epoch 1 and round 1.
    fn random_ledger_info() -> LedgerInfo {
        LedgerInfo::new(
            BlockInfo::new(1, 0, HashValue::random(), HashValue::random(), 0, 0, None),
            HashValue::random(),
        )
    }

    #[test]
    fn order_vote_aggregation() {
        ::aptos_logger::Logger::init_for_testing();
        // set up 4 validators
        let (signers, verifier) = random_validator_verifier(4, Some(2), false);
        let epoch_state = Arc::new(EpochState::new(1, verifier));

        let mut pending_order_votes = PendingOrderVotes::new();

        // create random vote from validator[0]
        let li1 = random_ledger_info();
        let qc = QuorumCert::dummy();
        let order_vote_1_author_0 = OrderVote::new_with_signature(
            signers[0].author(),
            li1.clone(),
            signers[0].sign(&li1).expect("Unable to sign ledger info"),
        );

        // first time a new order vote is added -> OrderVoteAdded
        assert_eq!(
            pending_order_votes.insert_order_vote(
                &order_vote_1_author_0,
<<<<<<< HEAD
                epoch_state.clone(),
                VerificationStatus::Verified
            ),
            OrderVoteReceptionResult::VoteAdded(1)
=======
                &validator,
                Some(qc.clone())
            ),
            OrderVoteReceptionResult::VoteAdded(1),
>>>>>>> 5ed8ad55
        );

        // same author voting for the same thing -> OrderVoteAdded
        assert_eq!(
            pending_order_votes.insert_order_vote(
                &order_vote_1_author_0,
<<<<<<< HEAD
                epoch_state.clone(),
                VerificationStatus::Verified
=======
                &validator,
                Some(qc.clone())
>>>>>>> 5ed8ad55
            ),
            OrderVoteReceptionResult::VoteAdded(1)
        );

        // same author voting for a different result -> EquivocateVote
        let li2 = random_ledger_info();
        let order_vote_2_author_1 = OrderVote::new_with_signature(
            signers[1].author(),
            li2.clone(),
            signers[1].sign(&li2).expect("Unable to sign ledger info"),
        );
        assert_eq!(
            pending_order_votes.insert_order_vote(
                &order_vote_2_author_1,
<<<<<<< HEAD
                epoch_state.clone(),
                VerificationStatus::Verified
            ),
            OrderVoteReceptionResult::VoteAdded(1)
=======
                &validator,
                Some(qc.clone())
            ),
            OrderVoteReceptionResult::VoteAdded(1),
>>>>>>> 5ed8ad55
        );

        assert!(!pending_order_votes.has_enough_order_votes(&li1));
        assert!(!pending_order_votes.has_enough_order_votes(&li2));

        let order_vote_2_author_2 = OrderVote::new_with_signature(
            signers[2].author(),
            li2.clone(),
            signers[2].sign(&li2).expect("Unable to sign ledger info"),
        );
        match pending_order_votes.insert_order_vote(
            &order_vote_2_author_2,
<<<<<<< HEAD
            epoch_state.clone(),
            VerificationStatus::Verified,
        ) {
            OrderVoteReceptionResult::NewLedgerInfoWithSignatures(li_with_sig) => {
                assert!(li_with_sig
                    .check_voting_power(&epoch_state.verifier)
                    .is_ok());
=======
            &validator,
            Some(qc.clone()),
        ) {
            OrderVoteReceptionResult::NewLedgerInfoWithSignatures((_, li_with_sig)) => {
                assert!(li_with_sig.check_voting_power(&validator).is_ok());
>>>>>>> 5ed8ad55
            },
            _ => {
                panic!("No QC formed.");
            },
        };
        assert!(!pending_order_votes.has_enough_order_votes(&li1));
        assert!(pending_order_votes.has_enough_order_votes(&li2));

        pending_order_votes.garbage_collect(0);
        assert!(!pending_order_votes.has_enough_order_votes(&li1));
        assert!(!pending_order_votes.has_enough_order_votes(&li2));
    }

    #[test]
    fn order_vote_aggregation_with_unverified_votes() {
        ::aptos_logger::Logger::init_for_testing();

        let (signers, verifier) = random_validator_verifier(5, Some(3), false);
        let epoch_state = Arc::new(EpochState::new(1, verifier));

        let mut pending_order_votes = PendingOrderVotes::new();
        let mut partial_signatures = PartialSignatures::empty();

        // create random vote from validator[0]
        let li = random_ledger_info();
        let vote_0 = OrderVote::new_with_signature(
            signers[0].author(),
            li.clone(),
            signers[0].sign(&li).expect("Unable to sign ledger info"),
        );
        partial_signatures.add_signature(signers[0].author(), vote_0.signature().clone());

        let vote_1 = OrderVote::new_with_signature(
            signers[1].author(),
            li.clone(),
            signers[1].sign(&li).expect("Unable to sign ledger info"),
        );
        partial_signatures.add_signature(signers[1].author(), vote_1.signature().clone());

        let vote_2 = OrderVote::new_with_signature(
            signers[2].author(),
            li.clone(),
            bls12381::Signature::dummy_signature(),
        );

        let vote_3 = OrderVote::new_with_signature(
            signers[3].author(),
            li.clone(),
            signers[3].sign(&li).expect("Unable to sign ledger info"),
        );
        partial_signatures.add_signature(signers[3].author(), vote_3.signature().clone());

        let vote_4 = OrderVote::new_with_signature(
            signers[4].author(),
            li.clone(),
            signers[4].sign(&li).expect("Unable to sign ledger info"),
        );

        assert_eq!(
            pending_order_votes.insert_order_vote(
                &vote_0,
                epoch_state.clone(),
                VerificationStatus::Unverified
            ),
            OrderVoteReceptionResult::VoteAdded(1)
        );

        assert_eq!(
            pending_order_votes.insert_order_vote(
                &vote_0,
                epoch_state.clone(),
                VerificationStatus::Verified
            ),
            OrderVoteReceptionResult::VoteAdded(1)
        );

        assert_eq!(
            pending_order_votes.insert_order_vote(
                &vote_1,
                epoch_state.clone(),
                VerificationStatus::Verified
            ),
            OrderVoteReceptionResult::VoteAdded(2)
        );

        assert_eq!(epoch_state.verifier.malicious_authors().len(), 0);
        assert_eq!(
            pending_order_votes.insert_order_vote(
                &vote_2,
                epoch_state.clone(),
                VerificationStatus::Unverified
            ),
            OrderVoteReceptionResult::ErrorAggregatingSignature(
                VerifyError::TooLittleVotingPower {
                    voting_power: 2,
                    expected_voting_power: 3
                }
            )
        );
        assert_eq!(epoch_state.verifier.malicious_authors().len(), 1);

        let aggregate_sig = epoch_state
            .verifier
            .aggregate_signatures(&partial_signatures)
            .unwrap();
        match pending_order_votes.insert_order_vote(
            &vote_3,
            epoch_state.clone(),
            VerificationStatus::Unverified,
        ) {
            OrderVoteReceptionResult::NewLedgerInfoWithSignatures(li_with_sig) => {
                assert!(li_with_sig
                    .check_voting_power(&epoch_state.verifier)
                    .is_ok());

                assert_eq!(li_with_sig.signatures().clone(), aggregate_sig.clone());
            },
            _ => {
                panic!("No QC formed.");
            },
        };

        match pending_order_votes.insert_order_vote(
            &vote_4,
            epoch_state.clone(),
            VerificationStatus::Unverified,
        ) {
            OrderVoteReceptionResult::NewLedgerInfoWithSignatures(li_with_sig) => {
                assert!(li_with_sig
                    .check_voting_power(&epoch_state.verifier)
                    .is_ok());

                assert_eq!(li_with_sig.signatures().clone(), aggregate_sig.clone());
            },
            _ => {
                panic!("No QC formed.");
            },
        };
    }
}<|MERGE_RESOLUTION|>--- conflicted
+++ resolved
@@ -2,7 +2,6 @@
 // Parts of the project are originally copyright © Meta Platforms, Inc.
 // SPDX-License-Identifier: Apache-2.0
 
-<<<<<<< HEAD
 use crate::counters;
 use aptos_consensus_types::{common::Author, order_vote::OrderVote};
 use aptos_crypto::{hash::CryptoHash, HashValue};
@@ -10,19 +9,9 @@
 use aptos_types::{
     epoch_state::EpochState,
     ledger_info::{
-        LedgerInfo, LedgerInfoWithMixedSignatures, LedgerInfoWithSignatures, VerificationStatus,
+        LedgerInfo, LedgerInfoWithUnverifiedSignatures, LedgerInfoWithSignatures, VerificationStatus,
     },
     validator_verifier::VerifyError,
-=======
-use aptos_consensus_types::{common::Author, order_vote::OrderVote, quorum_cert::QuorumCert};
-use aptos_crypto::{hash::CryptoHash, HashValue};
-use aptos_logger::prelude::*;
-use aptos_types::{
-    aggregate_signature::PartialSignatures,
-    ledger_info::{LedgerInfo, LedgerInfoWithSignatures, LedgerInfoWithVerifiedSignatures},
-    validator_verifier::{ValidatorVerifier, VerifyError},
->>>>>>> 5ed8ad55
-};
 use std::{collections::HashMap, sync::Arc};
 
 /// Result of the order vote processing. The failure case (Verification error) is returned
@@ -46,11 +35,7 @@
 #[derive(Debug, PartialEq, Eq)]
 enum OrderVoteStatus {
     EnoughVotes(LedgerInfoWithSignatures),
-<<<<<<< HEAD
-    NotEnoughVotes(LedgerInfoWithMixedSignatures),
-=======
-    NotEnoughVotes(LedgerInfoWithVerifiedSignatures),
->>>>>>> 5ed8ad55
+    NotEnoughVotes(LedgerInfoWithUnverifiedSignatures),
 }
 
 /// A PendingVotes structure keep track of order votes for the last few rounds
@@ -79,13 +64,9 @@
     pub fn insert_order_vote(
         &mut self,
         order_vote: &OrderVote,
-<<<<<<< HEAD
         epoch_state: Arc<EpochState>,
         verification_status: VerificationStatus,
-=======
-        validator_verifier: &ValidatorVerifier,
         verified_quorum_cert: Option<QuorumCert>,
->>>>>>> 5ed8ad55
     ) -> OrderVoteReceptionResult {
         // derive data from order vote
         let li_digest = order_vote.ledger_info().hash();
@@ -93,21 +74,15 @@
         // obtain the ledger info with signatures associated to the order vote's ledger info
         let (quorum_cert, status) = self.li_digest_to_votes.entry(li_digest).or_insert_with(|| {
             // if the ledger info with signatures doesn't exist yet, create it
-<<<<<<< HEAD
-            OrderVoteStatus::NotEnoughVotes(LedgerInfoWithMixedSignatures::new(
-                order_vote.ledger_info().clone(),
-            ))
-=======
             (
                 verified_quorum_cert.expect(
                     "Quorum Cert is expected when creating a new entry in pending order votes",
                 ),
-                OrderVoteStatus::NotEnoughVotes(LedgerInfoWithVerifiedSignatures::new(
+                OrderVoteStatus::NotEnoughVotes(LedgerInfoWithUnverifiedSignatures::new(
                     order_vote.ledger_info().clone(),
                     PartialSignatures::empty(),
                 )),
             )
->>>>>>> 5ed8ad55
         });
 
         match status {
@@ -208,13 +183,8 @@
 #[cfg(test)]
 mod tests {
     use super::{OrderVoteReceptionResult, PendingOrderVotes};
-<<<<<<< HEAD
     use aptos_consensus_types::order_vote::OrderVote;
     use aptos_crypto::{bls12381, HashValue};
-=======
-    use aptos_consensus_types::{order_vote::OrderVote, quorum_cert::QuorumCert};
-    use aptos_crypto::HashValue;
->>>>>>> 5ed8ad55
     use aptos_types::{
         aggregate_signature::PartialSignatures,
         block_info::BlockInfo,
@@ -254,30 +224,20 @@
         assert_eq!(
             pending_order_votes.insert_order_vote(
                 &order_vote_1_author_0,
-<<<<<<< HEAD
-                epoch_state.clone(),
-                VerificationStatus::Verified
+                epoch_state.clone(),
+                VerificationStatus::Verified,
+                Some(qc.clone())
             ),
             OrderVoteReceptionResult::VoteAdded(1)
-=======
-                &validator,
+        );
+
+        // same author voting for the same thing -> OrderVoteAdded
+        assert_eq!(
+            pending_order_votes.insert_order_vote(
+                &order_vote_1_author_0,
+                epoch_state.clone(),
+                VerificationStatus::Verified,
                 Some(qc.clone())
-            ),
-            OrderVoteReceptionResult::VoteAdded(1),
->>>>>>> 5ed8ad55
-        );
-
-        // same author voting for the same thing -> OrderVoteAdded
-        assert_eq!(
-            pending_order_votes.insert_order_vote(
-                &order_vote_1_author_0,
-<<<<<<< HEAD
-                epoch_state.clone(),
-                VerificationStatus::Verified
-=======
-                &validator,
-                Some(qc.clone())
->>>>>>> 5ed8ad55
             ),
             OrderVoteReceptionResult::VoteAdded(1)
         );
@@ -292,17 +252,11 @@
         assert_eq!(
             pending_order_votes.insert_order_vote(
                 &order_vote_2_author_1,
-<<<<<<< HEAD
                 epoch_state.clone(),
                 VerificationStatus::Verified
+                Some(qc.clone())
             ),
             OrderVoteReceptionResult::VoteAdded(1)
-=======
-                &validator,
-                Some(qc.clone())
-            ),
-            OrderVoteReceptionResult::VoteAdded(1),
->>>>>>> 5ed8ad55
         );
 
         assert!(!pending_order_votes.has_enough_order_votes(&li1));
@@ -315,21 +269,14 @@
         );
         match pending_order_votes.insert_order_vote(
             &order_vote_2_author_2,
-<<<<<<< HEAD
             epoch_state.clone(),
             VerificationStatus::Verified,
+            Some(qc.clone()),
         ) {
             OrderVoteReceptionResult::NewLedgerInfoWithSignatures(li_with_sig) => {
                 assert!(li_with_sig
                     .check_voting_power(&epoch_state.verifier)
                     .is_ok());
-=======
-            &validator,
-            Some(qc.clone()),
-        ) {
-            OrderVoteReceptionResult::NewLedgerInfoWithSignatures((_, li_with_sig)) => {
-                assert!(li_with_sig.check_voting_power(&validator).is_ok());
->>>>>>> 5ed8ad55
             },
             _ => {
                 panic!("No QC formed.");
