--- conflicted
+++ resolved
@@ -384,19 +384,8 @@
                 let aggregated_item = item.unwrap_aggregated();
                 let block = aggregated_item.executed_blocks.last().unwrap().block();
                 observe_block(block.timestamp_usecs(), BlockStage::COMMIT_CERTIFIED);
-<<<<<<< HEAD
-                // if we're the proposer for the block, we're responsible to broadcast the commit decision.
-                if block.author() == Some(self.author) {
-                    let commit_decision = CommitMessage::Decision(CommitDecision::new(
-                        aggregated_item.commit_proof.clone(),
-                    ));
-                    self.commit_proof_rb_handle
-                        .replace(self.do_reliable_broadcast(commit_decision));
-                }
-=======
                 // As all the validators broadcast commit votes directly to all other validators,
                 // the proposer do not have to broadcast commit decision again.
->>>>>>> 7b0872a6
                 let commit_proof = aggregated_item.commit_proof.clone();
                 if commit_proof.ledger_info().ends_epoch() {
                     // the epoch ends, reset to avoid executing more blocks, execute after
@@ -510,15 +499,11 @@
         let executed_blocks = match inner {
             Ok(result) => result,
             Err(ExecutorError::CouldNotGetData) => {
-<<<<<<< HEAD
-                warn!("Execution error - CouldNotGetData");
-=======
                 warn!("Execution error - CouldNotGetData {}", block_id);
                 return;
             },
             Err(ExecutorError::BlockNotFound(block_id)) => {
                 warn!("Execution error BlockNotFound {}", block_id);
->>>>>>> 7b0872a6
                 return;
             },
             Err(e) => {
