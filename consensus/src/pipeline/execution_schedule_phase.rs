--- conflicted
+++ resolved
@@ -105,28 +105,21 @@
         //      ExecutionWait phase is never kicked off.
         let fut = tokio::task::spawn(async move {
             let mut results = vec![];
-<<<<<<< HEAD
             for block in ordered_blocks {
                 debug!("[Execution] try to receive compute result for block, epoch {} round {} id {}", block.epoch(), block.round(), block.id());
                 if let Some((_, fut)) = execution_futures.remove(&block.id()) {
-                    let PipelineExecutionResult { input_txns, result } = fut.await?;
-                    results.push(block.set_execution_result(input_txns, result));
+                    let PipelineExecutionResult {
+                    input_txns,
+                    result,
+                    execution_time,
+                } = fut.await?;
+                    results.push(block.set_execution_result(input_txns, result, execution_time));
                 } else {
                     return Err(ExecutorError::internal_err(format!(
                         "Failed to find compute result for block {}",
                         block.id()
                     )));
                 }
-=======
-            for (block, fut) in itertools::zip_eq(ordered_blocks, futs) {
-                debug!("try to receive compute result for block {}", block.id());
-                let PipelineExecutionResult {
-                    input_txns,
-                    result,
-                    execution_time,
-                } = fut.await?;
-                results.push(block.set_execution_result(input_txns, result, execution_time));
->>>>>>> 5009c2c8
             }
             drop(lifetime_guard);
             Ok(results)
