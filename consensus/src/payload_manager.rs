--- conflicted
+++ resolved
@@ -1,16 +1,14 @@
 // Copyright (c) Aptos
 // SPDX-License-Identifier: Apache-2.0
 
-<<<<<<< HEAD
 use crate::quorum_store::batch_reader::BatchReader;
 use aptos_crypto::HashValue;
 use aptos_infallible::Mutex;
 use aptos_logger::{debug, warn};
 use aptos_types::transaction::SignedTransaction;
-use consensus_types::common::DataStatus;
-use consensus_types::{
+use aptos_consensus_types::{
     block::Block,
-    common::Payload,
+    common::{Payload,DataStatus},
     proof_of_store::{LogicalTime, ProofOfStore},
     request_response::PayloadRequest,
 };
@@ -19,24 +17,6 @@
 use futures::channel::mpsc::Sender;
 use futures::SinkExt;
 use tokio::sync::oneshot;
-=======
-use crate::{error::QuorumStoreError, monitor, state_replication::PayloadManager};
-use anyhow::Result;
-use aptos_consensus_types::{
-    common::{Payload, PayloadFilter},
-    request_response::{ConsensusRequest, ConsensusResponse},
-};
-use aptos_logger::prelude::*;
-use fail::fail_point;
-use futures::{
-    channel::{mpsc, oneshot},
-    future::BoxFuture,
-};
-use std::time::Duration;
-use tokio::time::{sleep, timeout};
-
-const NO_TXN_DELAY: u64 = 30;
->>>>>>> 82180081
 
 /// Responsible to extract the transactions out of the payload and notify QuorumStore about commits.
 /// If QuorumStore is enabled, has to ask BatchReader for the transaction behind the proofs of availability in the payload.
