// Copyright © Aptos Foundation
// Parts of the project are originally copyright © Meta Platforms, Inc.
// SPDX-License-Identifier: Apache-2.0

use crate::{
    block_storage::{
        pending_blocks::PendingBlocks,
        tracing::{observe_block, BlockStage},
        BlockStore,
    },
    consensus_observer::{network::ObserverMessage, publisher::Publisher},
    counters,
    dag::{DagBootstrapper, DagCommitSigner, StorageAdapter},
    error::{error_kind, DbError},
    liveness::{
        cached_proposer_election::CachedProposerElection,
        leader_reputation::{
            extract_epoch_to_proposers, AptosDBBackend, LeaderReputation,
            ProposerAndVoterHeuristic, ReputationHeuristic,
        },
        proposal_generator::{
            ChainHealthBackoffConfig, PipelineBackpressureConfig, ProposalGenerator,
        },
        proposer_election::ProposerElection,
        rotating_proposer_election::{choose_leader, RotatingProposer},
        round_proposer_election::RoundProposer,
        round_state::{ExponentialTimeInterval, RoundState},
    },
    logging::{LogEvent, LogSchema},
    metrics_safety_rules::MetricsSafetyRules,
    monitor,
    network::{
        IncomingBatchRetrievalRequest, IncomingBlockRetrievalRequest, IncomingDAGRequest,
        IncomingRandGenRequest, IncomingRpcRequest, NetworkReceivers, NetworkSender,
    },
    network_interface::{ConsensusMsg, ConsensusNetworkClient},
    payload_client::{
        mixed::MixedPayloadClient, user::quorum_store_client::QuorumStoreClient, PayloadClient,
    },
    payload_manager::PayloadManager,
    persistent_liveness_storage::{LedgerRecoveryData, PersistentLivenessStorage, RecoveryData},
    pipeline::execution_client::TExecutionClient,
    quorum_store::{
        quorum_store_builder::{DirectMempoolInnerBuilder, InnerBuilder, QuorumStoreBuilder},
        quorum_store_coordinator::CoordinatorCommand,
        quorum_store_db::QuorumStoreStorage,
    },
    rand::rand_gen::{
        storage::interface::RandStorage,
        types::{AugmentedData, RandConfig},
    },
    recovery_manager::RecoveryManager,
    round_manager::{RoundManager, UnverifiedEvent, VerifiedEvent},
    util::time_service::TimeService,
};
use anyhow::{anyhow, bail, ensure, Context};
use aptos_bounded_executor::BoundedExecutor;
use aptos_channels::{aptos_channel, message_queues::QueueStyle};
use aptos_config::config::{
    ConsensusConfig, DagConsensusConfig, ExecutionConfig, NodeConfig, QcAggregatorType,
    SafetyRulesConfig, SecureBackend,
};
use aptos_consensus_types::{
    common::{Author, Round},
    delayed_qc_msg::DelayedQcMsg,
    epoch_retrieval::EpochRetrievalRequest,
    proof_of_store::ProofCache,
};
use aptos_crypto::bls12381;
use aptos_dkg::{
    pvss::{traits::Transcript, Player},
    weighted_vuf::traits::WeightedVUF,
};
use aptos_event_notifications::ReconfigNotificationListener;
use aptos_global_constants::CONSENSUS_KEY;
use aptos_infallible::{duration_since_epoch, Mutex};
use aptos_logger::prelude::*;
use aptos_mempool::QuorumStoreRequest;
use aptos_network::{application::interface::NetworkClient, protocols::network::Event};
use aptos_safety_rules::SafetyRulesManager;
use aptos_secure_storage::{KVStorage, Storage};
use aptos_types::{
    account_address::AccountAddress,
    dkg::{real_dkg::maybe_dk_from_bls_sk, DKGState, DKGTrait, DefaultDKG},
    epoch_change::EpochChangeProof,
    epoch_state::EpochState,
    jwks::SupportedOIDCProviders,
    on_chain_config::{
        Features, LeaderReputationType, OnChainConfigPayload, OnChainConfigProvider,
        OnChainConsensusConfig, OnChainExecutionConfig, OnChainJWKConsensusConfig,
        OnChainRandomnessConfig, ProposerElectionType, RandomnessConfigMoveStruct,
        RandomnessConfigSeqNum, ValidatorSet,
    },
    randomness::{RandKeys, WvufPP, WVUF},
    validator_signer::ValidatorSigner,
};
use aptos_validator_transaction_pool::VTxnPoolState;
use fail::fail_point;
use futures::{
    channel::{
        mpsc,
        mpsc::{unbounded, Sender, UnboundedSender},
        oneshot,
    },
    SinkExt, StreamExt,
};
use itertools::Itertools;
use mini_moka::sync::Cache;
use rand::{prelude::StdRng, thread_rng, SeedableRng};
use std::{
    cmp::Ordering,
    collections::HashMap,
    hash::Hash,
    mem::{discriminant, Discriminant},
    sync::Arc,
    time::Duration,
};

/// Range of rounds (window) that we might be calling proposer election
/// functions with at any given time, in addition to the proposer history length.
const PROPOSER_ELECTION_CACHING_WINDOW_ADDITION: usize = 3;
/// Number of rounds we expect storage to be ahead of the proposer round,
/// used for fetching data from DB.
const PROPOSER_ROUND_BEHIND_STORAGE_BUFFER: usize = 10;

#[allow(clippy::large_enum_variant)]
pub enum LivenessStorageData {
    FullRecoveryData(RecoveryData),
    PartialRecoveryData(LedgerRecoveryData),
}

// Manager the components that shared across epoch and spawn per-epoch RoundManager with
// epoch-specific input.
pub struct EpochManager<P: OnChainConfigProvider> {
    author: Author,
    config: ConsensusConfig,
    #[allow(unused)]
    execution_config: ExecutionConfig,
    randomness_override_seq_num: u64,
    time_service: Arc<dyn TimeService>,
    self_sender: aptos_channels::UnboundedSender<Event<ConsensusMsg>>,
    network_sender: ConsensusNetworkClient<NetworkClient<ConsensusMsg>>,
    timeout_sender: aptos_channels::Sender<Round>,
    quorum_store_enabled: bool,
    quorum_store_to_mempool_sender: Sender<QuorumStoreRequest>,
    execution_client: Arc<dyn TExecutionClient>,
    storage: Arc<dyn PersistentLivenessStorage>,
    safety_rules_manager: SafetyRulesManager,
    vtxn_pool: VTxnPoolState,
    reconfig_events: ReconfigNotificationListener<P>,
    // channels to rand manager
    rand_manager_msg_tx: Option<aptos_channel::Sender<AccountAddress, IncomingRandGenRequest>>,
    // channels to round manager
    round_manager_tx: Option<
        aptos_channel::Sender<(Author, Discriminant<VerifiedEvent>), (Author, VerifiedEvent)>,
    >,
    buffered_proposal_tx: Option<aptos_channel::Sender<Author, VerifiedEvent>>,
    round_manager_close_tx: Option<oneshot::Sender<oneshot::Sender<()>>>,
    epoch_state: Option<Arc<EpochState>>,
    block_retrieval_tx:
        Option<aptos_channel::Sender<AccountAddress, IncomingBlockRetrievalRequest>>,
    quorum_store_msg_tx: Option<aptos_channel::Sender<AccountAddress, VerifiedEvent>>,
    quorum_store_coordinator_tx: Option<Sender<CoordinatorCommand>>,
    quorum_store_storage: Arc<dyn QuorumStoreStorage>,
    batch_retrieval_tx:
        Option<aptos_channel::Sender<AccountAddress, IncomingBatchRetrievalRequest>>,
    bounded_executor: BoundedExecutor,
    // recovery_mode is set to true when the recovery manager is spawned
    recovery_mode: bool,

    aptos_time_service: aptos_time_service::TimeService,
    dag_rpc_tx: Option<aptos_channel::Sender<AccountAddress, IncomingDAGRequest>>,
    dag_shutdown_tx: Option<oneshot::Sender<oneshot::Sender<()>>>,
    dag_config: DagConsensusConfig,
    payload_manager: Arc<PayloadManager>,
    rand_storage: Arc<dyn RandStorage<AugmentedData>>,
    proof_cache: ProofCache,
    observer_network: Option<NetworkClient<ObserverMessage>>,
    pending_blocks: Arc<Mutex<PendingBlocks>>,
}

impl<P: OnChainConfigProvider> EpochManager<P> {
    #[allow(clippy::too_many_arguments)]
    pub(crate) fn new(
        node_config: &NodeConfig,
        time_service: Arc<dyn TimeService>,
        self_sender: aptos_channels::UnboundedSender<Event<ConsensusMsg>>,
        network_sender: ConsensusNetworkClient<NetworkClient<ConsensusMsg>>,
        timeout_sender: aptos_channels::Sender<Round>,
        quorum_store_to_mempool_sender: Sender<QuorumStoreRequest>,
        execution_client: Arc<dyn TExecutionClient>,
        storage: Arc<dyn PersistentLivenessStorage>,
        quorum_store_storage: Arc<dyn QuorumStoreStorage>,
        reconfig_events: ReconfigNotificationListener<P>,
        bounded_executor: BoundedExecutor,
        aptos_time_service: aptos_time_service::TimeService,
        vtxn_pool: VTxnPoolState,
        rand_storage: Arc<dyn RandStorage<AugmentedData>>,
        observer_network: Option<NetworkClient<ObserverMessage>>,
    ) -> Self {
        let author = node_config.validator_network.as_ref().unwrap().peer_id();
        let config = node_config.consensus.clone();
        let execution_config = node_config.execution.clone();
        let dag_config = node_config.dag_consensus.clone();
        let sr_config = &node_config.consensus.safety_rules;
        let safety_rules_manager = SafetyRulesManager::new(sr_config);
        Self {
            author,
            config,
            execution_config,
            randomness_override_seq_num: node_config.randomness_override_seq_num,
            time_service,
            self_sender,
            network_sender,
            timeout_sender,
            // This default value is updated at epoch start
            quorum_store_enabled: false,
            quorum_store_to_mempool_sender,
            execution_client,
            storage,
            safety_rules_manager,
            vtxn_pool,
            reconfig_events,
            rand_manager_msg_tx: None,
            round_manager_tx: None,
            round_manager_close_tx: None,
            buffered_proposal_tx: None,
            epoch_state: None,
            block_retrieval_tx: None,
            quorum_store_msg_tx: None,
            quorum_store_coordinator_tx: None,
            quorum_store_storage,
            batch_retrieval_tx: None,
            bounded_executor,
            recovery_mode: false,
            dag_rpc_tx: None,
            dag_shutdown_tx: None,
            aptos_time_service,
            dag_config,
            payload_manager: Arc::new(PayloadManager::DirectMempool),
            rand_storage,
            proof_cache: Cache::builder()
                .max_capacity(node_config.consensus.proof_cache_capacity)
                .initial_capacity(1_000)
                .time_to_live(Duration::from_secs(20))
                .build(),
            observer_network,
            pending_blocks: Arc::new(Mutex::new(PendingBlocks::new())),
        }
    }

    fn epoch_state(&self) -> &EpochState {
        self.epoch_state
            .as_ref()
            .expect("EpochManager not started yet")
    }

    fn epoch(&self) -> u64 {
        self.epoch_state().epoch
    }

    fn create_round_state(
        &self,
        time_service: Arc<dyn TimeService>,
        timeout_sender: aptos_channels::Sender<Round>,
        delayed_qc_tx: UnboundedSender<DelayedQcMsg>,
        qc_aggregator_type: QcAggregatorType,
    ) -> RoundState {
        let time_interval = Box::new(ExponentialTimeInterval::new(
            Duration::from_millis(self.config.round_initial_timeout_ms),
            self.config.round_timeout_backoff_exponent_base,
            self.config.round_timeout_backoff_max_exponent,
        ));
        RoundState::new(
            time_interval,
            time_service,
            timeout_sender,
            delayed_qc_tx,
            qc_aggregator_type,
        )
    }

    /// Create a proposer election handler based on proposers
    fn create_proposer_election(
        &self,
        epoch_state: &EpochState,
        onchain_config: &OnChainConsensusConfig,
    ) -> Arc<dyn ProposerElection + Send + Sync> {
        let proposers = epoch_state
            .verifier
            .get_ordered_account_addresses_iter()
            .collect::<Vec<_>>();
        match &onchain_config.proposer_election_type() {
            ProposerElectionType::RotatingProposer(contiguous_rounds) => {
                Arc::new(RotatingProposer::new(proposers, *contiguous_rounds))
            },
            // We don't really have a fixed proposer!
            ProposerElectionType::FixedProposer(contiguous_rounds) => {
                let proposer = choose_leader(proposers);
                Arc::new(RotatingProposer::new(vec![proposer], *contiguous_rounds))
            },
            ProposerElectionType::LeaderReputation(leader_reputation_type) => {
                let (
                    heuristic,
                    window_size,
                    weight_by_voting_power,
                    use_history_from_previous_epoch_max_count,
                ) = match &leader_reputation_type {
                    LeaderReputationType::ProposerAndVoter(proposer_and_voter_config)
                    | LeaderReputationType::ProposerAndVoterV2(proposer_and_voter_config) => {
                        let proposer_window_size = proposers.len()
                            * proposer_and_voter_config.proposer_window_num_validators_multiplier;
                        let voter_window_size = proposers.len()
                            * proposer_and_voter_config.voter_window_num_validators_multiplier;
                        let heuristic: Box<dyn ReputationHeuristic> =
                            Box::new(ProposerAndVoterHeuristic::new(
                                self.author,
                                proposer_and_voter_config.active_weight,
                                proposer_and_voter_config.inactive_weight,
                                proposer_and_voter_config.failed_weight,
                                proposer_and_voter_config.failure_threshold_percent,
                                voter_window_size,
                                proposer_window_size,
                                leader_reputation_type.use_reputation_window_from_stale_end(),
                            ));
                        (
                            heuristic,
                            std::cmp::max(proposer_window_size, voter_window_size),
                            proposer_and_voter_config.weight_by_voting_power,
                            proposer_and_voter_config.use_history_from_previous_epoch_max_count,
                        )
                    },
                };

                let seek_len = onchain_config.leader_reputation_exclude_round() as usize
                    + onchain_config.max_failed_authors_to_store()
                    + PROPOSER_ROUND_BEHIND_STORAGE_BUFFER;

                let backend = Arc::new(AptosDBBackend::new(
                    window_size,
                    seek_len,
                    self.storage.aptos_db(),
                ));
                let voting_powers: Vec<_> = if weight_by_voting_power {
                    proposers
                        .iter()
                        .map(|p| epoch_state.verifier.get_voting_power(p).unwrap())
                        .collect()
                } else {
                    vec![1; proposers.len()]
                };

                let epoch_to_proposers = self.extract_epoch_proposers(
                    epoch_state,
                    use_history_from_previous_epoch_max_count,
                    proposers,
                    (window_size + seek_len) as u64,
                );

                info!(
                    "Starting epoch {}: proposers across epochs for leader election: {:?}",
                    epoch_state.epoch,
                    epoch_to_proposers
                        .iter()
                        .map(|(epoch, proposers)| (epoch, proposers.len()))
                        .sorted()
                        .collect::<Vec<_>>()
                );

                let proposer_election = Box::new(LeaderReputation::new(
                    epoch_state.epoch,
                    epoch_to_proposers,
                    voting_powers,
                    backend,
                    heuristic,
                    onchain_config.leader_reputation_exclude_round(),
                    leader_reputation_type.use_root_hash_for_seed(),
                    self.config.window_for_chain_health,
                ));
                // LeaderReputation is not cheap, so we can cache the amount of rounds round_manager needs.
                Arc::new(CachedProposerElection::new(
                    epoch_state.epoch,
                    proposer_election,
                    onchain_config.max_failed_authors_to_store()
                        + PROPOSER_ELECTION_CACHING_WINDOW_ADDITION,
                ))
            },
            ProposerElectionType::RoundProposer(round_proposers) => {
                // Hardcoded to the first proposer
                let default_proposer = proposers.first().unwrap();
                Arc::new(RoundProposer::new(
                    round_proposers.clone(),
                    *default_proposer,
                ))
            },
        }
    }

    fn extract_epoch_proposers(
        &self,
        epoch_state: &EpochState,
        use_history_from_previous_epoch_max_count: u32,
        proposers: Vec<AccountAddress>,
        needed_rounds: u64,
    ) -> HashMap<u64, Vec<AccountAddress>> {
        // Genesis is epoch=0
        // First block (after genesis) is epoch=1, and is the only block in that epoch.
        // It has no votes, so we skip it unless we are in epoch 1, as otherwise it will
        // skew leader elections for exclude_round number of rounds.
        let first_epoch_to_consider = std::cmp::max(
            if epoch_state.epoch == 1 { 1 } else { 2 },
            epoch_state
                .epoch
                .saturating_sub(use_history_from_previous_epoch_max_count as u64),
        );
        // If we are considering beyond the current epoch, we need to fetch validators for those epochs
        if epoch_state.epoch > first_epoch_to_consider {
            self.storage
                .aptos_db()
                .get_epoch_ending_ledger_infos(first_epoch_to_consider - 1, epoch_state.epoch)
                .map_err(Into::into)
                .and_then(|proof| {
                    ensure!(
                        proof.ledger_info_with_sigs.len() as u64
                            == (epoch_state.epoch - (first_epoch_to_consider - 1))
                    );
                    extract_epoch_to_proposers(proof, epoch_state.epoch, &proposers, needed_rounds)
                })
                .unwrap_or_else(|err| {
                    error!(
                        "Couldn't create leader reputation with history across epochs, {:?}",
                        err
                    );
                    HashMap::from([(epoch_state.epoch, proposers)])
                })
        } else {
            HashMap::from([(epoch_state.epoch, proposers)])
        }
    }

    fn process_epoch_retrieval(
        &mut self,
        request: EpochRetrievalRequest,
        peer_id: AccountAddress,
    ) -> anyhow::Result<()> {
        debug!(
            LogSchema::new(LogEvent::ReceiveEpochRetrieval)
                .remote_peer(peer_id)
                .epoch(self.epoch()),
            "[EpochManager] receive {}", request,
        );
        let proof = self
            .storage
            .aptos_db()
            .get_epoch_ending_ledger_infos(request.start_epoch, request.end_epoch)
            .map_err(DbError::from)
            .context("[EpochManager] Failed to get epoch proof")?;
        let msg = ConsensusMsg::EpochChangeProof(Box::new(proof));
        if let Err(err) = self.network_sender.send_to(peer_id, msg) {
            warn!(
                "[EpochManager] Failed to send epoch proof to {}, with error: {:?}",
                peer_id, err,
            );
        }
        Ok(())
    }

    fn process_different_epoch(
        &mut self,
        different_epoch: u64,
        peer_id: AccountAddress,
    ) -> anyhow::Result<()> {
        debug!(
            LogSchema::new(LogEvent::ReceiveMessageFromDifferentEpoch)
                .remote_peer(peer_id)
                .epoch(self.epoch()),
            remote_epoch = different_epoch,
        );
        match different_epoch.cmp(&self.epoch()) {
            Ordering::Less => {
                if self
                    .epoch_state()
                    .verifier
                    .get_voting_power(&self.author)
                    .is_some()
                {
                    // Ignore message from lower epoch if we're part of the validator set, the node would eventually see messages from
                    // higher epoch and request a proof
                    sample!(
                        SampleRate::Duration(Duration::from_secs(1)),
                        debug!("Discard message from lower epoch {} from {}", different_epoch, peer_id);
                    );
                    Ok(())
                } else {
                    // reply back the epoch change proof if we're not part of the validator set since we won't broadcast
                    // timeout in this epoch
                    monitor!(
                        "process_epoch_retrieval",
                        self.process_epoch_retrieval(
                            EpochRetrievalRequest {
                                start_epoch: different_epoch,
                                end_epoch: self.epoch(),
                            },
                            peer_id
                        )
                    )
                }
            },
            // We request proof to join higher epoch
            Ordering::Greater => {
                let request = EpochRetrievalRequest {
                    start_epoch: self.epoch(),
                    end_epoch: different_epoch,
                };
                let msg = ConsensusMsg::EpochRetrievalRequest(Box::new(request));
                if let Err(err) = self.network_sender.send_to(peer_id, msg) {
                    warn!(
                        "[EpochManager] Failed to send epoch retrieval to {}, {:?}",
                        peer_id, err
                    );
                    counters::EPOCH_MANAGER_ISSUES_DETAILS
                        .with_label_values(&["failed_to_send_epoch_retrieval"])
                        .inc();
                }

                Ok(())
            },
            Ordering::Equal => {
                bail!("[EpochManager] Same epoch should not come to process_different_epoch");
            },
        }
    }

    async fn initiate_new_epoch(&mut self, proof: EpochChangeProof) -> anyhow::Result<()> {
        let ledger_info = proof
            .verify(self.epoch_state())
            .context("[EpochManager] Invalid EpochChangeProof")?;
        info!(
            LogSchema::new(LogEvent::NewEpoch).epoch(ledger_info.ledger_info().next_block_epoch()),
            "Received verified epoch change",
        );

        // shutdown existing processor first to avoid race condition with state sync.
        self.shutdown_current_processor().await;
        *self.pending_blocks.lock() = PendingBlocks::new();
        // make sure storage is on this ledger_info too, it should be no-op if it's already committed
        // panic if this doesn't succeed since the current processors are already shutdown.
        self.execution_client
            .sync_to(ledger_info.clone())
            .await
            .context(format!(
                "[EpochManager] State sync to new epoch {}",
                ledger_info
            ))
            .expect("Failed to sync to new epoch");

        monitor!("reconfig", self.await_reconfig_notification().await);
        Ok(())
    }

    fn spawn_block_retrieval_task(
        &mut self,
        epoch: u64,
        block_store: Arc<BlockStore>,
        max_blocks_allowed: u64,
    ) {
        let (request_tx, mut request_rx) = aptos_channel::new::<_, IncomingBlockRetrievalRequest>(
            QueueStyle::KLAST,
<<<<<<< HEAD
            10,
=======
            1,
>>>>>>> cd979cf6
            Some(&counters::BLOCK_RETRIEVAL_TASK_MSGS),
        );
        let task = async move {
            info!(epoch = epoch, "Block retrieval task starts");
            while let Some(request) = request_rx.next().await {
                if request.req.num_blocks() > max_blocks_allowed {
                    warn!(
                        "Ignore block retrieval with too many blocks: {}",
                        request.req.num_blocks()
                    );
                    continue;
                }
                if let Err(e) = monitor!(
                    "process_block_retrieval",
                    block_store.process_block_retrieval(request).await
                ) {
                    warn!(epoch = epoch, error = ?e, kind = error_kind(&e));
                }
            }
            info!(epoch = epoch, "Block retrieval task stops");
        };
        self.block_retrieval_tx = Some(request_tx);
        tokio::spawn(task);
    }

    async fn shutdown_current_processor(&mut self) {
        if let Some(close_tx) = self.round_manager_close_tx.take() {
            // Release the previous RoundManager, especially the SafetyRule client
            let (ack_tx, ack_rx) = oneshot::channel();
            close_tx
                .send(ack_tx)
                .expect("[EpochManager] Fail to drop round manager");
            ack_rx
                .await
                .expect("[EpochManager] Fail to drop round manager");
        }
        self.round_manager_tx = None;

        if let Some(close_tx) = self.dag_shutdown_tx.take() {
            // Release the previous RoundManager, especially the SafetyRule client
            let (ack_tx, ack_rx) = oneshot::channel();
            close_tx
                .send(ack_tx)
                .expect("[EpochManager] Fail to drop DAG bootstrapper");
            ack_rx
                .await
                .expect("[EpochManager] Fail to drop DAG bootstrapper");
        }
        self.dag_shutdown_tx = None;

        // Shutdown the previous rand manager
        self.rand_manager_msg_tx = None;

        // Shutdown the previous buffer manager, to release the SafetyRule client
        self.execution_client.end_epoch().await;

        // Shutdown the block retrieval task by dropping the sender
        self.block_retrieval_tx = None;
        self.batch_retrieval_tx = None;

        if let Some(mut quorum_store_coordinator_tx) = self.quorum_store_coordinator_tx.take() {
            let (ack_tx, ack_rx) = oneshot::channel();
            quorum_store_coordinator_tx
                .send(CoordinatorCommand::Shutdown(ack_tx))
                .await
                .expect("Could not send shutdown indicator to QuorumStore");
            ack_rx.await.expect("Failed to stop QuorumStore");
        }
    }

    async fn start_recovery_manager(
        &mut self,
        ledger_data: LedgerRecoveryData,
        onchain_consensus_config: OnChainConsensusConfig,
        epoch_state: Arc<EpochState>,
        network_sender: Arc<NetworkSender>,
    ) {
        let (recovery_manager_tx, recovery_manager_rx) = aptos_channel::new(
            QueueStyle::KLAST,
            10,
            Some(&counters::ROUND_MANAGER_CHANNEL_MSGS),
        );
        self.round_manager_tx = Some(recovery_manager_tx);
        let (close_tx, close_rx) = oneshot::channel();
        self.round_manager_close_tx = Some(close_tx);
        let recovery_manager = RecoveryManager::new(
            epoch_state,
            network_sender,
            self.storage.clone(),
            self.execution_client.clone(),
            ledger_data.committed_round(),
            self.config
                .max_blocks_per_sending_request(onchain_consensus_config.quorum_store_enabled()),
            self.payload_manager.clone(),
<<<<<<< HEAD
            onchain_consensus_config.order_vote_enabled(),
=======
            self.pending_blocks.clone(),
>>>>>>> cd979cf6
        );
        tokio::spawn(recovery_manager.start(recovery_manager_rx, close_rx));
    }

    async fn init_payload_provider(
        &mut self,
        epoch_state: &EpochState,
        network_sender: NetworkSender,
        consensus_config: &OnChainConsensusConfig,
    ) -> (Arc<PayloadManager>, QuorumStoreClient, QuorumStoreBuilder) {
        // Start QuorumStore
        let (consensus_to_quorum_store_tx, consensus_to_quorum_store_rx) =
            mpsc::channel(self.config.intra_consensus_channel_buffer_size);

        let quorum_store_config = if consensus_config.is_dag_enabled() {
            self.dag_config.quorum_store.clone()
        } else {
            self.config.quorum_store.clone()
        };

        let mut quorum_store_builder = if self.quorum_store_enabled {
            info!("Building QuorumStore");
            QuorumStoreBuilder::QuorumStore(InnerBuilder::new(
                self.epoch(),
                self.author,
                epoch_state.verifier.len() as u64,
                quorum_store_config,
                consensus_to_quorum_store_rx,
                self.quorum_store_to_mempool_sender.clone(),
                self.config.mempool_txn_pull_timeout_ms,
                self.storage.aptos_db().clone(),
                network_sender,
                epoch_state.verifier.clone(),
                self.proof_cache.clone(),
                self.config.safety_rules.backend.clone(),
                self.quorum_store_storage.clone(),
                !consensus_config.is_dag_enabled(),
            ))
        } else {
            info!("Building DirectMempool");
            QuorumStoreBuilder::DirectMempool(DirectMempoolInnerBuilder::new(
                consensus_to_quorum_store_rx,
                self.quorum_store_to_mempool_sender.clone(),
                self.config.mempool_txn_pull_timeout_ms,
            ))
        };

        let (payload_manager, quorum_store_msg_tx) = quorum_store_builder
            .init_payload_manager(self.observer_network.clone().map(Publisher::new));
        self.quorum_store_msg_tx = quorum_store_msg_tx;
        self.payload_manager = payload_manager.clone();

        let payload_client = QuorumStoreClient::new(
            consensus_to_quorum_store_tx,
            self.config.quorum_store_pull_timeout_ms,
            self.config.wait_for_full_blocks_above_recent_fill_threshold,
            self.config.wait_for_full_blocks_above_pending_blocks,
        );
        (payload_manager, payload_client, quorum_store_builder)
    }

    fn set_epoch_start_metrics(&self, epoch_state: &EpochState) {
        counters::EPOCH.set(epoch_state.epoch as i64);
        counters::CURRENT_EPOCH_VALIDATORS.set(epoch_state.verifier.len() as i64);

        counters::TOTAL_VOTING_POWER.set(epoch_state.verifier.total_voting_power() as f64);
        counters::VALIDATOR_VOTING_POWER.set(
            epoch_state
                .verifier
                .get_voting_power(&self.author)
                .unwrap_or(0) as f64,
        );
        epoch_state
            .verifier
            .get_ordered_account_addresses_iter()
            .for_each(|peer_id| {
                counters::ALL_VALIDATORS_VOTING_POWER
                    .with_label_values(&[&peer_id.to_string()])
                    .set(epoch_state.verifier.get_voting_power(&peer_id).unwrap_or(0) as i64)
            });
    }

    async fn start_round_manager(
        &mut self,
        recovery_data: RecoveryData,
        epoch_state: Arc<EpochState>,
        onchain_consensus_config: OnChainConsensusConfig,
        onchain_execution_config: OnChainExecutionConfig,
        onchain_randomness_config: OnChainRandomnessConfig,
        onchain_jwk_consensus_config: OnChainJWKConsensusConfig,
        network_sender: Arc<NetworkSender>,
        payload_client: Arc<dyn PayloadClient>,
        payload_manager: Arc<PayloadManager>,
        rand_config: Option<RandConfig>,
        fast_rand_config: Option<RandConfig>,
        rand_msg_rx: aptos_channel::Receiver<AccountAddress, IncomingRandGenRequest>,
    ) {
        let epoch = epoch_state.epoch;
        info!(
            epoch = epoch_state.epoch,
            validators = epoch_state.verifier.to_string(),
            root_block = %recovery_data.root_block(),
            "Starting new epoch",
        );

        info!(epoch = epoch, "Update SafetyRules");

        let mut safety_rules =
            MetricsSafetyRules::new(self.safety_rules_manager.client(), self.storage.clone());
        if let Err(error) = safety_rules.perform_initialize() {
            error!(
                epoch = epoch,
                error = error,
                "Unable to initialize safety rules.",
            );
        }
        let (delayed_qc_tx, delayed_qc_rx) = unbounded();

        info!(epoch = epoch, "Create RoundState");
        let round_state = self.create_round_state(
            self.time_service.clone(),
            self.timeout_sender.clone(),
            delayed_qc_tx,
            self.config.qc_aggregator_type.clone(),
        );

        info!(epoch = epoch, "Create ProposerElection");
        let proposer_election =
            self.create_proposer_election(&epoch_state, &onchain_consensus_config);
        let chain_health_backoff_config =
            ChainHealthBackoffConfig::new(self.config.chain_health_backoff.clone());
        let pipeline_backpressure_config =
            PipelineBackpressureConfig::new(self.config.pipeline_backpressure.clone());

        let safety_rules_container = Arc::new(Mutex::new(safety_rules));

        self.execution_client
            .start_epoch(
                epoch_state.clone(),
                safety_rules_container.clone(),
                payload_manager.clone(),
                &onchain_consensus_config,
                &onchain_execution_config,
                &onchain_randomness_config,
                rand_config,
                fast_rand_config.clone(),
                rand_msg_rx,
                recovery_data.root_block().round(),
            )
            .await;

        info!(epoch = epoch, "Create BlockStore");
        // Read the last vote, before "moving" `recovery_data`
        let last_vote = recovery_data.last_vote();
        let block_store = Arc::new(BlockStore::new(
            Arc::clone(&self.storage),
            recovery_data,
            self.execution_client.clone(),
            self.config.max_pruned_blocks_in_mem,
            Arc::clone(&self.time_service),
            self.config.vote_back_pressure_limit,
            payload_manager,
<<<<<<< HEAD
            onchain_consensus_config.order_vote_enabled(),
=======
            self.pending_blocks.clone(),
>>>>>>> cd979cf6
        ));

        info!(epoch = epoch, "Create ProposalGenerator");
        // txn manager is required both by proposal generator (to pull the proposers)
        // and by event processor (to update their status).
        let proposal_generator = ProposalGenerator::new(
            self.author,
            block_store.clone(),
            payload_client,
            self.time_service.clone(),
            Duration::from_millis(self.config.quorum_store_poll_time_ms),
            self.config.max_sending_block_txns,
            self.config.max_sending_block_bytes,
            self.config.max_sending_inline_txns,
            self.config.max_sending_inline_bytes,
            onchain_consensus_config.max_failed_authors_to_store(),
            pipeline_backpressure_config,
            chain_health_backoff_config,
            self.quorum_store_enabled,
            onchain_consensus_config.effective_validator_txn_config(),
            self.config
                .quorum_store
                .allow_batches_without_pos_in_proposal,
        );
        let (round_manager_tx, round_manager_rx) = aptos_channel::new(
            QueueStyle::KLAST,
            10,
            Some(&counters::ROUND_MANAGER_CHANNEL_MSGS),
        );

        let (buffered_proposal_tx, buffered_proposal_rx) = aptos_channel::new(
            QueueStyle::KLAST,
            10,
            Some(&counters::ROUND_MANAGER_CHANNEL_MSGS),
        );
        self.round_manager_tx = Some(round_manager_tx.clone());
        self.buffered_proposal_tx = Some(buffered_proposal_tx.clone());
        let max_blocks_allowed = self
            .config
            .max_blocks_per_receiving_request(onchain_consensus_config.quorum_store_enabled());

        let mut round_manager = RoundManager::new(
            epoch_state,
            block_store.clone(),
            round_state,
            proposer_election,
            proposal_generator,
            safety_rules_container,
            network_sender,
            self.storage.clone(),
            onchain_consensus_config,
            buffered_proposal_tx,
            self.config.clone(),
            onchain_randomness_config,
            onchain_jwk_consensus_config,
            fast_rand_config,
        );

        round_manager.init(last_vote).await;

        let (close_tx, close_rx) = oneshot::channel();
        self.round_manager_close_tx = Some(close_tx);
        tokio::spawn(round_manager.start(
            round_manager_rx,
            buffered_proposal_rx,
            delayed_qc_rx,
            close_rx,
        ));

        self.spawn_block_retrieval_task(epoch, block_store, max_blocks_allowed);
    }

    fn start_quorum_store(&mut self, quorum_store_builder: QuorumStoreBuilder) {
        if let Some((quorum_store_coordinator_tx, batch_retrieval_rx)) =
            quorum_store_builder.start()
        {
            self.quorum_store_coordinator_tx = Some(quorum_store_coordinator_tx);
            self.batch_retrieval_tx = Some(batch_retrieval_rx);
        }
    }

    fn create_network_sender(&mut self, epoch_state: &EpochState) -> NetworkSender {
        NetworkSender::new(
            self.author,
            self.network_sender.clone(),
            self.self_sender.clone(),
            epoch_state.verifier.clone(),
        )
    }

    fn try_get_rand_config_for_new_epoch(
        &self,
        new_epoch_state: &EpochState,
        onchain_randomness_config: &OnChainRandomnessConfig,
        maybe_dkg_state: anyhow::Result<DKGState>,
        consensus_config: &OnChainConsensusConfig,
    ) -> Result<(RandConfig, Option<RandConfig>), NoRandomnessReason> {
        if !consensus_config.is_vtxn_enabled() {
            return Err(NoRandomnessReason::VTxnDisabled);
        }
        if !onchain_randomness_config.randomness_enabled() {
            return Err(NoRandomnessReason::FeatureDisabled);
        }
        let new_epoch = new_epoch_state.epoch;

        let dkg_state = maybe_dkg_state.map_err(NoRandomnessReason::DKGStateResourceMissing)?;
        let dkg_session = dkg_state
            .last_completed
            .ok_or_else(|| NoRandomnessReason::DKGCompletedSessionResourceMissing)?;
        if dkg_session.metadata.dealer_epoch + 1 != new_epoch_state.epoch {
            return Err(NoRandomnessReason::CompletedSessionTooOld);
        }
        let dkg_pub_params = DefaultDKG::new_public_params(&dkg_session.metadata);
        let my_index = new_epoch_state
            .verifier
            .address_to_validator_index()
            .get(&self.author)
            .copied()
            .ok_or_else(|| NoRandomnessReason::NotInValidatorSet)?;

        let dkg_decrypt_key = load_dkg_decrypt_key(&self.config.safety_rules)
            .ok_or_else(|| NoRandomnessReason::DKGDecryptKeyUnavailable)?;
        let transcript = bcs::from_bytes::<<DefaultDKG as DKGTrait>::Transcript>(
            dkg_session.transcript.as_slice(),
        )
        .map_err(NoRandomnessReason::TranscriptDeserializationError)?;

        let vuf_pp = WvufPP::from(&dkg_pub_params.pvss_config.pp);

        // No need to verify the transcript.

        // keys for randomness generation
        let (sk, pk) = DefaultDKG::decrypt_secret_share_from_transcript(
            &dkg_pub_params,
            &transcript,
            my_index as u64,
            &dkg_decrypt_key,
        )
        .map_err(NoRandomnessReason::SecretShareDecryptionFailed)?;

        let fast_randomness_is_enabled = onchain_randomness_config.fast_randomness_enabled()
            && sk.fast.is_some()
            && pk.fast.is_some()
            && transcript.fast.is_some()
            && dkg_pub_params.pvss_config.fast_wconfig.is_some();

        let pk_shares = (0..new_epoch_state.verifier.len())
            .map(|id| {
                transcript
                    .main
                    .get_public_key_share(&dkg_pub_params.pvss_config.wconfig, &Player { id })
            })
            .collect::<Vec<_>>();

        // Recover existing augmented key pair or generate a new one
        let (augmented_key_pair, fast_augmented_key_pair) = if let Some((_, key_pair)) = self
            .rand_storage
            .get_key_pair_bytes()
            .map_err(NoRandomnessReason::RandDbNotAvailable)?
            .filter(|(epoch, _)| *epoch == new_epoch)
        {
            bcs::from_bytes(&key_pair).map_err(NoRandomnessReason::KeyPairDeserializationError)?
        } else {
            let mut rng =
                StdRng::from_rng(thread_rng()).map_err(NoRandomnessReason::RngCreationError)?;
            let augmented_key_pair = WVUF::augment_key_pair(&vuf_pp, sk.main, pk.main, &mut rng);
            let fast_augmented_key_pair = if fast_randomness_is_enabled {
                if let (Some(sk), Some(pk)) = (sk.fast, pk.fast) {
                    Some(WVUF::augment_key_pair(&vuf_pp, sk, pk, &mut rng))
                } else {
                    None
                }
            } else {
                None
            };
            self.rand_storage
                .save_key_pair_bytes(
                    new_epoch,
                    bcs::to_bytes(&(augmented_key_pair.clone(), fast_augmented_key_pair.clone()))
                        .map_err(NoRandomnessReason::KeyPairSerializationError)?,
                )
                .map_err(NoRandomnessReason::KeyPairPersistError)?;
            (augmented_key_pair, fast_augmented_key_pair)
        };

        let (ask, apk) = augmented_key_pair;

        let keys = RandKeys::new(ask, apk, pk_shares, new_epoch_state.verifier.len());

        let rand_config = RandConfig::new(
            self.author,
            new_epoch,
            new_epoch_state.verifier.clone(),
            vuf_pp.clone(),
            keys,
            dkg_pub_params.pvss_config.wconfig.clone(),
        );

        let fast_rand_config = if let (Some((ask, apk)), Some(trx), Some(wconfig)) = (
            fast_augmented_key_pair,
            transcript.fast.as_ref(),
            dkg_pub_params.pvss_config.fast_wconfig.as_ref(),
        ) {
            let pk_shares = (0..new_epoch_state.verifier.len())
                .map(|id| trx.get_public_key_share(wconfig, &Player { id }))
                .collect::<Vec<_>>();

            let fast_keys = RandKeys::new(ask, apk, pk_shares, new_epoch_state.verifier.len());
            let fast_wconfig = wconfig.clone();

            Some(RandConfig::new(
                self.author,
                new_epoch,
                new_epoch_state.verifier.clone(),
                vuf_pp,
                fast_keys,
                fast_wconfig,
            ))
        } else {
            None
        };

        Ok((rand_config, fast_rand_config))
    }

    async fn start_new_epoch(&mut self, payload: OnChainConfigPayload<P>) {
        let validator_set: ValidatorSet = payload
            .get()
            .expect("failed to get ValidatorSet from payload");
        let epoch_state = Arc::new(EpochState {
            epoch: payload.epoch(),
            verifier: (&validator_set).into(),
        });

        self.epoch_state = Some(epoch_state.clone());

        let onchain_consensus_config: anyhow::Result<OnChainConsensusConfig> = payload.get();
        let onchain_execution_config: anyhow::Result<OnChainExecutionConfig> = payload.get();
        let onchain_randomness_config_seq_num: anyhow::Result<RandomnessConfigSeqNum> =
            payload.get();
        let randomness_config_move_struct: anyhow::Result<RandomnessConfigMoveStruct> =
            payload.get();
        let onchain_jwk_consensus_config: anyhow::Result<OnChainJWKConsensusConfig> = payload.get();
        let dkg_state = payload.get::<DKGState>();

        if let Err(error) = &onchain_consensus_config {
            error!("Failed to read on-chain consensus config {}", error);
        }

        if let Err(error) = &onchain_execution_config {
            error!("Failed to read on-chain execution config {}", error);
        }

        if let Err(error) = &randomness_config_move_struct {
            error!("Failed to read on-chain randomness config {}", error);
        }

        self.epoch_state = Some(epoch_state.clone());

        let consensus_config = onchain_consensus_config.unwrap_or_default();
        let execution_config = onchain_execution_config
            .unwrap_or_else(|_| OnChainExecutionConfig::default_if_missing());
        let onchain_randomness_config_seq_num = onchain_randomness_config_seq_num
            .unwrap_or_else(|_| RandomnessConfigSeqNum::default_if_missing());

        info!(
            epoch = epoch_state.epoch,
            local = self.randomness_override_seq_num,
            onchain = onchain_randomness_config_seq_num.seq_num,
            "Checking randomness config override."
        );
        if self.randomness_override_seq_num > onchain_randomness_config_seq_num.seq_num {
            warn!("Randomness will be force-disabled by local config!");
        }

        let onchain_randomness_config = OnChainRandomnessConfig::from_configs(
            self.randomness_override_seq_num,
            onchain_randomness_config_seq_num.seq_num,
            randomness_config_move_struct.ok(),
        );

        let jwk_consensus_config = onchain_jwk_consensus_config.unwrap_or_else(|_| {
            // `jwk_consensus_config` not yet initialized, falling back to the old configs.
            Self::equivalent_jwk_consensus_config_from_deprecated_resources(&payload)
        });
        let rand_configs = self.try_get_rand_config_for_new_epoch(
            &epoch_state,
            &onchain_randomness_config,
            dkg_state,
            &consensus_config,
        );

        let (rand_config, fast_rand_config) = match rand_configs {
            Ok((rand_config, fast_rand_config)) => (Some(rand_config), fast_rand_config),
            Err(reason) => {
                if onchain_randomness_config.randomness_enabled() {
                    if epoch_state.epoch > 2 {
                        error!(
                            "Failed to get randomness config for new epoch [{}]: {:?}",
                            epoch_state.epoch, reason
                        );
                    } else {
                        warn!(
                            "Failed to get randomness config for new epoch [{}]: {:?}",
                            epoch_state.epoch, reason
                        );
                    }
                }
                (None, None)
            },
        };

        info!(
            "[Randomness] start_new_epoch: epoch={}, rand_config={:?}, fast_rand_config={:?}",
            epoch_state.epoch, rand_config, fast_rand_config
        );

        let (network_sender, payload_client, payload_manager) = self
            .initialize_shared_component(&epoch_state, &consensus_config)
            .await;

        let (rand_msg_tx, rand_msg_rx) = aptos_channel::new::<AccountAddress, IncomingRandGenRequest>(
            QueueStyle::KLAST,
            10,
            None,
        );

        self.rand_manager_msg_tx = Some(rand_msg_tx);

        if consensus_config.is_dag_enabled() {
            self.start_new_epoch_with_dag(
                epoch_state,
                consensus_config,
                execution_config,
                onchain_randomness_config,
                jwk_consensus_config,
                network_sender,
                payload_client,
                payload_manager,
                rand_config,
                fast_rand_config,
                rand_msg_rx,
            )
            .await
        } else {
            self.start_new_epoch_with_joltean(
                epoch_state,
                consensus_config,
                execution_config,
                onchain_randomness_config,
                jwk_consensus_config,
                network_sender,
                payload_client,
                payload_manager,
                rand_config,
                fast_rand_config,
                rand_msg_rx,
            )
            .await
        }
    }

    async fn initialize_shared_component(
        &mut self,
        epoch_state: &EpochState,
        consensus_config: &OnChainConsensusConfig,
    ) -> (NetworkSender, Arc<dyn PayloadClient>, Arc<PayloadManager>) {
        self.set_epoch_start_metrics(epoch_state);
        self.quorum_store_enabled = self.enable_quorum_store(consensus_config);
        let network_sender = self.create_network_sender(epoch_state);
        let (payload_manager, quorum_store_client, quorum_store_builder) = self
            .init_payload_provider(epoch_state, network_sender.clone(), consensus_config)
            .await;
        let effective_vtxn_config = consensus_config.effective_validator_txn_config();
        debug!("effective_vtxn_config={:?}", effective_vtxn_config);
        let mixed_payload_client = MixedPayloadClient::new(
            effective_vtxn_config,
            Arc::new(self.vtxn_pool.clone()),
            Arc::new(quorum_store_client),
        );
        self.start_quorum_store(quorum_store_builder);
        (
            network_sender,
            Arc::new(mixed_payload_client),
            payload_manager,
        )
    }

    async fn start_new_epoch_with_joltean(
        &mut self,
        epoch_state: Arc<EpochState>,
        consensus_config: OnChainConsensusConfig,
        execution_config: OnChainExecutionConfig,
        onchain_randomness_config: OnChainRandomnessConfig,
        jwk_consensus_config: OnChainJWKConsensusConfig,
        network_sender: NetworkSender,
        payload_client: Arc<dyn PayloadClient>,
        payload_manager: Arc<PayloadManager>,
        rand_config: Option<RandConfig>,
        fast_rand_config: Option<RandConfig>,
        rand_msg_rx: aptos_channel::Receiver<AccountAddress, IncomingRandGenRequest>,
    ) {
        match self.storage.start(consensus_config.order_vote_enabled()) {
            LivenessStorageData::FullRecoveryData(initial_data) => {
                self.recovery_mode = false;
                self.start_round_manager(
                    initial_data,
                    epoch_state,
                    consensus_config,
                    execution_config,
                    onchain_randomness_config,
                    jwk_consensus_config,
                    Arc::new(network_sender),
                    payload_client,
                    payload_manager,
                    rand_config,
                    fast_rand_config,
                    rand_msg_rx,
                )
                .await
            },
            LivenessStorageData::PartialRecoveryData(ledger_data) => {
                self.recovery_mode = true;
                self.start_recovery_manager(
                    ledger_data,
                    consensus_config,
                    epoch_state,
                    Arc::new(network_sender),
                )
                .await
            },
        }
    }

    async fn start_new_epoch_with_dag(
        &mut self,
        epoch_state: Arc<EpochState>,
        onchain_consensus_config: OnChainConsensusConfig,
        on_chain_execution_config: OnChainExecutionConfig,
        onchain_randomness_config: OnChainRandomnessConfig,
        onchain_jwk_consensus_config: OnChainJWKConsensusConfig,
        network_sender: NetworkSender,
        payload_client: Arc<dyn PayloadClient>,
        payload_manager: Arc<PayloadManager>,
        rand_config: Option<RandConfig>,
        fast_rand_config: Option<RandConfig>,
        rand_msg_rx: aptos_channel::Receiver<AccountAddress, IncomingRandGenRequest>,
    ) {
        let epoch = epoch_state.epoch;
        let consensus_key = new_consensus_key_from_storage(&self.config.safety_rules.backend)
            .expect("unable to get private key");
        let signer = Arc::new(ValidatorSigner::new(self.author, consensus_key));
        let commit_signer = Arc::new(DagCommitSigner::new(signer.clone()));

        assert!(
            onchain_consensus_config.decoupled_execution(),
            "decoupled execution must be enabled"
        );
        let highest_committed_round = self
            .storage
            .aptos_db()
            .get_latest_ledger_info()
            .unwrap()
            .commit_info()
            .round();

        self.execution_client
            .start_epoch(
                epoch_state.clone(),
                commit_signer,
                payload_manager.clone(),
                &onchain_consensus_config,
                &on_chain_execution_config,
                &onchain_randomness_config,
                rand_config,
                fast_rand_config,
                rand_msg_rx,
                highest_committed_round,
            )
            .await;

        let onchain_dag_consensus_config = onchain_consensus_config.unwrap_dag_config_v1();
        let epoch_to_validators = self.extract_epoch_proposers(
            &epoch_state,
            onchain_dag_consensus_config.dag_ordering_causal_history_window as u32,
            epoch_state.verifier.get_ordered_account_addresses(),
            onchain_dag_consensus_config.dag_ordering_causal_history_window as u64,
        );
        let dag_storage = Arc::new(StorageAdapter::new(
            epoch,
            epoch_to_validators,
            self.storage.consensus_db(),
            self.storage.aptos_db(),
        ));

        let network_sender_arc = Arc::new(network_sender);

        let bootstrapper = DagBootstrapper::new(
            self.author,
            self.dag_config.clone(),
            onchain_dag_consensus_config.clone(),
            signer,
            epoch_state.clone(),
            dag_storage,
            network_sender_arc.clone(),
            network_sender_arc.clone(),
            network_sender_arc,
            self.aptos_time_service.clone(),
            payload_manager,
            payload_client,
            self.execution_client.get_execution_channel().unwrap(),
            self.execution_client.clone(),
            onchain_consensus_config.quorum_store_enabled(),
            onchain_consensus_config.effective_validator_txn_config(),
            onchain_randomness_config,
            onchain_jwk_consensus_config,
            self.bounded_executor.clone(),
            self.config
                .quorum_store
                .allow_batches_without_pos_in_proposal,
        );

        let (dag_rpc_tx, dag_rpc_rx) = aptos_channel::new(QueueStyle::FIFO, 10, None);
        self.dag_rpc_tx = Some(dag_rpc_tx);
        let (dag_shutdown_tx, dag_shutdown_rx) = oneshot::channel();
        self.dag_shutdown_tx = Some(dag_shutdown_tx);

        tokio::spawn(bootstrapper.start(dag_rpc_rx, dag_shutdown_rx));
    }

    fn enable_quorum_store(&mut self, onchain_config: &OnChainConsensusConfig) -> bool {
        fail_point!("consensus::start_new_epoch::disable_qs", |_| false);
        onchain_config.quorum_store_enabled()
    }

    async fn process_message(
        &mut self,
        peer_id: AccountAddress,
        consensus_msg: ConsensusMsg,
    ) -> anyhow::Result<()> {
        fail_point!("consensus::process::any", |_| {
            Err(anyhow::anyhow!("Injected error in process_message"))
        });

        if let ConsensusMsg::ProposalMsg(proposal) = &consensus_msg {
            observe_block(
                proposal.proposal().timestamp_usecs(),
                BlockStage::EPOCH_MANAGER_RECEIVED,
            );
        }
        // we can't verify signatures from a different epoch
        let maybe_unverified_event = self.check_epoch(peer_id, consensus_msg).await?;

        if let Some(unverified_event) = maybe_unverified_event {
            // filter out quorum store messages if quorum store has not been enabled
            match self.filter_quorum_store_events(peer_id, &unverified_event) {
                Ok(true) => {},
                Ok(false) => return Ok(()), // This occurs when the quorum store is not enabled, but the recovery mode is enabled. We filter out the messages, but don't raise any error.
                Err(err) => return Err(err),
            }
            // same epoch -> run well-formedness + signature check
            let epoch_state = self.epoch_state.clone().unwrap();
            let proof_cache = self.proof_cache.clone();
            let quorum_store_enabled = self.quorum_store_enabled;
            let quorum_store_msg_tx = self.quorum_store_msg_tx.clone();
            let buffered_proposal_tx = self.buffered_proposal_tx.clone();
            let round_manager_tx = self.round_manager_tx.clone();
            let my_peer_id = self.author;
            let max_num_batches = self.config.quorum_store.receiver_max_num_batches;
            let max_batch_expiry_gap_usecs =
                self.config.quorum_store.batch_expiry_gap_when_init_usecs;
            let payload_manager = self.payload_manager.clone();
            let pending_blocks = self.pending_blocks.clone();
            self.bounded_executor
                .spawn(async move {
                    match monitor!(
                        "verify_message",
                        unverified_event.clone().verify(
                            peer_id,
                            &epoch_state.verifier,
                            &proof_cache,
                            quorum_store_enabled,
                            peer_id == my_peer_id,
                            max_num_batches,
                            max_batch_expiry_gap_usecs,
                        )
                    ) {
                        Ok(verified_event) => {
                            Self::forward_event(
                                quorum_store_msg_tx,
                                round_manager_tx,
                                buffered_proposal_tx,
                                peer_id,
                                verified_event,
                                payload_manager,
                                pending_blocks,
                            );
                        },
                        Err(e) => {
                            error!(
                                SecurityEvent::ConsensusInvalidMessage,
                                remote_peer = peer_id,
                                error = ?e,
                                unverified_event = unverified_event
                            );
                        },
                    }
                })
                .await;
        }
        Ok(())
    }

    async fn check_epoch(
        &mut self,
        peer_id: AccountAddress,
        msg: ConsensusMsg,
    ) -> anyhow::Result<Option<UnverifiedEvent>> {
        match msg {
            ConsensusMsg::ProposalMsg(_)
            | ConsensusMsg::SyncInfo(_)
            | ConsensusMsg::VoteMsg(_)
            | ConsensusMsg::OrderVoteMsg(_)
            | ConsensusMsg::CommitVoteMsg(_)
            | ConsensusMsg::CommitDecisionMsg(_)
            | ConsensusMsg::BatchMsg(_)
            | ConsensusMsg::BatchRequestMsg(_)
            | ConsensusMsg::SignedBatchInfo(_)
            | ConsensusMsg::ProofOfStoreMsg(_) => {
                let event: UnverifiedEvent = msg.into();
                if event.epoch()? == self.epoch() {
                    return Ok(Some(event));
                } else {
                    monitor!(
                        "process_different_epoch_consensus_msg",
                        self.process_different_epoch(event.epoch()?, peer_id)
                    )?;
                }
            },
            ConsensusMsg::EpochChangeProof(proof) => {
                let msg_epoch = proof.epoch()?;
                debug!(
                    LogSchema::new(LogEvent::ReceiveEpochChangeProof)
                        .remote_peer(peer_id)
                        .epoch(self.epoch()),
                    "Proof from epoch {}", msg_epoch,
                );
                if msg_epoch == self.epoch() {
                    monitor!("process_epoch_proof", self.initiate_new_epoch(*proof).await)?;
                } else {
                    info!(
                        remote_peer = peer_id,
                        "[EpochManager] Unexpected epoch proof from epoch {}, local epoch {}",
                        msg_epoch,
                        self.epoch()
                    );
                    counters::EPOCH_MANAGER_ISSUES_DETAILS
                        .with_label_values(&["epoch_proof_wrong_epoch"])
                        .inc();
                }
            },
            ConsensusMsg::EpochRetrievalRequest(request) => {
                ensure!(
                    request.end_epoch <= self.epoch(),
                    "[EpochManager] Received EpochRetrievalRequest beyond what we have locally"
                );
                monitor!(
                    "process_epoch_retrieval",
                    self.process_epoch_retrieval(*request, peer_id)
                )?;
            },
            _ => {
                bail!("[EpochManager] Unexpected messages: {:?}", msg);
            },
        }
        Ok(None)
    }

    fn filter_quorum_store_events(
        &mut self,
        peer_id: AccountAddress,
        event: &UnverifiedEvent,
    ) -> anyhow::Result<bool> {
        match event {
            UnverifiedEvent::BatchMsg(_)
            | UnverifiedEvent::SignedBatchInfo(_)
            | UnverifiedEvent::ProofOfStoreMsg(_) => {
                if self.quorum_store_enabled {
                    Ok(true) // This states that we shouldn't filter out the event
                } else if self.recovery_mode {
                    Ok(false) // This states that we should filter out the event, but without an error
                } else {
                    Err(anyhow::anyhow!(
                        "Quorum store is not enabled locally, but received msg from sender: {}",
                        peer_id,
                    ))
                }
            },
            _ => Ok(true), // This states that we shouldn't filter out the event
        }
    }

    fn forward_event_to<K: Eq + Hash + Clone, V>(
        mut maybe_tx: Option<aptos_channel::Sender<K, V>>,
        key: K,
        value: V,
    ) -> anyhow::Result<()> {
        if let Some(tx) = &mut maybe_tx {
            tx.push(key, value)
        } else {
            bail!("channel not initialized");
        }
    }

    fn forward_event(
        quorum_store_msg_tx: Option<aptos_channel::Sender<AccountAddress, VerifiedEvent>>,
        round_manager_tx: Option<
            aptos_channel::Sender<(Author, Discriminant<VerifiedEvent>), (Author, VerifiedEvent)>,
        >,
        buffered_proposal_tx: Option<aptos_channel::Sender<Author, VerifiedEvent>>,
        peer_id: AccountAddress,
        event: VerifiedEvent,
        payload_manager: Arc<PayloadManager>,
        pending_blocks: Arc<Mutex<PendingBlocks>>,
    ) {
        if let VerifiedEvent::ProposalMsg(proposal) = &event {
            observe_block(
                proposal.proposal().timestamp_usecs(),
                BlockStage::EPOCH_MANAGER_VERIFIED,
            );
        }
        if let Err(e) = match event {
            quorum_store_event @ (VerifiedEvent::SignedBatchInfo(_)
            | VerifiedEvent::ProofOfStoreMsg(_)
            | VerifiedEvent::BatchMsg(_)) => {
                Self::forward_event_to(quorum_store_msg_tx, peer_id, quorum_store_event)
                    .context("quorum store sender")
            },
            proposal_event @ VerifiedEvent::ProposalMsg(_) => {
                if let VerifiedEvent::ProposalMsg(p) = &proposal_event {
                    if let Some(payload) = p.proposal().payload() {
                        payload_manager
                            .prefetch_payload_data(payload, p.proposal().timestamp_usecs());
                    }
                    pending_blocks.lock().insert_block(p.proposal().clone());
                }

                Self::forward_event_to(buffered_proposal_tx, peer_id, proposal_event)
                    .context("proposal precheck sender")
            },
            round_manager_event => Self::forward_event_to(
                round_manager_tx,
                (peer_id, discriminant(&round_manager_event)),
                (peer_id, round_manager_event),
            )
            .context("round manager sender"),
        } {
            warn!("Failed to forward event: {}", e);
        }
    }

    fn process_rpc_request(
        &mut self,
        peer_id: Author,
        request: IncomingRpcRequest,
    ) -> anyhow::Result<()> {
        fail_point!("consensus::process::any", |_| {
            Err(anyhow::anyhow!("Injected error in process_rpc_request"))
        });

        match request.epoch() {
            Some(epoch) if epoch != self.epoch() => {
                monitor!(
                    "process_different_epoch_rpc_request",
                    self.process_different_epoch(epoch, peer_id)
                )?;
                return Ok(());
            },
            None => {
                ensure!(matches!(request, IncomingRpcRequest::BlockRetrieval(_)));
            },
            _ => {},
        }

        match request {
            IncomingRpcRequest::BlockRetrieval(request) => {
                if let Some(tx) = &self.block_retrieval_tx {
                    tx.push(peer_id, request)
                } else {
                    error!("Round manager not started");
                    Ok(())
                }
            },
            IncomingRpcRequest::BatchRetrieval(request) => {
                if let Some(tx) = &self.batch_retrieval_tx {
                    tx.push(peer_id, request)
                } else {
                    Err(anyhow::anyhow!("Quorum store not started"))
                }
            },
            IncomingRpcRequest::DAGRequest(request) => {
                if let Some(tx) = &self.dag_rpc_tx {
                    tx.push(peer_id, request)
                } else {
                    Err(anyhow::anyhow!("DAG not bootstrapped"))
                }
            },
            IncomingRpcRequest::CommitRequest(request) => {
                self.execution_client.send_commit_msg(peer_id, request)
            },
            IncomingRpcRequest::RandGenRequest(request) => {
                if let Some(tx) = &self.rand_manager_msg_tx {
                    tx.push(peer_id, request)
                } else {
                    bail!("Rand manager not started");
                }
            },
        }
    }

    fn process_local_timeout(&mut self, round: u64) {
        let Some(sender) = self.round_manager_tx.as_mut() else {
            warn!(
                "Received local timeout for round {} without Round Manager",
                round
            );
            return;
        };

        let peer_id = self.author;
        let event = VerifiedEvent::LocalTimeout(round);
        if let Err(e) = sender.push((peer_id, discriminant(&event)), (peer_id, event)) {
            error!("Failed to send event to round manager {:?}", e);
        }
    }

    async fn await_reconfig_notification(&mut self) {
        let reconfig_notification = self
            .reconfig_events
            .next()
            .await
            .expect("Reconfig sender dropped, unable to start new epoch");
        self.start_new_epoch(reconfig_notification.on_chain_configs)
            .await;
    }

    pub async fn start(
        mut self,
        mut round_timeout_sender_rx: aptos_channels::Receiver<Round>,
        mut network_receivers: NetworkReceivers,
    ) {
        // initial start of the processor
        self.await_reconfig_notification().await;
        loop {
            tokio::select! {
                (peer, msg) = network_receivers.consensus_messages.select_next_some() => {
                    monitor!("epoch_manager_process_consensus_messages",
                    if let Err(e) = self.process_message(peer, msg).await {
                        error!(epoch = self.epoch(), error = ?e, kind = error_kind(&e));
                    });
                },
                (peer, msg) = network_receivers.quorum_store_messages.select_next_some() => {
                    monitor!("epoch_manager_process_quorum_store_messages",
                    if let Err(e) = self.process_message(peer, msg).await {
                        error!(epoch = self.epoch(), error = ?e, kind = error_kind(&e));
                    });
                },
                (peer, request) = network_receivers.rpc_rx.select_next_some() => {
                    monitor!("epoch_manager_process_rpc",
                    if let Err(e) = self.process_rpc_request(peer, request) {
                        error!(epoch = self.epoch(), error = ?e, kind = error_kind(&e));
                    });
                },
                round = round_timeout_sender_rx.select_next_some() => {
                    monitor!("epoch_manager_process_round_timeout",
                    self.process_local_timeout(round));
                },
            }
            // Continually capture the time of consensus process to ensure that clock skew between
            // validators is reasonable and to find any unusual (possibly byzantine) clock behavior.
            counters::OP_COUNTERS
                .gauge("time_since_epoch_ms")
                .set(duration_since_epoch().as_millis() as i64);
        }
    }

    /// Before `JWKConsensusConfig` is initialized, convert from `Features` and `SupportedOIDCProviders` instead.
    fn equivalent_jwk_consensus_config_from_deprecated_resources(
        payload: &OnChainConfigPayload<P>,
    ) -> OnChainJWKConsensusConfig {
        let features = payload.get::<Features>().ok();
        let oidc_providers = payload.get::<SupportedOIDCProviders>().ok();
        OnChainJWKConsensusConfig::from((features, oidc_providers))
    }
}

fn new_consensus_key_from_storage(backend: &SecureBackend) -> anyhow::Result<bls12381::PrivateKey> {
    let storage: Storage = backend.into();
    storage
        .available()
        .map_err(|e| anyhow!("Storage is not available: {e}"))?;
    storage
        .get(CONSENSUS_KEY)
        .map(|v| v.value)
        .map_err(|e| anyhow!("storage get and map err: {e}"))
}

fn load_dkg_decrypt_key_from_identity_blob(
    config: &SafetyRulesConfig,
) -> anyhow::Result<<DefaultDKG as DKGTrait>::NewValidatorDecryptKey> {
    let identity_blob = config.initial_safety_rules_config.identity_blob()?;
    identity_blob.try_into_dkg_new_validator_decrypt_key()
}

fn load_dkg_decrypt_key_from_secure_storage(
    config: &SafetyRulesConfig,
) -> anyhow::Result<<DefaultDKG as DKGTrait>::NewValidatorDecryptKey> {
    let consensus_key = new_consensus_key_from_storage(&config.backend)?;
    maybe_dk_from_bls_sk(&consensus_key)
}

fn load_dkg_decrypt_key(
    config: &SafetyRulesConfig,
) -> Option<<DefaultDKG as DKGTrait>::NewValidatorDecryptKey> {
    match load_dkg_decrypt_key_from_secure_storage(config) {
        Ok(dk) => {
            return Some(dk);
        },
        Err(e) => {
            warn!("{e}");
        },
    }

    match load_dkg_decrypt_key_from_identity_blob(config) {
        Ok(dk) => {
            return Some(dk);
        },
        Err(e) => {
            warn!("{e}");
        },
    }

    None
}

#[derive(Debug)]
enum NoRandomnessReason {
    VTxnDisabled,
    FeatureDisabled,
    DKGStateResourceMissing(anyhow::Error),
    DKGCompletedSessionResourceMissing,
    CompletedSessionTooOld,
    NotInValidatorSet,
    DKGDecryptKeyUnavailable,
    TranscriptDeserializationError(bcs::Error),
    SecretShareDecryptionFailed(anyhow::Error),
    RngCreationError(rand::Error),
    RandDbNotAvailable(anyhow::Error),
    KeyPairDeserializationError(bcs::Error),
    KeyPairSerializationError(bcs::Error),
    KeyPairPersistError(anyhow::Error),
}<|MERGE_RESOLUTION|>--- conflicted
+++ resolved
@@ -566,11 +566,7 @@
     ) {
         let (request_tx, mut request_rx) = aptos_channel::new::<_, IncomingBlockRetrievalRequest>(
             QueueStyle::KLAST,
-<<<<<<< HEAD
             10,
-=======
-            1,
->>>>>>> cd979cf6
             Some(&counters::BLOCK_RETRIEVAL_TASK_MSGS),
         );
         let task = async move {
@@ -665,11 +661,8 @@
             self.config
                 .max_blocks_per_sending_request(onchain_consensus_config.quorum_store_enabled()),
             self.payload_manager.clone(),
-<<<<<<< HEAD
             onchain_consensus_config.order_vote_enabled(),
-=======
             self.pending_blocks.clone(),
->>>>>>> cd979cf6
         );
         tokio::spawn(recovery_manager.start(recovery_manager_rx, close_rx));
     }
@@ -832,11 +825,8 @@
             Arc::clone(&self.time_service),
             self.config.vote_back_pressure_limit,
             payload_manager,
-<<<<<<< HEAD
             onchain_consensus_config.order_vote_enabled(),
-=======
             self.pending_blocks.clone(),
->>>>>>> cd979cf6
         ));
 
         info!(epoch = epoch, "Create ProposalGenerator");
