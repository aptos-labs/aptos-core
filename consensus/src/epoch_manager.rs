// Copyright © Aptos Foundation
// Parts of the project are originally copyright © Meta Platforms, Inc.
// SPDX-License-Identifier: Apache-2.0

use crate::{
    block_storage::{
        tracing::{observe_block, BlockStage},
        BlockStore,
    },
    counters,
    dag::{DagBootstrapper, DagCommitSigner, StorageAdapter},
    error::{error_kind, DbError},
    liveness::{
        cached_proposer_election::CachedProposerElection,
        leader_reputation::{
            extract_epoch_to_proposers, AptosDBBackend, LeaderReputation,
            ProposerAndVoterHeuristic, ReputationHeuristic,
        },
        proposal_generator::{
            ChainHealthBackoffConfig, PipelineBackpressureConfig, ProposalGenerator,
        },
        proposer_election::ProposerElection,
        rotating_proposer_election::{choose_leader, RotatingProposer},
        round_proposer_election::RoundProposer,
        round_state::{ExponentialTimeInterval, RoundState},
    },
    logging::{LogEvent, LogSchema},
    metrics_safety_rules::MetricsSafetyRules,
    monitor,
    network::{
        IncomingBatchRetrievalRequest, IncomingBlockRetrievalRequest, IncomingCommitRequest,
        IncomingDAGRequest, IncomingRpcRequest, NetworkReceivers, NetworkSender,
    },
    network_interface::{ConsensusMsg, ConsensusNetworkClient},
    payload_client::{
        mixed::MixedPayloadClient, user::quorum_store_client::QuorumStoreClient, PayloadClient,
    },
    payload_manager::PayloadManager,
    persistent_liveness_storage::{LedgerRecoveryData, PersistentLivenessStorage, RecoveryData},
    pipeline::{
        buffer_manager::{OrderedBlocks, ResetRequest, ResetSignal},
        decoupled_execution_utils::prepare_phases_and_buffer_manager,
        ordering_state_computer::{DagStateSyncComputer, OrderingStateComputer},
        signing_phase::CommitSignerProvider,
    },
    quorum_store::{
        quorum_store_builder::{DirectMempoolInnerBuilder, InnerBuilder, QuorumStoreBuilder},
        quorum_store_coordinator::CoordinatorCommand,
        quorum_store_db::QuorumStoreStorage,
    },
    recovery_manager::RecoveryManager,
    round_manager::{RoundManager, UnverifiedEvent, VerifiedEvent},
    state_replication::StateComputer,
    transaction_deduper::create_transaction_deduper,
    transaction_shuffler::create_transaction_shuffler,
    util::time_service::TimeService,
};
use anyhow::{bail, ensure, Context};
use aptos_bounded_executor::BoundedExecutor;
use aptos_channels::{aptos_channel, message_queues::QueueStyle};
use aptos_config::config::{
    ConsensusConfig, DagConsensusConfig, ExecutionConfig, NodeConfig, QcAggregatorType,
    SecureBackend,
};
use aptos_consensus_types::{
    common::{Author, Round},
    delayed_qc_msg::DelayedQcMsg,
    epoch_retrieval::EpochRetrievalRequest,
};
use aptos_event_notifications::ReconfigNotificationListener;
use aptos_global_constants::CONSENSUS_KEY;
use aptos_infallible::{duration_since_epoch, Mutex};
use aptos_logger::prelude::*;
use aptos_mempool::QuorumStoreRequest;
use aptos_network::{application::interface::NetworkClient, protocols::network::Event};
use aptos_safety_rules::SafetyRulesManager;
use aptos_secure_storage::{KVStorage, Storage};
use aptos_types::{
    account_address::AccountAddress,
    epoch_change::EpochChangeProof,
    epoch_state::EpochState,
    on_chain_config::{
        LeaderReputationType, OnChainConfigPayload, OnChainConfigProvider, OnChainConsensusConfig,
        OnChainExecutionConfig, ProposerElectionType, ValidatorSet,
    },
    validator_signer::ValidatorSigner,
};
use aptos_validator_transaction_pool::VTxnPoolState;
use fail::fail_point;
use futures::{
    channel::{
        mpsc,
        mpsc::{unbounded, Sender, UnboundedSender},
        oneshot,
    },
    SinkExt, StreamExt,
};
use itertools::Itertools;
use std::{
    cmp::Ordering,
    collections::HashMap,
    hash::Hash,
    mem::{discriminant, Discriminant},
    sync::Arc,
    time::Duration,
};

/// Range of rounds (window) that we might be calling proposer election
/// functions with at any given time, in addition to the proposer history length.
const PROPOSER_ELECTION_CACHING_WINDOW_ADDITION: usize = 3;
/// Number of rounds we expect storage to be ahead of the proposer round,
/// used for fetching data from DB.
const PROPOSER_ROUND_BEHIND_STORAGE_BUFFER: usize = 10;

#[allow(clippy::large_enum_variant)]
pub enum LivenessStorageData {
    FullRecoveryData(RecoveryData),
    PartialRecoveryData(LedgerRecoveryData),
}

// Manager the components that shared across epoch and spawn per-epoch RoundManager with
// epoch-specific input.
pub struct EpochManager<P: OnChainConfigProvider> {
    author: Author,
    config: ConsensusConfig,
    #[allow(unused)]
    execution_config: ExecutionConfig,
    time_service: Arc<dyn TimeService>,
    self_sender: aptos_channels::Sender<Event<ConsensusMsg>>,
    network_sender: ConsensusNetworkClient<NetworkClient<ConsensusMsg>>,
    timeout_sender: aptos_channels::Sender<Round>,
    quorum_store_enabled: bool,
    quorum_store_to_mempool_sender: Sender<QuorumStoreRequest>,
    commit_state_computer: Arc<dyn StateComputer>,
    storage: Arc<dyn PersistentLivenessStorage>,
    safety_rules_manager: SafetyRulesManager,
    vtxn_pool: VTxnPoolState,
    reconfig_events: ReconfigNotificationListener<P>,
    // channels to buffer manager
    buffer_manager_msg_tx: Option<aptos_channel::Sender<AccountAddress, IncomingCommitRequest>>,
    buffer_manager_reset_tx: Option<UnboundedSender<ResetRequest>>,
    // channels to round manager
    round_manager_tx: Option<
        aptos_channel::Sender<(Author, Discriminant<VerifiedEvent>), (Author, VerifiedEvent)>,
    >,
    buffered_proposal_tx: Option<aptos_channel::Sender<Author, VerifiedEvent>>,
    round_manager_close_tx: Option<oneshot::Sender<oneshot::Sender<()>>>,
    epoch_state: Option<Arc<EpochState>>,
    block_retrieval_tx:
        Option<aptos_channel::Sender<AccountAddress, IncomingBlockRetrievalRequest>>,
    quorum_store_msg_tx: Option<aptos_channel::Sender<AccountAddress, VerifiedEvent>>,
    quorum_store_coordinator_tx: Option<Sender<CoordinatorCommand>>,
    quorum_store_storage: Arc<dyn QuorumStoreStorage>,
    batch_retrieval_tx:
        Option<aptos_channel::Sender<AccountAddress, IncomingBatchRetrievalRequest>>,
    bounded_executor: BoundedExecutor,
    // recovery_mode is set to true when the recovery manager is spawned
    recovery_mode: bool,

    aptos_time_service: aptos_time_service::TimeService,
    dag_rpc_tx: Option<aptos_channel::Sender<AccountAddress, IncomingDAGRequest>>,
    dag_shutdown_tx: Option<oneshot::Sender<oneshot::Sender<()>>>,
    dag_config: DagConsensusConfig,
    payload_manager: Arc<PayloadManager>,
}

impl<P: OnChainConfigProvider> EpochManager<P> {
    pub(crate) fn new(
        node_config: &NodeConfig,
        time_service: Arc<dyn TimeService>,
        self_sender: aptos_channels::Sender<Event<ConsensusMsg>>,
        network_sender: ConsensusNetworkClient<NetworkClient<ConsensusMsg>>,
        timeout_sender: aptos_channels::Sender<Round>,
        quorum_store_to_mempool_sender: Sender<QuorumStoreRequest>,
        commit_state_computer: Arc<dyn StateComputer>,
        storage: Arc<dyn PersistentLivenessStorage>,
        quorum_store_storage: Arc<dyn QuorumStoreStorage>,
        reconfig_events: ReconfigNotificationListener<P>,
        bounded_executor: BoundedExecutor,
        aptos_time_service: aptos_time_service::TimeService,
        vtxn_pool: VTxnPoolState,
    ) -> Self {
        let author = node_config.validator_network.as_ref().unwrap().peer_id();
        let config = node_config.consensus.clone();
        let execution_config = node_config.execution.clone();
        let dag_config = node_config.dag_consensus.clone();
        let sr_config = &node_config.consensus.safety_rules;
        let safety_rules_manager = SafetyRulesManager::new(sr_config);
        Self {
            author,
            config,
            execution_config,
            time_service,
            self_sender,
            network_sender,
            timeout_sender,
            // This default value is updated at epoch start
            quorum_store_enabled: false,
            quorum_store_to_mempool_sender,
            commit_state_computer,
            storage,
            safety_rules_manager,
            vtxn_pool,
            reconfig_events,
            buffer_manager_msg_tx: None,
            buffer_manager_reset_tx: None,
            round_manager_tx: None,
            round_manager_close_tx: None,
            buffered_proposal_tx: None,
            epoch_state: None,
            block_retrieval_tx: None,
            quorum_store_msg_tx: None,
            quorum_store_coordinator_tx: None,
            quorum_store_storage,
            batch_retrieval_tx: None,
            bounded_executor,
            recovery_mode: false,
            dag_rpc_tx: None,
            dag_shutdown_tx: None,
            aptos_time_service,
            dag_config,
            payload_manager: Arc::new(PayloadManager::DirectMempool),
        }
    }

    fn epoch_state(&self) -> &EpochState {
        self.epoch_state
            .as_ref()
            .expect("EpochManager not started yet")
    }

    fn epoch(&self) -> u64 {
        self.epoch_state().epoch
    }

    fn create_round_state(
        &self,
        time_service: Arc<dyn TimeService>,
        timeout_sender: aptos_channels::Sender<Round>,
        delayed_qc_tx: UnboundedSender<DelayedQcMsg>,
        qc_aggregator_type: QcAggregatorType,
    ) -> RoundState {
        let time_interval = Box::new(ExponentialTimeInterval::new(
            Duration::from_millis(self.config.round_initial_timeout_ms),
            self.config.round_timeout_backoff_exponent_base,
            self.config.round_timeout_backoff_max_exponent,
        ));
        RoundState::new(
            time_interval,
            time_service,
            timeout_sender,
            delayed_qc_tx,
            qc_aggregator_type,
        )
    }

    /// Create a proposer election handler based on proposers
    fn create_proposer_election(
        &self,
        epoch_state: &EpochState,
        onchain_config: &OnChainConsensusConfig,
    ) -> Arc<dyn ProposerElection + Send + Sync> {
        let proposers = epoch_state
            .verifier
            .get_ordered_account_addresses_iter()
            .collect::<Vec<_>>();
        match &onchain_config.proposer_election_type() {
            ProposerElectionType::RotatingProposer(contiguous_rounds) => {
                Arc::new(RotatingProposer::new(proposers, *contiguous_rounds))
            },
            // We don't really have a fixed proposer!
            ProposerElectionType::FixedProposer(contiguous_rounds) => {
                let proposer = choose_leader(proposers);
                Arc::new(RotatingProposer::new(vec![proposer], *contiguous_rounds))
            },
            ProposerElectionType::LeaderReputation(leader_reputation_type) => {
                let (
                    heuristic,
                    window_size,
                    weight_by_voting_power,
                    use_history_from_previous_epoch_max_count,
                ) = match &leader_reputation_type {
                    LeaderReputationType::ProposerAndVoter(proposer_and_voter_config)
                    | LeaderReputationType::ProposerAndVoterV2(proposer_and_voter_config) => {
                        let proposer_window_size = proposers.len()
                            * proposer_and_voter_config.proposer_window_num_validators_multiplier;
                        let voter_window_size = proposers.len()
                            * proposer_and_voter_config.voter_window_num_validators_multiplier;
                        let heuristic: Box<dyn ReputationHeuristic> =
                            Box::new(ProposerAndVoterHeuristic::new(
                                self.author,
                                proposer_and_voter_config.active_weight,
                                proposer_and_voter_config.inactive_weight,
                                proposer_and_voter_config.failed_weight,
                                proposer_and_voter_config.failure_threshold_percent,
                                voter_window_size,
                                proposer_window_size,
                                leader_reputation_type.use_reputation_window_from_stale_end(),
                            ));
                        (
                            heuristic,
                            std::cmp::max(proposer_window_size, voter_window_size),
                            proposer_and_voter_config.weight_by_voting_power,
                            proposer_and_voter_config.use_history_from_previous_epoch_max_count,
                        )
                    },
                };

                let seek_len = onchain_config.leader_reputation_exclude_round() as usize
                    + onchain_config.max_failed_authors_to_store()
                    + PROPOSER_ROUND_BEHIND_STORAGE_BUFFER;

                let backend = Arc::new(AptosDBBackend::new(
                    window_size,
                    seek_len,
                    self.storage.aptos_db(),
                ));
                let voting_powers: Vec<_> = if weight_by_voting_power {
                    proposers
                        .iter()
                        .map(|p| epoch_state.verifier.get_voting_power(p).unwrap())
                        .collect()
                } else {
                    vec![1; proposers.len()]
                };

                let epoch_to_proposers = self.extract_epoch_proposers(
                    epoch_state,
                    use_history_from_previous_epoch_max_count,
                    proposers,
                    (window_size + seek_len) as u64,
                );

                info!(
                    "Starting epoch {}: proposers across epochs for leader election: {:?}",
                    epoch_state.epoch,
                    epoch_to_proposers
                        .iter()
                        .map(|(epoch, proposers)| (epoch, proposers.len()))
                        .sorted()
                        .collect::<Vec<_>>()
                );

                let proposer_election = Box::new(LeaderReputation::new(
                    epoch_state.epoch,
                    epoch_to_proposers,
                    voting_powers,
                    backend,
                    heuristic,
                    onchain_config.leader_reputation_exclude_round(),
                    leader_reputation_type.use_root_hash_for_seed(),
                    self.config.window_for_chain_health,
                ));
                // LeaderReputation is not cheap, so we can cache the amount of rounds round_manager needs.
                Arc::new(CachedProposerElection::new(
                    epoch_state.epoch,
                    proposer_election,
                    onchain_config.max_failed_authors_to_store()
                        + PROPOSER_ELECTION_CACHING_WINDOW_ADDITION,
                ))
            },
            ProposerElectionType::RoundProposer(round_proposers) => {
                // Hardcoded to the first proposer
                let default_proposer = proposers.first().unwrap();
                Arc::new(RoundProposer::new(
                    round_proposers.clone(),
                    *default_proposer,
                ))
            },
        }
    }

    fn extract_epoch_proposers(
        &self,
        epoch_state: &EpochState,
        use_history_from_previous_epoch_max_count: u32,
        proposers: Vec<AccountAddress>,
        needed_rounds: u64,
    ) -> HashMap<u64, Vec<AccountAddress>> {
        // Genesis is epoch=0
        // First block (after genesis) is epoch=1, and is the only block in that epoch.
        // It has no votes, so we skip it unless we are in epoch 1, as otherwise it will
        // skew leader elections for exclude_round number of rounds.
        let first_epoch_to_consider = std::cmp::max(
            if epoch_state.epoch == 1 { 1 } else { 2 },
            epoch_state
                .epoch
                .saturating_sub(use_history_from_previous_epoch_max_count as u64),
        );
        // If we are considering beyond the current epoch, we need to fetch validators for those epochs
        if epoch_state.epoch > first_epoch_to_consider {
            self.storage
                .aptos_db()
                .get_epoch_ending_ledger_infos(first_epoch_to_consider - 1, epoch_state.epoch)
                .map_err(Into::into)
                .and_then(|proof| {
                    ensure!(
                        proof.ledger_info_with_sigs.len() as u64
                            == (epoch_state.epoch - (first_epoch_to_consider - 1))
                    );
                    extract_epoch_to_proposers(proof, epoch_state.epoch, &proposers, needed_rounds)
                })
                .unwrap_or_else(|err| {
                    error!(
                        "Couldn't create leader reputation with history across epochs, {:?}",
                        err
                    );
                    HashMap::from([(epoch_state.epoch, proposers)])
                })
        } else {
            HashMap::from([(epoch_state.epoch, proposers)])
        }
    }

    fn process_epoch_retrieval(
        &mut self,
        request: EpochRetrievalRequest,
        peer_id: AccountAddress,
    ) -> anyhow::Result<()> {
        debug!(
            LogSchema::new(LogEvent::ReceiveEpochRetrieval)
                .remote_peer(peer_id)
                .epoch(self.epoch()),
            "[EpochManager] receive {}", request,
        );
        let proof = self
            .storage
            .aptos_db()
            .get_epoch_ending_ledger_infos(request.start_epoch, request.end_epoch)
            .map_err(DbError::from)
            .context("[EpochManager] Failed to get epoch proof")?;
        let msg = ConsensusMsg::EpochChangeProof(Box::new(proof));
        self.network_sender.send_to(peer_id, msg).context(format!(
            "[EpochManager] Failed to send epoch proof to {}",
            peer_id
        ))
    }

    fn process_different_epoch(
        &mut self,
        different_epoch: u64,
        peer_id: AccountAddress,
    ) -> anyhow::Result<()> {
        debug!(
            LogSchema::new(LogEvent::ReceiveMessageFromDifferentEpoch)
                .remote_peer(peer_id)
                .epoch(self.epoch()),
            remote_epoch = different_epoch,
        );
        match different_epoch.cmp(&self.epoch()) {
            Ordering::Less => {
                if self
                    .epoch_state()
                    .verifier
                    .get_voting_power(&self.author)
                    .is_some()
                {
                    // Ignore message from lower epoch if we're part of the validator set, the node would eventually see messages from
                    // higher epoch and request a proof
                    sample!(
                        SampleRate::Duration(Duration::from_secs(1)),
                        debug!("Discard message from lower epoch {} from {}", different_epoch, peer_id);
                    );
                    Ok(())
                } else {
                    // reply back the epoch change proof if we're not part of the validator set since we won't broadcast
                    // timeout in this epoch
                    monitor!(
                        "process_epoch_retrieval",
                        self.process_epoch_retrieval(
                            EpochRetrievalRequest {
                                start_epoch: different_epoch,
                                end_epoch: self.epoch(),
                            },
                            peer_id
                        )
                    )
                }
            },
            // We request proof to join higher epoch
            Ordering::Greater => {
                let request = EpochRetrievalRequest {
                    start_epoch: self.epoch(),
                    end_epoch: different_epoch,
                };
                let msg = ConsensusMsg::EpochRetrievalRequest(Box::new(request));
                self.network_sender.send_to(peer_id, msg).context(format!(
                    "[EpochManager] Failed to send epoch retrieval to {}",
                    peer_id
                ))
            },
            Ordering::Equal => {
                bail!("[EpochManager] Same epoch should not come to process_different_epoch");
            },
        }
    }

    async fn initiate_new_epoch(&mut self, proof: EpochChangeProof) -> anyhow::Result<()> {
        let ledger_info = proof
            .verify(self.epoch_state())
            .context("[EpochManager] Invalid EpochChangeProof")?;
        info!(
            LogSchema::new(LogEvent::NewEpoch).epoch(ledger_info.ledger_info().next_block_epoch()),
            "Received verified epoch change",
        );

        // shutdown existing processor first to avoid race condition with state sync.
        self.shutdown_current_processor().await;
        // make sure storage is on this ledger_info too, it should be no-op if it's already committed
        // panic if this doesn't succeed since the current processors are already shutdown.
        self.commit_state_computer
            .sync_to(ledger_info.clone())
            .await
            .context(format!(
                "[EpochManager] State sync to new epoch {}",
                ledger_info
            ))
            .expect("Failed to sync to new epoch");

        monitor!("reconfig", self.await_reconfig_notification().await);
        Ok(())
    }

    fn spawn_block_retrieval_task(
        &mut self,
        epoch: u64,
        block_store: Arc<BlockStore>,
        max_blocks_allowed: u64,
    ) {
        let (request_tx, mut request_rx) = aptos_channel::new::<_, IncomingBlockRetrievalRequest>(
            QueueStyle::LIFO,
            1,
            Some(&counters::BLOCK_RETRIEVAL_TASK_MSGS),
        );
        let task = async move {
            info!(epoch = epoch, "Block retrieval task starts");
            while let Some(request) = request_rx.next().await {
                if request.req.num_blocks() > max_blocks_allowed {
                    warn!(
                        "Ignore block retrieval with too many blocks: {}",
                        request.req.num_blocks()
                    );
                    continue;
                }
                if let Err(e) = monitor!(
                    "process_block_retrieval",
                    block_store.process_block_retrieval(request).await
                ) {
                    warn!(epoch = epoch, error = ?e, kind = error_kind(&e));
                }
            }
            info!(epoch = epoch, "Block retrieval task stops");
        };
        self.block_retrieval_tx = Some(request_tx);
        tokio::spawn(task);
    }

    /// this function spawns the phases and a buffer manager
    /// it sets `self.commit_msg_tx` to a new aptos_channel::Sender and returns an OrderingStateComputer
    fn spawn_decoupled_execution(
        &mut self,
        commit_signer_provider: Arc<dyn CommitSignerProvider>,
        epoch_state: Arc<EpochState>,
    ) -> (
        UnboundedSender<OrderedBlocks>,
        UnboundedSender<ResetRequest>,
    ) {
        let network_sender = NetworkSender::new(
            self.author,
            self.network_sender.clone(),
            self.self_sender.clone(),
            epoch_state.verifier.clone(),
        );

        let (block_tx, block_rx) = unbounded::<OrderedBlocks>();
        let (reset_tx, reset_rx) = unbounded::<ResetRequest>();

        let (commit_msg_tx, commit_msg_rx) =
            aptos_channel::new::<AccountAddress, IncomingCommitRequest>(
                QueueStyle::FIFO,
                100,
                Some(&counters::BUFFER_MANAGER_MSGS),
            );

        self.buffer_manager_msg_tx = Some(commit_msg_tx);
        self.buffer_manager_reset_tx = Some(reset_tx.clone());

        let (
            execution_schedule_phase,
            execution_wait_phase,
            signing_phase,
            persisting_phase,
            buffer_manager,
        ) = prepare_phases_and_buffer_manager(
            self.author,
            self.commit_state_computer.clone(),
            commit_signer_provider,
            network_sender,
            commit_msg_rx,
            self.commit_state_computer.clone(),
            block_rx,
            reset_rx,
            epoch_state,
            self.bounded_executor.clone(),
        );

        tokio::spawn(execution_schedule_phase.start());
        tokio::spawn(execution_wait_phase.start());
        tokio::spawn(signing_phase.start());
        tokio::spawn(persisting_phase.start());
        tokio::spawn(buffer_manager.start());

        (block_tx, reset_tx)
    }

    async fn shutdown_current_processor(&mut self) {
        if let Some(close_tx) = self.round_manager_close_tx.take() {
            // Release the previous RoundManager, especially the SafetyRule client
            let (ack_tx, ack_rx) = oneshot::channel();
            close_tx
                .send(ack_tx)
                .expect("[EpochManager] Fail to drop round manager");
            ack_rx
                .await
                .expect("[EpochManager] Fail to drop round manager");
        }
        self.round_manager_tx = None;

        if let Some(close_tx) = self.dag_shutdown_tx.take() {
            // Release the previous RoundManager, especially the SafetyRule client
            let (ack_tx, ack_rx) = oneshot::channel();
            close_tx
                .send(ack_tx)
                .expect("[EpochManager] Fail to drop DAG bootstrapper");
            ack_rx
                .await
                .expect("[EpochManager] Fail to drop DAG bootstrapper");
        }
        self.dag_shutdown_tx = None;

        // Shutdown the previous buffer manager, to release the SafetyRule client
        self.buffer_manager_msg_tx = None;
        if let Some(mut tx) = self.buffer_manager_reset_tx.take() {
            let (ack_tx, ack_rx) = oneshot::channel();
            tx.send(ResetRequest {
                tx: ack_tx,
                signal: ResetSignal::Stop,
            })
            .await
            .expect("[EpochManager] Fail to drop buffer manager");
            ack_rx
                .await
                .expect("[EpochManager] Fail to drop buffer manager");
        }

        // Shutdown the block retrieval task by dropping the sender
        self.block_retrieval_tx = None;
        self.batch_retrieval_tx = None;

        if let Some(mut quorum_store_coordinator_tx) = self.quorum_store_coordinator_tx.take() {
            let (ack_tx, ack_rx) = oneshot::channel();
            quorum_store_coordinator_tx
                .send(CoordinatorCommand::Shutdown(ack_tx))
                .await
                .expect("Could not send shutdown indicator to QuorumStore");
            ack_rx.await.expect("Failed to stop QuorumStore");
        }

        self.commit_state_computer.end_epoch();
    }

    async fn start_recovery_manager(
        &mut self,
        ledger_data: LedgerRecoveryData,
        onchain_consensus_config: OnChainConsensusConfig,
        epoch_state: Arc<EpochState>,
        network_sender: NetworkSender,
    ) {
        let (recovery_manager_tx, recovery_manager_rx) = aptos_channel::new(
            QueueStyle::LIFO,
            1,
            Some(&counters::ROUND_MANAGER_CHANNEL_MSGS),
        );
        self.round_manager_tx = Some(recovery_manager_tx);
        let (close_tx, close_rx) = oneshot::channel();
        self.round_manager_close_tx = Some(close_tx);
        let recovery_manager = RecoveryManager::new(
            epoch_state,
            network_sender,
            self.storage.clone(),
            self.commit_state_computer.clone(),
            ledger_data.committed_round(),
            self.config
                .max_blocks_per_sending_request(onchain_consensus_config.quorum_store_enabled()),
            self.payload_manager.clone(),
        );
        tokio::spawn(recovery_manager.start(recovery_manager_rx, close_rx));
    }

    async fn init_payload_provider(
        &mut self,
        epoch_state: &EpochState,
        network_sender: NetworkSender,
        consensus_config: &OnChainConsensusConfig,
    ) -> (Arc<PayloadManager>, QuorumStoreClient, QuorumStoreBuilder) {
        // Start QuorumStore
        let (consensus_to_quorum_store_tx, consensus_to_quorum_store_rx) =
            mpsc::channel(self.config.intra_consensus_channel_buffer_size);

        let quorum_store_config = if consensus_config.is_dag_enabled() {
            self.dag_config.quorum_store.clone()
        } else {
            self.config.quorum_store.clone()
        };

        let mut quorum_store_builder = if self.quorum_store_enabled {
            info!("Building QuorumStore");
            QuorumStoreBuilder::QuorumStore(InnerBuilder::new(
                self.epoch(),
                self.author,
                epoch_state.verifier.len() as u64,
                quorum_store_config,
                consensus_to_quorum_store_rx,
                self.quorum_store_to_mempool_sender.clone(),
                self.config.mempool_txn_pull_timeout_ms,
                self.storage.aptos_db().clone(),
                network_sender.clone(),
                epoch_state.verifier.clone(),
                self.config.safety_rules.backend.clone(),
                self.quorum_store_storage.clone(),
                !consensus_config.is_dag_enabled(),
            ))
        } else {
            info!("Building DirectMempool");
            QuorumStoreBuilder::DirectMempool(DirectMempoolInnerBuilder::new(
                consensus_to_quorum_store_rx,
                self.quorum_store_to_mempool_sender.clone(),
                self.config.mempool_txn_pull_timeout_ms,
            ))
        };

        let (payload_manager, quorum_store_msg_tx) = quorum_store_builder.init_payload_manager();
        self.quorum_store_msg_tx = quorum_store_msg_tx;
        self.payload_manager = payload_manager.clone();

        let payload_client = QuorumStoreClient::new(
            consensus_to_quorum_store_tx,
            self.config.quorum_store_pull_timeout_ms,
            self.config.wait_for_full_blocks_above_recent_fill_threshold,
            self.config.wait_for_full_blocks_above_pending_blocks,
        );
        (payload_manager, payload_client, quorum_store_builder)
    }

    fn init_commit_state_computer(
        &mut self,
        epoch_state: &EpochState,
        payload_manager: Arc<PayloadManager>,
        onchain_execution_config: &OnChainExecutionConfig,
    ) {
        let transaction_shuffler =
            create_transaction_shuffler(onchain_execution_config.transaction_shuffler_type());
        let block_executor_onchain_config =
            onchain_execution_config.block_executor_onchain_config();
        let transaction_deduper =
            create_transaction_deduper(onchain_execution_config.transaction_deduper_type());
        self.commit_state_computer.new_epoch(
            epoch_state,
            payload_manager,
            transaction_shuffler,
            block_executor_onchain_config,
            transaction_deduper,
        );
    }

    fn init_ordering_state_computer(
        &mut self,
        epoch_state: Arc<EpochState>,
        onchain_consensus_config: &OnChainConsensusConfig,
        commit_signer_provider: Arc<dyn CommitSignerProvider>,
    ) -> Arc<dyn StateComputer> {
        if onchain_consensus_config.decoupled_execution() {
            let (block_tx, reset_tx) =
                self.spawn_decoupled_execution(commit_signer_provider, epoch_state);
            Arc::new(OrderingStateComputer::new(
                block_tx,
                self.commit_state_computer.clone(),
                reset_tx,
            ))
        } else {
            self.commit_state_computer.clone()
        }
    }

    fn set_epoch_start_metrics(&self, epoch_state: &EpochState) {
        counters::EPOCH.set(epoch_state.epoch as i64);
        counters::CURRENT_EPOCH_VALIDATORS.set(epoch_state.verifier.len() as i64);

        counters::TOTAL_VOTING_POWER.set(epoch_state.verifier.total_voting_power() as f64);
        counters::VALIDATOR_VOTING_POWER.set(
            epoch_state
                .verifier
                .get_voting_power(&self.author)
                .unwrap_or(0) as f64,
        );
        epoch_state
            .verifier
            .get_ordered_account_addresses_iter()
            .for_each(|peer_id| {
                counters::ALL_VALIDATORS_VOTING_POWER
                    .with_label_values(&[&peer_id.to_string()])
                    .set(epoch_state.verifier.get_voting_power(&peer_id).unwrap_or(0) as i64)
            });
    }

    async fn start_round_manager(
        &mut self,
        recovery_data: RecoveryData,
        epoch_state: Arc<EpochState>,
        onchain_consensus_config: OnChainConsensusConfig,
        network_sender: NetworkSender,
        payload_client: Arc<dyn PayloadClient>,
        payload_manager: Arc<PayloadManager>,
    ) {
        let epoch = epoch_state.epoch;
        info!(
            epoch = epoch_state.epoch,
            validators = epoch_state.verifier.to_string(),
            root_block = %recovery_data.root_block(),
            "Starting new epoch",
        );

        info!(epoch = epoch, "Update SafetyRules");

        let mut safety_rules =
            MetricsSafetyRules::new(self.safety_rules_manager.client(), self.storage.clone());
        if let Err(error) = safety_rules.perform_initialize() {
            error!(
                epoch = epoch,
                error = error,
                "Unable to initialize safety rules.",
            );
        }
        let (delayed_qc_tx, delayed_qc_rx) = unbounded();

        info!(epoch = epoch, "Create RoundState");
        let round_state = self.create_round_state(
            self.time_service.clone(),
            self.timeout_sender.clone(),
            delayed_qc_tx,
            self.config.qc_aggregator_type.clone(),
        );

        info!(epoch = epoch, "Create ProposerElection");
        let proposer_election =
            self.create_proposer_election(&epoch_state, &onchain_consensus_config);
        let chain_health_backoff_config =
            ChainHealthBackoffConfig::new(self.config.chain_health_backoff.clone());
        let pipeline_backpressure_config =
            PipelineBackpressureConfig::new(self.config.pipeline_backpressure.clone());

        let safety_rules_container = Arc::new(Mutex::new(safety_rules));

        let state_computer = self.init_ordering_state_computer(
            epoch_state.clone(),
            &onchain_consensus_config,
            safety_rules_container.clone(),
        );

        info!(epoch = epoch, "Create BlockStore");
        // Read the last vote, before "moving" `recovery_data`
        let last_vote = recovery_data.last_vote();
        let block_store = Arc::new(BlockStore::new(
            Arc::clone(&self.storage),
            recovery_data,
            state_computer,
            self.config.max_pruned_blocks_in_mem,
            Arc::clone(&self.time_service),
            self.config.vote_back_pressure_limit,
            payload_manager,
        ));

        info!(epoch = epoch, "Create ProposalGenerator");
        // txn manager is required both by proposal generator (to pull the proposers)
        // and by event processor (to update their status).
        let proposal_generator = ProposalGenerator::new(
            self.author,
            block_store.clone(),
            payload_client,
            self.time_service.clone(),
            Duration::from_millis(self.config.quorum_store_poll_time_ms),
            self.config
                .max_sending_block_txns(self.quorum_store_enabled),
            self.config
                .max_sending_block_bytes(self.quorum_store_enabled),
            onchain_consensus_config.max_failed_authors_to_store(),
            pipeline_backpressure_config,
            chain_health_backoff_config,
            self.quorum_store_enabled,
            onchain_consensus_config.effective_validator_txn_config(),
        );
        let (round_manager_tx, round_manager_rx) = aptos_channel::new(
            QueueStyle::LIFO,
            1,
            Some(&counters::ROUND_MANAGER_CHANNEL_MSGS),
        );

        let (buffered_proposal_tx, buffered_proposal_rx) = aptos_channel::new(
            QueueStyle::KLAST,
            5,
            Some(&counters::ROUND_MANAGER_CHANNEL_MSGS),
        );
        self.round_manager_tx = Some(round_manager_tx.clone());
        self.buffered_proposal_tx = Some(buffered_proposal_tx.clone());
        let max_blocks_allowed = self
            .config
            .max_blocks_per_receiving_request(onchain_consensus_config.quorum_store_enabled());

        let mut round_manager = RoundManager::new(
            epoch_state,
            block_store.clone(),
            round_state,
            proposer_election,
            proposal_generator,
            safety_rules_container,
            network_sender,
            self.storage.clone(),
            onchain_consensus_config,
            buffered_proposal_tx,
            self.config.clone(),
        );

        round_manager.init(last_vote).await;

        let (close_tx, close_rx) = oneshot::channel();
        self.round_manager_close_tx = Some(close_tx);
        tokio::spawn(round_manager.start(
            round_manager_rx,
            buffered_proposal_rx,
            delayed_qc_rx,
            close_rx,
        ));

        self.spawn_block_retrieval_task(epoch, block_store, max_blocks_allowed);
    }

    fn start_quorum_store(&mut self, quorum_store_builder: QuorumStoreBuilder) {
        if let Some((quorum_store_coordinator_tx, batch_retrieval_rx)) =
            quorum_store_builder.start()
        {
            self.quorum_store_coordinator_tx = Some(quorum_store_coordinator_tx);
            self.batch_retrieval_tx = Some(batch_retrieval_rx);
        }
    }

    fn create_network_sender(&mut self, epoch_state: &EpochState) -> NetworkSender {
        NetworkSender::new(
            self.author,
            self.network_sender.clone(),
            self.self_sender.clone(),
            epoch_state.verifier.clone(),
        )
    }

    async fn start_new_epoch(&mut self, payload: OnChainConfigPayload<P>) {
        let validator_set: ValidatorSet = payload
            .get()
            .expect("failed to get ValidatorSet from payload");
        let epoch_state = Arc::new(EpochState {
            epoch: payload.epoch(),
            verifier: (&validator_set).into(),
        });

        let onchain_consensus_config: anyhow::Result<OnChainConsensusConfig> = payload.get();
        let onchain_execution_config: anyhow::Result<OnChainExecutionConfig> = payload.get();

        if let Err(error) = &onchain_consensus_config {
            error!("Failed to read on-chain consensus config {}", error);
        }

        if let Err(error) = &onchain_execution_config {
            error!("Failed to read on-chain execution config {}", error);
        }

        self.epoch_state = Some(epoch_state.clone());

        let consensus_config = onchain_consensus_config.unwrap_or_default();
        let execution_config = onchain_execution_config
            .unwrap_or_else(|_| OnChainExecutionConfig::default_if_missing());
        let (network_sender, payload_client, payload_manager) = self
            .initialize_shared_component(&epoch_state, &consensus_config, &execution_config)
            .await;

        if consensus_config.is_dag_enabled() {
            self.start_new_epoch_with_dag(
                epoch_state,
                consensus_config,
                network_sender,
                payload_client,
                payload_manager,
            )
            .await
        } else {
            self.start_new_epoch_with_joltean(
                epoch_state,
                consensus_config,
                network_sender,
                payload_client,
                payload_manager,
            )
            .await
        }
    }

    async fn initialize_shared_component(
        &mut self,
        epoch_state: &EpochState,
        consensus_config: &OnChainConsensusConfig,
        execution_config: &OnChainExecutionConfig,
    ) -> (NetworkSender, Arc<dyn PayloadClient>, Arc<PayloadManager>) {
        self.set_epoch_start_metrics(epoch_state);
        self.quorum_store_enabled = self.enable_quorum_store(consensus_config);
        let network_sender = self.create_network_sender(epoch_state);
        let (payload_manager, quorum_store_client, quorum_store_builder) = self
            .init_payload_provider(epoch_state, network_sender.clone(), consensus_config)
            .await;
        let effective_vtxn_config = consensus_config.effective_validator_txn_config();
        debug!("effective_vtxn_config={:?}", effective_vtxn_config);
        let mixed_payload_client = MixedPayloadClient::new(
<<<<<<< HEAD
            consensus_config.validator_txn_enabled(),
            Arc::new(self.vtxn_pool.clone()),
=======
            effective_vtxn_config,
            self.validator_txn_pool_client.clone(),
>>>>>>> c51e4cf6
            Arc::new(quorum_store_client),
        );
        self.init_commit_state_computer(epoch_state, payload_manager.clone(), execution_config);
        self.start_quorum_store(quorum_store_builder);
        (
            network_sender,
            Arc::new(mixed_payload_client),
            payload_manager,
        )
    }

    async fn start_new_epoch_with_joltean(
        &mut self,
        epoch_state: Arc<EpochState>,
        consensus_config: OnChainConsensusConfig,
        network_sender: NetworkSender,
        payload_client: Arc<dyn PayloadClient>,
        payload_manager: Arc<PayloadManager>,
    ) {
        match self.storage.start() {
            LivenessStorageData::FullRecoveryData(initial_data) => {
                self.recovery_mode = false;
                self.start_round_manager(
                    initial_data,
                    epoch_state,
                    consensus_config,
                    network_sender,
                    payload_client,
                    payload_manager,
                )
                .await
            },
            LivenessStorageData::PartialRecoveryData(ledger_data) => {
                self.recovery_mode = true;
                self.start_recovery_manager(
                    ledger_data,
                    consensus_config,
                    epoch_state,
                    network_sender,
                )
                .await
            },
        }
    }

    async fn start_new_epoch_with_dag(
        &mut self,
        epoch_state: Arc<EpochState>,
        onchain_consensus_config: OnChainConsensusConfig,
        network_sender: NetworkSender,
        payload_client: Arc<dyn PayloadClient>,
        payload_manager: Arc<PayloadManager>,
    ) {
        let epoch = epoch_state.epoch;

        let signer = new_signer_from_storage(self.author, &self.config.safety_rules.backend);
        let commit_signer = Arc::new(DagCommitSigner::new(signer));

        assert!(
            onchain_consensus_config.decoupled_execution(),
            "decoupled execution must be enabled"
        );
        let (block_tx, reset_tx) =
            self.spawn_decoupled_execution(commit_signer, epoch_state.clone());
        let state_computer = Arc::new(DagStateSyncComputer::new(
            self.commit_state_computer.clone(),
            reset_tx,
        ));

        let onchain_dag_consensus_config = onchain_consensus_config.unwrap_dag_config_v1();
        let epoch_to_validators = self.extract_epoch_proposers(
            &epoch_state,
            onchain_dag_consensus_config.dag_ordering_causal_history_window as u32,
            epoch_state.verifier.get_ordered_account_addresses(),
            onchain_dag_consensus_config.dag_ordering_causal_history_window as u64,
        );
        let dag_storage = Arc::new(StorageAdapter::new(
            epoch,
            epoch_to_validators,
            self.storage.consensus_db(),
            self.storage.aptos_db(),
        ));

        let signer = new_signer_from_storage(self.author, &self.config.safety_rules.backend);
        let network_sender_arc = Arc::new(network_sender);

        let bootstrapper = DagBootstrapper::new(
            self.author,
            self.dag_config.clone(),
            onchain_dag_consensus_config.clone(),
            signer,
            epoch_state.clone(),
            dag_storage,
            network_sender_arc.clone(),
            network_sender_arc.clone(),
            network_sender_arc,
            self.aptos_time_service.clone(),
            payload_manager,
            payload_client,
            state_computer,
            block_tx,
            onchain_consensus_config.quorum_store_enabled(),
            onchain_consensus_config.effective_validator_txn_config(),
            self.bounded_executor.clone(),
        );

        let (dag_rpc_tx, dag_rpc_rx) = aptos_channel::new(QueueStyle::FIFO, 10, None);
        self.dag_rpc_tx = Some(dag_rpc_tx);
        let (dag_shutdown_tx, dag_shutdown_rx) = oneshot::channel();
        self.dag_shutdown_tx = Some(dag_shutdown_tx);

        tokio::spawn(bootstrapper.start(dag_rpc_rx, dag_shutdown_rx));
    }

    fn enable_quorum_store(&mut self, onchain_config: &OnChainConsensusConfig) -> bool {
        fail_point!("consensus::start_new_epoch::disable_qs", |_| false);
        onchain_config.quorum_store_enabled()
    }

    async fn process_message(
        &mut self,
        peer_id: AccountAddress,
        consensus_msg: ConsensusMsg,
    ) -> anyhow::Result<()> {
        fail_point!("consensus::process::any", |_| {
            Err(anyhow::anyhow!("Injected error in process_message"))
        });

        if let ConsensusMsg::ProposalMsg(proposal) = &consensus_msg {
            observe_block(
                proposal.proposal().timestamp_usecs(),
                BlockStage::EPOCH_MANAGER_RECEIVED,
            );
        }
        // we can't verify signatures from a different epoch
        let maybe_unverified_event = self.check_epoch(peer_id, consensus_msg).await?;

        if let Some(unverified_event) = maybe_unverified_event {
            // filter out quorum store messages if quorum store has not been enabled
            match self.filter_quorum_store_events(peer_id, &unverified_event) {
                Ok(true) => {},
                Ok(false) => return Ok(()), // This occurs when the quorum store is not enabled, but the recovery mode is enabled. We filter out the messages, but don't raise any error.
                Err(err) => return Err(err),
            }
            // same epoch -> run well-formedness + signature check
            let epoch_state = self.epoch_state.clone().unwrap();
            let quorum_store_enabled = self.quorum_store_enabled;
            let quorum_store_msg_tx = self.quorum_store_msg_tx.clone();
            let buffered_proposal_tx = self.buffered_proposal_tx.clone();
            let round_manager_tx = self.round_manager_tx.clone();
            let my_peer_id = self.author;
            let max_num_batches = self.config.quorum_store.receiver_max_num_batches;
            let payload_manager = self.payload_manager.clone();
            self.bounded_executor
                .spawn(async move {
                    match monitor!(
                        "verify_message",
                        unverified_event.clone().verify(
                            peer_id,
                            &epoch_state.verifier,
                            quorum_store_enabled,
                            peer_id == my_peer_id,
                            max_num_batches,
                        )
                    ) {
                        Ok(verified_event) => {
                            Self::forward_event(
                                quorum_store_msg_tx,
                                round_manager_tx,
                                buffered_proposal_tx,
                                peer_id,
                                verified_event,
                                payload_manager,
                            );
                        },
                        Err(e) => {
                            error!(
                                SecurityEvent::ConsensusInvalidMessage,
                                remote_peer = peer_id,
                                error = ?e,
                                unverified_event = unverified_event
                            );
                        },
                    }
                })
                .await;
        }
        Ok(())
    }

    async fn check_epoch(
        &mut self,
        peer_id: AccountAddress,
        msg: ConsensusMsg,
    ) -> anyhow::Result<Option<UnverifiedEvent>> {
        match msg {
            ConsensusMsg::ProposalMsg(_)
            | ConsensusMsg::SyncInfo(_)
            | ConsensusMsg::VoteMsg(_)
            | ConsensusMsg::CommitVoteMsg(_)
            | ConsensusMsg::CommitDecisionMsg(_)
            | ConsensusMsg::BatchMsg(_)
            | ConsensusMsg::BatchRequestMsg(_)
            | ConsensusMsg::SignedBatchInfo(_)
            | ConsensusMsg::ProofOfStoreMsg(_) => {
                let event: UnverifiedEvent = msg.into();
                if event.epoch()? == self.epoch() {
                    return Ok(Some(event));
                } else {
                    monitor!(
                        "process_different_epoch_consensus_msg",
                        self.process_different_epoch(event.epoch()?, peer_id)
                    )?;
                }
            },
            ConsensusMsg::EpochChangeProof(proof) => {
                let msg_epoch = proof.epoch()?;
                debug!(
                    LogSchema::new(LogEvent::ReceiveEpochChangeProof)
                        .remote_peer(peer_id)
                        .epoch(self.epoch()),
                    "Proof from epoch {}", msg_epoch,
                );
                if msg_epoch == self.epoch() {
                    monitor!("process_epoch_proof", self.initiate_new_epoch(*proof).await)?;
                } else {
                    bail!(
                        "[EpochManager] Unexpected epoch proof from epoch {}, local epoch {}",
                        msg_epoch,
                        self.epoch()
                    );
                }
            },
            ConsensusMsg::EpochRetrievalRequest(request) => {
                ensure!(
                    request.end_epoch <= self.epoch(),
                    "[EpochManager] Received EpochRetrievalRequest beyond what we have locally"
                );
                monitor!(
                    "process_epoch_retrieval",
                    self.process_epoch_retrieval(*request, peer_id)
                )?;
            },
            _ => {
                bail!("[EpochManager] Unexpected messages: {:?}", msg);
            },
        }
        Ok(None)
    }

    fn filter_quorum_store_events(
        &mut self,
        peer_id: AccountAddress,
        event: &UnverifiedEvent,
    ) -> anyhow::Result<bool> {
        match event {
            UnverifiedEvent::BatchMsg(_)
            | UnverifiedEvent::SignedBatchInfo(_)
            | UnverifiedEvent::ProofOfStoreMsg(_) => {
                if self.quorum_store_enabled {
                    Ok(true) // This states that we shouldn't filter out the event
                } else if self.recovery_mode {
                    Ok(false) // This states that we should filter out the event, but without an error
                } else {
                    Err(anyhow::anyhow!(
                        "Quorum store is not enabled locally, but received msg from sender: {}",
                        peer_id,
                    ))
                }
            },
            _ => Ok(true), // This states that we shouldn't filter out the event
        }
    }

    fn forward_event_to<K: Eq + Hash + Clone, V>(
        mut maybe_tx: Option<aptos_channel::Sender<K, V>>,
        key: K,
        value: V,
    ) -> anyhow::Result<()> {
        if let Some(tx) = &mut maybe_tx {
            tx.push(key, value)
        } else {
            bail!("channel not initialized");
        }
    }

    fn forward_event(
        quorum_store_msg_tx: Option<aptos_channel::Sender<AccountAddress, VerifiedEvent>>,
        round_manager_tx: Option<
            aptos_channel::Sender<(Author, Discriminant<VerifiedEvent>), (Author, VerifiedEvent)>,
        >,
        buffered_proposal_tx: Option<aptos_channel::Sender<Author, VerifiedEvent>>,
        peer_id: AccountAddress,
        event: VerifiedEvent,
        payload_manager: Arc<PayloadManager>,
    ) {
        if let VerifiedEvent::ProposalMsg(proposal) = &event {
            observe_block(
                proposal.proposal().timestamp_usecs(),
                BlockStage::EPOCH_MANAGER_VERIFIED,
            );
        }
        if let Err(e) = match event {
            quorum_store_event @ (VerifiedEvent::SignedBatchInfo(_)
            | VerifiedEvent::ProofOfStoreMsg(_)
            | VerifiedEvent::BatchMsg(_)) => {
                Self::forward_event_to(quorum_store_msg_tx, peer_id, quorum_store_event)
                    .context("quorum store sender")
            },
            proposal_event @ VerifiedEvent::ProposalMsg(_) => {
                if let VerifiedEvent::ProposalMsg(p) = &proposal_event {
                    if let Some(payload) = p.proposal().payload() {
                        payload_manager
                            .prefetch_payload_data(payload, p.proposal().timestamp_usecs());
                    }
                }
                Self::forward_event_to(buffered_proposal_tx, peer_id, proposal_event)
                    .context("proposal precheck sender")
            },
            round_manager_event => Self::forward_event_to(
                round_manager_tx,
                (peer_id, discriminant(&round_manager_event)),
                (peer_id, round_manager_event),
            )
            .context("round manager sender"),
        } {
            warn!("Failed to forward event: {}", e);
        }
    }

    fn process_rpc_request(
        &mut self,
        peer_id: Author,
        request: IncomingRpcRequest,
    ) -> anyhow::Result<()> {
        fail_point!("consensus::process::any", |_| {
            Err(anyhow::anyhow!("Injected error in process_rpc_request"))
        });
        match request {
            IncomingRpcRequest::BlockRetrieval(request) => {
                if let Some(tx) = &self.block_retrieval_tx {
                    tx.push(peer_id, request)
                } else {
                    Err(anyhow::anyhow!("Round manager not started"))
                }
            },
            IncomingRpcRequest::BatchRetrieval(request) => {
                if let Some(tx) = &self.batch_retrieval_tx {
                    tx.push(peer_id, request)
                } else {
                    Err(anyhow::anyhow!("Quorum store not started"))
                }
            },
            IncomingRpcRequest::DAGRequest(request) => {
                let dag_msg_epoch = request.req.epoch;

                if dag_msg_epoch == self.epoch() {
                    if let Some(tx) = &self.dag_rpc_tx {
                        tx.push(peer_id, request)
                    } else {
                        Err(anyhow::anyhow!("DAG not bootstrapped"))
                    }
                } else {
                    monitor!(
                        "process_different_epoch_dag_rpc",
                        self.process_different_epoch(dag_msg_epoch, peer_id)
                    )
                }
            },
            IncomingRpcRequest::CommitRequest(request) => {
                if let Some(tx) = &self.buffer_manager_msg_tx {
                    tx.push(peer_id, request)
                } else {
                    Err(anyhow::anyhow!("Buffer manager not started"))
                }
            },
            IncomingRpcRequest::RandGenRequest(_) => Ok(()),
        }
    }

    fn process_local_timeout(&mut self, round: u64) {
        let peer_id = self.author;
        let event = VerifiedEvent::LocalTimeout(round);
        let sender = self
            .round_manager_tx
            .as_mut()
            .expect("RoundManager not started");
        if let Err(e) = sender.push((peer_id, discriminant(&event)), (peer_id, event)) {
            error!("Failed to send event to round manager {:?}", e);
        }
    }

    async fn await_reconfig_notification(&mut self) {
        let reconfig_notification = self
            .reconfig_events
            .next()
            .await
            .expect("Reconfig sender dropped, unable to start new epoch");
        self.start_new_epoch(reconfig_notification.on_chain_configs)
            .await;
    }

    pub async fn start(
        mut self,
        mut round_timeout_sender_rx: aptos_channels::Receiver<Round>,
        mut network_receivers: NetworkReceivers,
    ) {
        // initial start of the processor
        self.await_reconfig_notification().await;
        loop {
            tokio::select! {
                (peer, msg) = network_receivers.consensus_messages.select_next_some() => {
                    monitor!("epoch_manager_process_consensus_messages",
                    if let Err(e) = self.process_message(peer, msg).await {
                        error!(epoch = self.epoch(), error = ?e, kind = error_kind(&e));
                    });
                },
                (peer, msg) = network_receivers.quorum_store_messages.select_next_some() => {
                    monitor!("epoch_manager_process_quorum_store_messages",
                    if let Err(e) = self.process_message(peer, msg).await {
                        error!(epoch = self.epoch(), error = ?e, kind = error_kind(&e));
                    });
                },
                (peer, request) = network_receivers.rpc_rx.select_next_some() => {
                    monitor!("epoch_manager_process_rpc",
                    if let Err(e) = self.process_rpc_request(peer, request) {
                        error!(epoch = self.epoch(), error = ?e, kind = error_kind(&e));
                    });
                },
                round = round_timeout_sender_rx.select_next_some() => {
                    monitor!("epoch_manager_process_round_timeout",
                    self.process_local_timeout(round));
                },
            }
            // Continually capture the time of consensus process to ensure that clock skew between
            // validators is reasonable and to find any unusual (possibly byzantine) clock behavior.
            counters::OP_COUNTERS
                .gauge("time_since_epoch_ms")
                .set(duration_since_epoch().as_millis() as i64);
        }
    }
}

#[allow(dead_code)]
fn new_signer_from_storage(author: Author, backend: &SecureBackend) -> Arc<ValidatorSigner> {
    let storage: Storage = backend.try_into().expect("Unable to initialize storage");
    if let Err(error) = storage.available() {
        panic!("Storage is not available: {:?}", error);
    }
    let private_key = storage
        .get(CONSENSUS_KEY)
        .map(|v| v.value)
        .expect("Unable to get private key");
    Arc::new(ValidatorSigner::new(author, private_key))
}<|MERGE_RESOLUTION|>--- conflicted
+++ resolved
@@ -1027,13 +1027,8 @@
         let effective_vtxn_config = consensus_config.effective_validator_txn_config();
         debug!("effective_vtxn_config={:?}", effective_vtxn_config);
         let mixed_payload_client = MixedPayloadClient::new(
-<<<<<<< HEAD
-            consensus_config.validator_txn_enabled(),
+            effective_vtxn_config,
             Arc::new(self.vtxn_pool.clone()),
-=======
-            effective_vtxn_config,
-            self.validator_txn_pool_client.clone(),
->>>>>>> c51e4cf6
             Arc::new(quorum_store_client),
         );
         self.init_commit_state_computer(epoch_state, payload_manager.clone(), execution_config);
