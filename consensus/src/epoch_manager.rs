// Copyright © Aptos Foundation
// Parts of the project are originally copyright © Meta Platforms, Inc.
// SPDX-License-Identifier: Apache-2.0

use crate::{
    block_storage::{
        tracing::{observe_block, BlockStage},
        BlockStore,
    },
    counters,
    dag::{DagBootstrapper, DagCommitSigner, StorageAdapter},
    error::{error_kind, DbError},
    liveness::{
        cached_proposer_election::CachedProposerElection,
        leader_reputation::{
            extract_epoch_to_proposers, AptosDBBackend, LeaderReputation,
            ProposerAndVoterHeuristic, ReputationHeuristic,
        },
        proposal_generator::{
            ChainHealthBackoffConfig, PipelineBackpressureConfig, ProposalGenerator,
        },
        proposer_election::ProposerElection,
        rotating_proposer_election::{choose_leader, RotatingProposer},
        round_proposer_election::RoundProposer,
        round_state::{ExponentialTimeInterval, RoundState},
    },
    logging::{LogEvent, LogSchema},
    metrics_safety_rules::MetricsSafetyRules,
    monitor,
    network::{
        IncomingBatchRetrievalRequest, IncomingBlockRetrievalRequest, IncomingDAGRequest,
        IncomingRandGenRequest, IncomingRpcRequest, NetworkReceivers, NetworkSender,
    },
    network_interface::{ConsensusMsg, ConsensusNetworkClient},
    payload_client::{
        mixed::MixedPayloadClient, user::quorum_store_client::QuorumStoreClient, PayloadClient,
    },
    payload_manager::PayloadManager,
    persistent_liveness_storage::{LedgerRecoveryData, PersistentLivenessStorage, RecoveryData},
    pipeline::execution_client::TExecutionClient,
    quorum_store::{
        quorum_store_builder::{DirectMempoolInnerBuilder, InnerBuilder, QuorumStoreBuilder},
        quorum_store_coordinator::CoordinatorCommand,
        quorum_store_db::QuorumStoreStorage,
    },
    rand::rand_gen::{
        storage::interface::RandStorage,
        types::{AugmentedData, RandConfig},
    },
    recovery_manager::RecoveryManager,
    round_manager::{RoundManager, UnverifiedEvent, VerifiedEvent},
    util::time_service::TimeService,
};
use anyhow::{anyhow, bail, ensure, Context};
use aptos_bounded_executor::BoundedExecutor;
use aptos_channels::{aptos_channel, message_queues::QueueStyle};
use aptos_config::config::{
    ConsensusConfig, DagConsensusConfig, ExecutionConfig, NodeConfig, QcAggregatorType,
    SafetyRulesConfig, SecureBackend,
};
use aptos_consensus_types::{
    common::{Author, Round},
    delayed_qc_msg::DelayedQcMsg,
    epoch_retrieval::EpochRetrievalRequest,
};
use aptos_crypto::bls12381;
use aptos_dkg::{
    pvss::{traits::Transcript, Player},
    weighted_vuf::traits::WeightedVUF,
};
use aptos_event_notifications::ReconfigNotificationListener;
use aptos_global_constants::CONSENSUS_KEY;
use aptos_infallible::{duration_since_epoch, Mutex};
use aptos_logger::prelude::*;
use aptos_mempool::QuorumStoreRequest;
use aptos_network::{application::interface::NetworkClient, protocols::network::Event};
use aptos_safety_rules::SafetyRulesManager;
use aptos_secure_storage::{KVStorage, Storage};
use aptos_types::{
    account_address::AccountAddress,
    dkg::{real_dkg::maybe_dk_from_bls_sk, DKGState, DKGTrait, DefaultDKG},
    epoch_change::EpochChangeProof,
    epoch_state::EpochState,
    jwks::SupportedOIDCProviders,
    on_chain_config::{
        Features, LeaderReputationType, OnChainConfigPayload, OnChainConfigProvider,
        OnChainConsensusConfig, OnChainExecutionConfig, OnChainJWKConsensusConfig,
        OnChainRandomnessConfig, ProposerElectionType, RandomnessConfigMoveStruct, ValidatorSet,
    },
    randomness::{RandKeys, WvufPP, WVUF},
    validator_signer::ValidatorSigner,
};
use aptos_validator_transaction_pool::VTxnPoolState;
use fail::fail_point;
use futures::{
    channel::{
        mpsc,
        mpsc::{unbounded, Sender, UnboundedSender},
        oneshot,
    },
    SinkExt, StreamExt,
};
use itertools::Itertools;
use rand::{prelude::StdRng, thread_rng, SeedableRng};
use std::{
    cmp::Ordering,
    collections::HashMap,
    hash::Hash,
    mem::{discriminant, Discriminant},
    sync::Arc,
    time::Duration,
};

/// Range of rounds (window) that we might be calling proposer election
/// functions with at any given time, in addition to the proposer history length.
const PROPOSER_ELECTION_CACHING_WINDOW_ADDITION: usize = 3;
/// Number of rounds we expect storage to be ahead of the proposer round,
/// used for fetching data from DB.
const PROPOSER_ROUND_BEHIND_STORAGE_BUFFER: usize = 10;

#[allow(clippy::large_enum_variant)]
pub enum LivenessStorageData {
    FullRecoveryData(RecoveryData),
    PartialRecoveryData(LedgerRecoveryData),
}

// Manager the components that shared across epoch and spawn per-epoch RoundManager with
// epoch-specific input.
pub struct EpochManager<P: OnChainConfigProvider> {
    author: Author,
    config: ConsensusConfig,
    #[allow(unused)]
    execution_config: ExecutionConfig,
    time_service: Arc<dyn TimeService>,
    self_sender: aptos_channels::UnboundedSender<Event<ConsensusMsg>>,
    network_sender: ConsensusNetworkClient<NetworkClient<ConsensusMsg>>,
    timeout_sender: aptos_channels::Sender<Round>,
    quorum_store_enabled: bool,
    quorum_store_to_mempool_sender: Sender<QuorumStoreRequest>,
    execution_client: Arc<dyn TExecutionClient>,
    storage: Arc<dyn PersistentLivenessStorage>,
    safety_rules_manager: SafetyRulesManager,
    vtxn_pool: VTxnPoolState,
    reconfig_events: ReconfigNotificationListener<P>,
    // channels to rand manager
    rand_manager_msg_tx: Option<aptos_channel::Sender<AccountAddress, IncomingRandGenRequest>>,
    // channels to round manager
    round_manager_tx: Option<
        aptos_channel::Sender<(Author, Discriminant<VerifiedEvent>), (Author, VerifiedEvent)>,
    >,
    buffered_proposal_tx: Option<aptos_channel::Sender<Author, VerifiedEvent>>,
    round_manager_close_tx: Option<oneshot::Sender<oneshot::Sender<()>>>,
    epoch_state: Option<Arc<EpochState>>,
    block_retrieval_tx:
        Option<aptos_channel::Sender<AccountAddress, IncomingBlockRetrievalRequest>>,
    quorum_store_msg_tx: Option<aptos_channel::Sender<AccountAddress, VerifiedEvent>>,
    quorum_store_coordinator_tx: Option<Sender<CoordinatorCommand>>,
    quorum_store_storage: Arc<dyn QuorumStoreStorage>,
    batch_retrieval_tx:
        Option<aptos_channel::Sender<AccountAddress, IncomingBatchRetrievalRequest>>,
    bounded_executor: BoundedExecutor,
    // recovery_mode is set to true when the recovery manager is spawned
    recovery_mode: bool,

    aptos_time_service: aptos_time_service::TimeService,
    dag_rpc_tx: Option<aptos_channel::Sender<AccountAddress, IncomingDAGRequest>>,
    dag_shutdown_tx: Option<oneshot::Sender<oneshot::Sender<()>>>,
    dag_config: DagConsensusConfig,
    payload_manager: Arc<PayloadManager>,
    rand_storage: Arc<dyn RandStorage<AugmentedData>>,
}

impl<P: OnChainConfigProvider> EpochManager<P> {
    pub(crate) fn new(
        node_config: &NodeConfig,
        time_service: Arc<dyn TimeService>,
        self_sender: aptos_channels::UnboundedSender<Event<ConsensusMsg>>,
        network_sender: ConsensusNetworkClient<NetworkClient<ConsensusMsg>>,
        timeout_sender: aptos_channels::Sender<Round>,
        quorum_store_to_mempool_sender: Sender<QuorumStoreRequest>,
        execution_client: Arc<dyn TExecutionClient>,
        storage: Arc<dyn PersistentLivenessStorage>,
        quorum_store_storage: Arc<dyn QuorumStoreStorage>,
        reconfig_events: ReconfigNotificationListener<P>,
        bounded_executor: BoundedExecutor,
        aptos_time_service: aptos_time_service::TimeService,
        vtxn_pool: VTxnPoolState,
        rand_storage: Arc<dyn RandStorage<AugmentedData>>,
    ) -> Self {
        let author = node_config.validator_network.as_ref().unwrap().peer_id();
        let config = node_config.consensus.clone();
        let execution_config = node_config.execution.clone();
        let dag_config = node_config.dag_consensus.clone();
        let sr_config = &node_config.consensus.safety_rules;
        let safety_rules_manager = SafetyRulesManager::new(sr_config);
        Self {
            author,
            config,
            execution_config,
            time_service,
            self_sender,
            network_sender,
            timeout_sender,
            // This default value is updated at epoch start
            quorum_store_enabled: false,
            quorum_store_to_mempool_sender,
            execution_client,
            storage,
            safety_rules_manager,
            vtxn_pool,
            reconfig_events,
            rand_manager_msg_tx: None,
            round_manager_tx: None,
            round_manager_close_tx: None,
            buffered_proposal_tx: None,
            epoch_state: None,
            block_retrieval_tx: None,
            quorum_store_msg_tx: None,
            quorum_store_coordinator_tx: None,
            quorum_store_storage,
            batch_retrieval_tx: None,
            bounded_executor,
            recovery_mode: false,
            dag_rpc_tx: None,
            dag_shutdown_tx: None,
            aptos_time_service,
            dag_config,
            payload_manager: Arc::new(PayloadManager::DirectMempool),
            rand_storage,
        }
    }

    fn epoch_state(&self) -> &EpochState {
        self.epoch_state
            .as_ref()
            .expect("EpochManager not started yet")
    }

    fn epoch(&self) -> u64 {
        self.epoch_state().epoch
    }

    fn create_round_state(
        &self,
        time_service: Arc<dyn TimeService>,
        timeout_sender: aptos_channels::Sender<Round>,
        delayed_qc_tx: UnboundedSender<DelayedQcMsg>,
        qc_aggregator_type: QcAggregatorType,
    ) -> RoundState {
        let time_interval = Box::new(ExponentialTimeInterval::new(
            Duration::from_millis(self.config.round_initial_timeout_ms),
            self.config.round_timeout_backoff_exponent_base,
            self.config.round_timeout_backoff_max_exponent,
        ));
        RoundState::new(
            time_interval,
            time_service,
            timeout_sender,
            delayed_qc_tx,
            qc_aggregator_type,
        )
    }

    /// Create a proposer election handler based on proposers
    fn create_proposer_election(
        &self,
        epoch_state: &EpochState,
        onchain_config: &OnChainConsensusConfig,
    ) -> Arc<dyn ProposerElection + Send + Sync> {
        let proposers = epoch_state
            .verifier
            .get_ordered_account_addresses_iter()
            .collect::<Vec<_>>();
        match &onchain_config.proposer_election_type() {
            ProposerElectionType::RotatingProposer(contiguous_rounds) => {
                Arc::new(RotatingProposer::new(proposers, *contiguous_rounds))
            },
            // We don't really have a fixed proposer!
            ProposerElectionType::FixedProposer(contiguous_rounds) => {
                let proposer = choose_leader(proposers);
                Arc::new(RotatingProposer::new(vec![proposer], *contiguous_rounds))
            },
            ProposerElectionType::LeaderReputation(leader_reputation_type) => {
                let (
                    heuristic,
                    window_size,
                    weight_by_voting_power,
                    use_history_from_previous_epoch_max_count,
                ) = match &leader_reputation_type {
                    LeaderReputationType::ProposerAndVoter(proposer_and_voter_config)
                    | LeaderReputationType::ProposerAndVoterV2(proposer_and_voter_config) => {
                        let proposer_window_size = proposers.len()
                            * proposer_and_voter_config.proposer_window_num_validators_multiplier;
                        let voter_window_size = proposers.len()
                            * proposer_and_voter_config.voter_window_num_validators_multiplier;
                        let heuristic: Box<dyn ReputationHeuristic> =
                            Box::new(ProposerAndVoterHeuristic::new(
                                self.author,
                                proposer_and_voter_config.active_weight,
                                proposer_and_voter_config.inactive_weight,
                                proposer_and_voter_config.failed_weight,
                                proposer_and_voter_config.failure_threshold_percent,
                                voter_window_size,
                                proposer_window_size,
                                leader_reputation_type.use_reputation_window_from_stale_end(),
                            ));
                        (
                            heuristic,
                            std::cmp::max(proposer_window_size, voter_window_size),
                            proposer_and_voter_config.weight_by_voting_power,
                            proposer_and_voter_config.use_history_from_previous_epoch_max_count,
                        )
                    },
                };

                let seek_len = onchain_config.leader_reputation_exclude_round() as usize
                    + onchain_config.max_failed_authors_to_store()
                    + PROPOSER_ROUND_BEHIND_STORAGE_BUFFER;

                let backend = Arc::new(AptosDBBackend::new(
                    window_size,
                    seek_len,
                    self.storage.aptos_db(),
                ));
                let voting_powers: Vec<_> = if weight_by_voting_power {
                    proposers
                        .iter()
                        .map(|p| epoch_state.verifier.get_voting_power(p).unwrap())
                        .collect()
                } else {
                    vec![1; proposers.len()]
                };

                let epoch_to_proposers = self.extract_epoch_proposers(
                    epoch_state,
                    use_history_from_previous_epoch_max_count,
                    proposers,
                    (window_size + seek_len) as u64,
                );

                info!(
                    "Starting epoch {}: proposers across epochs for leader election: {:?}",
                    epoch_state.epoch,
                    epoch_to_proposers
                        .iter()
                        .map(|(epoch, proposers)| (epoch, proposers.len()))
                        .sorted()
                        .collect::<Vec<_>>()
                );

                let proposer_election = Box::new(LeaderReputation::new(
                    epoch_state.epoch,
                    epoch_to_proposers,
                    voting_powers,
                    backend,
                    heuristic,
                    onchain_config.leader_reputation_exclude_round(),
                    leader_reputation_type.use_root_hash_for_seed(),
                    self.config.window_for_chain_health,
                ));
                // LeaderReputation is not cheap, so we can cache the amount of rounds round_manager needs.
                Arc::new(CachedProposerElection::new(
                    epoch_state.epoch,
                    proposer_election,
                    onchain_config.max_failed_authors_to_store()
                        + PROPOSER_ELECTION_CACHING_WINDOW_ADDITION,
                ))
            },
            ProposerElectionType::RoundProposer(round_proposers) => {
                // Hardcoded to the first proposer
                let default_proposer = proposers.first().unwrap();
                Arc::new(RoundProposer::new(
                    round_proposers.clone(),
                    *default_proposer,
                ))
            },
        }
    }

    fn extract_epoch_proposers(
        &self,
        epoch_state: &EpochState,
        use_history_from_previous_epoch_max_count: u32,
        proposers: Vec<AccountAddress>,
        needed_rounds: u64,
    ) -> HashMap<u64, Vec<AccountAddress>> {
        // Genesis is epoch=0
        // First block (after genesis) is epoch=1, and is the only block in that epoch.
        // It has no votes, so we skip it unless we are in epoch 1, as otherwise it will
        // skew leader elections for exclude_round number of rounds.
        let first_epoch_to_consider = std::cmp::max(
            if epoch_state.epoch == 1 { 1 } else { 2 },
            epoch_state
                .epoch
                .saturating_sub(use_history_from_previous_epoch_max_count as u64),
        );
        // If we are considering beyond the current epoch, we need to fetch validators for those epochs
        if epoch_state.epoch > first_epoch_to_consider {
            self.storage
                .aptos_db()
                .get_epoch_ending_ledger_infos(first_epoch_to_consider - 1, epoch_state.epoch)
                .map_err(Into::into)
                .and_then(|proof| {
                    ensure!(
                        proof.ledger_info_with_sigs.len() as u64
                            == (epoch_state.epoch - (first_epoch_to_consider - 1))
                    );
                    extract_epoch_to_proposers(proof, epoch_state.epoch, &proposers, needed_rounds)
                })
                .unwrap_or_else(|err| {
                    error!(
                        "Couldn't create leader reputation with history across epochs, {:?}",
                        err
                    );
                    HashMap::from([(epoch_state.epoch, proposers)])
                })
        } else {
            HashMap::from([(epoch_state.epoch, proposers)])
        }
    }

    fn process_epoch_retrieval(
        &mut self,
        request: EpochRetrievalRequest,
        peer_id: AccountAddress,
    ) -> anyhow::Result<()> {
        debug!(
            LogSchema::new(LogEvent::ReceiveEpochRetrieval)
                .remote_peer(peer_id)
                .epoch(self.epoch()),
            "[EpochManager] receive {}", request,
        );
        let proof = self
            .storage
            .aptos_db()
            .get_epoch_ending_ledger_infos(request.start_epoch, request.end_epoch)
            .map_err(DbError::from)
            .context("[EpochManager] Failed to get epoch proof")?;
        let msg = ConsensusMsg::EpochChangeProof(Box::new(proof));
        if let Err(err) = self.network_sender.send_to(peer_id, msg) {
            warn!(
                "[EpochManager] Failed to send epoch proof to {}, with error: {:?}",
                peer_id, err,
            );
        }
        Ok(())
    }

    fn process_different_epoch(
        &mut self,
        different_epoch: u64,
        peer_id: AccountAddress,
    ) -> anyhow::Result<()> {
        debug!(
            LogSchema::new(LogEvent::ReceiveMessageFromDifferentEpoch)
                .remote_peer(peer_id)
                .epoch(self.epoch()),
            remote_epoch = different_epoch,
        );
        match different_epoch.cmp(&self.epoch()) {
            Ordering::Less => {
                if self
                    .epoch_state()
                    .verifier
                    .get_voting_power(&self.author)
                    .is_some()
                {
                    // Ignore message from lower epoch if we're part of the validator set, the node would eventually see messages from
                    // higher epoch and request a proof
                    sample!(
                        SampleRate::Duration(Duration::from_secs(1)),
                        debug!("Discard message from lower epoch {} from {}", different_epoch, peer_id);
                    );
                    Ok(())
                } else {
                    // reply back the epoch change proof if we're not part of the validator set since we won't broadcast
                    // timeout in this epoch
                    monitor!(
                        "process_epoch_retrieval",
                        self.process_epoch_retrieval(
                            EpochRetrievalRequest {
                                start_epoch: different_epoch,
                                end_epoch: self.epoch(),
                            },
                            peer_id
                        )
                    )
                }
            },
            // We request proof to join higher epoch
            Ordering::Greater => {
                let request = EpochRetrievalRequest {
                    start_epoch: self.epoch(),
                    end_epoch: different_epoch,
                };
                let msg = ConsensusMsg::EpochRetrievalRequest(Box::new(request));
                if let Err(err) = self.network_sender.send_to(peer_id, msg) {
                    warn!(
                        "[EpochManager] Failed to send epoch retrieval to {}, {:?}",
                        peer_id, err
                    );
                    counters::EPOCH_MANAGER_ISSUES_DETAILS
                        .with_label_values(&["failed_to_send_epoch_retrieval"])
                        .inc();
                }

                Ok(())
            },
            Ordering::Equal => {
                bail!("[EpochManager] Same epoch should not come to process_different_epoch");
            },
        }
    }

    async fn initiate_new_epoch(&mut self, proof: EpochChangeProof) -> anyhow::Result<()> {
        let ledger_info = proof
            .verify(self.epoch_state())
            .context("[EpochManager] Invalid EpochChangeProof")?;
        info!(
            LogSchema::new(LogEvent::NewEpoch).epoch(ledger_info.ledger_info().next_block_epoch()),
            "Received verified epoch change",
        );

        // shutdown existing processor first to avoid race condition with state sync.
        self.shutdown_current_processor().await;
        // make sure storage is on this ledger_info too, it should be no-op if it's already committed
        // panic if this doesn't succeed since the current processors are already shutdown.
        self.execution_client
            .sync_to(ledger_info.clone())
            .await
            .context(format!(
                "[EpochManager] State sync to new epoch {}",
                ledger_info
            ))
            .expect("Failed to sync to new epoch");

        monitor!("reconfig", self.await_reconfig_notification().await);
        Ok(())
    }

    fn spawn_block_retrieval_task(
        &mut self,
        epoch: u64,
        block_store: Arc<BlockStore>,
        max_blocks_allowed: u64,
    ) {
        let (request_tx, mut request_rx) = aptos_channel::new::<_, IncomingBlockRetrievalRequest>(
            QueueStyle::LIFO,
            1,
            Some(&counters::BLOCK_RETRIEVAL_TASK_MSGS),
        );
        let task = async move {
            info!(epoch = epoch, "Block retrieval task starts");
            while let Some(request) = request_rx.next().await {
                if request.req.num_blocks() > max_blocks_allowed {
                    warn!(
                        "Ignore block retrieval with too many blocks: {}",
                        request.req.num_blocks()
                    );
                    continue;
                }
                if let Err(e) = monitor!(
                    "process_block_retrieval",
                    block_store.process_block_retrieval(request).await
                ) {
                    warn!(epoch = epoch, error = ?e, kind = error_kind(&e));
                }
            }
            info!(epoch = epoch, "Block retrieval task stops");
        };
        self.block_retrieval_tx = Some(request_tx);
        tokio::spawn(task);
    }

    async fn shutdown_current_processor(&mut self) {
        if let Some(close_tx) = self.round_manager_close_tx.take() {
            // Release the previous RoundManager, especially the SafetyRule client
            let (ack_tx, ack_rx) = oneshot::channel();
            close_tx
                .send(ack_tx)
                .expect("[EpochManager] Fail to drop round manager");
            ack_rx
                .await
                .expect("[EpochManager] Fail to drop round manager");
        }
        self.round_manager_tx = None;

        if let Some(close_tx) = self.dag_shutdown_tx.take() {
            // Release the previous RoundManager, especially the SafetyRule client
            let (ack_tx, ack_rx) = oneshot::channel();
            close_tx
                .send(ack_tx)
                .expect("[EpochManager] Fail to drop DAG bootstrapper");
            ack_rx
                .await
                .expect("[EpochManager] Fail to drop DAG bootstrapper");
        }
        self.dag_shutdown_tx = None;

        // Shutdown the previous rand manager
        self.rand_manager_msg_tx = None;

        // Shutdown the previous buffer manager, to release the SafetyRule client
        self.execution_client.end_epoch().await;

        // Shutdown the block retrieval task by dropping the sender
        self.block_retrieval_tx = None;
        self.batch_retrieval_tx = None;

        if let Some(mut quorum_store_coordinator_tx) = self.quorum_store_coordinator_tx.take() {
            let (ack_tx, ack_rx) = oneshot::channel();
            quorum_store_coordinator_tx
                .send(CoordinatorCommand::Shutdown(ack_tx))
                .await
                .expect("Could not send shutdown indicator to QuorumStore");
            ack_rx.await.expect("Failed to stop QuorumStore");
        }
    }

    async fn start_recovery_manager(
        &mut self,
        ledger_data: LedgerRecoveryData,
        onchain_consensus_config: OnChainConsensusConfig,
        epoch_state: Arc<EpochState>,
        network_sender: Arc<NetworkSender>,
    ) {
        let (recovery_manager_tx, recovery_manager_rx) = aptos_channel::new(
            QueueStyle::LIFO,
            1,
            Some(&counters::ROUND_MANAGER_CHANNEL_MSGS),
        );
        self.round_manager_tx = Some(recovery_manager_tx);
        let (close_tx, close_rx) = oneshot::channel();
        self.round_manager_close_tx = Some(close_tx);
        let recovery_manager = RecoveryManager::new(
            epoch_state,
            network_sender,
            self.storage.clone(),
            self.execution_client.clone(),
            ledger_data.committed_round(),
            self.config
                .max_blocks_per_sending_request(onchain_consensus_config.quorum_store_enabled()),
            self.payload_manager.clone(),
        );
        tokio::spawn(recovery_manager.start(recovery_manager_rx, close_rx));
    }

    async fn init_payload_provider(
        &mut self,
        epoch_state: &EpochState,
        network_sender: NetworkSender,
        consensus_config: &OnChainConsensusConfig,
    ) -> (Arc<PayloadManager>, QuorumStoreClient, QuorumStoreBuilder) {
        // Start QuorumStore
        let (consensus_to_quorum_store_tx, consensus_to_quorum_store_rx) =
            mpsc::channel(self.config.intra_consensus_channel_buffer_size);

        let quorum_store_config = if consensus_config.is_dag_enabled() {
            self.dag_config.quorum_store.clone()
        } else {
            self.config.quorum_store.clone()
        };

        let mut quorum_store_builder = if self.quorum_store_enabled {
            info!("Building QuorumStore");
            QuorumStoreBuilder::QuorumStore(InnerBuilder::new(
                self.epoch(),
                self.author,
                epoch_state.verifier.len() as u64,
                quorum_store_config,
                consensus_to_quorum_store_rx,
                self.quorum_store_to_mempool_sender.clone(),
                self.config.mempool_txn_pull_timeout_ms,
                self.storage.aptos_db().clone(),
                network_sender,
                epoch_state.verifier.clone(),
                self.config.safety_rules.backend.clone(),
                self.quorum_store_storage.clone(),
                !consensus_config.is_dag_enabled(),
            ))
        } else {
            info!("Building DirectMempool");
            QuorumStoreBuilder::DirectMempool(DirectMempoolInnerBuilder::new(
                consensus_to_quorum_store_rx,
                self.quorum_store_to_mempool_sender.clone(),
                self.config.mempool_txn_pull_timeout_ms,
            ))
        };

        let (payload_manager, quorum_store_msg_tx) = quorum_store_builder.init_payload_manager();
        self.quorum_store_msg_tx = quorum_store_msg_tx;
        self.payload_manager = payload_manager.clone();

        let payload_client = QuorumStoreClient::new(
            consensus_to_quorum_store_tx,
            self.config.quorum_store_pull_timeout_ms,
            self.config.wait_for_full_blocks_above_recent_fill_threshold,
            self.config.wait_for_full_blocks_above_pending_blocks,
        );
        (payload_manager, payload_client, quorum_store_builder)
    }

    fn set_epoch_start_metrics(&self, epoch_state: &EpochState) {
        counters::EPOCH.set(epoch_state.epoch as i64);
        counters::CURRENT_EPOCH_VALIDATORS.set(epoch_state.verifier.len() as i64);

        counters::TOTAL_VOTING_POWER.set(epoch_state.verifier.total_voting_power() as f64);
        counters::VALIDATOR_VOTING_POWER.set(
            epoch_state
                .verifier
                .get_voting_power(&self.author)
                .unwrap_or(0) as f64,
        );
        epoch_state
            .verifier
            .get_ordered_account_addresses_iter()
            .for_each(|peer_id| {
                counters::ALL_VALIDATORS_VOTING_POWER
                    .with_label_values(&[&peer_id.to_string()])
                    .set(epoch_state.verifier.get_voting_power(&peer_id).unwrap_or(0) as i64)
            });
    }

    async fn start_round_manager(
        &mut self,
        recovery_data: RecoveryData,
        epoch_state: Arc<EpochState>,
        onchain_consensus_config: OnChainConsensusConfig,
        onchain_execution_config: OnChainExecutionConfig,
        onchain_randomness_config: OnChainRandomnessConfig,
        onchain_jwk_consensus_config: OnChainJWKConsensusConfig,
        network_sender: Arc<NetworkSender>,
        payload_client: Arc<dyn PayloadClient>,
        payload_manager: Arc<PayloadManager>,
        rand_config: Option<RandConfig>,
        fast_rand_config: Option<RandConfig>,
        rand_msg_rx: aptos_channel::Receiver<AccountAddress, IncomingRandGenRequest>,
    ) {
        let epoch = epoch_state.epoch;
        info!(
            epoch = epoch_state.epoch,
            validators = epoch_state.verifier.to_string(),
            root_block = %recovery_data.root_block(),
            "Starting new epoch",
        );

        info!(epoch = epoch, "Update SafetyRules");

        let mut safety_rules =
            MetricsSafetyRules::new(self.safety_rules_manager.client(), self.storage.clone());
        if let Err(error) = safety_rules.perform_initialize() {
            error!(
                epoch = epoch,
                error = error,
                "Unable to initialize safety rules.",
            );
        }
        let (delayed_qc_tx, delayed_qc_rx) = unbounded();

        info!(epoch = epoch, "Create RoundState");
        let round_state = self.create_round_state(
            self.time_service.clone(),
            self.timeout_sender.clone(),
            delayed_qc_tx,
            self.config.qc_aggregator_type.clone(),
        );

        info!(epoch = epoch, "Create ProposerElection");
        let proposer_election =
            self.create_proposer_election(&epoch_state, &onchain_consensus_config);
        let chain_health_backoff_config =
            ChainHealthBackoffConfig::new(self.config.chain_health_backoff.clone());
        let pipeline_backpressure_config =
            PipelineBackpressureConfig::new(self.config.pipeline_backpressure.clone());

        let safety_rules_container = Arc::new(Mutex::new(safety_rules));

        self.execution_client
            .start_epoch(
                epoch_state.clone(),
                safety_rules_container.clone(),
                payload_manager.clone(),
                &onchain_consensus_config,
                &onchain_execution_config,
                &onchain_randomness_config,
                rand_config,
                fast_rand_config.clone(),
                rand_msg_rx,
            )
            .await;

        info!(epoch = epoch, "Create BlockStore");
        // Read the last vote, before "moving" `recovery_data`
        let last_vote = recovery_data.last_vote();
        let block_store = Arc::new(BlockStore::new(
            Arc::clone(&self.storage),
            recovery_data,
            self.execution_client.clone(),
            self.config.max_pruned_blocks_in_mem,
            Arc::clone(&self.time_service),
            self.config.vote_back_pressure_limit,
            payload_manager,
        ));

        info!(epoch = epoch, "Create ProposalGenerator");
        // txn manager is required both by proposal generator (to pull the proposers)
        // and by event processor (to update their status).
        let proposal_generator = ProposalGenerator::new(
            self.author,
            block_store.clone(),
            payload_client,
            self.time_service.clone(),
            Duration::from_millis(self.config.quorum_store_poll_time_ms),
            self.config.max_sending_block_txns,
            self.config.max_sending_block_bytes,
            self.config.max_sending_inline_txns,
            self.config.max_sending_inline_bytes,
            onchain_consensus_config.max_failed_authors_to_store(),
            pipeline_backpressure_config,
            chain_health_backoff_config,
            self.quorum_store_enabled,
            onchain_consensus_config.effective_validator_txn_config(),
            self.config
                .quorum_store
                .allow_batches_without_pos_in_proposal,
        );
        let (round_manager_tx, round_manager_rx) = aptos_channel::new(
            QueueStyle::LIFO,
            1,
            Some(&counters::ROUND_MANAGER_CHANNEL_MSGS),
        );

        let (buffered_proposal_tx, buffered_proposal_rx) = aptos_channel::new(
            QueueStyle::KLAST,
            5,
            Some(&counters::ROUND_MANAGER_CHANNEL_MSGS),
        );
        self.round_manager_tx = Some(round_manager_tx.clone());
        self.buffered_proposal_tx = Some(buffered_proposal_tx.clone());
        let max_blocks_allowed = self
            .config
            .max_blocks_per_receiving_request(onchain_consensus_config.quorum_store_enabled());

        let mut round_manager = RoundManager::new(
            epoch_state,
            block_store.clone(),
            round_state,
            proposer_election,
            proposal_generator,
            safety_rules_container,
            network_sender,
            self.storage.clone(),
            onchain_consensus_config,
            buffered_proposal_tx,
            self.config.clone(),
            onchain_randomness_config,
            onchain_jwk_consensus_config,
            fast_rand_config,
        );

        round_manager.init(last_vote).await;

        let (close_tx, close_rx) = oneshot::channel();
        self.round_manager_close_tx = Some(close_tx);
        tokio::spawn(round_manager.start(
            round_manager_rx,
            buffered_proposal_rx,
            delayed_qc_rx,
            close_rx,
        ));

        self.spawn_block_retrieval_task(epoch, block_store, max_blocks_allowed);
    }

    fn start_quorum_store(&mut self, quorum_store_builder: QuorumStoreBuilder) {
        if let Some((quorum_store_coordinator_tx, batch_retrieval_rx)) =
            quorum_store_builder.start()
        {
            self.quorum_store_coordinator_tx = Some(quorum_store_coordinator_tx);
            self.batch_retrieval_tx = Some(batch_retrieval_rx);
        }
    }

    fn create_network_sender(&mut self, epoch_state: &EpochState) -> NetworkSender {
        NetworkSender::new(
            self.author,
            self.network_sender.clone(),
            self.self_sender.clone(),
            epoch_state.verifier.clone(),
        )
    }

    fn try_get_rand_config_for_new_epoch(
        &self,
        new_epoch_state: &EpochState,
        onchain_randomness_config: &OnChainRandomnessConfig,
        maybe_dkg_state: anyhow::Result<DKGState>,
        consensus_config: &OnChainConsensusConfig,
    ) -> Result<(RandConfig, Option<RandConfig>), NoRandomnessReason> {
        if !consensus_config.is_vtxn_enabled() {
            return Err(NoRandomnessReason::VTxnDisabled);
        }
        if !onchain_randomness_config.randomness_enabled() {
            return Err(NoRandomnessReason::FeatureDisabled);
        }
        let new_epoch = new_epoch_state.epoch;

        let dkg_state = maybe_dkg_state.map_err(NoRandomnessReason::DKGStateResourceMissing)?;
        let dkg_session = dkg_state
            .last_completed
            .ok_or_else(|| NoRandomnessReason::DKGCompletedSessionResourceMissing)?;
        if dkg_session.metadata.dealer_epoch + 1 != new_epoch_state.epoch {
            return Err(NoRandomnessReason::CompletedSessionTooOld);
        }
        let dkg_pub_params = DefaultDKG::new_public_params(&dkg_session.metadata);
        let my_index = new_epoch_state
            .verifier
            .address_to_validator_index()
            .get(&self.author)
            .copied()
            .ok_or_else(|| NoRandomnessReason::NotInValidatorSet)?;

        let dkg_decrypt_key = load_dkg_decrypt_key(&self.config.safety_rules)
            .ok_or_else(|| NoRandomnessReason::DKGDecryptKeyUnavailable)?;
        let transcript = bcs::from_bytes::<<DefaultDKG as DKGTrait>::Transcript>(
            dkg_session.transcript.as_slice(),
        )
        .map_err(NoRandomnessReason::TranscriptDeserializationError)?;

        let vuf_pp = WvufPP::from(&dkg_pub_params.pvss_config.pp);

        // No need to verify the transcript.

        // keys for randomness generation
        let (sk, pk) = DefaultDKG::decrypt_secret_share_from_transcript(
            &dkg_pub_params,
            &transcript,
            my_index as u64,
            &dkg_decrypt_key,
        )
        .map_err(NoRandomnessReason::SecretShareDecryptionFailed)?;

        let fast_randomness_is_enabled = onchain_randomness_config.fast_randomness_enabled()
            && sk.fast.is_some()
            && pk.fast.is_some()
            && transcript.fast.is_some()
            && dkg_pub_params.pvss_config.fast_wconfig.is_some();

        let pk_shares = (0..new_epoch_state.verifier.len())
            .map(|id| {
                transcript
                    .main
                    .get_public_key_share(&dkg_pub_params.pvss_config.wconfig, &Player { id })
            })
            .collect::<Vec<_>>();

        // Recover existing augmented key pair or generate a new one
        let (augmented_key_pair, fast_augmented_key_pair) = if let Some((_, key_pair)) = self
            .rand_storage
            .get_key_pair_bytes()
            .map_err(NoRandomnessReason::RandDbNotAvailable)?
            .filter(|(epoch, _)| *epoch == new_epoch)
        {
            bcs::from_bytes(&key_pair).map_err(NoRandomnessReason::KeyPairDeserializationError)?
        } else {
            let mut rng =
                StdRng::from_rng(thread_rng()).map_err(NoRandomnessReason::RngCreationError)?;
            let augmented_key_pair = WVUF::augment_key_pair(&vuf_pp, sk.main, pk.main, &mut rng);
            let fast_augmented_key_pair = if fast_randomness_is_enabled {
                if let (Some(sk), Some(pk)) = (sk.fast, pk.fast) {
                    Some(WVUF::augment_key_pair(&vuf_pp, sk, pk, &mut rng))
                } else {
                    None
                }
            } else {
                None
            };
            self.rand_storage
                .save_key_pair_bytes(
                    new_epoch,
                    bcs::to_bytes(&(augmented_key_pair.clone(), fast_augmented_key_pair.clone()))
                        .map_err(NoRandomnessReason::KeyPairSerializationError)?,
                )
                .map_err(NoRandomnessReason::KeyPairPersistError)?;
            (augmented_key_pair, fast_augmented_key_pair)
        };

        let (ask, apk) = augmented_key_pair;

        let keys = RandKeys::new(ask, apk, pk_shares, new_epoch_state.verifier.len());

        let rand_config = RandConfig::new(
            self.author,
            new_epoch,
            new_epoch_state.verifier.clone(),
            vuf_pp.clone(),
            keys,
            dkg_pub_params.pvss_config.wconfig.clone(),
        );

        let fast_rand_config = if let (Some((ask, apk)), Some(trx), Some(wconfig)) = (
            fast_augmented_key_pair,
            transcript.fast.as_ref(),
            dkg_pub_params.pvss_config.fast_wconfig.as_ref(),
        ) {
            let pk_shares = (0..new_epoch_state.verifier.len())
                .map(|id| trx.get_public_key_share(wconfig, &Player { id }))
                .collect::<Vec<_>>();

            let fast_keys = RandKeys::new(ask, apk, pk_shares, new_epoch_state.verifier.len());
            let fast_wconfig = wconfig.clone();

            Some(RandConfig::new(
                self.author,
                new_epoch,
                new_epoch_state.verifier.clone(),
                vuf_pp,
                fast_keys,
                fast_wconfig,
            ))
        } else {
            None
        };

        Ok((rand_config, fast_rand_config))
    }

    async fn start_new_epoch(&mut self, payload: OnChainConfigPayload<P>) {
        let validator_set: ValidatorSet = payload
            .get()
            .expect("failed to get ValidatorSet from payload");
        let epoch_state = Arc::new(EpochState {
            epoch: payload.epoch(),
            verifier: (&validator_set).into(),
        });

        self.epoch_state = Some(epoch_state.clone());

        let onchain_consensus_config: anyhow::Result<OnChainConsensusConfig> = payload.get();
        let onchain_execution_config: anyhow::Result<OnChainExecutionConfig> = payload.get();
        let onchain_randomness_config: anyhow::Result<RandomnessConfigMoveStruct> = payload.get();
        let onchain_jwk_consensus_config: anyhow::Result<OnChainJWKConsensusConfig> = payload.get();
        let dkg_state = payload.get::<DKGState>();

        if let Err(error) = &onchain_consensus_config {
            error!("Failed to read on-chain consensus config {}", error);
        }

        if let Err(error) = &onchain_execution_config {
            error!("Failed to read on-chain execution config {}", error);
        }

        if let Err(error) = &onchain_randomness_config {
            error!("Failed to read on-chain randomness config {}", error);
        }

        self.epoch_state = Some(epoch_state.clone());

        let consensus_config = onchain_consensus_config.unwrap_or_default();
        let execution_config = onchain_execution_config
            .unwrap_or_else(|_| OnChainExecutionConfig::default_if_missing());
        let onchain_randomness_config = onchain_randomness_config
            .and_then(OnChainRandomnessConfig::try_from)
            .unwrap_or_else(|_| OnChainRandomnessConfig::default_if_missing());
<<<<<<< HEAD
        let jwk_consensus_config = onchain_jwk_consensus_config
            .unwrap_or_else(|_| OnChainJWKConsensusConfig::default_if_missing());
        let rand_configs = self.try_get_rand_config_for_new_epoch(
=======
        let jwk_consensus_config = onchain_jwk_consensus_config.unwrap_or_else(|_| {
            // `jwk_consensus_config` not yet initialized, falling back to the old configs.
            Self::equivalent_jwk_consensus_config_from_deprecated_resources(&payload)
        });
        let rand_config = self.try_get_rand_config_for_new_epoch(
>>>>>>> 937bb28f
            &epoch_state,
            &onchain_randomness_config,
            dkg_state,
            &consensus_config,
        );

        let (rand_config, fast_rand_config) = match rand_configs {
            Ok((rand_config, fast_rand_config)) => (Some(rand_config), fast_rand_config),
            Err(reason) => {
                if onchain_randomness_config.randomness_enabled() {
                    error!(
                        "Failed to get randomness config for new epoch: {:?}",
                        reason
                    );
                }
                (None, None)
            },
        };

        info!(
            "[Randomness] start_new_epoch: epoch={}, rand_config={:?}, fast_rand_config={:?}",
            epoch_state.epoch, rand_config, fast_rand_config
        );

        let (network_sender, payload_client, payload_manager) = self
            .initialize_shared_component(&epoch_state, &consensus_config)
            .await;

        let (rand_msg_tx, rand_msg_rx) = aptos_channel::new::<AccountAddress, IncomingRandGenRequest>(
            QueueStyle::FIFO,
            100,
            None,
        );

        self.rand_manager_msg_tx = Some(rand_msg_tx);

        if consensus_config.is_dag_enabled() {
            self.start_new_epoch_with_dag(
                epoch_state,
                consensus_config,
                execution_config,
                onchain_randomness_config,
                jwk_consensus_config,
                network_sender,
                payload_client,
                payload_manager,
                rand_config,
                fast_rand_config,
                rand_msg_rx,
            )
            .await
        } else {
            self.start_new_epoch_with_joltean(
                epoch_state,
                consensus_config,
                execution_config,
                onchain_randomness_config,
                jwk_consensus_config,
                network_sender,
                payload_client,
                payload_manager,
                rand_config,
                fast_rand_config,
                rand_msg_rx,
            )
            .await
        }
    }

    async fn initialize_shared_component(
        &mut self,
        epoch_state: &EpochState,
        consensus_config: &OnChainConsensusConfig,
    ) -> (NetworkSender, Arc<dyn PayloadClient>, Arc<PayloadManager>) {
        self.set_epoch_start_metrics(epoch_state);
        self.quorum_store_enabled = self.enable_quorum_store(consensus_config);
        let network_sender = self.create_network_sender(epoch_state);
        let (payload_manager, quorum_store_client, quorum_store_builder) = self
            .init_payload_provider(epoch_state, network_sender.clone(), consensus_config)
            .await;
        let effective_vtxn_config = consensus_config.effective_validator_txn_config();
        debug!("effective_vtxn_config={:?}", effective_vtxn_config);
        let mixed_payload_client = MixedPayloadClient::new(
            effective_vtxn_config,
            Arc::new(self.vtxn_pool.clone()),
            Arc::new(quorum_store_client),
        );
        self.start_quorum_store(quorum_store_builder);
        (
            network_sender,
            Arc::new(mixed_payload_client),
            payload_manager,
        )
    }

    async fn start_new_epoch_with_joltean(
        &mut self,
        epoch_state: Arc<EpochState>,
        consensus_config: OnChainConsensusConfig,
        execution_config: OnChainExecutionConfig,
        onchain_randomness_config: OnChainRandomnessConfig,
        jwk_consensus_config: OnChainJWKConsensusConfig,
        network_sender: NetworkSender,
        payload_client: Arc<dyn PayloadClient>,
        payload_manager: Arc<PayloadManager>,
        rand_config: Option<RandConfig>,
        fast_rand_config: Option<RandConfig>,
        rand_msg_rx: aptos_channel::Receiver<AccountAddress, IncomingRandGenRequest>,
    ) {
        match self.storage.start() {
            LivenessStorageData::FullRecoveryData(initial_data) => {
                self.recovery_mode = false;
                self.start_round_manager(
                    initial_data,
                    epoch_state,
                    consensus_config,
                    execution_config,
                    onchain_randomness_config,
                    jwk_consensus_config,
                    Arc::new(network_sender),
                    payload_client,
                    payload_manager,
                    rand_config,
                    fast_rand_config,
                    rand_msg_rx,
                )
                .await
            },
            LivenessStorageData::PartialRecoveryData(ledger_data) => {
                self.recovery_mode = true;
                self.start_recovery_manager(
                    ledger_data,
                    consensus_config,
                    epoch_state,
                    Arc::new(network_sender),
                )
                .await
            },
        }
    }

    async fn start_new_epoch_with_dag(
        &mut self,
        epoch_state: Arc<EpochState>,
        onchain_consensus_config: OnChainConsensusConfig,
        on_chain_execution_config: OnChainExecutionConfig,
        onchain_randomness_config: OnChainRandomnessConfig,
        onchain_jwk_consensus_config: OnChainJWKConsensusConfig,
        network_sender: NetworkSender,
        payload_client: Arc<dyn PayloadClient>,
        payload_manager: Arc<PayloadManager>,
        rand_config: Option<RandConfig>,
        fast_rand_config: Option<RandConfig>,
        rand_msg_rx: aptos_channel::Receiver<AccountAddress, IncomingRandGenRequest>,
    ) {
        let epoch = epoch_state.epoch;
        let consensus_key = new_consensus_key_from_storage(&self.config.safety_rules.backend)
            .expect("unable to get private key");
        let signer = Arc::new(ValidatorSigner::new(self.author, consensus_key));
        let commit_signer = Arc::new(DagCommitSigner::new(signer.clone()));

        assert!(
            onchain_consensus_config.decoupled_execution(),
            "decoupled execution must be enabled"
        );

        self.execution_client
            .start_epoch(
                epoch_state.clone(),
                commit_signer,
                payload_manager.clone(),
                &onchain_consensus_config,
                &on_chain_execution_config,
                &onchain_randomness_config,
                rand_config,
                fast_rand_config,
                rand_msg_rx,
            )
            .await;

        let onchain_dag_consensus_config = onchain_consensus_config.unwrap_dag_config_v1();
        let epoch_to_validators = self.extract_epoch_proposers(
            &epoch_state,
            onchain_dag_consensus_config.dag_ordering_causal_history_window as u32,
            epoch_state.verifier.get_ordered_account_addresses(),
            onchain_dag_consensus_config.dag_ordering_causal_history_window as u64,
        );
        let dag_storage = Arc::new(StorageAdapter::new(
            epoch,
            epoch_to_validators,
            self.storage.consensus_db(),
            self.storage.aptos_db(),
        ));

        let network_sender_arc = Arc::new(network_sender);

        let bootstrapper = DagBootstrapper::new(
            self.author,
            self.dag_config.clone(),
            onchain_dag_consensus_config.clone(),
            signer,
            epoch_state.clone(),
            dag_storage,
            network_sender_arc.clone(),
            network_sender_arc.clone(),
            network_sender_arc,
            self.aptos_time_service.clone(),
            payload_manager,
            payload_client,
            self.execution_client.get_execution_channel().unwrap(),
            self.execution_client.clone(),
            onchain_consensus_config.quorum_store_enabled(),
            onchain_consensus_config.effective_validator_txn_config(),
            onchain_randomness_config,
            onchain_jwk_consensus_config,
            self.bounded_executor.clone(),
            self.config
                .quorum_store
                .allow_batches_without_pos_in_proposal,
        );

        let (dag_rpc_tx, dag_rpc_rx) = aptos_channel::new(QueueStyle::FIFO, 10, None);
        self.dag_rpc_tx = Some(dag_rpc_tx);
        let (dag_shutdown_tx, dag_shutdown_rx) = oneshot::channel();
        self.dag_shutdown_tx = Some(dag_shutdown_tx);

        tokio::spawn(bootstrapper.start(dag_rpc_rx, dag_shutdown_rx));
    }

    fn enable_quorum_store(&mut self, onchain_config: &OnChainConsensusConfig) -> bool {
        fail_point!("consensus::start_new_epoch::disable_qs", |_| false);
        onchain_config.quorum_store_enabled()
    }

    async fn process_message(
        &mut self,
        peer_id: AccountAddress,
        consensus_msg: ConsensusMsg,
    ) -> anyhow::Result<()> {
        fail_point!("consensus::process::any", |_| {
            Err(anyhow::anyhow!("Injected error in process_message"))
        });

        if let ConsensusMsg::ProposalMsg(proposal) = &consensus_msg {
            observe_block(
                proposal.proposal().timestamp_usecs(),
                BlockStage::EPOCH_MANAGER_RECEIVED,
            );
        }
        // we can't verify signatures from a different epoch
        let maybe_unverified_event = self.check_epoch(peer_id, consensus_msg).await?;

        if let Some(unverified_event) = maybe_unverified_event {
            // filter out quorum store messages if quorum store has not been enabled
            match self.filter_quorum_store_events(peer_id, &unverified_event) {
                Ok(true) => {},
                Ok(false) => return Ok(()), // This occurs when the quorum store is not enabled, but the recovery mode is enabled. We filter out the messages, but don't raise any error.
                Err(err) => return Err(err),
            }
            // same epoch -> run well-formedness + signature check
            let epoch_state = self.epoch_state.clone().unwrap();
            let quorum_store_enabled = self.quorum_store_enabled;
            let quorum_store_msg_tx = self.quorum_store_msg_tx.clone();
            let buffered_proposal_tx = self.buffered_proposal_tx.clone();
            let round_manager_tx = self.round_manager_tx.clone();
            let my_peer_id = self.author;
            let max_num_batches = self.config.quorum_store.receiver_max_num_batches;
            let max_batch_expiry_gap_usecs =
                self.config.quorum_store.batch_expiry_gap_when_init_usecs;
            let payload_manager = self.payload_manager.clone();
            self.bounded_executor
                .spawn(async move {
                    match monitor!(
                        "verify_message",
                        unverified_event.clone().verify(
                            peer_id,
                            &epoch_state.verifier,
                            quorum_store_enabled,
                            peer_id == my_peer_id,
                            max_num_batches,
                            max_batch_expiry_gap_usecs,
                        )
                    ) {
                        Ok(verified_event) => {
                            Self::forward_event(
                                quorum_store_msg_tx,
                                round_manager_tx,
                                buffered_proposal_tx,
                                peer_id,
                                verified_event,
                                payload_manager,
                            );
                        },
                        Err(e) => {
                            error!(
                                SecurityEvent::ConsensusInvalidMessage,
                                remote_peer = peer_id,
                                error = ?e,
                                unverified_event = unverified_event
                            );
                        },
                    }
                })
                .await;
        }
        Ok(())
    }

    async fn check_epoch(
        &mut self,
        peer_id: AccountAddress,
        msg: ConsensusMsg,
    ) -> anyhow::Result<Option<UnverifiedEvent>> {
        match msg {
            ConsensusMsg::ProposalMsg(_)
            | ConsensusMsg::SyncInfo(_)
            | ConsensusMsg::VoteMsg(_)
            | ConsensusMsg::CommitVoteMsg(_)
            | ConsensusMsg::CommitDecisionMsg(_)
            | ConsensusMsg::BatchMsg(_)
            | ConsensusMsg::BatchRequestMsg(_)
            | ConsensusMsg::SignedBatchInfo(_)
            | ConsensusMsg::ProofOfStoreMsg(_) => {
                let event: UnverifiedEvent = msg.into();
                if event.epoch()? == self.epoch() {
                    return Ok(Some(event));
                } else {
                    monitor!(
                        "process_different_epoch_consensus_msg",
                        self.process_different_epoch(event.epoch()?, peer_id)
                    )?;
                }
            },
            ConsensusMsg::EpochChangeProof(proof) => {
                let msg_epoch = proof.epoch()?;
                debug!(
                    LogSchema::new(LogEvent::ReceiveEpochChangeProof)
                        .remote_peer(peer_id)
                        .epoch(self.epoch()),
                    "Proof from epoch {}", msg_epoch,
                );
                if msg_epoch == self.epoch() {
                    monitor!("process_epoch_proof", self.initiate_new_epoch(*proof).await)?;
                } else {
                    info!(
                        remote_peer = peer_id,
                        "[EpochManager] Unexpected epoch proof from epoch {}, local epoch {}",
                        msg_epoch,
                        self.epoch()
                    );
                    counters::EPOCH_MANAGER_ISSUES_DETAILS
                        .with_label_values(&["epoch_proof_wrong_epoch"])
                        .inc();
                }
            },
            ConsensusMsg::EpochRetrievalRequest(request) => {
                ensure!(
                    request.end_epoch <= self.epoch(),
                    "[EpochManager] Received EpochRetrievalRequest beyond what we have locally"
                );
                monitor!(
                    "process_epoch_retrieval",
                    self.process_epoch_retrieval(*request, peer_id)
                )?;
            },
            _ => {
                bail!("[EpochManager] Unexpected messages: {:?}", msg);
            },
        }
        Ok(None)
    }

    fn filter_quorum_store_events(
        &mut self,
        peer_id: AccountAddress,
        event: &UnverifiedEvent,
    ) -> anyhow::Result<bool> {
        match event {
            UnverifiedEvent::BatchMsg(_)
            | UnverifiedEvent::SignedBatchInfo(_)
            | UnverifiedEvent::ProofOfStoreMsg(_) => {
                if self.quorum_store_enabled {
                    Ok(true) // This states that we shouldn't filter out the event
                } else if self.recovery_mode {
                    Ok(false) // This states that we should filter out the event, but without an error
                } else {
                    Err(anyhow::anyhow!(
                        "Quorum store is not enabled locally, but received msg from sender: {}",
                        peer_id,
                    ))
                }
            },
            _ => Ok(true), // This states that we shouldn't filter out the event
        }
    }

    fn forward_event_to<K: Eq + Hash + Clone, V>(
        mut maybe_tx: Option<aptos_channel::Sender<K, V>>,
        key: K,
        value: V,
    ) -> anyhow::Result<()> {
        if let Some(tx) = &mut maybe_tx {
            tx.push(key, value)
        } else {
            bail!("channel not initialized");
        }
    }

    fn forward_event(
        quorum_store_msg_tx: Option<aptos_channel::Sender<AccountAddress, VerifiedEvent>>,
        round_manager_tx: Option<
            aptos_channel::Sender<(Author, Discriminant<VerifiedEvent>), (Author, VerifiedEvent)>,
        >,
        buffered_proposal_tx: Option<aptos_channel::Sender<Author, VerifiedEvent>>,
        peer_id: AccountAddress,
        event: VerifiedEvent,
        payload_manager: Arc<PayloadManager>,
    ) {
        if let VerifiedEvent::ProposalMsg(proposal) = &event {
            observe_block(
                proposal.proposal().timestamp_usecs(),
                BlockStage::EPOCH_MANAGER_VERIFIED,
            );
        }
        if let Err(e) = match event {
            quorum_store_event @ (VerifiedEvent::SignedBatchInfo(_)
            | VerifiedEvent::ProofOfStoreMsg(_)
            | VerifiedEvent::BatchMsg(_)) => {
                Self::forward_event_to(quorum_store_msg_tx, peer_id, quorum_store_event)
                    .context("quorum store sender")
            },
            proposal_event @ VerifiedEvent::ProposalMsg(_) => {
                if let VerifiedEvent::ProposalMsg(p) = &proposal_event {
                    if let Some(payload) = p.proposal().payload() {
                        payload_manager
                            .prefetch_payload_data(payload, p.proposal().timestamp_usecs());
                    }
                }
                Self::forward_event_to(buffered_proposal_tx, peer_id, proposal_event)
                    .context("proposal precheck sender")
            },
            round_manager_event => Self::forward_event_to(
                round_manager_tx,
                (peer_id, discriminant(&round_manager_event)),
                (peer_id, round_manager_event),
            )
            .context("round manager sender"),
        } {
            warn!("Failed to forward event: {}", e);
        }
    }

    fn process_rpc_request(
        &mut self,
        peer_id: Author,
        request: IncomingRpcRequest,
    ) -> anyhow::Result<()> {
        fail_point!("consensus::process::any", |_| {
            Err(anyhow::anyhow!("Injected error in process_rpc_request"))
        });

        match request.epoch() {
            Some(epoch) if epoch != self.epoch() => {
                monitor!(
                    "process_different_epoch_rpc_request",
                    self.process_different_epoch(epoch, peer_id)
                )?;
                return Ok(());
            },
            None => {
                ensure!(matches!(request, IncomingRpcRequest::BlockRetrieval(_)));
            },
            _ => {},
        }

        match request {
            IncomingRpcRequest::BlockRetrieval(request) => {
                if let Some(tx) = &self.block_retrieval_tx {
                    tx.push(peer_id, request)
                } else {
                    error!("Round manager not started");
                    Ok(())
                }
            },
            IncomingRpcRequest::BatchRetrieval(request) => {
                if let Some(tx) = &self.batch_retrieval_tx {
                    tx.push(peer_id, request)
                } else {
                    Err(anyhow::anyhow!("Quorum store not started"))
                }
            },
            IncomingRpcRequest::DAGRequest(request) => {
                if let Some(tx) = &self.dag_rpc_tx {
                    tx.push(peer_id, request)
                } else {
                    Err(anyhow::anyhow!("DAG not bootstrapped"))
                }
            },
            IncomingRpcRequest::CommitRequest(request) => {
                self.execution_client.send_commit_msg(peer_id, request)
            },
            IncomingRpcRequest::RandGenRequest(request) => {
                if let Some(tx) = &self.rand_manager_msg_tx {
                    tx.push(peer_id, request)
                } else {
                    bail!("Rand manager not started");
                }
            },
        }
    }

    fn process_local_timeout(&mut self, round: u64) {
        let Some(sender) = self.round_manager_tx.as_mut() else {
            warn!(
                "Received local timeout for round {} without Round Manager",
                round
            );
            return;
        };

        let peer_id = self.author;
        let event = VerifiedEvent::LocalTimeout(round);
        if let Err(e) = sender.push((peer_id, discriminant(&event)), (peer_id, event)) {
            error!("Failed to send event to round manager {:?}", e);
        }
    }

    async fn await_reconfig_notification(&mut self) {
        let reconfig_notification = self
            .reconfig_events
            .next()
            .await
            .expect("Reconfig sender dropped, unable to start new epoch");
        self.start_new_epoch(reconfig_notification.on_chain_configs)
            .await;
    }

    pub async fn start(
        mut self,
        mut round_timeout_sender_rx: aptos_channels::Receiver<Round>,
        mut network_receivers: NetworkReceivers,
    ) {
        // initial start of the processor
        self.await_reconfig_notification().await;
        loop {
            tokio::select! {
                (peer, msg) = network_receivers.consensus_messages.select_next_some() => {
                    monitor!("epoch_manager_process_consensus_messages",
                    if let Err(e) = self.process_message(peer, msg).await {
                        error!(epoch = self.epoch(), error = ?e, kind = error_kind(&e));
                    });
                },
                (peer, msg) = network_receivers.quorum_store_messages.select_next_some() => {
                    monitor!("epoch_manager_process_quorum_store_messages",
                    if let Err(e) = self.process_message(peer, msg).await {
                        error!(epoch = self.epoch(), error = ?e, kind = error_kind(&e));
                    });
                },
                (peer, request) = network_receivers.rpc_rx.select_next_some() => {
                    monitor!("epoch_manager_process_rpc",
                    if let Err(e) = self.process_rpc_request(peer, request) {
                        error!(epoch = self.epoch(), error = ?e, kind = error_kind(&e));
                    });
                },
                round = round_timeout_sender_rx.select_next_some() => {
                    monitor!("epoch_manager_process_round_timeout",
                    self.process_local_timeout(round));
                },
            }
            // Continually capture the time of consensus process to ensure that clock skew between
            // validators is reasonable and to find any unusual (possibly byzantine) clock behavior.
            counters::OP_COUNTERS
                .gauge("time_since_epoch_ms")
                .set(duration_since_epoch().as_millis() as i64);
        }
    }

    /// Before `JWKConsensusConfig` is initialized, convert from `Features` and `SupportedOIDCProviders` instead.
    fn equivalent_jwk_consensus_config_from_deprecated_resources(
        payload: &OnChainConfigPayload<P>,
    ) -> OnChainJWKConsensusConfig {
        let features = payload.get::<Features>().ok();
        let oidc_providers = payload.get::<SupportedOIDCProviders>().ok();
        OnChainJWKConsensusConfig::from((features, oidc_providers))
    }
}

fn new_consensus_key_from_storage(backend: &SecureBackend) -> anyhow::Result<bls12381::PrivateKey> {
    let storage: Storage = backend.into();
    storage
        .available()
        .map_err(|e| anyhow!("Storage is not available: {e}"))?;
    storage
        .get(CONSENSUS_KEY)
        .map(|v| v.value)
        .map_err(|e| anyhow!("storage get and map err: {e}"))
}

fn load_dkg_decrypt_key_from_identity_blob(
    config: &SafetyRulesConfig,
) -> anyhow::Result<<DefaultDKG as DKGTrait>::NewValidatorDecryptKey> {
    let identity_blob = config.initial_safety_rules_config.identity_blob()?;
    identity_blob.try_into_dkg_new_validator_decrypt_key()
}

fn load_dkg_decrypt_key_from_secure_storage(
    config: &SafetyRulesConfig,
) -> anyhow::Result<<DefaultDKG as DKGTrait>::NewValidatorDecryptKey> {
    let consensus_key = new_consensus_key_from_storage(&config.backend)?;
    maybe_dk_from_bls_sk(&consensus_key)
}

fn load_dkg_decrypt_key(
    config: &SafetyRulesConfig,
) -> Option<<DefaultDKG as DKGTrait>::NewValidatorDecryptKey> {
    match load_dkg_decrypt_key_from_secure_storage(config) {
        Ok(dk) => {
            return Some(dk);
        },
        Err(e) => {
            warn!("{e}");
        },
    }

    match load_dkg_decrypt_key_from_identity_blob(config) {
        Ok(dk) => {
            return Some(dk);
        },
        Err(e) => {
            warn!("{e}");
        },
    }

    None
}

#[derive(Debug)]
enum NoRandomnessReason {
    VTxnDisabled,
    FeatureDisabled,
    DKGStateResourceMissing(anyhow::Error),
    DKGCompletedSessionResourceMissing,
    CompletedSessionTooOld,
    NotInValidatorSet,
    DKGDecryptKeyUnavailable,
    TranscriptDeserializationError(bcs::Error),
    SecretShareDecryptionFailed(anyhow::Error),
    RngCreationError(rand::Error),
    RandDbNotAvailable(anyhow::Error),
    KeyPairDeserializationError(bcs::Error),
    KeyPairSerializationError(bcs::Error),
    KeyPairPersistError(anyhow::Error),
}<|MERGE_RESOLUTION|>--- conflicted
+++ resolved
@@ -1062,17 +1062,11 @@
         let onchain_randomness_config = onchain_randomness_config
             .and_then(OnChainRandomnessConfig::try_from)
             .unwrap_or_else(|_| OnChainRandomnessConfig::default_if_missing());
-<<<<<<< HEAD
-        let jwk_consensus_config = onchain_jwk_consensus_config
-            .unwrap_or_else(|_| OnChainJWKConsensusConfig::default_if_missing());
-        let rand_configs = self.try_get_rand_config_for_new_epoch(
-=======
         let jwk_consensus_config = onchain_jwk_consensus_config.unwrap_or_else(|_| {
             // `jwk_consensus_config` not yet initialized, falling back to the old configs.
             Self::equivalent_jwk_consensus_config_from_deprecated_resources(&payload)
         });
-        let rand_config = self.try_get_rand_config_for_new_epoch(
->>>>>>> 937bb28f
+        let rand_configs = self.try_get_rand_config_for_new_epoch(
             &epoch_state,
             &onchain_randomness_config,
             dkg_state,
