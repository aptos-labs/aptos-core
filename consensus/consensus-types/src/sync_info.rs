--- conflicted
+++ resolved
@@ -59,8 +59,6 @@
         let highest_2chain_timeout_cert = highest_2chain_timeout_cert
             .filter(|tc| tc.round() > highest_quorum_cert.certified_block().round());
 
-<<<<<<< HEAD
-=======
         fail_point!("consensus::ordered_only_cert", |_| {
             Self {
                 highest_quorum_cert: highest_quorum_cert.clone(),
@@ -70,9 +68,6 @@
             }
         });
 
-        let highest_ordered_cert =
-            Some(highest_ordered_cert).filter(|hoc| hoc != &highest_quorum_cert);
->>>>>>> cd979cf6
         Self {
             highest_quorum_cert,
             highest_ordered_cert: Some(highest_ordered_cert),
