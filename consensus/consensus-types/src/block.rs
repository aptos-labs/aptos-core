--- conflicted
+++ resolved
@@ -330,17 +330,12 @@
         Ok(())
     }
 
-<<<<<<< HEAD
     pub fn transactions_to_execute(
         &self,
         validators: &[AccountAddress],
         txns: Vec<SignedTransaction>,
     ) -> Vec<Transaction> {
-        std::iter::once(Transaction::BlockMetadata(
-=======
-    pub fn transactions_to_execute(&self, validators: &[AccountAddress]) -> Vec<Transaction> {
         once(Transaction::BlockMetadata(
->>>>>>> 1b4888ed
             self.new_block_metadata(validators),
         ))
         .chain(txns.into_iter().map(Transaction::UserTransaction))
