--- conflicted
+++ resolved
@@ -55,7 +55,7 @@
     DAGBlock {
         author: Author,
         failed_authors: Vec<(Round, Author)>,
-        sys_txns: Vec<SystemTransaction>,
+        validator_txns: Vec<ValidatorTransaction>,
         payload: Payload,
         node_digests: Vec<HashValue>,
         parent_block_id: HashValue,
@@ -138,17 +138,9 @@
 
     pub fn validator_txns(&self) -> Option<&Vec<ValidatorTransaction>> {
         match &self.block_type {
-<<<<<<< HEAD
-            BlockType::ProposalExt(proposal_ext) => proposal_ext.sys_txns(),
+            BlockType::ProposalExt(proposal_ext) => proposal_ext.validator_txns(),
             BlockType::Proposal { .. } | BlockType::NilBlock { .. } | BlockType::Genesis => None,
-            BlockType::DAGBlock { sys_txns, .. } => Some(sys_txns),
-=======
-            BlockType::ProposalExt(proposal_ext) => proposal_ext.validator_txns(),
-            BlockType::Proposal { .. }
-            | BlockType::NilBlock { .. }
-            | BlockType::Genesis
-            | BlockType::DAGBlock { .. } => None,
->>>>>>> 180a5fd3
+            BlockType::DAGBlock { validator_txns, .. } => Some(validator_txns),
         }
     }
 
@@ -286,7 +278,7 @@
         epoch: u64,
         round: Round,
         timestamp_usecs: u64,
-        sys_txns: Vec<SystemTransaction>,
+        validator_txns: Vec<ValidatorTransaction>,
         payload: Payload,
         author: Author,
         failed_authors: Vec<(Round, Author)>,
@@ -307,7 +299,7 @@
             ),
             block_type: BlockType::DAGBlock {
                 author,
-                sys_txns,
+                validator_txns,
                 payload,
                 failed_authors,
                 node_digests,
