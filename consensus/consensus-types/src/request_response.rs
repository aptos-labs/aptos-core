--- conflicted
+++ resolved
@@ -29,19 +29,11 @@
 impl fmt::Display for WrapperCommand {
     fn fmt(&self, f: &mut Formatter<'_>) -> fmt::Result {
         match self {
-<<<<<<< HEAD
             WrapperCommand::GetBlockRequest(round, block_size, excluded, _) => {
                 write!(
                     f,
                     "GetBlockRequest [round: {}, block_size: {}, excluded: {}]",
                     round, block_size, excluded
-=======
-            ConsensusRequest::GetBlockRequest(max_txns, max_bytes, excluded, _) => {
-                write!(
-                    f,
-                    "GetBlockRequest [max_txns: {}, max_bytes: {} excluded: {}]",
-                    max_txns, max_bytes, excluded
->>>>>>> 4025bae4
                 )
             }
             WrapperCommand::CleanRequest(logical_time, digests) => {
@@ -60,4 +52,5 @@
 #[derive(Debug)]
 pub enum ConsensusResponse {
     GetBlockResponse(Payload),
+    CleanResponse(),
 }