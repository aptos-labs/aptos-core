// Copyright © Aptos Foundation
// Parts of the project are originally copyright © Meta Platforms, Inc.
// SPDX-License-Identifier: Apache-2.0

use crate::{block::Block, common::Author, proof_of_store::ProofCache, sync_info::SyncInfo};
use anyhow::{anyhow, ensure, format_err, Context, Ok, Result};
use aptos_short_hex_str::AsShortHexStr;
use aptos_types::validator_verifier::ValidatorVerifier;
use serde::{Deserialize, Serialize};
use std::fmt;

/// ProposalMsg contains the required information for the proposer election protocol to make its
/// choice (typically depends on round and proposer info).
#[derive(Clone, Debug, Deserialize, Eq, PartialEq, Serialize)]
pub struct ProposalMsg {
    proposal: Block,
    sync_info: SyncInfo,
}

impl ProposalMsg {
    /// Creates a new proposal.
    pub fn new(proposal: Block, sync_info: SyncInfo) -> Self {
        Self {
            proposal,
            sync_info,
        }
    }

    pub fn epoch(&self) -> u64 {
        self.proposal.epoch()
    }

    /// Verifies that the ProposalMsg is well-formed.
    pub fn verify_well_formed(&self) -> Result<()> {
        ensure!(
            !self.proposal.is_nil_block(),
            "Proposal {} for a NIL block",
            self.proposal
        );
        self.proposal
            .verify_well_formed()
            .context("Fail to verify ProposalMsg's block")?;
        ensure!(
            self.proposal.round() > 0,
            "Proposal for {} has an incorrect round of 0",
            self.proposal,
        );
        ensure!(
            self.proposal.epoch() == self.sync_info.epoch(),
            "ProposalMsg has different epoch number from SyncInfo"
        );
        ensure!(
            self.proposal.parent_id()
                == self.sync_info.highest_quorum_cert().certified_block().id(),
            "Proposal HQC in SyncInfo certifies {}, but block parent id is {}",
            self.sync_info.highest_quorum_cert().certified_block().id(),
            self.proposal.parent_id(),
        );
        let previous_round = self
            .proposal
            .round()
            .checked_sub(1)
            .ok_or_else(|| anyhow!("proposal round overflowed!"))?;

        let highest_certified_round = std::cmp::max(
            self.proposal.quorum_cert().certified_block().round(),
            self.sync_info.highest_timeout_round(),
        );
        ensure!(
            previous_round == highest_certified_round,
            "Proposal {} does not have a certified round {}",
            self.proposal,
            previous_round
        );
        ensure!(
            self.proposal.author().is_some(),
            "Proposal {} does not define an author",
            self.proposal
        );
        Ok(())
    }

    pub fn verify(
        &self,
        sender: Author,
        validator: &ValidatorVerifier,
        proof_cache: &ProofCache,
        quorum_store_enabled: bool,
    ) -> Result<()> {
<<<<<<< HEAD
        if self.proposal.is_opt() {
            // optimistic proposal hack
            return Ok(());
=======
        if let Some(proposal_author) = self.proposal.author() {
            ensure!(
                proposal_author == sender,
                "Proposal author {:?} doesn't match sender {:?}",
                proposal_author,
                sender
            );
>>>>>>> 52806fae
        }
        self.proposal().payload().map_or(Ok(()), |p| {
            p.verify(validator, proof_cache, quorum_store_enabled)
        })?;

        self.proposal()
            .validate_signature(validator)
            .map_err(|e| format_err!("{:?}", e))?;
        // if there is a timeout certificate, verify its signatures
        if let Some(tc) = self.sync_info.highest_2chain_timeout_cert() {
            tc.verify(validator).map_err(|e| format_err!("{:?}", e))?;
        }
        // Note that we postpone the verification of SyncInfo until it's being used.
        self.verify_well_formed()
    }

    pub fn proposal(&self) -> &Block {
        &self.proposal
    }

    pub fn take_proposal(self) -> Block {
        self.proposal
    }

    pub fn sync_info(&self) -> &SyncInfo {
        &self.sync_info
    }

    pub fn proposer(&self) -> Author {
        self.proposal
            .author()
            .expect("Proposal should be verified having an author")
    }
}

impl fmt::Display for ProposalMsg {
    fn fmt(&self, f: &mut fmt::Formatter) -> fmt::Result {
        write!(f, "[proposal {} from ", self.proposal)?;
        match self.proposal.author() {
            Some(author) => write!(f, "{}]", author.short_str()),
            None => write!(f, "NIL]"),
        }
    }
}<|MERGE_RESOLUTION|>--- conflicted
+++ resolved
@@ -87,11 +87,10 @@
         proof_cache: &ProofCache,
         quorum_store_enabled: bool,
     ) -> Result<()> {
-<<<<<<< HEAD
         if self.proposal.is_opt() {
             // optimistic proposal hack
             return Ok(());
-=======
+        }
         if let Some(proposal_author) = self.proposal.author() {
             ensure!(
                 proposal_author == sender,
@@ -99,7 +98,6 @@
                 proposal_author,
                 sender
             );
->>>>>>> 52806fae
         }
         self.proposal().payload().map_or(Ok(()), |p| {
             p.verify(validator, proof_cache, quorum_store_enabled)
