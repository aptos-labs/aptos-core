--- conflicted
+++ resolved
@@ -2,142 +2,4 @@
 
 The Aptos Foundation welcomes feedback from security researchers and the general public to help improve the security of the Aptos Network, and, at its sole discretion, offers bounty rewards for security reports that identify previously unknown, in-scope security vulnerabilities.
 
-<<<<<<< HEAD
-**DO NOT CREATE AN ISSUE** to report a security problem.
-
-Go to https://github.com/aptos-labs/aptos-core/security/advisories and open a vulnerability report. Send an email to [security@aptosfoundation.org](mailto:security@aptosfoundation.org) and provide your GitHub username. The team will triage the issue from there.
-
-For security reasons, DO NOT include attachments or provide detail sufficient for exploitation regarding the security issue in this email. Instead, wait for the advisory to be created, and **provide any sensitive details in the private GitHub advisory**.
-
-If you haven't done so already, please **enable two-factor authentication** in your GitHub account.
-
-Send the email from an email domain that is less likely to get flagged for spam by gmail.
-
-This is an actively monitored account, the team will quickly respond.
-
-If you do not receive a response within 24 hours, please directly followup with the team in [Discord](https://discord.gg/aptosnetwork) by reaching out to anyone with the role “Aptos Labs”.
-
-As above, please DO NOT include attachments or provide detail regarding the security issue in this email.
-
-## Incident Response Process
-
-1. Establish a new draft security advisory
-    1. In response to an email to [security@aptosfoundation.org](mailto:security@aptosfoundation.org), a member of the Aptos Labs will create a new draft security advisory for the incident at [https://github.com/aptos-labs/aptos-core/security/policy](https://github.com/aptos-labs/aptos-core/security/policy).
-    2. Add the reporter's GitHub account and relevant individuals to the draft security advisory.
-    3. Respond to the reporter by email, sharing a link to the draft security advisory.
-2. Responder should add appropriate content to the draft security advisory. To be eligible for a bug bounty, this includes:
-    1. A clear description of the issue and the impacted areas.
-    2. The code and the methodology to reproduce the underlying issue.
-    3. Discussion of potential remediations.
-3. Triage
-    1. Validate the issue.
-    2. Determine the criticality of the issue.
-    3. If this is a bug and not a security issue, recommend to the submitter to create an issue.
-4. Resolve by building new docker containers and binaries that contain the fix and pushing to affected entities.
-
-## Bug Bounties
-
-Aptos Foundation offers bounties for security reports. Reports will be validated against the GitHub repository branch labeled "mainnet" and no others. Moreover, any code within mainnet but not in an actively deployed network or in a position to be deployed in such an environment, such as experimental or actively developed code, are out of scope for the bug bounty program. In addition, if a bug discovered in mainnet is already fixed in main, it is out of scope. Production environments include the Aptos testnet and mainnet.
-
-The scope includes code within
-
-- [Aptos Core — main branch](https://github.com/aptos-labs/aptos-core/tree/main)
-- [Move — Aptos branch](https://github.com/move-language/move/tree/aptos)
-
-Aptos Foundation considers the following levels of severity:
-
-### Critical — Up to $1,000,000 USD in APT tokens (locked for 12 months)
-
-- Direct loss of funds to users or protocols with minimal preconditions, such as, Move type confusion.
-- Vulnerabilities in the Proof of Stake system which directly compromise consensus.
-- Unintended permanent chain split requiring hard fork (network partition requiring hardfork).
-- Permanent freezing, burning, or modification of funds (fix requires hardfork).
-
-### High — Up to $100,000 USD in APT tokens (locked for 12 months)
-
-- Loss of funds with some pre-conditions, such as, halting the network.
-- Interrupting blockchain progress or halting the network.
-
-### Medium — Up to $25,000 USD in APT tokens (locked for 12 months)
-
-- Denial of service issues which compromise the integrity or availability of the chain.
-- Loss of funds with many preconditions.
-- Ability to crash a production node with some pre-conditions.
-
-## Payment of Bug Bounties
-
-- Bounties are currently awarded on a rolling/weekly basis and paid out within 30 days upon receipt of successful KYC and payment contract.
-- The APT/USD conversion rate used for payments is the market price of APT (denominated in USD) at 11:59 PM PST the day that both KYC and the payment contract are completed.
-- The reference for this price is the Closing Price given by Coingecko.com on that date given here: [https://www.coingecko.com/en/coins/aptos/historical_data#panel](https://www.coingecko.com/en/coins/aptos/historical_data#panel)
-- Bug bounties that are paid out in APT are paid to locked to the account provided by the reporter with a lockup expiring 12 months from the date of the delivery of APT.
-- Multiple vulnerabilities of similar root cause will be paid out as one report.
-
-## Duplicate Reports
-
-Compensation for duplicate reports will be split among reporters with first to report taking priority using the following equation:
-
-```
-R: total reports
-ri: report priority
-bi: bounty share
-
-bi = 2 ^ (R - ri) / ((2^R) - 1)
-```
-
-Where report priority derives from the set of integers beginning at 1, where the first reporter has `ri = 1`, the second reporter `ri = 2`, and so forth.
-
-Note, reports that come in after the issue has been fully triaged and resolved will not be eligible for splitting.
-
-## KYC Requirements
-
-This bug bounty program is only open to individuals [outside the OFAC restricted countries](https://home.treasury.gov/policy-issues/financial-sanctions/sanctions-programs-and-country-information). Bug bounty hunters will be required to provide evidence that they are not a resident or citizen of these countries to be eligible for a reward. If the individual is a US person, tax information will be required, such as a W-9, in order to properly issue a 1099. Aptos requires KYC to be done for all bug bounty hunters submitting a report and wanting a reward. Form W-9 or Form W-8 is required for tax purposes. All bug bounty hunters are required to use Persona for KYC, links will be provided upon resolution of the issue. The collection of this information will be done by the Aptos Foundation.
-
-If an impact can be caused to any other asset managed by Aptos that isn’t on this table but for which the impact is not inscope, you are encouraged to submit it for consideration by the project.
-
-## Out of Scope
-
-The following vulnerabilities are excluded from the rewards for this bug bounty program:
-
-- Attacks that the reporter has already exploited themselves, leading to damage.
-- Attacks requiring access to leaked keys/credentials.
-- Internally known issues, duplicate issues, or issues that have already been made public; in such cases, proof of prior disclosure will be provided.
-- Attacks that rely on social engineering or require physical access to the victim’s device.
-- Information disclosure with minimal security impact (Ex: stack traces, path disclosure, directory listing, logs).
-- Tab-nabbing.
-- Vulnerabilities related to auto-fill web forms.
-- Vulnerabilities only exploitable on out-of-date browsers or platforms.
-- Attacks requiring physical access to the victim device.
-- Incorrect data supplied by third party oracles.
-
-### Blockchain:
-
-- Basic economic governance attacks (e.g. 51% attack).
-- Best practice critiques.
-- Missing or incorrect data in events.
-- Sybil attacks.
-- Centralization risk.
-
-### Smart Contracts:
-
-- Incorrect data supplied by third-party oracles (not to exclude oracle manipulation/flash loan attacks; use of such methods to generate critical impacts remain in-scope for this program).
-- Basic economic governance attacks (e.g., 51% attack).
-- Lack of liquidity.
-- Best practice critiques.
-- Missing or incorrect data in events.
-- Incorrect naming (but still correct data) in contracts.
-- Minor rounding errors that don’t lead to substantial loss of funds.
-
-## Exclusions
-
-The following activities are prohibited by this bug bounty program:
-
-- Any testing with mainnet or public testnet contracts; all testing should be done on [private testnets](https://aptos.dev/nodes/localnet/).
-- Any testing with pricing oracles or third party smart contracts.
-- Attempting to phish or otherwise use social engineering attacks against contributors, employees, and/or customers.
-- Any testing with third-party systems and applications (e.g., browser extensions) as well as websites (e.g., SSO providers, advertising networks).
-- Any denial of service attacks.
-- Automated testing of services that generates significant amounts of traffic.
-- Public disclosure of an unpatched vulnerability in an embargoed bounty.
-=======
-To learn more visit the [Aptos Foundation Bounty Program](https://hackenproof.com/aptos) page.
->>>>>>> 26bbc314
+To learn more visit the [Aptos Foundation Bounty Program](https://hackenproof.com/aptos) page.