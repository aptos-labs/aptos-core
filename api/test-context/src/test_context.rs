// Copyright © Aptos Foundation
// SPDX-License-Identifier: Apache-2.0

use super::{golden_output::GoldenOutputs, pretty};
use aptos_api::{attach_poem_to_runtime, BasicError, Context};
use aptos_api_types::{
    mime_types, HexEncodedBytes, TransactionOnChainData, X_APTOS_CHAIN_ID,
    X_APTOS_LEDGER_TIMESTAMP, X_APTOS_LEDGER_VERSION,
};
use aptos_cached_packages::aptos_stdlib;
use aptos_config::{
    config::{
        NodeConfig, RocksdbConfigs, BUFFERED_STATE_TARGET_ITEMS,
        DEFAULT_MAX_NUM_NODES_PER_LRU_CACHE_SHARD, NO_OP_STORAGE_PRUNER_CONFIG,
    },
    keys::ConfigKey,
};
use aptos_crypto::{ed25519::Ed25519PrivateKey, hash::HashValue, SigningKey};
use aptos_db::AptosDB;
use aptos_executor::{block_executor::BlockExecutor, db_bootstrapper};
use aptos_executor_types::BlockExecutorTrait;
use aptos_framework::BuiltPackage;
use aptos_mempool::mocks::MockSharedMempool;
use aptos_mempool_notifications::MempoolNotificationSender;
use aptos_sdk::{
    bcs,
    transaction_builder::TransactionFactory,
    types::{
        account_config::aptos_test_root_address, transaction::SignedTransaction, AccountKey,
        LocalAccount,
    },
};
use aptos_storage_interface::{state_view::DbStateView, DbReaderWriter};
use aptos_temppath::TempPath;
use aptos_types::{
    account_address::{create_multisig_account_address, AccountAddress},
    aggregate_signature::AggregateSignature,
    block_info::BlockInfo,
    block_metadata::BlockMetadata,
    chain_id::ChainId,
    ledger_info::{LedgerInfo, LedgerInfoWithSignatures},
    transaction::{Transaction, TransactionPayload, TransactionStatus},
};
use aptos_vm::AptosVM;
use aptos_vm_validator::vm_validator::VMValidator;
use bytes::Bytes;
use hyper::{HeaderMap, Response};
use rand::SeedableRng;
use serde_json::{json, Value};
use std::{boxed::Box, iter::once, net::SocketAddr, path::PathBuf, sync::Arc, time::Duration};
use warp::{http::header::CONTENT_TYPE, Filter, Rejection, Reply};
use warp_reverse_proxy::reverse_proxy_filter;

const TRANSFER_AMOUNT: u64 = 10_000_000;

#[derive(Clone, Debug)]
pub enum ApiSpecificConfig {
    // The SocketAddr is the address where the Poem backend is running.
    V1(SocketAddr),
}

impl ApiSpecificConfig {
    pub fn get_api_base_path(&self) -> String {
        match &self {
            ApiSpecificConfig::V1(_) => "/v1".to_string(),
        }
    }

    pub fn assert_content_type(&self, headers: &HeaderMap) {
        match &self {
            ApiSpecificConfig::V1(_) => assert!(headers[CONTENT_TYPE]
                .to_str()
                .unwrap()
                .starts_with(mime_types::JSON),),
        }
    }

    pub fn signing_message_endpoint(&self) -> &'static str {
        match &self {
            ApiSpecificConfig::V1(_) => "/transactions/encode_submission",
        }
    }

    pub fn unwrap_signing_message_response(&self, resp: serde_json::Value) -> HexEncodedBytes {
        match self {
            ApiSpecificConfig::V1(_) => resp.as_str().unwrap().parse().unwrap(),
        }
    }
}

pub fn new_test_context(test_name: String, use_db_with_indexer: bool) -> TestContext {
    let tmp_dir = TempPath::new();
    tmp_dir.create_as_dir().unwrap();

    let mut rng = ::rand::rngs::StdRng::from_seed([0u8; 32]);
    let builder = aptos_genesis::builder::Builder::new(
        tmp_dir.path(),
        aptos_cached_packages::head_release_bundle().clone(),
    )
    .unwrap()
    .with_init_genesis_config(Some(Arc::new(|genesis_config| {
        genesis_config.recurring_lockup_duration_secs = 86400;
    })))
    .with_randomize_first_validator_ports(false);

    let (root_key, genesis, genesis_waypoint, validators) = builder.build(&mut rng).unwrap();
    let (validator_identity, _, _, _) = validators[0].get_key_objects(None).unwrap();
    let validator_owner = validator_identity.account_address.unwrap();

    let (db, db_rw) = if use_db_with_indexer {
        DbReaderWriter::wrap(AptosDB::new_for_test_with_indexer(&tmp_dir))
    } else {
        DbReaderWriter::wrap(
            AptosDB::open(
                &tmp_dir,
                false,                       /* readonly */
                NO_OP_STORAGE_PRUNER_CONFIG, /* pruner */
                RocksdbConfigs::default(),
                false, /* indexer */
                BUFFERED_STATE_TARGET_ITEMS,
                DEFAULT_MAX_NUM_NODES_PER_LRU_CACHE_SHARD,
            )
            .unwrap(),
        )
    };
    let ret =
        db_bootstrapper::maybe_bootstrap::<AptosVM>(&db_rw, &genesis, genesis_waypoint).unwrap();
    assert!(ret);

    let mempool = MockSharedMempool::new_in_runtime(&db_rw, VMValidator::new(db.clone()));

    let node_config = NodeConfig::default();

    let context = Context::new(
        ChainId::test(),
        db.clone(),
        mempool.ac_client.clone(),
        node_config.clone(),
    );

    // Configure the testing depending on which API version we're testing.
    let runtime_handle = tokio::runtime::Handle::current();
    let poem_address = attach_poem_to_runtime(&runtime_handle, context.clone(), &node_config, true)
        .expect("Failed to attach poem to runtime");
    let api_specific_config = ApiSpecificConfig::V1(poem_address);

    TestContext::new(
        context,
        rng,
        root_key,
        validator_owner,
        Box::new(BlockExecutor::<AptosVM, Transaction>::new(db_rw)),
        mempool,
        db,
        test_name,
        api_specific_config,
    )
}

#[derive(Clone)]
pub struct TestContext {
    pub context: Context,
    pub validator_owner: AccountAddress,
    pub mempool: Arc<MockSharedMempool>,
    pub db: Arc<AptosDB>,
    rng: rand::rngs::StdRng,
    root_key: ConfigKey<Ed25519PrivateKey>,
    executor: Arc<dyn BlockExecutorTrait<Transaction>>,
    expect_status_code: u16,
    test_name: String,
    golden_output: Option<GoldenOutputs>,
    fake_time_usecs: u64,
    pub api_specific_config: ApiSpecificConfig,
}

impl TestContext {
    pub fn new(
        context: Context,
        rng: rand::rngs::StdRng,
        root_key: Ed25519PrivateKey,
        validator_owner: AccountAddress,
        executor: Box<dyn BlockExecutorTrait<Transaction>>,
        mempool: MockSharedMempool,
        db: Arc<AptosDB>,
        test_name: String,
        api_specific_config: ApiSpecificConfig,
    ) -> Self {
        Self {
            context,
            rng,
            root_key: ConfigKey::new(root_key),
            validator_owner,
            executor: executor.into(),
            mempool: Arc::new(mempool),
            expect_status_code: 200,
            db,
            test_name,
            golden_output: None,
            fake_time_usecs: 0,
            api_specific_config,
        }
    }

    pub fn set_fake_time_usecs(&mut self, fake_time_usecs: u64) {
        self.fake_time_usecs = fake_time_usecs;
    }

    pub fn check_golden_output_no_prune(&mut self, msg: Value) {
        if self.golden_output.is_none() {
            self.golden_output = Some(GoldenOutputs::new(self.test_name.replace(':', "_")));
        }

        self.golden_output.as_ref().unwrap().log(&msg.to_string());
    }

    pub fn check_golden_output(&mut self, msg: Value) {
        if self.golden_output.is_none() {
            self.golden_output = Some(GoldenOutputs::new(self.test_name.replace(':', "_")));
        }

        let msg = pretty(&Self::prune_golden(msg));
        let re = regex::Regex::new("hash\": \".*\"").unwrap();
        let msg = re.replace_all(&msg, "hash\": \"\"");

        self.golden_output.as_ref().unwrap().log(&msg);
    }

    pub fn last_updated_gas_schedule(&self) -> Option<u64> {
        self.context.last_updated_gas_schedule()
    }

    pub fn last_updated_gas_estimation(&self) -> Option<u64> {
        self.context.last_updated_gas_estimation()
    }

    /// Prune well-known excessively large entries from a resource array response.
    /// TODO: we can't dump all resources of an account as golden output. As functionality
    /// grows this becomes too much. Need a way to filter only the resources which folks want.
    fn prune_golden(val: Value) -> Value {
        if !val.is_array() {
            return val;
        }

        val.as_array()
            .unwrap()
            .iter()
            .map(|field| {
                if let Some(changes) = field.as_object().unwrap().get("changes") {
                    let mut nfield = field.clone();
                    nfield["changes"] = changes
                        .as_array()
                        .unwrap()
                        .iter()
                        .map(|change| {
                            let mut nchange = change.clone();
                            nchange["data"] = Self::resource_replacer(&change["data"]);
                            nchange
                        })
                        .collect();
                    nfield
                } else {
                    field.clone()
                }
            })
            .collect()
    }

    // Resource may appear in many different places, so make a convenient stripper
    fn resource_replacer(val: &Value) -> Value {
        let mut nval = val.clone();

        // Skip things that change, plus bytecode and others that don't have a type
        nval["data"] = match val["type"].as_str() {
            Some("0x1::code::PackageRegistry") => {
                Value::String("package registry omitted".to_string())
            },
            // Ideally this wouldn't be stripped, but it changes by minor changes to the
            // Move modules, which leads to a bad devx.
            Some("0x1::state_storage::StateStorageUsage") => {
                Value::String("state storage omitted".to_string())
            },
            Some("0x1::state_storage::GasParameter") => {
                Value::String("state storage gas parameter omitted".to_string())
            },
            _ => {
                if val["bytecode"].as_str().is_some() {
                    Value::String("bytecode omitted".to_string())
                } else {
                    val["data"].clone()
                }
            },
        };
        nval
    }

    pub fn rng(&mut self) -> &mut rand::rngs::StdRng {
        &mut self.rng
    }

    pub fn transaction_factory(&self) -> TransactionFactory {
        TransactionFactory::new(self.context.chain_id())
    }

    pub async fn root_account(&self) -> LocalAccount {
        // Fetch the actual root account's sequence number in case it has been used to sign
        // transactions before.
        let root_sequence_number = self.get_sequence_number(aptos_test_root_address()).await;
        LocalAccount::new(
            aptos_test_root_address(),
            self.root_key.private_key(),
            root_sequence_number,
        )
    }

    pub fn latest_state_view(&self) -> DbStateView {
        self.context
            .state_view_at_version(self.get_latest_ledger_info().version())
            .unwrap()
    }

    pub fn gen_account(&mut self) -> LocalAccount {
        LocalAccount::generate(self.rng())
    }

    pub async fn create_account(&mut self) -> LocalAccount {
        let mut root = self.root_account().await;
        let account = self.gen_account();
        let factory = self.transaction_factory();
        let txn = root.sign_with_transaction_builder(
            factory
                .account_transfer(account.address(), TRANSFER_AMOUNT)
                .expiration_timestamp_secs(u64::MAX),
        );

        let bcs_txn = bcs::to_bytes(&txn).unwrap();
        self.expect_status_code(202)
            .post_bcs_txn("/transactions", bcs_txn)
            .await;
        self.commit_mempool_txns(1).await;
        account
    }

    pub async fn create_user_account(&self, account: &LocalAccount) -> SignedTransaction {
        let mut tc = self.root_account().await;
        self.create_user_account_by(&mut tc, account)
    }

    pub async fn mint_user_account(&self, account: &LocalAccount) -> SignedTransaction {
        let mut tc = self.root_account().await;
        let factory = self.transaction_factory();
        tc.sign_with_transaction_builder(
            factory
                .account_transfer(account.address(), TRANSFER_AMOUNT)
                .expiration_timestamp_secs(u64::MAX),
        )
    }

    pub async fn execute_multisig_transaction(
        &mut self,
        owner: &mut LocalAccount,
        multisig_account: AccountAddress,
        expected_status_code: u16,
    ) {
        self.api_execute_txn_expecting(
            owner,
            json!({
                "type": "multisig_payload",
                "multisig_address": multisig_account.to_hex_literal(),
            }),
            expected_status_code,
        )
        .await;
    }

    pub async fn execute_multisig_transaction_with_payload(
        &mut self,
        owner: &mut LocalAccount,
        multisig_account: AccountAddress,
        function: &str,
        type_args: &[&str],
        args: &[&str],
        expected_status_code: u16,
    ) {
        self.api_execute_txn_expecting(
            owner,
            json!({
                "type": "multisig_payload",
                "multisig_address": multisig_account.to_hex_literal(),
                "transaction_payload": {
                    "function": function,
                    "type_arguments": type_args,
                    "arguments": args
                }
            }),
            expected_status_code,
        )
        .await;
    }

    pub async fn create_multisig_account(
        &mut self,
        account: &mut LocalAccount,
        additional_owners: Vec<AccountAddress>,
        signatures_required: u64,
        initial_balance: u64,
    ) -> AccountAddress {
        let factory = self.transaction_factory();
        let multisig_address =
            create_multisig_account_address(account.address(), account.sequence_number());
        let create_multisig_txn = account.sign_with_transaction_builder(
            factory
                .create_multisig_account(additional_owners, signatures_required)
                .expiration_timestamp_secs(u64::MAX),
        );
        self.commit_block(&vec![
            create_multisig_txn,
            self.account_transfer_to(account, multisig_address, initial_balance),
        ])
        .await;
        multisig_address
    }

    pub async fn create_multisig_transaction(
        &mut self,
        owner: &mut LocalAccount,
        multisig_account: AccountAddress,
        payload: Vec<u8>,
    ) {
        let factory = self.transaction_factory();
        let txn = owner.sign_with_transaction_builder(
            factory
                .create_multisig_transaction(multisig_account, payload)
                .expiration_timestamp_secs(u64::MAX),
        );
        self.commit_block(&vec![txn]).await;
    }

    pub async fn approve_multisig_transaction(
        &mut self,
        owner: &mut LocalAccount,
        multisig_account: AccountAddress,
        transaction_id: u64,
    ) {
        let factory = self.transaction_factory();
        let txn = owner.sign_with_transaction_builder(
            factory
                .approve_multisig_transaction(multisig_account, transaction_id)
                .expiration_timestamp_secs(u64::MAX),
        );
        self.commit_block(&vec![txn]).await;
    }

    pub async fn reject_multisig_transaction(
        &mut self,
        owner: &mut LocalAccount,
        multisig_account: AccountAddress,
        transaction_id: u64,
    ) {
        let factory = self.transaction_factory();
        let txn = owner.sign_with_transaction_builder(
            factory
                .reject_multisig_transaction(multisig_account, transaction_id)
                .expiration_timestamp_secs(u64::MAX),
        );
        self.commit_block(&vec![txn]).await;
    }

    pub async fn create_multisig_transaction_with_payload_hash(
        &mut self,
        owner: &mut LocalAccount,
        multisig_account: AccountAddress,
        payload: Vec<u8>,
    ) {
        let factory = self.transaction_factory();
        let txn = owner.sign_with_transaction_builder(
            factory
                .create_multisig_transaction_with_payload_hash(multisig_account, payload)
                .expiration_timestamp_secs(u64::MAX),
        );
        self.commit_block(&vec![txn]).await;
    }

    pub fn account_transfer(
        &self,
        sender: &mut LocalAccount,
        receiver: &LocalAccount,
        amount: u64,
    ) -> SignedTransaction {
        self.account_transfer_to(sender, receiver.address(), amount)
    }

    pub fn account_transfer_to(
        &self,
        sender: &mut LocalAccount,
        receiver: AccountAddress,
        amount: u64,
    ) -> SignedTransaction {
        let factory = self.transaction_factory();
        sender.sign_with_transaction_builder(
            factory
                .account_transfer(receiver, amount)
                .expiration_timestamp_secs(u64::MAX),
        )
    }

    pub fn create_user_account_by(
        &self,
        creator: &mut LocalAccount,
        account: &LocalAccount,
    ) -> SignedTransaction {
        let factory = self.transaction_factory();
        creator.sign_with_transaction_builder(
            factory
                .create_user_account(account.public_key())
                .expiration_timestamp_secs(u64::MAX),
        )
    }

    pub async fn create_invalid_signature_transaction(&mut self) -> SignedTransaction {
        let factory = self.transaction_factory();
        let root_account = self.root_account().await;
        let txn = factory
            .transfer(root_account.address(), 1)
            .sender(root_account.address())
            .sequence_number(root_account.sequence_number())
            .build();
        let invalid_key = AccountKey::generate(self.rng());
        txn.sign(invalid_key.private_key(), root_account.public_key().clone())
            .unwrap()
            .into_inner()
    }

    pub fn get_latest_ledger_info(&self) -> aptos_api_types::LedgerInfo {
        self.context.get_latest_ledger_info::<BasicError>().unwrap()
    }

    pub fn get_transactions(&self, start: u64, limit: u16) -> Vec<TransactionOnChainData> {
        self.context
            .get_transactions(start, limit, self.get_latest_ledger_info().version())
            .unwrap()
    }

    pub fn expect_status_code(&self, status_code: u16) -> TestContext {
        let mut ret = self.clone();
        ret.expect_status_code = status_code;
        ret
    }

    pub fn build_package(
        path: PathBuf,
        named_addresses: Vec<(String, AccountAddress)>,
    ) -> TransactionPayload {
        let mut build_options = aptos_framework::BuildOptions::default();
        named_addresses.into_iter().for_each(|(name, address)| {
            build_options.named_addresses.insert(name, address);
        });

        let package = BuiltPackage::build(path, build_options).unwrap();
        let code = package.extract_code();
        let metadata = package.extract_metadata().unwrap();

        aptos_stdlib::code_publish_package_txn(bcs::to_bytes(&metadata).unwrap(), code)
    }

    pub async fn publish_package(
        &mut self,
        publisher: &mut LocalAccount,
        payload: TransactionPayload,
    ) -> SignedTransaction {
        let txn =
            publisher.sign_with_transaction_builder(self.transaction_factory().payload(payload));
        let bcs_txn = bcs::to_bytes(&txn).unwrap();
        self.expect_status_code(202)
            .post_bcs_txn("/transactions", bcs_txn)
            .await;
        self.commit_mempool_txns(1).await;
        txn
    }

    pub async fn commit_mempool_txns(&mut self, size: u64) {
        let txns = self.mempool.get_txns(size);
        self.commit_block(&txns).await;
        for txn in txns {
            self.mempool.remove_txn(&txn);
        }
    }

    pub async fn commit_block(&mut self, signed_txns: &[SignedTransaction]) {
        let metadata = self.new_block_metadata();
        let timestamp = metadata.timestamp_usecs();
        let txns: Vec<Transaction> = std::iter::once(Transaction::BlockMetadata(metadata.clone()))
            .chain(
                signed_txns
                    .iter()
                    .cloned()
                    .map(Transaction::UserTransaction),
            )
            .chain(once(Transaction::StateCheckpoint(metadata.id())))
            .collect();

        // Check that txn execution was successful.
        let parent_id = self.executor.committed_block_id();
        let result = self
            .executor
            .execute_block((metadata.id(), txns.clone()), parent_id)
            .unwrap();
        let mut compute_status = result.compute_status().clone();
        assert_eq!(compute_status.len(), txns.len(), "{:?}", result);
        if matches!(compute_status.last(), Some(TransactionStatus::Retry)) {
            // a state checkpoint txn can be Retry if prefixed by a write set txn
            compute_status.pop();
        }
        // But the rest of the txns must be Kept.
        for st in result.compute_status() {
            match st {
                TransactionStatus::Discard(st) => panic!("transaction is discarded: {:?}", st),
                TransactionStatus::Retry => panic!("should not retry"),
                TransactionStatus::Keep(_) => (),
            }
        }

        self.executor
            .commit_blocks(
                vec![metadata.id()],
                self.new_ledger_info(&metadata, result.root_hash(), txns.len()),
            )
            .unwrap();

        self.mempool
            .mempool_notifier
            .notify_new_commit(txns, timestamp, 1000)
            .await
            .unwrap();
    }

    pub async fn get_sequence_number(&self, account: AccountAddress) -> u64 {
        let account_resource = self
            .gen_resource(&account, "0x1::account::Account")
            .await
            .unwrap();
        account_resource["data"]["sequence_number"]
            .as_str()
            .unwrap()
            .parse::<u64>()
            .unwrap()
    }

<<<<<<< HEAD
    pub async fn get_apt_balance(&self, account: AccountAddress) -> u64 {
        let coin_balance = self
            .api_get_account_resource(
                account,
                "0x1",
                "coin",
                "CoinStore<0x1::aptos_coin::AptosCoin>",
            )
            .await;
        coin_balance["data"]["coin"]["value"]
            .as_str()
            .unwrap()
            .parse::<u64>()
            .unwrap()
=======
    pub async fn gen_events_by_handle(
        &self,
        account_address: &AccountAddress,
        resource: &str,
        field_name: &str,
    ) -> Value {
        let request = format!(
            "/accounts/{}/events/{}/{}",
            account_address, resource, field_name
        );
        self.get(&request).await
    }

    pub async fn gen_events_by_creation_num(
        &self,
        account_address: &AccountAddress,
        creation_num: u64,
    ) -> Value {
        let request = format!("/accounts/{}/events/{}", account_address, creation_num);
        self.get(&request).await
>>>>>>> b3d6d37c
    }

    // return a specific resource for an account. None if not found.
    pub async fn gen_resource(
        &self,
        account_address: &AccountAddress,
        resource: &str,
    ) -> Option<Value> {
        let request = format!("/accounts/{}/resources", account_address);
        let response = self.get(&request).await;
        response
            .as_array()
            .unwrap()
            .iter()
            .find(|entry| entry["type"] == resource)
            .cloned()
    }

    // return all resources for an account
    pub async fn gen_all_resources(&self, account_address: &AccountAddress) -> Value {
        let request = format!("/accounts/{}/resources", account_address);
        self.get(&request).await
    }

    // TODO: Add support for generic_type_params if necessary.
    pub async fn api_get_account_resource(
        &self,
        account: AccountAddress,
        resource_account_address: &str,
        module: &str,
        name: &str,
    ) -> serde_json::Value {
<<<<<<< HEAD
        let resources = self
            .get(&format!("/accounts/{}/resources", account.to_hex_literal()))
            .await;
        let vals: Vec<serde_json::Value> = serde_json::from_value(resources).unwrap();
        vals.into_iter()
            .find(|v| v["type"] == format!("{}::{}::{}", resource_account_address, module, name))
            .unwrap()
=======
        let resource = format!("{}::{}::{}", resource_account_address, module, name);
        self.gen_resource(&account, &resource).await.unwrap()
>>>>>>> b3d6d37c
    }

    // TODO: remove the helper function since we don't publish module directly anymore
    pub async fn api_publish_module(&mut self, account: &mut LocalAccount, code: HexEncodedBytes) {
        self.api_execute_txn(
            account,
            json!({
                "type": "module_bundle_payload",
                "modules" : [
                    {"bytecode": code},
                ],
            }),
        )
        .await;
    }

    pub async fn api_execute_entry_function(
        &mut self,
        account: &mut LocalAccount,
        function: &str,
        type_args: serde_json::Value,
        args: serde_json::Value,
    ) {
        self.api_execute_txn(
            account,
            json!({
                "type": "entry_function_payload",
                "function": function,
                "type_arguments": type_args,
                "arguments": args
            }),
        )
        .await;
    }

    pub async fn api_execute_txn(&mut self, account: &mut LocalAccount, payload: Value) {
        self.api_execute_txn_expecting(account, payload, 202).await;
    }

    pub async fn api_execute_txn_expecting(
        &mut self,
        account: &mut LocalAccount,
        payload: Value,
        status_code: u16,
    ) {
        let mut request = json!({
            "sender": account.address(),
            "sequence_number": account.sequence_number().to_string(),
            "gas_unit_price": "0",
            "max_gas_amount": "1000000",
            "expiration_timestamp_secs": "16373698888888",
            "payload": payload,
        });

        let resp = self
            .post(
                self.api_specific_config.signing_message_endpoint(),
                request.clone(),
            )
            .await;

        let signing_msg = self
            .api_specific_config
            .unwrap_signing_message_response(resp);

        let sig = account
            .private_key()
            .sign_arbitrary_message(signing_msg.inner());

        request["signature"] = json!({
            "type": "ed25519_signature",
            "public_key": HexEncodedBytes::from(account.public_key().to_bytes().to_vec()),
            "signature": HexEncodedBytes::from(sig.to_bytes().to_vec()),
        });

        self.expect_status_code(status_code)
            .post("/transactions", request)
            .await;
        self.commit_mempool_txns(1).await;
        *account.sequence_number_mut() += 1;
    }

    pub async fn simulate_multisig_transaction(
        &mut self,
        owner: &LocalAccount,
        multisig_account: AccountAddress,
        function: &str,
        type_args: &[&str],
        args: &[&str],
        expected_status_code: u16,
    ) -> Value {
        self.simulate_transaction(
            owner,
            json!({
                "type": "multisig_payload",
                "multisig_address": multisig_account.to_hex_literal(),
                "transaction_payload": {
                    "function": function,
                    "type_arguments": type_args,
                    "arguments": args
                }
            }),
            expected_status_code,
        )
        .await
    }

    pub async fn simulate_transaction(
        &mut self,
        sender: &LocalAccount,
        payload: Value,
        status_code: u16,
    ) -> Value {
        let mut request = json!({
            "sender": sender.address(),
            "sequence_number": sender.sequence_number().to_string(),
            "gas_unit_price": "0",
            "max_gas_amount": "1000000",
            "expiration_timestamp_secs": "16373698888888",
            "payload": payload,
        });

        // We're intentionally using invalid signatures since simulation API rejects valid ones.
        let random_account = self.gen_account();
        let resp = self
            .post(
                self.api_specific_config.signing_message_endpoint(),
                request.clone(),
            )
            .await;

        let signing_msg = self
            .api_specific_config
            .unwrap_signing_message_response(resp);

        let sig = random_account
            .private_key()
            .sign_arbitrary_message(signing_msg.inner());
        request["signature"] = json!({
            "type": "ed25519_signature",
            "public_key": HexEncodedBytes::from(sender.public_key().to_bytes().to_vec()),
            "signature": HexEncodedBytes::from(sig.to_bytes().to_vec()),
        });

        self.expect_status_code(status_code)
            .post("/transactions/simulate", request)
            .await
    }

    pub fn prepend_path(&self, path: &str) -> String {
        format!("{}{}", self.api_specific_config.get_api_base_path(), path)
    }

    pub async fn get(&self, path: &str) -> Value {
        self.execute(
            warp::test::request()
                .method("GET")
                .path(&self.prepend_path(path)),
        )
        .await
    }

    pub async fn post(&self, path: &str, body: Value) -> Value {
        self.execute(
            warp::test::request()
                .method("POST")
                .path(&self.prepend_path(path))
                .json(&body),
        )
        .await
    }

    pub async fn post_bcs_txn(&self, path: &str, body: impl AsRef<[u8]>) -> Value {
        self.execute(
            warp::test::request()
                .method("POST")
                .path(&self.prepend_path(path))
                .header(CONTENT_TYPE, mime_types::BCS_SIGNED_TRANSACTION)
                .body(body),
        )
        .await
    }

    pub async fn reply(&self, req: warp::test::RequestBuilder) -> Response<Bytes> {
        match self.api_specific_config {
            ApiSpecificConfig::V1(address) => req.reply(&self.get_routes_with_poem(address)).await,
        }
    }

    // Currently we still run our tests with warp.
    // https://github.com/aptos-labs/aptos-core/issues/2966
    pub fn get_routes_with_poem(
        &self,
        poem_address: SocketAddr,
    ) -> impl Filter<Extract = (impl Reply,), Error = Rejection> + Clone {
        warp::path!("v1" / ..).and(reverse_proxy_filter(
            "v1".to_string(),
            format!("http://{}/v1", poem_address),
        ))
    }

    pub async fn execute(&self, req: warp::test::RequestBuilder) -> Value {
        let resp = self.reply(req).await;

        let headers = resp.headers();

        self.api_specific_config.assert_content_type(headers);

        let body = serde_json::from_slice(resp.body()).expect("response body is JSON");
        assert_eq!(
            self.expect_status_code,
            resp.status(),
            "\nresponse: {}",
            pretty(&body)
        );

        if self.expect_status_code < 300 {
            let ledger_info = self.get_latest_ledger_info();
            assert_eq!(headers[X_APTOS_CHAIN_ID], "4");
            assert_eq!(
                headers[X_APTOS_LEDGER_VERSION],
                ledger_info.version().to_string()
            );
            assert_eq!(
                headers[X_APTOS_LEDGER_TIMESTAMP],
                ledger_info.timestamp().to_string()
            );
        }

        body
    }

    fn new_block_metadata(&mut self) -> BlockMetadata {
        let round = 1;
        let id = HashValue::random_with_rng(&mut self.rng);
        // Incrementing half a second every time
        self.fake_time_usecs += (Duration::from_millis(500).as_micros()) as u64;
        BlockMetadata::new(
            id,
            0,
            round,
            self.validator_owner,
            vec![0],
            vec![],
            self.fake_time_usecs,
        )
    }

    fn new_ledger_info(
        &self,
        metadata: &BlockMetadata,
        root_hash: HashValue,
        block_size: usize,
    ) -> LedgerInfoWithSignatures {
        let parent = self
            .context
            .get_latest_ledger_info_with_signatures()
            .unwrap();
        let epoch = parent.ledger_info().next_block_epoch();
        let version = parent.ledger_info().version() + (block_size as u64);
        let info = LedgerInfo::new(
            BlockInfo::new(
                epoch,
                metadata.round(),
                metadata.id(),
                root_hash,
                version,
                metadata.timestamp_usecs(),
                None,
            ),
            HashValue::zero(),
        );
        LedgerInfoWithSignatures::new(info, AggregateSignature::empty())
    }
}<|MERGE_RESOLUTION|>--- conflicted
+++ resolved
@@ -645,7 +645,6 @@
             .unwrap()
     }
 
-<<<<<<< HEAD
     pub async fn get_apt_balance(&self, account: AccountAddress) -> u64 {
         let coin_balance = self
             .api_get_account_resource(
@@ -660,7 +659,8 @@
             .unwrap()
             .parse::<u64>()
             .unwrap()
-=======
+    }
+
     pub async fn gen_events_by_handle(
         &self,
         account_address: &AccountAddress,
@@ -681,7 +681,6 @@
     ) -> Value {
         let request = format!("/accounts/{}/events/{}", account_address, creation_num);
         self.get(&request).await
->>>>>>> b3d6d37c
     }
 
     // return a specific resource for an account. None if not found.
@@ -714,18 +713,8 @@
         module: &str,
         name: &str,
     ) -> serde_json::Value {
-<<<<<<< HEAD
-        let resources = self
-            .get(&format!("/accounts/{}/resources", account.to_hex_literal()))
-            .await;
-        let vals: Vec<serde_json::Value> = serde_json::from_value(resources).unwrap();
-        vals.into_iter()
-            .find(|v| v["type"] == format!("{}::{}::{}", resource_account_address, module, name))
-            .unwrap()
-=======
         let resource = format!("{}::{}::{}", resource_account_address, module, name);
         self.gen_resource(&account, &resource).await.unwrap()
->>>>>>> b3d6d37c
     }
 
     // TODO: remove the helper function since we don't publish module directly anymore
