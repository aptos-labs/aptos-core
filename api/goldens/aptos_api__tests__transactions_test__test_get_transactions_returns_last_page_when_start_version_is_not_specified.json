--- conflicted
+++ resolved
@@ -3,20 +3,12 @@
     "type": "block_metadata_transaction",
     "version": "15",
     "hash": "0x95fe733442c49587cba7fb2168f8624c1a8702a3df1a523ed051245ac82ff360",
-<<<<<<< HEAD
-    "state_root_hash": "0xb392cf47bb26e87890d569518ec69bb7148b69e1b925e560f7b0f3e268847c44",
-=======
     "state_root_hash": "0x77e5fc1dd8e0c3885fa8b163f87c340914d74520b74ad72e8d8f6ac04a0623ce",
->>>>>>> 346b482d
     "event_root_hash": "0x00f4be2b2f492947f22b5ea8bd79755813f12fc0a5b4384d5c047e9c04fa8b7e",
     "gas_used": "0",
     "success": true,
     "vm_status": "Executed successfully",
-<<<<<<< HEAD
-    "accumulator_root_hash": "0x079335228f6c24a5366c0ec06df526db37e3d11eac7a9097753e7394943661fc",
-=======
     "accumulator_root_hash": "0xd5bd503bbbdce67ef19d2e67a654e05a9cdb1f7a63c836420062f37d3b943165",
->>>>>>> 346b482d
     "changes": [
       {
         "type": "write_resource",
@@ -64,20 +56,12 @@
     "type": "user_transaction",
     "version": "16",
     "hash": "0x6e0f883b7836fb7754705b117e564fd7c27b81096ca10c89581be51ae96b668c",
-<<<<<<< HEAD
-    "state_root_hash": "0xd44468ef9299909cf2795950c9a090637c5593bf1778800960fbedcf1c1dd889",
-=======
     "state_root_hash": "0x4e518a9e462e71d3fb75d96b91c327d3284310898aaf64f02d064ac5a21be287",
->>>>>>> 346b482d
     "event_root_hash": "0x414343554d554c41544f525f504c414345484f4c4445525f4841534800000000",
     "gas_used": "92",
     "success": true,
     "vm_status": "Executed successfully",
-<<<<<<< HEAD
-    "accumulator_root_hash": "0x503b02c2aa23bcbfbf483116887010d88cce074ec84c3153572f2bfd5dda61bd",
-=======
     "accumulator_root_hash": "0xbb26b5356b94779310b5c23b5a38bcff9fca4514c22e221ba3535f3b7337c7ee",
->>>>>>> 346b482d
     "changes": [
       {
         "type": "write_resource",
@@ -202,20 +186,12 @@
     "type": "block_metadata_transaction",
     "version": "17",
     "hash": "0xe8b07b9f3ea72c471bcd45010d2340053d353323ee0c883cef77ab8952971d05",
-<<<<<<< HEAD
-    "state_root_hash": "0xaa6a81cfaaf7931580ec806c75090e8743458548d5acebba44745b4050a05c4e",
-=======
     "state_root_hash": "0x39683fd72e325c1e864d36ec3cf4736428cb5631e1bfcb8280d2965b7cb68d42",
->>>>>>> 346b482d
     "event_root_hash": "0x8be2089b57dba8b89ac952034ed9e55a08f908f588b45f6830723bb1f17803de",
     "gas_used": "0",
     "success": true,
     "vm_status": "Executed successfully",
-<<<<<<< HEAD
-    "accumulator_root_hash": "0xa459b016e915683f0d330cd8a22dd4524d88a06c2e3fda82cc9b49cdead238b1",
-=======
     "accumulator_root_hash": "0xf1cf3a7a163041ed4b3ffef3a3728d07cb12bb404626387d84b1831d8a33ec51",
->>>>>>> 346b482d
     "changes": [
       {
         "type": "write_resource",
@@ -263,20 +239,12 @@
     "type": "user_transaction",
     "version": "18",
     "hash": "0x53200ede246316ce3c6cef72b9bfe2993cac924115c49f4ef740a63f681ea4c8",
-<<<<<<< HEAD
-    "state_root_hash": "0x1ada9862d5ca3af590e7271cfcb0856fe2018e2c35c86bbdafd0ee37a0cb6945",
-=======
     "state_root_hash": "0xa76688e26b5897c2ba23f26657e7afcc974d5fbbe05e70eb722bcf249334bcfd",
->>>>>>> 346b482d
     "event_root_hash": "0x414343554d554c41544f525f504c414345484f4c4445525f4841534800000000",
     "gas_used": "92",
     "success": true,
     "vm_status": "Executed successfully",
-<<<<<<< HEAD
-    "accumulator_root_hash": "0x678e8d8a6df7bd871ea032be3c6e459f6a69f6911aef602d86d0975d86b80c94",
-=======
     "accumulator_root_hash": "0xdd84790203dffc3eb49e6525400e251aa97a51aac13e53eea9e40e4b97b2aac7",
->>>>>>> 346b482d
     "changes": [
       {
         "type": "write_resource",
@@ -401,20 +369,12 @@
     "type": "block_metadata_transaction",
     "version": "19",
     "hash": "0xea8616c7dac93060cc7bbdba4e6a77bee79393e3900bd4c9663398e786c9764e",
-<<<<<<< HEAD
-    "state_root_hash": "0xfd924a08dc6921d6f7049b84286f3f3a724c2a2c52ec06011c0a557b37519ad8",
-=======
     "state_root_hash": "0xe37a4bacdfd4d46d9a356bba8db725c71d244463b4798fbf8cb2394942696e62",
->>>>>>> 346b482d
     "event_root_hash": "0x2f8f00548df7c14e932e9107df08462517f77310f66b404314c507cc56f664b9",
     "gas_used": "0",
     "success": true,
     "vm_status": "Executed successfully",
-<<<<<<< HEAD
-    "accumulator_root_hash": "0xc607ccd55b3106be466945cf14b6a490a4cfe9aebf5ad543a5d32108cf17f52c",
-=======
     "accumulator_root_hash": "0x7591482a13b797ce741a5a61ea3258f44afea60ae9245db8344c4ef40f15271c",
->>>>>>> 346b482d
     "changes": [
       {
         "type": "write_resource",
@@ -462,20 +422,12 @@
     "type": "user_transaction",
     "version": "20",
     "hash": "0x46a140965a302e8102fa8e125522be7a97a5983592fa71de26fca852d9553d80",
-<<<<<<< HEAD
-    "state_root_hash": "0xf235e9e823e423d6049d5bd01f5d4e46795cfed287a46f861e471c4a510b34c0",
-=======
     "state_root_hash": "0x3a6ac8bb6b1114c1f19febba5667d88fd13bbd04da69d0d5b2a59fedec9449b3",
->>>>>>> 346b482d
     "event_root_hash": "0x414343554d554c41544f525f504c414345484f4c4445525f4841534800000000",
     "gas_used": "92",
     "success": true,
     "vm_status": "Executed successfully",
-<<<<<<< HEAD
-    "accumulator_root_hash": "0x29cee936bd489a509b778fd01d1413ed22808d2c6074d73e550795aade40726e",
-=======
     "accumulator_root_hash": "0xffa829a6fca5a9546a29ff278acb903796f861451449de38e83c5154418048a6",
->>>>>>> 346b482d
     "changes": [
       {
         "type": "write_resource",
@@ -600,20 +552,12 @@
     "type": "block_metadata_transaction",
     "version": "21",
     "hash": "0xf3c3996db19823934991f4070cc2ec2ffcbf491d8eec55dd546126fb71f3c48a",
-<<<<<<< HEAD
-    "state_root_hash": "0x2b50cc753942ea833b46291a17f2b2cf9441fa51529e9a8b65a3f80dfd200fb4",
-=======
     "state_root_hash": "0xe1df844b2315e00739755d64d99dd967c6c3fb94ae35e47699d3ae3a8aff0d10",
->>>>>>> 346b482d
     "event_root_hash": "0xc7ed592a3571a946274c6c26c276fdaa5befc4fbf80896092f62e6e2a168825e",
     "gas_used": "0",
     "success": true,
     "vm_status": "Executed successfully",
-<<<<<<< HEAD
-    "accumulator_root_hash": "0xe35e526b1094b625f7db8582dc11d6ec670194253a77c5f8358213e6c7107edf",
-=======
     "accumulator_root_hash": "0x4ebc23adb7d124772d27842f837f2b70b207d0dd5152e99d0a873e22d75448b5",
->>>>>>> 346b482d
     "changes": [
       {
         "type": "write_resource",
@@ -661,20 +605,12 @@
     "type": "user_transaction",
     "version": "22",
     "hash": "0xa7604fcd2c9ff3ba1d8d525881e32138f8e0617240740ca589a47091e8f177ab",
-<<<<<<< HEAD
-    "state_root_hash": "0xc9afe2fc0c8be23fb8a49d34bc68e144efa67a1d2774494bf7cbe62215b122af",
-=======
     "state_root_hash": "0xc8837fa854504bf77411f88b32b5c44be115162287428718e961ede2fbd23271",
->>>>>>> 346b482d
     "event_root_hash": "0x414343554d554c41544f525f504c414345484f4c4445525f4841534800000000",
     "gas_used": "92",
     "success": true,
     "vm_status": "Executed successfully",
-<<<<<<< HEAD
-    "accumulator_root_hash": "0xbaf8ca9010d7cdcbd7e5a4d6f1f3f92536253393908f9f799e08b3173c7cfaa8",
-=======
     "accumulator_root_hash": "0x27f8534b15a29bebe0b5549b8b054540cd264127a700df0c40d2634cdd3cdcb5",
->>>>>>> 346b482d
     "changes": [
       {
         "type": "write_resource",
@@ -799,20 +735,12 @@
     "type": "block_metadata_transaction",
     "version": "23",
     "hash": "0x4e3271a4018b5d49def4362bdd1791e7fe531cd90f28865998281dfdbbc0f9dd",
-<<<<<<< HEAD
-    "state_root_hash": "0x803a2ee954bfaed519fc1e3def7a06165acd8b242c4ebc125a9cdbcc28079fbf",
-=======
     "state_root_hash": "0x81d9777ea2e443a988c91d1d394f21e35017a7ac16dd0c050c72777117ba9fd3",
->>>>>>> 346b482d
     "event_root_hash": "0x64f52805c510a39377027dbbc4807cd99ded8153a99bc827bc4cb914b6c85fa5",
     "gas_used": "0",
     "success": true,
     "vm_status": "Executed successfully",
-<<<<<<< HEAD
-    "accumulator_root_hash": "0x4883a9e71c8634685558ade8dfb0cb5bc8ec72389ae51613c34c4b3c7f165e57",
-=======
     "accumulator_root_hash": "0x9fb078e9840bb62080828094850795474651f416506bea55316af425a2a5b6f5",
->>>>>>> 346b482d
     "changes": [
       {
         "type": "write_resource",
@@ -860,20 +788,12 @@
     "type": "user_transaction",
     "version": "24",
     "hash": "0xb28dc573cc2e9cff302a238fe6761a375edfdd345d603eacb58657d04a2bd5cd",
-<<<<<<< HEAD
-    "state_root_hash": "0xddca1cd5a025d44a1c1ed41a65aa623f5d3b1c850eb4666e79938004a6215add",
-=======
     "state_root_hash": "0x70c40c250a658708b6e0aea0cbaf4f0d3df941887f9f96996e6c52d87a833aba",
->>>>>>> 346b482d
     "event_root_hash": "0x414343554d554c41544f525f504c414345484f4c4445525f4841534800000000",
     "gas_used": "92",
     "success": true,
     "vm_status": "Executed successfully",
-<<<<<<< HEAD
-    "accumulator_root_hash": "0x0d78f16ff1737b6850d72385d7311aa4ad8b9564d15a99cd0049915c7990616c",
-=======
     "accumulator_root_hash": "0x362f55dbe9df293e37168b34f1ef946ef7bbbb0befafa9f1bf940f011486ef89",
->>>>>>> 346b482d
     "changes": [
       {
         "type": "write_resource",
@@ -998,20 +918,12 @@
     "type": "block_metadata_transaction",
     "version": "25",
     "hash": "0x58adfb0827e61a944dd3e53fc9453f2826c53d37bfe94e6edfdb575703b6e4cd",
-<<<<<<< HEAD
-    "state_root_hash": "0x57cfc918122327e6bcd9acdd588eb75b5d46a116a1ab1995b1f751e062ddbeee",
-=======
     "state_root_hash": "0x92a01734d2627e9d4ff382fe8d3cc1d9ebf11ceae7b0b219cc433924b8f9c002",
->>>>>>> 346b482d
     "event_root_hash": "0x737bdbecd6b8cbe14506805ef52edf902620dfd849ac40d7d41151e6508386c6",
     "gas_used": "0",
     "success": true,
     "vm_status": "Executed successfully",
-<<<<<<< HEAD
-    "accumulator_root_hash": "0x05efef703366685d595d86165780c623f1ae90a77e289d4b7cf828c6ddda8ee6",
-=======
     "accumulator_root_hash": "0xa8cc9cbfcbdcb134d6dd45e3447dce9ba875018ffa6bf2902db398faac5cf789",
->>>>>>> 346b482d
     "changes": [
       {
         "type": "write_resource",
@@ -1059,20 +971,12 @@
     "type": "user_transaction",
     "version": "26",
     "hash": "0x355b727e4d5ea72b717c2efbe36861bb524f523597e6df13fcefd2efb20ddd7f",
-<<<<<<< HEAD
-    "state_root_hash": "0x0e0b093bdc586af9f50b2f7c20dafe83c0af15e4d718f1808060e38e7f94d0a5",
-=======
     "state_root_hash": "0x9d8361e7fb9a97839a87f494402d9dff86a254f060d9f7d6f0999dd3fd2fbfe4",
->>>>>>> 346b482d
     "event_root_hash": "0x414343554d554c41544f525f504c414345484f4c4445525f4841534800000000",
     "gas_used": "92",
     "success": true,
     "vm_status": "Executed successfully",
-<<<<<<< HEAD
-    "accumulator_root_hash": "0xdc39af805c922c10f546d7f6036df8b1009e0d70186f332cfc7fb8c5bf43f1ad",
-=======
     "accumulator_root_hash": "0x80114cd02d1930f8c5a5a833c1df2379669b5b16f8168333b04c25342520af55",
->>>>>>> 346b482d
     "changes": [
       {
         "type": "write_resource",
@@ -1197,20 +1101,12 @@
     "type": "block_metadata_transaction",
     "version": "27",
     "hash": "0x9833d7913cbd4dbdad8ea68aff5d8a23ade8b264e2a6b21f84d0792f320f5ccb",
-<<<<<<< HEAD
-    "state_root_hash": "0xfd32551b9b67225cd3ce363e66a1ab853bcf3a3eca5913ed68ed0df47586a7a1",
-=======
     "state_root_hash": "0x6c52c31e4e802517b4e8822ae6f1d9b63d4196de031b21dee75969666d311de2",
->>>>>>> 346b482d
     "event_root_hash": "0xb0a620af961d760d6d4dfd62eb3920266486666dd4038fc98eb3d0502d3c6498",
     "gas_used": "0",
     "success": true,
     "vm_status": "Executed successfully",
-<<<<<<< HEAD
-    "accumulator_root_hash": "0x5247fe687940a47033edc55331cc7f096b5259092a3c60cf26130ea2fda56121",
-=======
     "accumulator_root_hash": "0x8dc9b2c2efaa3a6bfc12a07cc541a6f53cab215c164c2924133595122ed7bc63",
->>>>>>> 346b482d
     "changes": [
       {
         "type": "write_resource",
@@ -1258,20 +1154,12 @@
     "type": "user_transaction",
     "version": "28",
     "hash": "0x47bb426e1538ad50997dc01d5fc80507416149f0c68d1a64bae0b1ec29e5ec9b",
-<<<<<<< HEAD
-    "state_root_hash": "0x317ffc1a8191e10e50d6b05670cf03e438980bb76d5290d849aefe7c9aee93b7",
-=======
     "state_root_hash": "0x2120dc6d6254d4db7df9831c85b1ee0d889e81b02c593ebe7ba9e5b972136eab",
->>>>>>> 346b482d
     "event_root_hash": "0x414343554d554c41544f525f504c414345484f4c4445525f4841534800000000",
     "gas_used": "92",
     "success": true,
     "vm_status": "Executed successfully",
-<<<<<<< HEAD
-    "accumulator_root_hash": "0x47238dc523c88efc56a04a9bd140d8440ffd4ac54bb2ad78155e024824c2ee0b",
-=======
     "accumulator_root_hash": "0x1e4145ead12ad838ebbc8a140f1cc416ecfbfee7add3149819043eac88cb7c83",
->>>>>>> 346b482d
     "changes": [
       {
         "type": "write_resource",
@@ -1396,20 +1284,12 @@
     "type": "block_metadata_transaction",
     "version": "29",
     "hash": "0x06c9e7aaf440f8996e95ce6de75e24c95cd06748fa54a6aab65add6fc01e7e22",
-<<<<<<< HEAD
-    "state_root_hash": "0x759e4189c001b18151ad6baa10b0284fc431ec2997a981dbf171115c84f80d36",
-=======
     "state_root_hash": "0x0dd4244c454293b742de54b0e1b429181de71d18a43039c10f2edb09edd91425",
->>>>>>> 346b482d
     "event_root_hash": "0x4c47fe255a59e7efbca9e6d94c85add232642b13da749789115b8ad5cf837300",
     "gas_used": "0",
     "success": true,
     "vm_status": "Executed successfully",
-<<<<<<< HEAD
-    "accumulator_root_hash": "0xf413eba00d4bdff9b104f6b1c1281935b93cb448c477f6aa09aa42928e68cdc1",
-=======
     "accumulator_root_hash": "0x812a95f2f9a4433ed50790fdf01535d0bb9208566f4c5b9edd3bb55210ddce48",
->>>>>>> 346b482d
     "changes": [
       {
         "type": "write_resource",
@@ -1457,20 +1337,12 @@
     "type": "user_transaction",
     "version": "30",
     "hash": "0x3380e61cdbb0aaa0d55cc58cdd782095925bab5c7a2fc01eea077df28217a00b",
-<<<<<<< HEAD
-    "state_root_hash": "0x73d80233a42c7aeae4f3af7e162bd833121b88740c5d3ec4678c2336ce17a795",
-=======
     "state_root_hash": "0xbd7048b5cf88c59295b843e171e237789567efb312598507da662a01b0490790",
->>>>>>> 346b482d
     "event_root_hash": "0x414343554d554c41544f525f504c414345484f4c4445525f4841534800000000",
     "gas_used": "92",
     "success": true,
     "vm_status": "Executed successfully",
-<<<<<<< HEAD
-    "accumulator_root_hash": "0x700383f6efca3aad6db0270dc8de4add00033f807d82dd949decfc3d2c6dbd28",
-=======
     "accumulator_root_hash": "0xab3a587e05eda80d32713c4d45e64423fddad910c503228aa8658c1738dee7bd",
->>>>>>> 346b482d
     "changes": [
       {
         "type": "write_resource",
@@ -1595,20 +1467,12 @@
     "type": "block_metadata_transaction",
     "version": "31",
     "hash": "0xaf8557fb101eacddb0be3c9fbdbf199837d5e8f451e8a60bf74f37b3dea583c0",
-<<<<<<< HEAD
-    "state_root_hash": "0x5a89c36e263187982c239ca96d4fb174e39a9e02d6353351b94cb9a0ab2f4993",
-=======
     "state_root_hash": "0x73ff249f465c2a4073b54c538c0e25c96bc7bae742d98249f2fa8e60aeac769f",
->>>>>>> 346b482d
     "event_root_hash": "0xdd83acc3ff8d14d6ba723e89680adab35ec16d74cddc4265ab63e7ed23f3913e",
     "gas_used": "0",
     "success": true,
     "vm_status": "Executed successfully",
-<<<<<<< HEAD
-    "accumulator_root_hash": "0x1ae18f6639780cb4c995bba494244d35d337204b8c1b61eb638597efa79bd20f",
-=======
     "accumulator_root_hash": "0xcdf7c2a52eec26b85e54a98d893f6f6179f21c92fb1dd4c0d78c38992cf5f7ca",
->>>>>>> 346b482d
     "changes": [
       {
         "type": "write_resource",
@@ -1656,20 +1520,12 @@
     "type": "user_transaction",
     "version": "32",
     "hash": "0xdb52089fb4eb92c51609fc7d062ad940af24f3af601abcea1342e51a090881e0",
-<<<<<<< HEAD
-    "state_root_hash": "0xd330cdabb5722ba510587ab490157dddac2e5e04378a4341fc7e7b5ba2071398",
-=======
     "state_root_hash": "0x26b42901dcfcf3c1032d1122e2a146412e1fd469da5fefd51adbe8d6fe996ad7",
->>>>>>> 346b482d
     "event_root_hash": "0x414343554d554c41544f525f504c414345484f4c4445525f4841534800000000",
     "gas_used": "92",
     "success": true,
     "vm_status": "Executed successfully",
-<<<<<<< HEAD
-    "accumulator_root_hash": "0xc492b1b9d6803148cdb5602389abe873113dd62cc8da416f4485c2e44dd98675",
-=======
     "accumulator_root_hash": "0x0b728d53326140c70ad7b90196b9491af60a1c2678f62a5af8643616360cbe54",
->>>>>>> 346b482d
     "changes": [
       {
         "type": "write_resource",
@@ -1794,20 +1650,12 @@
     "type": "block_metadata_transaction",
     "version": "33",
     "hash": "0xd178ca965a3aab67aa85195e6429c2ae8d5aa8c8b5bd2328d2aed35a7f0c5ac4",
-<<<<<<< HEAD
-    "state_root_hash": "0x26669670b1d4d68f11e51137656021f6d43564d7e4b3838ea9db9e756da25502",
-=======
     "state_root_hash": "0xe7604fd9bd789593fe74bc28e1e4ba5171d50fd1973ccfdcc95bb25e7256ced8",
->>>>>>> 346b482d
     "event_root_hash": "0x01838a0322df79191c476cb3e5f577a6bf8d2ba7176a51fb4a1637ba4034364d",
     "gas_used": "0",
     "success": true,
     "vm_status": "Executed successfully",
-<<<<<<< HEAD
-    "accumulator_root_hash": "0xbba32b2339c153ff96e4e0aafdd20a7a5bfc57b7ef7c53b4c382c683af78737a",
-=======
     "accumulator_root_hash": "0xde2774a64158f90883bb8a705ecccb40214b61c1372e417a52d80d5fee3b51fd",
->>>>>>> 346b482d
     "changes": [
       {
         "type": "write_resource",
@@ -1855,20 +1703,12 @@
     "type": "user_transaction",
     "version": "34",
     "hash": "0x97848ed34ed82dc04d61248c1ff7b7f1306013cbeaa683624d60a975a4ac2c6b",
-<<<<<<< HEAD
-    "state_root_hash": "0xa0c793ed40ff182c83e880ac703a9d3987a6a2b3c7d07f3bfb0d210a0058fe74",
-=======
     "state_root_hash": "0xce16907cddda3b68fcdd65ae14a3bf977b0cdd409bc01b852680d6bb537c38be",
->>>>>>> 346b482d
     "event_root_hash": "0x414343554d554c41544f525f504c414345484f4c4445525f4841534800000000",
     "gas_used": "92",
     "success": true,
     "vm_status": "Executed successfully",
-<<<<<<< HEAD
-    "accumulator_root_hash": "0x6f92b60414e0383cf6bcdd795ee998b2e0fc6de8397d420b978c8d1d775b13a0",
-=======
     "accumulator_root_hash": "0x1b8aa7d8eac5dceb6f0ec0a8cb929c63bb09d45076ece2f22cbdc63132f79b91",
->>>>>>> 346b482d
     "changes": [
       {
         "type": "write_resource",
@@ -1993,20 +1833,12 @@
     "type": "block_metadata_transaction",
     "version": "35",
     "hash": "0x3a6d20a898271020a83681d1f68505d97795a719071eb3ce7cf697ee23bbd497",
-<<<<<<< HEAD
-    "state_root_hash": "0xf6c48a3d5477862df248cea08d2e8f5f60f5549867003942e111229526475285",
-=======
     "state_root_hash": "0x195329898930f21484f8cf2e47a7266307d9d7bf78e298703f4cf62539c75e68",
->>>>>>> 346b482d
     "event_root_hash": "0xf8675e328e8c0ea4219fa8eccb57bf80f0c7f70a7822b7385ec24f34f88c3177",
     "gas_used": "0",
     "success": true,
     "vm_status": "Executed successfully",
-<<<<<<< HEAD
-    "accumulator_root_hash": "0xbe5602461f61a3f02e0e53910b592749a900c0780dc369a16173019957b5bace",
-=======
     "accumulator_root_hash": "0xc9b9e5b337e60eea02d9ccc961b0fedc2d8c7091da48185c5361ae7b0844e5b7",
->>>>>>> 346b482d
     "changes": [
       {
         "type": "write_resource",
@@ -2054,20 +1886,12 @@
     "type": "user_transaction",
     "version": "36",
     "hash": "0x96022a231d06b0f3eeedc73ecffbf9c57502130305eb9659c050992f8f48689a",
-<<<<<<< HEAD
-    "state_root_hash": "0x32a8d701b763847af5c92cf52517dea94d13e4a6986e58041f3e848da9a92386",
-=======
     "state_root_hash": "0x244a911abb5360b69d25d5cae7c2496524855eef3d51b8b7c2b5d3c4324f9faf",
->>>>>>> 346b482d
     "event_root_hash": "0x414343554d554c41544f525f504c414345484f4c4445525f4841534800000000",
     "gas_used": "92",
     "success": true,
     "vm_status": "Executed successfully",
-<<<<<<< HEAD
-    "accumulator_root_hash": "0xd338034317bcdb2423c2e93774c61716bf7aaa4b585a9cea21b7e1c97aa3ef82",
-=======
     "accumulator_root_hash": "0xab72a0da9287acd1a8d8a8529a1ac754a0ad86f3894fc0b63e906dfe15bc3878",
->>>>>>> 346b482d
     "changes": [
       {
         "type": "write_resource",
@@ -2192,20 +2016,12 @@
     "type": "block_metadata_transaction",
     "version": "37",
     "hash": "0x0a95d663cdb81f01099076c58da5359d6278a337f657b34207353589271e4443",
-<<<<<<< HEAD
-    "state_root_hash": "0x9a86439944a8194de7be33e95e13ff8e5c1bf929b0c655577c4dba34ed32bef8",
-=======
     "state_root_hash": "0x2e139f48700e7bc069111d773b9e61df005590283aaa65d0147ebf35623d1fc8",
->>>>>>> 346b482d
     "event_root_hash": "0x225122a548485030bf4b0870fb9ddc5a61ae3e015851398ba18700b6410b39cc",
     "gas_used": "0",
     "success": true,
     "vm_status": "Executed successfully",
-<<<<<<< HEAD
-    "accumulator_root_hash": "0x40a2a7d28c2948f680cea12008f2da1e9cdf22a3fc7cae87f6db4fa11f5e27aa",
-=======
     "accumulator_root_hash": "0x6ac0daf6f672a84a8ff2bc98b7ac4116ea747504e167eade9041a18a8a788e4f",
->>>>>>> 346b482d
     "changes": [
       {
         "type": "write_resource",
@@ -2253,20 +2069,12 @@
     "type": "user_transaction",
     "version": "38",
     "hash": "0xae4894c8fe6d09fa65aa46d86f4c5cc2feff613007b6bb3a8063453f4bf42b10",
-<<<<<<< HEAD
-    "state_root_hash": "0xae3306a1db565b93ab0a28bdbed8f648ce5ff8d9c9d24d7b26316dee5b9b532e",
-=======
     "state_root_hash": "0x202b22960ad28c8d6ce68f1a61987f88aa8357138ce4f5643bbec6a03639b876",
->>>>>>> 346b482d
     "event_root_hash": "0x414343554d554c41544f525f504c414345484f4c4445525f4841534800000000",
     "gas_used": "92",
     "success": true,
     "vm_status": "Executed successfully",
-<<<<<<< HEAD
-    "accumulator_root_hash": "0x045576dab6cbc0aa17b80057b57a593685805c629cb351991a5801ebe4c9b296",
-=======
     "accumulator_root_hash": "0xc6e902cae1005cff37270dd588b38812f59bb91f47d62cdc31a31204bcf4e226",
->>>>>>> 346b482d
     "changes": [
       {
         "type": "write_resource",
@@ -2391,20 +2199,12 @@
     "type": "block_metadata_transaction",
     "version": "39",
     "hash": "0x34976738d868149ffbb97f79b10dbdbb3da6273478c7331355b757b5fff06e60",
-<<<<<<< HEAD
-    "state_root_hash": "0xdd87e54cf6c8dafa65d29eca4317f8f4b2aa5774c797a4a294316a2ef4f23865",
-=======
     "state_root_hash": "0xc8a8ecd5ae208b8e15ef5c9d299fa127a826af59cc59c4c490858758ed66927c",
->>>>>>> 346b482d
     "event_root_hash": "0x0342584a282b91b1160ab81c54da19c7166d9b3dc20135308583d79cdaaa5165",
     "gas_used": "0",
     "success": true,
     "vm_status": "Executed successfully",
-<<<<<<< HEAD
-    "accumulator_root_hash": "0x139673fe95c7034b89cb3593c6dcf49cfa0391aa0c4e87c5ae1d4feab612b646",
-=======
     "accumulator_root_hash": "0x9099c735482c2777463fb590298fb8b50ce573ce48283ab837e9bd1f8b155e2e",
->>>>>>> 346b482d
     "changes": [
       {
         "type": "write_resource",
