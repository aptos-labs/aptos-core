// Copyright (c) Aptos
// SPDX-License-Identifier: Apache-2.0

use crate::{
    Address, AptosError, EntryFunctionId, EventGuid, EventKey, HashValue, HexEncodedBytes,
    MoveModuleBytecode, MoveModuleId, MoveResource, MoveScriptBytecode, MoveStructTag, MoveType,
    MoveValue, U64,
};

use anyhow::{bail, Context as AnyhowContext};
use aptos_crypto::{
    ed25519::{self, Ed25519PublicKey},
    multi_ed25519::{self, MultiEd25519PublicKey},
};
use aptos_types::{
    account_address::AccountAddress,
    block_metadata::BlockMetadata,
    contract_event::{ContractEvent, EventWithVersion},
    transaction::{
        authenticator::{AccountAuthenticator, TransactionAuthenticator},
        Script, SignedTransaction, TransactionOutput, TransactionWithProof,
    },
};

use poem_openapi::{Object, Union};
use serde::de::Error;
use serde::{Deserialize, Deserializer, Serialize};
use std::{
    boxed::Box,
    convert::{From, Into, TryFrom, TryInto},
    fmt,
    str::FromStr,
};

// Warning: Do not add a docstring to a field that uses a type in `derives.rs`,
// it will result in a change to the type representation. Read more about this
// issue here: https://github.com/poem-web/poem/issues/385.

// TODO: Add read_only / write_only (and their all variants) where appropriate.
// TODO: Investigate the use of discriminator_name, see https://github.com/poem-web/poem/issues/329.

/// Transaction data
///
/// This is a combination enum of an onchain transaction and a pending transaction.
/// When the transaction is still in mempool, it will be pending.  If it's been committed to the
/// chain, it will show up as OnChain.
#[derive(Clone, Debug, Deserialize, Eq, PartialEq, Serialize)]
pub enum TransactionData {
    /// A committed transaction
    OnChain(TransactionOnChainData),
    /// A transaction currently sitting in mempool
    Pending(Box<SignedTransaction>),
}

impl From<TransactionOnChainData> for TransactionData {
    fn from(txn: TransactionOnChainData) -> Self {
        Self::OnChain(txn)
    }
}

impl From<SignedTransaction> for TransactionData {
    fn from(txn: SignedTransaction) -> Self {
        Self::Pending(Box::new(txn))
    }
}

/// A committed transaction
///
/// This is a representation of the onchain payload, outputs, events, and proof of a transaction.
#[derive(Clone, Debug, Deserialize, Eq, PartialEq, Serialize)]
pub struct TransactionOnChainData {
    /// The ledger version of the transaction
    pub version: u64,
    /// The transaction submitted
    pub transaction: aptos_types::transaction::Transaction,
    /// Information about the transaction
    pub info: aptos_types::transaction::TransactionInfo,
    /// Events emitted by the transaction
    pub events: Vec<ContractEvent>,
    /// The accumulator root hash at this version
    pub accumulator_root_hash: aptos_crypto::HashValue,
    /// Final state of resources changed by the transaction
    pub changes: aptos_types::write_set::WriteSet,
}

impl From<(TransactionWithProof, aptos_crypto::HashValue)> for TransactionOnChainData {
    fn from((txn, accumulator_root_hash): (TransactionWithProof, aptos_crypto::HashValue)) -> Self {
        Self {
            version: txn.version,
            transaction: txn.transaction,
            info: txn.proof.transaction_info,
            events: txn.events.unwrap_or_default(),
            accumulator_root_hash,
            changes: Default::default(),
        }
    }
}

impl
    From<(
        TransactionWithProof,
        aptos_crypto::HashValue,
        &TransactionOutput,
    )> for TransactionOnChainData
{
    fn from(
        (txn, accumulator_root_hash, txn_output): (
            TransactionWithProof,
            aptos_crypto::HashValue,
            &TransactionOutput,
        ),
    ) -> Self {
        Self {
            version: txn.version,
            transaction: txn.transaction,
            info: txn.proof.transaction_info,
            events: txn.events.unwrap_or_default(),
            accumulator_root_hash,
            changes: txn_output.write_set().clone(),
        }
    }
}

impl
    From<(
        u64,
        aptos_types::transaction::Transaction,
        aptos_types::transaction::TransactionInfo,
        Vec<ContractEvent>,
        aptos_crypto::HashValue,
        aptos_types::write_set::WriteSet,
    )> for TransactionOnChainData
{
    fn from(
        (version, transaction, info, events, accumulator_root_hash, write_set): (
            u64,
            aptos_types::transaction::Transaction,
            aptos_types::transaction::TransactionInfo,
            Vec<ContractEvent>,
            aptos_crypto::HashValue,
            aptos_types::write_set::WriteSet,
        ),
    ) -> Self {
        Self {
            version,
            transaction,
            info,
            events,
            accumulator_root_hash,
            changes: write_set,
        }
    }
}

/// Enum of the different types of transactions in Aptos
#[derive(Clone, Debug, PartialEq, Eq, Serialize, Deserialize, Union)]
#[serde(tag = "type", rename_all = "snake_case")]
#[oai(one_of, discriminator_name = "type", rename_all = "snake_case")]
pub enum Transaction {
    PendingTransaction(PendingTransaction),
    UserTransaction(Box<UserTransaction>),
    GenesisTransaction(GenesisTransaction),
    BlockMetadataTransaction(BlockMetadataTransaction),
    StateCheckpointTransaction(StateCheckpointTransaction),
}

impl Transaction {
    pub fn timestamp(&self) -> u64 {
        match self {
            Transaction::UserTransaction(txn) => txn.timestamp.0,
            Transaction::BlockMetadataTransaction(txn) => txn.timestamp.0,
            Transaction::PendingTransaction(_) => 0,
            Transaction::GenesisTransaction(_) => 0,
            Transaction::StateCheckpointTransaction(txn) => txn.timestamp.0,
        }
    }

    pub fn version(&self) -> Option<u64> {
        match self {
            Transaction::UserTransaction(txn) => Some(txn.info.version.into()),
            Transaction::BlockMetadataTransaction(txn) => Some(txn.info.version.into()),
            Transaction::PendingTransaction(_) => None,
            Transaction::GenesisTransaction(txn) => Some(txn.info.version.into()),
            Transaction::StateCheckpointTransaction(txn) => Some(txn.info.version.into()),
        }
    }

    pub fn success(&self) -> bool {
        match self {
            Transaction::UserTransaction(txn) => txn.info.success,
            Transaction::BlockMetadataTransaction(txn) => txn.info.success,
            Transaction::PendingTransaction(_txn) => false,
            Transaction::GenesisTransaction(txn) => txn.info.success,
            Transaction::StateCheckpointTransaction(txn) => txn.info.success,
        }
    }

    pub fn is_pending(&self) -> bool {
        matches!(self, Transaction::PendingTransaction(_))
    }

    pub fn vm_status(&self) -> String {
        match self {
            Transaction::UserTransaction(txn) => txn.info.vm_status.clone(),
            Transaction::BlockMetadataTransaction(txn) => txn.info.vm_status.clone(),
            Transaction::PendingTransaction(_txn) => "pending".to_owned(),
            Transaction::GenesisTransaction(txn) => txn.info.vm_status.clone(),
            Transaction::StateCheckpointTransaction(txn) => txn.info.vm_status.clone(),
        }
    }

    pub fn type_str(&self) -> &'static str {
        match self {
            Transaction::PendingTransaction(_) => "pending_transaction",
            Transaction::UserTransaction(_) => "user_transaction",
            Transaction::GenesisTransaction(_) => "genesis_transaction",
            Transaction::BlockMetadataTransaction(_) => "block_metadata_transaction",
            Transaction::StateCheckpointTransaction(_) => "state_checkpoint_transaction",
        }
    }

    pub fn transaction_info(&self) -> anyhow::Result<&TransactionInfo> {
        Ok(match self {
            Transaction::UserTransaction(txn) => &txn.info,
            Transaction::BlockMetadataTransaction(txn) => &txn.info,
            Transaction::PendingTransaction(_txn) => {
                bail!("pending transaction does not have TransactionInfo")
            }
            Transaction::GenesisTransaction(txn) => &txn.info,
            Transaction::StateCheckpointTransaction(txn) => &txn.info,
        })
    }
}

// TODO: Remove this when we cut over to the new API fully.
impl From<(SignedTransaction, TransactionPayload)> for Transaction {
    fn from((txn, payload): (SignedTransaction, TransactionPayload)) -> Self {
        Transaction::PendingTransaction(PendingTransaction {
            request: (&txn, payload).into(),
            hash: txn.committed_hash().into(),
        })
    }
}

impl
    From<(
        &SignedTransaction,
        TransactionInfo,
        TransactionPayload,
        Vec<Event>,
        u64,
    )> for Transaction
{
    fn from(
        (txn, info, payload, events, timestamp): (
            &SignedTransaction,
            TransactionInfo,
            TransactionPayload,
            Vec<Event>,
            u64,
        ),
    ) -> Self {
        Transaction::UserTransaction(Box::new(UserTransaction {
            info,
            request: (txn, payload).into(),
            events,
            timestamp: timestamp.into(),
        }))
    }
}

impl From<(TransactionInfo, WriteSetPayload, Vec<Event>)> for Transaction {
    fn from((info, payload, events): (TransactionInfo, WriteSetPayload, Vec<Event>)) -> Self {
        Transaction::GenesisTransaction(GenesisTransaction {
            info,
            payload: GenesisPayload::WriteSetPayload(payload),
            events,
        })
    }
}

impl From<(&BlockMetadata, TransactionInfo, Vec<Event>)> for Transaction {
    fn from((txn, info, events): (&BlockMetadata, TransactionInfo, Vec<Event>)) -> Self {
        Transaction::BlockMetadataTransaction(BlockMetadataTransaction {
            info,
            id: txn.id().into(),
            epoch: txn.epoch().into(),
            round: txn.round().into(),
            events,
            previous_block_votes_bitvec: txn.previous_block_votes_bitvec().clone(),
            proposer: txn.proposer().into(),
            failed_proposer_indices: txn.failed_proposer_indices().clone(),
            timestamp: txn.timestamp_usecs().into(),
        })
    }
}

impl From<(&SignedTransaction, TransactionPayload)> for UserTransactionRequest {
    fn from((txn, payload): (&SignedTransaction, TransactionPayload)) -> Self {
        Self {
            sender: txn.sender().into(),
            sequence_number: txn.sequence_number().into(),
            max_gas_amount: txn.max_gas_amount().into(),
            gas_unit_price: txn.gas_unit_price().into(),
            expiration_timestamp_secs: txn.expiration_timestamp_secs().into(),
            signature: Some(txn.authenticator().into()),
            payload,
        }
    }
}

/// Information related to how a transaction affected the state of the blockchain
#[derive(Clone, Debug, PartialEq, Eq, Serialize, Deserialize, Object)]
pub struct TransactionInfo {
    pub version: U64,
    pub hash: HashValue,
    pub state_change_hash: HashValue,
    pub event_root_hash: HashValue,
    pub state_checkpoint_hash: Option<HashValue>,
    pub gas_used: U64,
    /// Whether the transaction was successful
    pub success: bool,
    /// The VM status of the transaction, can tell useful information in a failure
    pub vm_status: String,
    pub accumulator_root_hash: HashValue,
    /// Final state of resources changed by the transaction
    pub changes: Vec<WriteSetChange>,
}

/// A transaction waiting in mempool
#[derive(Clone, Debug, PartialEq, Eq, Serialize, Deserialize, Object)]
pub struct PendingTransaction {
    pub hash: HashValue,
    #[serde(flatten)]
    #[oai(flatten)]
    pub request: UserTransactionRequest,
}

impl From<(SignedTransaction, TransactionPayload)> for PendingTransaction {
    fn from((txn, payload): (SignedTransaction, TransactionPayload)) -> Self {
        PendingTransaction {
            request: (&txn, payload).into(),
            hash: txn.committed_hash().into(),
        }
    }
}

/// A transaction submitted by a user to change the state of the blockchain
#[derive(Clone, Debug, PartialEq, Eq, Serialize, Deserialize, Object)]
pub struct UserTransaction {
    #[serde(flatten)]
    #[oai(flatten)]
    pub info: TransactionInfo,
    #[serde(flatten)]
    #[oai(flatten)]
    pub request: UserTransactionRequest,
    /// Events generated by the transaction
    pub events: Vec<Event>,
    pub timestamp: U64,
}

/// A state checkpoint transaction
#[derive(Clone, Debug, PartialEq, Eq, Serialize, Deserialize, Object)]
pub struct StateCheckpointTransaction {
    #[serde(flatten)]
    #[oai(flatten)]
    pub info: TransactionInfo,
    pub timestamp: U64,
}

/// A request to submit a transaction
///
/// This requires a transaction and a signature of it
#[derive(Clone, Debug, PartialEq, Eq, Serialize, Deserialize, Object)]
pub struct SubmitTransactionRequest {
    #[serde(flatten)]
    #[oai(flatten)]
    pub user_transaction_request: UserTransactionRequestInner,
    pub signature: TransactionSignature,
}

/// Batch transaction submission result
///
/// Tells which transactions failed
#[derive(Debug, Serialize, Deserialize, Object)]
pub struct TransactionsBatchSubmissionResult {
    /// Summary of the failed transactions
    pub transaction_failures: Vec<TransactionsBatchSingleSubmissionFailure>,
}

/// Information telling which batch submission transactions failed
#[derive(Debug, Serialize, Deserialize, Object)]
pub struct TransactionsBatchSingleSubmissionFailure {
    pub error: AptosError,
    /// The index of which transaction failed, same as submission order
    pub transaction_index: usize,
}

// TODO: Rename this to remove the Inner when we cut over.
#[derive(Clone, Debug, PartialEq, Eq, Serialize, Deserialize, Object)]
pub struct UserTransactionRequestInner {
    pub sender: Address,
    pub sequence_number: U64,
    pub max_gas_amount: U64,
    pub gas_unit_price: U64,
    pub expiration_timestamp_secs: U64,
    pub payload: TransactionPayload,
}

// TODO: Remove this when we cut over.
#[derive(Clone, Debug, PartialEq, Eq, Serialize, Deserialize, Object)]
pub struct UserTransactionRequest {
    pub sender: Address,
    pub sequence_number: U64,
    pub max_gas_amount: U64,
    pub gas_unit_price: U64,
    pub expiration_timestamp_secs: U64,
    pub payload: TransactionPayload,
    #[serde(skip_serializing_if = "Option::is_none")]
    pub signature: Option<TransactionSignature>,
}

/// Request to create signing messages
#[derive(Clone, Debug, PartialEq, Eq, Serialize, Deserialize, Object)]
pub struct UserCreateSigningMessageRequest {
    #[serde(flatten)]
    #[oai(flatten)]
    pub transaction: UserTransactionRequest,
    /// Secondary signer accounts of the request for Multi-agent
    #[serde(skip_serializing_if = "Option::is_none")]
    pub secondary_signers: Option<Vec<Address>>,
}

/// Request to encode a submission
#[derive(Clone, Debug, PartialEq, Eq, Serialize, Deserialize, Object)]
pub struct EncodeSubmissionRequest {
    #[serde(flatten)]
    #[oai(flatten)]
    pub transaction: UserTransactionRequestInner,
    /// Secondary signer accounts of the request for Multi-agent
    #[serde(skip_serializing_if = "Option::is_none")]
    pub secondary_signers: Option<Vec<Address>>,
}

/// The genesis transaction
///
/// This only occurs at the genesis transaction (version 0)
#[derive(Clone, Debug, PartialEq, Eq, Serialize, Deserialize, Object)]
pub struct GenesisTransaction {
    #[serde(flatten)]
    #[oai(flatten)]
    pub info: TransactionInfo,
    pub payload: GenesisPayload,
    /// Events emitted during genesis
    pub events: Vec<Event>,
}

/// A block metadata transaction
///
/// This signifies the beginning of a block, and contains information
/// about the specific block
#[derive(Clone, Debug, PartialEq, Eq, Serialize, Deserialize, Object)]
pub struct BlockMetadataTransaction {
    #[serde(flatten)]
    #[oai(flatten)]
    pub info: TransactionInfo,
    pub id: HashValue,
    pub epoch: U64,
    pub round: U64,
    /// The events emitted at the block creation
    pub events: Vec<Event>,
    /// Previous block votes
    pub previous_block_votes_bitvec: Vec<u8>,
    pub proposer: Address,
    /// The indices of the proposers who failed to propose
    pub failed_proposer_indices: Vec<u32>,
    pub timestamp: U64,
}

/// An event from a transaction
#[derive(Clone, Debug, PartialEq, Eq, Serialize, Object)]
pub struct Event {
    pub key: EventKey,
<<<<<<< HEAD
=======
    // The globally unique identifier of this event stream.
    #[serde(default)]
    pub guid: EventGuid,
    // The sequence number of the event
>>>>>>> 971c1600
    pub sequence_number: U64,
    #[serde(rename = "type")]
    #[oai(rename = "type")]
    pub typ: MoveType,
    /// The JSON representation of the event
    pub data: serde_json::Value,
}

// Convert old format where EventGuid isn't shown
#[derive(Serialize, Deserialize)]
pub struct CompatibleEvent {
    #[serde(default, skip_serializing_if = "Option::is_none")]
    pub key: Option<EventKey>,
    #[serde(default, skip_serializing_if = "Option::is_none")]
    pub guid: Option<EventGuid>,
    // The sequence number of the event
    pub sequence_number: U64,
    #[serde(rename = "type")]
    pub typ: MoveType,
    /// The JSON representation of the event
    pub data: serde_json::Value,
}

impl<'de> Deserialize<'de> for Event {
    fn deserialize<D>(deserializer: D) -> Result<Self, D::Error>
    where
        D: Deserializer<'de>,
    {
        let event = CompatibleEvent::deserialize(deserializer)?;
        let (key, guid) = match (event.key, event.guid) {
            (Some(key), Some(guid)) => (key, guid),
            (Some(key), _) => (key, EventGuid::from(key)),
            (_, Some(guid)) => (guid.into(), guid),
            _ => return Err(D::Error::missing_field("key and guid")),
        };

        Ok(Event {
            key,
            guid,
            sequence_number: event.sequence_number,
            typ: event.typ,
            data: event.data,
        })
    }
}

impl From<(&ContractEvent, serde_json::Value)> for Event {
    fn from((event, data): (&ContractEvent, serde_json::Value)) -> Self {
        match event {
            ContractEvent::V0(v0) => Self {
                key: (*v0.key()).into(),
                guid: (*v0.key()).into(),
                sequence_number: v0.sequence_number().into(),
                typ: v0.type_tag().clone().into(),
                data,
            },
        }
    }
}

/// An event from a transaction with a version
#[derive(Clone, Debug, PartialEq, Eq, Serialize, Object)]
pub struct VersionedEvent {
    pub version: U64,
    pub key: EventKey,
<<<<<<< HEAD
=======
    // The globally unique identifier of this event stream.
    pub guid: EventGuid,
    // The sequence number of the event
>>>>>>> 971c1600
    pub sequence_number: U64,
    #[serde(rename = "type")]
    #[oai(rename = "type")]
    pub typ: MoveType,
    /// The JSON representation of the event
    pub data: serde_json::Value,
}

// Convert old format where EventGuid isn't shown
#[derive(Serialize, Deserialize)]
pub struct CompatibleVersionedEvent {
    pub version: U64,
    #[serde(default, skip_serializing_if = "Option::is_none")]
    pub key: Option<EventKey>,
    #[serde(default, skip_serializing_if = "Option::is_none")]
    pub guid: Option<EventGuid>,
    // The sequence number of the event
    pub sequence_number: U64,
    #[serde(rename = "type")]
    pub typ: MoveType,
    /// The JSON representation of the event
    pub data: serde_json::Value,
}

impl<'de> Deserialize<'de> for VersionedEvent {
    fn deserialize<D>(deserializer: D) -> Result<Self, D::Error>
    where
        D: Deserializer<'de>,
    {
        let event = CompatibleVersionedEvent::deserialize(deserializer)?;
        let (key, guid) = match (event.key, event.guid) {
            (Some(key), Some(guid)) => (key, guid),
            (Some(key), _) => (key, EventGuid::from(key)),
            (_, Some(guid)) => (guid.into(), guid),
            _ => return Err(D::Error::missing_field("key and guid")),
        };

        Ok(VersionedEvent {
            version: event.version,
            key,
            guid,
            sequence_number: event.sequence_number,
            typ: event.typ,
            data: event.data,
        })
    }
}

impl From<(&EventWithVersion, serde_json::Value)> for VersionedEvent {
    fn from((event, data): (&EventWithVersion, serde_json::Value)) -> Self {
        match &event.event {
            ContractEvent::V0(v0) => Self {
                version: event.transaction_version.into(),
                key: (*v0.key()).into(),
                guid: (*v0.key()).into(),
                sequence_number: v0.sequence_number().into(),
                typ: v0.type_tag().clone().into(),
                data,
            },
        }
    }
}

/// The writeset payload of the Genesis transaction
#[derive(Clone, Debug, PartialEq, Eq, Serialize, Deserialize, Union)]
#[serde(tag = "type", rename_all = "snake_case")]
#[oai(one_of, discriminator_name = "type", rename_all = "snake_case")]
pub enum GenesisPayload {
    WriteSetPayload(WriteSetPayload),
}

/// An enum of the possible transaction payloads
#[derive(Clone, Debug, PartialEq, Eq, Serialize, Deserialize, Union)]
#[serde(tag = "type", rename_all = "snake_case")]
#[oai(one_of, discriminator_name = "type", rename_all = "snake_case")]
pub enum TransactionPayload {
    EntryFunctionPayload(EntryFunctionPayload),
    ScriptPayload(ScriptPayload),
    ModuleBundlePayload(ModuleBundlePayload),
}

#[derive(Clone, Debug, PartialEq, Eq, Serialize, Deserialize, Object)]
pub struct ModuleBundlePayload {
    pub modules: Vec<MoveModuleBytecode>,
}

/// Payload which runs a single entry function
#[derive(Clone, Debug, PartialEq, Eq, Serialize, Deserialize, Object)]
pub struct EntryFunctionPayload {
    pub function: EntryFunctionId,
    /// Type arguments of the function
    pub type_arguments: Vec<MoveType>,
    /// Arguments of the function
    pub arguments: Vec<serde_json::Value>,
}

/// Payload which runs a script that can run multiple functions
#[derive(Clone, Debug, PartialEq, Eq, Serialize, Deserialize, Object)]
pub struct ScriptPayload {
    pub code: MoveScriptBytecode,
    /// Type arguments of the function
    pub type_arguments: Vec<MoveType>,
    /// Arguments of the function
    pub arguments: Vec<serde_json::Value>,
}

impl TryFrom<Script> for ScriptPayload {
    type Error = anyhow::Error;

    fn try_from(script: Script) -> anyhow::Result<Self> {
        let (code, ty_args, args) = script.into_inner();
        Ok(Self {
            code: MoveScriptBytecode::new(code).try_parse_abi(),
            type_arguments: ty_args.into_iter().map(|arg| arg.into()).collect(),
            arguments: args
                .into_iter()
                .map(|arg| MoveValue::from(arg).json())
                .collect::<anyhow::Result<_>>()?,
        })
    }
}

/// A writeset payload, used only for genesis
#[derive(Clone, Debug, PartialEq, Eq, Serialize, Deserialize, Object)]
pub struct WriteSetPayload {
    pub write_set: WriteSet,
}

/// The associated writeset with a payload
#[derive(Clone, Debug, PartialEq, Eq, Serialize, Deserialize, Union)]
#[serde(tag = "type", rename_all = "snake_case")]
#[oai(one_of, discriminator_name = "type", rename_all = "snake_case")]
pub enum WriteSet {
    ScriptWriteSet(ScriptWriteSet),
    DirectWriteSet(DirectWriteSet),
}

#[derive(Clone, Debug, PartialEq, Eq, Serialize, Deserialize, Object)]
pub struct ScriptWriteSet {
    pub execute_as: Address,
    pub script: ScriptPayload,
}

#[derive(Clone, Debug, PartialEq, Eq, Serialize, Deserialize, Object)]
pub struct DirectWriteSet {
    pub changes: Vec<WriteSetChange>,
    pub events: Vec<Event>,
}

/// A final state change of a transaction on a resource or module
#[derive(Clone, Debug, PartialEq, Eq, Serialize, Deserialize, Union)]
#[serde(tag = "type", rename_all = "snake_case")]
#[oai(one_of, discriminator_name = "type", rename_all = "snake_case")]
pub enum WriteSetChange {
    DeleteModule(DeleteModule),
    DeleteResource(DeleteResource),
    DeleteTableItem(DeleteTableItem),
    WriteModule(WriteModule),
    WriteResource(WriteResource),
    WriteTableItem(WriteTableItem),
}

/// Delete a module
#[derive(Clone, Debug, PartialEq, Eq, Serialize, Deserialize, Object)]
pub struct DeleteModule {
    pub address: Address,
    /// State key hash
    pub state_key_hash: String,
    pub module: MoveModuleId,
}

/// Delete a resource
#[derive(Clone, Debug, PartialEq, Eq, Serialize, Deserialize, Object)]
pub struct DeleteResource {
    pub address: Address,
    /// State key hash
    pub state_key_hash: String,
    pub resource: MoveStructTag,
}

/// Delete a table item
#[derive(Clone, Debug, PartialEq, Eq, Serialize, Deserialize, Object)]
pub struct DeleteTableItem {
    pub state_key_hash: String,
    pub handle: HexEncodedBytes,
    pub key: HexEncodedBytes,
    // This is optional, and only possible to populate if the table indexer is enabled for this node
    #[serde(skip_serializing_if = "Option::is_none")]
    #[serde(default)]
    pub data: Option<DeletedTableData>,
}

/// Write a new module or update an existing one
#[derive(Clone, Debug, PartialEq, Eq, Serialize, Deserialize, Object)]
pub struct WriteModule {
    pub address: Address,
    /// State key hash
    pub state_key_hash: String,
    pub data: MoveModuleBytecode,
}

/// Write a resource or update an existing one
#[derive(Clone, Debug, PartialEq, Eq, Serialize, Deserialize, Object)]
pub struct WriteResource {
    pub address: Address,
    /// State key hash
    pub state_key_hash: String,
    pub data: MoveResource,
}

/// Decoded table data
#[derive(Clone, Debug, PartialEq, Eq, Serialize, Deserialize, Object)]
pub struct DecodedTableData {
    /// Key of table in JSON
    pub key: serde_json::Value,
    /// Type of key
    pub key_type: String,
    /// Value of table in JSON
    pub value: serde_json::Value,
    /// Type of value
    pub value_type: String,
}

/// Deleted table data
#[derive(Clone, Debug, PartialEq, Eq, Serialize, Deserialize, Object)]
pub struct DeletedTableData {
    /// Deleted key
    pub key: serde_json::Value,
    /// Deleted key type
    pub key_type: String,
}

/// Change set to write a table item
#[derive(Clone, Debug, PartialEq, Eq, Serialize, Deserialize, Object)]
pub struct WriteTableItem {
    pub state_key_hash: String,
    pub handle: HexEncodedBytes,
    pub key: HexEncodedBytes,
    pub value: HexEncodedBytes,
    // This is optional, and only possible to populate if the table indexer is enabled for this node
    #[serde(skip_serializing_if = "Option::is_none")]
    #[serde(default)]
    pub data: Option<DecodedTableData>,
}

impl WriteSetChange {
    pub fn type_str(&self) -> &'static str {
        match self {
            WriteSetChange::DeleteModule { .. } => "delete_module",
            WriteSetChange::DeleteResource { .. } => "delete_resource",
            WriteSetChange::DeleteTableItem { .. } => "delete_table_item",
            WriteSetChange::WriteModule { .. } => "write_module",
            WriteSetChange::WriteResource { .. } => "write_resource",
            WriteSetChange::WriteTableItem { .. } => "write_table_item",
        }
    }
}

/// An enum representing the different transaction signatures available
#[derive(Clone, Debug, PartialEq, Eq, Serialize, Deserialize, Union)]
#[serde(tag = "type", rename_all = "snake_case")]
#[oai(one_of, discriminator_name = "type", rename_all = "snake_case")]
pub enum TransactionSignature {
    Ed25519Signature(Ed25519Signature),
    MultiEd25519Signature(MultiEd25519Signature),
    MultiAgentSignature(MultiAgentSignature),
}

impl TryFrom<TransactionSignature> for TransactionAuthenticator {
    type Error = anyhow::Error;
    fn try_from(ts: TransactionSignature) -> anyhow::Result<Self> {
        Ok(match ts {
            TransactionSignature::Ed25519Signature(sig) => sig.try_into()?,
            TransactionSignature::MultiEd25519Signature(sig) => sig.try_into()?,
            TransactionSignature::MultiAgentSignature(sig) => sig.try_into()?,
        })
    }
}

/// A single Ed25519 signature
#[derive(Clone, Debug, PartialEq, Eq, Serialize, Deserialize, Object)]
pub struct Ed25519Signature {
    pub public_key: HexEncodedBytes,
    pub signature: HexEncodedBytes,
}

impl TryFrom<Ed25519Signature> for TransactionAuthenticator {
    type Error = anyhow::Error;

    fn try_from(value: Ed25519Signature) -> Result<Self, Self::Error> {
        let Ed25519Signature {
            public_key,
            signature,
        } = value;
        Ok(TransactionAuthenticator::ed25519(
            public_key
                .inner()
                .try_into()
                .context("Failed to parse given public_key bytes as a Ed25519PublicKey")?,
            signature
                .inner()
                .try_into()
                .context("Failed to parse given signature as a Ed25519Signature")?,
        ))
    }
}

impl TryFrom<Ed25519Signature> for AccountAuthenticator {
    type Error = anyhow::Error;

    fn try_from(value: Ed25519Signature) -> Result<Self, Self::Error> {
        let Ed25519Signature {
            public_key,
            signature,
        } = value;
        Ok(AccountAuthenticator::ed25519(
            public_key
                .inner()
                .try_into()
                .context("Failed to parse given public_key bytes as a Ed25519PublicKey")?,
            signature
                .inner()
                .try_into()
                .context("Failed to parse given signature as a Ed25519Signature")?,
        ))
    }
}

/// A Ed25519 multi-sig signature
///
/// This allows k-of-n signing for a transaction
#[derive(Clone, Debug, PartialEq, Eq, Serialize, Deserialize, Object)]
pub struct MultiEd25519Signature {
    /// The public keys for the Ed25519 signature
    pub public_keys: Vec<HexEncodedBytes>,
    /// Signature associated with the public keys in the same order
    pub signatures: Vec<HexEncodedBytes>,
    /// The number of signatures required for a successful transaction
    pub threshold: u8,
    pub bitmap: HexEncodedBytes,
}

impl TryFrom<MultiEd25519Signature> for TransactionAuthenticator {
    type Error = anyhow::Error;

    fn try_from(value: MultiEd25519Signature) -> Result<Self, Self::Error> {
        let MultiEd25519Signature {
            public_keys,
            signatures,
            threshold,
            bitmap,
        } = value;

        let ed25519_public_keys = public_keys
            .into_iter()
            .map(|s| Ok(s.inner().try_into()?))
            .collect::<anyhow::Result<_>>()?;
        let ed25519_signatures = signatures
            .into_iter()
            .map(|s| Ok(s.inner().try_into()?))
            .collect::<anyhow::Result<_>>()?;

        Ok(TransactionAuthenticator::multi_ed25519(
            MultiEd25519PublicKey::new(ed25519_public_keys, threshold)?,
            aptos_crypto::multi_ed25519::MultiEd25519Signature::new_with_signatures_and_bitmap(
                ed25519_signatures,
                bitmap.inner().try_into()?,
            ),
        ))
    }
}

impl TryFrom<MultiEd25519Signature> for AccountAuthenticator {
    type Error = anyhow::Error;

    fn try_from(value: MultiEd25519Signature) -> Result<Self, Self::Error> {
        let MultiEd25519Signature {
            public_keys,
            signatures,
            threshold,
            bitmap,
        } = value;

        let ed25519_public_keys = public_keys
            .into_iter()
            .map(|s| Ok(s.inner().try_into()?))
            .collect::<anyhow::Result<_>>()?;
        let ed25519_signatures = signatures
            .into_iter()
            .map(|s| Ok(s.inner().try_into()?))
            .collect::<anyhow::Result<_>>()?;

        Ok(AccountAuthenticator::multi_ed25519(
            MultiEd25519PublicKey::new(ed25519_public_keys, threshold)?,
            aptos_crypto::multi_ed25519::MultiEd25519Signature::new_with_signatures_and_bitmap(
                ed25519_signatures,
                bitmap.inner().try_into()?,
            ),
        ))
    }
}

/// Account signature scheme
///
/// The account signature scheme allows you to have two types of accounts:
///
///   1. A single Ed25519 key account, one private key
///   2. A k-of-n multi-Ed25519 key account, multiple private keys, such that k-of-n must sign a transaction.
#[derive(Clone, Debug, PartialEq, Eq, Serialize, Deserialize, Union)]
#[serde(tag = "type", rename_all = "snake_case")]
#[oai(one_of, discriminator_name = "type", rename_all = "snake_case")]
pub enum AccountSignature {
    Ed25519Signature(Ed25519Signature),
    MultiEd25519Signature(MultiEd25519Signature),
}

impl TryFrom<AccountSignature> for AccountAuthenticator {
    type Error = anyhow::Error;

    fn try_from(sig: AccountSignature) -> anyhow::Result<Self> {
        Ok(match sig {
            AccountSignature::Ed25519Signature(s) => s.try_into()?,
            AccountSignature::MultiEd25519Signature(s) => s.try_into()?,
        })
    }
}

/// Multi agent signature for multi agent transactions
///
/// This allows you to have transactions across multiple accounts
#[derive(Clone, Debug, PartialEq, Eq, Serialize, Deserialize, Object)]
pub struct MultiAgentSignature {
    pub sender: AccountSignature,
    /// The other involved parties' addresses
    pub secondary_signer_addresses: Vec<Address>,
    /// The associated signatures, in the same order as the secondary addresses
    pub secondary_signers: Vec<AccountSignature>,
}

impl TryFrom<MultiAgentSignature> for TransactionAuthenticator {
    type Error = anyhow::Error;

    fn try_from(value: MultiAgentSignature) -> Result<Self, Self::Error> {
        let MultiAgentSignature {
            sender,
            secondary_signer_addresses,
            secondary_signers,
        } = value;
        Ok(TransactionAuthenticator::multi_agent(
            sender.try_into()?,
            secondary_signer_addresses
                .into_iter()
                .map(|a| a.into())
                .collect(),
            secondary_signers
                .into_iter()
                .map(|s| s.try_into())
                .collect::<anyhow::Result<_>>()?,
        ))
    }
}

impl From<(&Ed25519PublicKey, &ed25519::Ed25519Signature)> for Ed25519Signature {
    fn from((pk, sig): (&Ed25519PublicKey, &ed25519::Ed25519Signature)) -> Self {
        Self {
            public_key: pk.to_bytes().to_vec().into(),
            signature: sig.to_bytes().to_vec().into(),
        }
    }
}

impl
    From<(
        &MultiEd25519PublicKey,
        &multi_ed25519::MultiEd25519Signature,
    )> for MultiEd25519Signature
{
    fn from(
        (pk, sig): (
            &MultiEd25519PublicKey,
            &multi_ed25519::MultiEd25519Signature,
        ),
    ) -> Self {
        Self {
            public_keys: pk
                .public_keys()
                .iter()
                .map(|k| k.to_bytes().to_vec().into())
                .collect(),
            signatures: sig
                .signatures()
                .iter()
                .map(|s| s.to_bytes().to_vec().into())
                .collect(),
            threshold: *pk.threshold(),
            bitmap: sig.bitmap().to_vec().into(),
        }
    }
}

impl From<&AccountAuthenticator> for AccountSignature {
    fn from(auth: &AccountAuthenticator) -> Self {
        use AccountAuthenticator::*;
        match auth {
            Ed25519 {
                public_key,
                signature,
            } => Self::Ed25519Signature((public_key, signature).into()),
            MultiEd25519 {
                public_key,
                signature,
            } => Self::MultiEd25519Signature((public_key, signature).into()),
        }
    }
}

impl
    From<(
        &AccountAuthenticator,
        &Vec<AccountAddress>,
        &Vec<AccountAuthenticator>,
    )> for MultiAgentSignature
{
    fn from(
        (sender, addresses, signers): (
            &AccountAuthenticator,
            &Vec<AccountAddress>,
            &Vec<AccountAuthenticator>,
        ),
    ) -> Self {
        Self {
            sender: sender.into(),
            secondary_signer_addresses: addresses.iter().map(|address| (*address).into()).collect(),
            secondary_signers: signers.iter().map(|s| s.into()).collect(),
        }
    }
}

impl From<TransactionAuthenticator> for TransactionSignature {
    fn from(auth: TransactionAuthenticator) -> Self {
        use TransactionAuthenticator::*;
        match &auth {
            Ed25519 {
                public_key,
                signature,
            } => Self::Ed25519Signature((public_key, signature).into()),
            MultiEd25519 {
                public_key,
                signature,
            } => Self::MultiEd25519Signature((public_key, signature).into()),
            MultiAgent {
                sender,
                secondary_signer_addresses,
                secondary_signers,
            } => Self::MultiAgentSignature(
                (sender, secondary_signer_addresses, secondary_signers).into(),
            ),
        }
    }
}

/// A transaction identifier
///
/// There are 2 types transaction ids from HTTP request inputs:
/// 1. Transaction hash: hex-encoded string, e.g. "0x374eda71dce727c6cd2dd4a4fd47bfb85c16be2e3e95ab0df4948f39e1af9981"
/// 2. Transaction version: u64 number string (as we encode u64 into string in JSON), e.g. "122"
#[derive(Clone, Debug, Union)]
#[oai(one_of, discriminator_name = "type", rename_all = "snake_case")]
pub enum TransactionId {
    Hash(HashValue),
    Version(U64),
}

impl FromStr for TransactionId {
    type Err = anyhow::Error;

    fn from_str(hash_or_version: &str) -> Result<Self, anyhow::Error> {
        let id = match hash_or_version.parse::<u64>() {
            Ok(version) => TransactionId::Version(U64::from(version)),
            Err(_) => TransactionId::Hash(hash_or_version.parse()?),
        };
        Ok(id)
    }
}

impl fmt::Display for TransactionId {
    fn fmt(&self, f: &mut fmt::Formatter) -> fmt::Result {
        match self {
            Self::Hash(h) => write!(f, "hash({})", h),
            Self::Version(v) => write!(f, "version({})", v),
        }
    }
}

/// A hex encoded BCS encoded transaction from the EncodeSubmission API
#[derive(Clone, Debug, PartialEq, Eq, Serialize, Deserialize, Object)]
pub struct TransactionSigningMessage {
    pub message: HexEncodedBytes,
}

impl TransactionSigningMessage {
    pub fn new(bytes: Vec<u8>) -> Self {
        Self {
            message: bytes.into(),
        }
    }
}

/// Struct holding the outputs of the estimate gas API
#[derive(Clone, Debug, PartialEq, Eq, Serialize, Deserialize, Object)]
pub struct GasEstimation {
    /// The current estimate for the gas unit price
    pub gas_estimate: u64,
}

#[cfg(test)]
mod test {
    use crate::transaction::{CompatibleEvent, CompatibleVersionedEvent};
    use crate::{Event, EventGuid, MoveType, VersionedEvent, U64};
    use aptos_types::account_address::AccountAddress;

    #[test]
    fn check_event_compatibility() {
        let creation_number = 42.into();
        let account_address = AccountAddress::ONE.into();
        let guid = EventGuid {
            creation_number,
            account_address,
        };
        let key: crate::EventKey = guid.into();
        let sequence_number: U64 = 1.into();
        let move_type = MoveType::Bool;
        let data = serde_json::json!("{\"key\":\"value\"");

        let both = serde_json::to_string(&CompatibleEvent {
            key: Some(key),
            guid: Some(guid),
            sequence_number,
            typ: move_type.clone(),
            data: data.clone(),
        })
        .unwrap();
        let no_key = serde_json::to_string(&CompatibleEvent {
            key: None,
            guid: Some(guid),
            sequence_number,
            typ: move_type.clone(),
            data: data.clone(),
        })
        .unwrap();
        let no_guid = serde_json::to_string(&CompatibleEvent {
            key: Some(key),
            guid: None,
            sequence_number,
            typ: move_type.clone(),
            data: data.clone(),
        })
        .unwrap();
        let neither = serde_json::to_string(&CompatibleEvent {
            key: None,
            guid: None,
            sequence_number,
            typ: move_type.clone(),
            data: data.clone(),
        })
        .unwrap();

        let expected = Event {
            key,
            guid,
            sequence_number,
            typ: move_type,
            data,
        };

        assert_eq!(
            expected,
            serde_json::from_str(&both).expect("Should parse both fields")
        );
        assert_eq!(
            expected,
            serde_json::from_str(&no_key).expect("Should parse guid only")
        );
        assert_eq!(
            expected,
            serde_json::from_str(&no_guid).expect("Should parse key only")
        );
        serde_json::from_str::<Event>(&neither)
            .expect_err("Should not parse missing both key and guid");
    }

    #[test]
    fn check_versioned_event_compatibility() {
        let version = 1337.into();
        let creation_number = 42.into();
        let account_address = AccountAddress::ONE.into();
        let guid = EventGuid {
            creation_number,
            account_address,
        };
        let key: crate::EventKey = guid.into();
        let sequence_number: U64 = 1.into();
        let move_type = MoveType::Bool;
        let data = serde_json::json!("{\"key\":\"value\"");

        let both = serde_json::to_string(&CompatibleVersionedEvent {
            version,
            key: Some(key),
            guid: Some(guid),
            sequence_number,
            typ: move_type.clone(),
            data: data.clone(),
        })
        .unwrap();
        let no_key = serde_json::to_string(&CompatibleVersionedEvent {
            version,
            key: None,
            guid: Some(guid),
            sequence_number,
            typ: move_type.clone(),
            data: data.clone(),
        })
        .unwrap();
        let no_guid = serde_json::to_string(&CompatibleVersionedEvent {
            version,
            key: Some(key),
            guid: None,
            sequence_number,
            typ: move_type.clone(),
            data: data.clone(),
        })
        .unwrap();
        let neither = serde_json::to_string(&CompatibleVersionedEvent {
            version,
            key: None,
            guid: None,
            sequence_number,
            typ: move_type.clone(),
            data: data.clone(),
        })
        .unwrap();

        let expected = VersionedEvent {
            version,
            key,
            guid,
            sequence_number,
            typ: move_type,
            data,
        };

        assert_eq!(
            expected,
            serde_json::from_str(&both).expect("Should parse both fields")
        );
        assert_eq!(
            expected,
            serde_json::from_str(&no_key).expect("Should parse guid only")
        );
        assert_eq!(
            expected,
            serde_json::from_str(&no_guid).expect("Should parse key only")
        );
        serde_json::from_str::<Event>(&neither)
            .expect_err("Should not parse missing both key and guid");
    }
}<|MERGE_RESOLUTION|>--- conflicted
+++ resolved
@@ -481,13 +481,10 @@
 #[derive(Clone, Debug, PartialEq, Eq, Serialize, Object)]
 pub struct Event {
     pub key: EventKey,
-<<<<<<< HEAD
-=======
     // The globally unique identifier of this event stream.
     #[serde(default)]
     pub guid: EventGuid,
     // The sequence number of the event
->>>>>>> 971c1600
     pub sequence_number: U64,
     #[serde(rename = "type")]
     #[oai(rename = "type")]
@@ -553,12 +550,9 @@
 pub struct VersionedEvent {
     pub version: U64,
     pub key: EventKey,
-<<<<<<< HEAD
-=======
     // The globally unique identifier of this event stream.
     pub guid: EventGuid,
     // The sequence number of the event
->>>>>>> 971c1600
     pub sequence_number: U64,
     #[serde(rename = "type")]
     #[oai(rename = "type")]
