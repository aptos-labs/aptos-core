--- conflicted
+++ resolved
@@ -2,12 +2,8 @@
 // SPDX-License-Identifier: Apache-2.0
 
 use crate::transcript_aggregation::TranscriptAggregationState;
-<<<<<<< HEAD
 use aptos_crypto::{ed25519, Uniform};
-=======
-use aptos_crypto::{bls12381::bls12381_keys, Uniform};
 use aptos_infallible::duration_since_epoch;
->>>>>>> 7b0872a6
 use aptos_reliable_broadcast::BroadcastStatus;
 use aptos_types::{
     dkg::{
@@ -30,14 +26,9 @@
     let addrs: Vec<AccountAddress> = (0..num_validators)
         .map(|_| AccountAddress::random())
         .collect();
-<<<<<<< HEAD
+    let vfn_addr = AccountAddress::random();
     let private_keys: Vec<ed25519::PrivateKey> = (0..num_validators)
         .map(|_| ed25519::PrivateKey::generate_for_testing())
-=======
-    let vfn_addr = AccountAddress::random();
-    let private_keys: Vec<bls12381_keys::PrivateKey> = (0..num_validators)
-        .map(|_| bls12381_keys::PrivateKey::generate_for_testing())
->>>>>>> 7b0872a6
         .collect();
     let public_keys: Vec<ed25519::PublicKey> = (0..num_validators)
         .map(|i| ed25519::PublicKey::from(&private_keys[i]))
