// Copyright © Aptos Foundation
// SPDX-License-Identifier: Apache-2.0

use crate::{
    state_store::{state_key::StateKey, table::TableHandle},
    utility_coin::SUPRA_COIN_TYPE,
    write_set::{WriteOp, WriteSet, WriteSetMut},
};
use move_core_types::{
    account_address::AccountAddress,
    ident_str,
    identifier::IdentStr,
    language_storage::TypeTag,
    move_resource::{MoveResource, MoveStructType},
};
use serde::{Deserialize, Serialize};
use std::string::FromUtf8Error;

/// Rust representation of Aggregator Move struct.
#[derive(Debug, Serialize, Deserialize)]
pub struct Aggregator {
    handle: AccountAddress,
    key: AccountAddress,
    limit: u128,
}

impl Aggregator {
    pub fn new(handle: AccountAddress, key: AccountAddress, limit: u128) -> Self {
        Self { handle, key, limit }
    }

    /// Helper function to return the state key where the actual value is stored.
    pub fn state_key(&self) -> StateKey {
        StateKey::table_item(&TableHandle(self.handle), self.key.as_ref())
    }
}

/// Rust representation of Integer Move struct.
#[derive(Debug, Serialize, Deserialize)]
pub struct Integer {
    pub value: u128,
    limit: u128,
}

/// Rust representation of OptionalAggregator Move struct.
#[derive(Debug, Serialize, Deserialize)]
pub struct OptionalAggregator {
    pub aggregator: Option<Aggregator>,
    pub integer: Option<Integer>,
}

/// Rust representation of CoinInfo Move resource.
#[derive(Debug, Serialize, Deserialize)]
pub struct CoinInfoResource {
    name: Vec<u8>,
    symbol: Vec<u8>,
    decimals: u8,
    supply: Option<OptionalAggregator>,
}

impl MoveStructType for CoinInfoResource {
    const MODULE_NAME: &'static IdentStr = ident_str!("coin");
    const STRUCT_NAME: &'static IdentStr = ident_str!("CoinInfo");

<<<<<<< HEAD
    fn type_params() -> Vec<TypeTag> {
        vec![SUPRA_COIN_TYPE.clone()]
=======
    fn type_args() -> Vec<TypeTag> {
        vec![APTOS_COIN_TYPE.clone()]
>>>>>>> 7b0872a6
    }
}

impl MoveResource for CoinInfoResource {}

impl CoinInfoResource {
    pub fn symbol(&self) -> Result<String, FromUtf8Error> {
        String::from_utf8(self.symbol.clone())
    }

    pub fn decimals(&self) -> u8 {
        self.decimals
    }

    pub fn supply(&self) -> &Option<OptionalAggregator> {
        &self.supply
    }

    /// Returns a new CoinInfo instance. Aggregator that tracks supply is
    /// initialized with random handle/key. This function is useful if we
    /// want to add CoinInfo to the fake data store.
    pub fn random(limit: u128) -> Self {
        let handle = AccountAddress::random();
        let key = AccountAddress::random();
        CoinInfoResource::new(handle, key, limit)
    }

    /// Returns a new CoinInfo instance. This function is useful if we want to
    /// add CoinInfo to the fake data store.
    pub fn new(handle: AccountAddress, key: AccountAddress, limit: u128) -> Self {
        let aggregator = OptionalAggregator {
            aggregator: Some(Aggregator::new(handle, key, limit)),
            integer: None,
        };
        Self {
            name: "AptosCoin".to_string().into_bytes(),
            symbol: "APT".to_string().into_bytes(),
            decimals: 8,
            supply: Some(aggregator),
        }
    }

    /// Returns a writeset corresponding to the creation of CoinInfo in Move.
    /// This can be passed to data store for testing total supply.
    pub fn to_writeset(&self, supply: u128) -> anyhow::Result<WriteSet> {
        let value_state_key = self
            .supply
            .as_ref()
            .unwrap()
            .aggregator
            .as_ref()
            .unwrap()
            .state_key();

        // We store CoinInfo and aggregatable value separately.
        let write_set = vec![
            (
                StateKey::resource_typed::<CoinInfoResource>(&AccountAddress::ONE)?,
                WriteOp::legacy_modification(bcs::to_bytes(&self).unwrap().into()),
            ),
            (
                value_state_key,
                WriteOp::legacy_modification(bcs::to_bytes(&supply).unwrap().into()),
            ),
        ];
        Ok(WriteSetMut::new(write_set).freeze().unwrap())
    }
}<|MERGE_RESOLUTION|>--- conflicted
+++ resolved
@@ -62,13 +62,8 @@
     const MODULE_NAME: &'static IdentStr = ident_str!("coin");
     const STRUCT_NAME: &'static IdentStr = ident_str!("CoinInfo");
 
-<<<<<<< HEAD
-    fn type_params() -> Vec<TypeTag> {
+    fn type_args() -> Vec<TypeTag> {
         vec![SUPRA_COIN_TYPE.clone()]
-=======
-    fn type_args() -> Vec<TypeTag> {
-        vec![APTOS_COIN_TYPE.clone()]
->>>>>>> 7b0872a6
     }
 }
 
