// Copyright © Aptos Foundation
// Parts of the project are originally copyright © Meta Platforms, Inc.
// SPDX-License-Identifier: Apache-2.0

#![allow(clippy::arc_with_non_send_sync)]

use crate::{
    account_address::AccountAddress,
    block_metadata::BlockMetadata,
    chain_id::ChainId,
    contract_event::{ContractEvent, FEE_STATEMENT_EVENT_TYPE},
    keyless::{KeylessPublicKey, KeylessSignature},
    ledger_info::LedgerInfo,
    on_chain_config::{FeatureFlag, Features},
    proof::{TransactionInfoListWithProof, TransactionInfoWithProof},
    state_store::ShardedStateUpdates,
    transaction::authenticator::{
        AccountAuthenticator, AnyPublicKey, AnySignature, SingleKeyAuthenticator,
        TransactionAuthenticator,
    },
    vm_status::{DiscardedVMStatus, KeptVMStatus, StatusCode, StatusType, VMStatus},
    write_set::WriteSet,
};
use anyhow::{ensure, format_err, Context, Error, Result};
use aptos_crypto::{
    ed25519::*,
    hash::CryptoHash,
    multi_ed25519::{MultiEd25519PublicKey, MultiEd25519Signature},
    secp256k1_ecdsa,
    traits::{signing_message, SigningKey},
    CryptoMaterialError, HashValue,
};
use aptos_crypto_derive::{BCSCryptoHash, CryptoHasher};
#[cfg(any(test, feature = "fuzzing"))]
use proptest_derive::Arbitrary;
use rayon::prelude::*;
use serde::{Deserialize, Serialize};
use std::{
    convert::TryFrom,
    fmt::{self, Debug, Display, Formatter},
};

pub mod analyzed_transaction;
pub mod authenticator;
pub mod block_epilogue;
mod block_output;
mod change_set;
mod module;
mod multisig;
mod script;
pub mod signature_verified_transaction;
pub mod user_transaction_context;
pub mod webauthn;

pub use self::block_epilogue::{BlockEndInfo, BlockEpiloguePayload};
#[cfg(any(test, feature = "fuzzing"))]
use crate::state_store::create_empty_sharded_state_updates;
use crate::{
    block_metadata_ext::BlockMetadataExt, contract_event::TransactionEvent, executable::ModulePath,
    fee_statement::FeeStatement, proof::accumulator::InMemoryEventAccumulator,
    validator_txn::ValidatorTransaction, write_set::TransactionWrite,
};
pub use block_output::BlockOutput;
pub use change_set::ChangeSet;
pub use module::{Module, ModuleBundle};
pub use move_core_types::transaction_argument::TransactionArgument;
use move_core_types::vm_status::AbortLocation;
use move_vm_types::delayed_values::delayed_field_id::{
    ExtractUniqueIndex, ExtractWidth, TryFromMoveValue, TryIntoMoveValue,
};
pub use multisig::{ExecutionError, Multisig, MultisigTransactionPayload};
use once_cell::sync::OnceCell;
pub use script::{
    ArgumentABI, EntryABI, EntryFunction, EntryFunctionABI, Script, TransactionScriptABI,
    TypeArgumentABI,
};
use serde::de::DeserializeOwned;
use std::{collections::BTreeSet, hash::Hash, ops::Deref, sync::atomic::AtomicU64};

pub type Version = u64; // Height - also used for MVCC in StateDB
pub type AtomicVersion = AtomicU64;

/// RawTransaction is the portion of a transaction that a client signs.
#[derive(
    Clone, Debug, Hash, Eq, PartialEq, Serialize, Deserialize, CryptoHasher, BCSCryptoHash,
)]
pub struct RawTransaction {
    /// Sender's address.
    sender: AccountAddress,

    /// Sequence number of this transaction. This must match the sequence number
    /// stored in the sender's account at the time the transaction executes.
    sequence_number: u64,

    /// The transaction payload, e.g., a script to execute.
    payload: TransactionPayload,

    /// Maximal total gas to spend for this transaction.
    max_gas_amount: u64,

    /// Price to be paid per gas unit.
    gas_unit_price: u64,

    /// Expiration timestamp for this transaction, represented
    /// as seconds from the Unix Epoch. If the current blockchain timestamp
    /// is greater than or equal to this time, then the transaction has
    /// expired and will be discarded. This can be set to a large value far
    /// in the future to indicate that a transaction does not expire.
    expiration_timestamp_secs: u64,

    /// Chain ID of the Aptos network this transaction is intended for.
    chain_id: ChainId,
}

impl RawTransaction {
    /// Create a new `RawTransaction` with a payload.
    ///
    /// It can be either to publish a module, to execute a script, or to issue a writeset
    /// transaction.
    pub fn new(
        sender: AccountAddress,
        sequence_number: u64,
        payload: TransactionPayload,
        max_gas_amount: u64,
        gas_unit_price: u64,
        expiration_timestamp_secs: u64,
        chain_id: ChainId,
    ) -> Self {
        RawTransaction {
            sender,
            sequence_number,
            payload,
            max_gas_amount,
            gas_unit_price,
            expiration_timestamp_secs,
            chain_id,
        }
    }

    /// Create a new `RawTransaction` with a script.
    ///
    /// A script transaction contains only code to execute. No publishing is allowed in scripts.
    pub fn new_script(
        sender: AccountAddress,
        sequence_number: u64,
        script: Script,
        max_gas_amount: u64,
        gas_unit_price: u64,
        expiration_timestamp_secs: u64,
        chain_id: ChainId,
    ) -> Self {
        RawTransaction {
            sender,
            sequence_number,
            payload: TransactionPayload::Script(script),
            max_gas_amount,
            gas_unit_price,
            expiration_timestamp_secs,
            chain_id,
        }
    }

    /// Create a new `RawTransaction` with an entry function.
    pub fn new_entry_function(
        sender: AccountAddress,
        sequence_number: u64,
        entry_function: EntryFunction,
        max_gas_amount: u64,
        gas_unit_price: u64,
        expiration_timestamp_secs: u64,
        chain_id: ChainId,
    ) -> Self {
        RawTransaction {
            sender,
            sequence_number,
            payload: TransactionPayload::EntryFunction(entry_function),
            max_gas_amount,
            gas_unit_price,
            expiration_timestamp_secs,
            chain_id,
        }
    }

    /// Create a new `RawTransaction` of multisig type.
    pub fn new_multisig(
        sender: AccountAddress,
        sequence_number: u64,
        multisig: Multisig,
        max_gas_amount: u64,
        gas_unit_price: u64,
        expiration_timestamp_secs: u64,
        chain_id: ChainId,
    ) -> Self {
        RawTransaction {
            sender,
            sequence_number,
            payload: TransactionPayload::Multisig(multisig),
            max_gas_amount,
            gas_unit_price,
            expiration_timestamp_secs,
            chain_id,
        }
    }

    /// Signs the given `RawTransaction`. Note that this consumes the `RawTransaction` and turns it
    /// into a `SignatureCheckedTransaction`.
    ///
    /// For a transaction that has just been signed, its signature is expected to be valid.
    pub fn sign(
        self,
        private_key: &Ed25519PrivateKey,
        public_key: Ed25519PublicKey,
    ) -> Result<SignatureCheckedTransaction> {
        let signature = private_key.sign(&self)?;
        Ok(SignatureCheckedTransaction(SignedTransaction::new(
            self, public_key, signature,
        )))
    }

    /// Signs the given multi-agent `RawTransaction`, which is a transaction with secondary
    /// signers in addition to a sender. The private keys of the sender and the
    /// secondary signers are used to sign the transaction.
    ///
    /// The order and length of the secondary keys provided here have to match the order and
    /// length of the `secondary_signers`.
    pub fn sign_multi_agent(
        self,
        sender_private_key: &Ed25519PrivateKey,
        secondary_signers: Vec<AccountAddress>,
        secondary_private_keys: Vec<&Ed25519PrivateKey>,
    ) -> Result<SignatureCheckedTransaction> {
        let message =
            RawTransactionWithData::new_multi_agent(self.clone(), secondary_signers.clone());
        let sender_signature = sender_private_key.sign(&message)?;
        let sender_authenticator = AccountAuthenticator::ed25519(
            Ed25519PublicKey::from(sender_private_key),
            sender_signature,
        );

        if secondary_private_keys.len() != secondary_signers.len() {
            return Err(format_err!(
                "number of secondary private keys and number of secondary signers don't match"
            ));
        }
        let mut secondary_authenticators = vec![];
        for priv_key in secondary_private_keys {
            let signature = priv_key.sign(&message)?;
            secondary_authenticators.push(AccountAuthenticator::ed25519(
                Ed25519PublicKey::from(priv_key),
                signature,
            ));
        }

        Ok(SignatureCheckedTransaction(
            SignedTransaction::new_multi_agent(
                self,
                sender_authenticator,
                secondary_signers,
                secondary_authenticators,
            ),
        ))
    }

    /// Signs the given fee-payer `RawTransaction`, which is a transaction with secondary
    /// signers and a gas payer in addition to a sender. The private keys of the sender, the
    /// secondary signers, and gas payer signer are used to sign the transaction.
    ///
    /// The order and length of the secondary keys provided here have to match the order and
    /// length of the `secondary_signers`.
    pub fn sign_fee_payer(
        self,
        sender_private_key: &Ed25519PrivateKey,
        secondary_signers: Vec<AccountAddress>,
        secondary_private_keys: Vec<&Ed25519PrivateKey>,
        fee_payer_address: AccountAddress,
        fee_payer_private_key: &Ed25519PrivateKey,
    ) -> Result<SignatureCheckedTransaction> {
        let message = RawTransactionWithData::new_fee_payer(
            self.clone(),
            secondary_signers.clone(),
            fee_payer_address,
        );
        let sender_signature = sender_private_key.sign(&message)?;
        let sender_authenticator = AccountAuthenticator::ed25519(
            Ed25519PublicKey::from(sender_private_key),
            sender_signature,
        );

        if secondary_private_keys.len() != secondary_signers.len() {
            return Err(format_err!(
                "number of secondary private keys and number of secondary signers don't match"
            ));
        }
        let mut secondary_authenticators = vec![];
        for priv_key in secondary_private_keys {
            let signature = priv_key.sign(&message)?;
            secondary_authenticators.push(AccountAuthenticator::ed25519(
                Ed25519PublicKey::from(priv_key),
                signature,
            ));
        }

        let fee_payer_signature = fee_payer_private_key.sign(&message)?;
        let fee_payer_authenticator = AccountAuthenticator::ed25519(
            Ed25519PublicKey::from(fee_payer_private_key),
            fee_payer_signature,
        );

        Ok(SignatureCheckedTransaction(
            SignedTransaction::new_fee_payer(
                self,
                sender_authenticator,
                secondary_signers,
                secondary_authenticators,
                fee_payer_address,
                fee_payer_authenticator,
            ),
        ))
    }

    /// Signs the given `RawTransaction`. Note that this consumes the `RawTransaction` and turns it
    /// into a `SignatureCheckedTransaction`.
    ///
    /// For a transaction that has just been signed, its signature is expected to be valid.
    pub fn sign_secp256k1_ecdsa(
        self,
        private_key: &secp256k1_ecdsa::PrivateKey,
        public_key: secp256k1_ecdsa::PublicKey,
    ) -> Result<SignatureCheckedTransaction> {
        let signature = private_key.sign(&self)?;
        Ok(SignatureCheckedTransaction(
            SignedTransaction::new_secp256k1_ecdsa(self, public_key, signature),
        ))
    }

    #[cfg(any(test, feature = "fuzzing"))]
    pub fn multi_sign_for_testing(
        self,
        private_key: &Ed25519PrivateKey,
        public_key: Ed25519PublicKey,
    ) -> Result<SignatureCheckedTransaction> {
        let signature = private_key.sign(&self)?;
        Ok(SignatureCheckedTransaction(
            SignedTransaction::new_multisig(self, public_key.into(), signature.into()),
        ))
    }

    pub fn into_payload(self) -> TransactionPayload {
        self.payload
    }

    /// Return the sender of this transaction.
    pub fn sender(&self) -> AccountAddress {
        self.sender
    }

    /// Return the signing message for creating transaction signature.
    pub fn signing_message(&self) -> Result<Vec<u8>, CryptoMaterialError> {
        signing_message(self)
    }
}

#[derive(
    Clone, Debug, Hash, Eq, PartialEq, Serialize, Deserialize, CryptoHasher, BCSCryptoHash,
)]
pub enum RawTransactionWithData {
    MultiAgent {
        raw_txn: RawTransaction,
        secondary_signer_addresses: Vec<AccountAddress>,
    },
    MultiAgentWithFeePayer {
        raw_txn: RawTransaction,
        secondary_signer_addresses: Vec<AccountAddress>,
        fee_payer_address: AccountAddress,
    },
}

impl RawTransactionWithData {
    pub fn new_fee_payer(
        raw_txn: RawTransaction,
        secondary_signer_addresses: Vec<AccountAddress>,
        fee_payer_address: AccountAddress,
    ) -> Self {
        Self::MultiAgentWithFeePayer {
            raw_txn,
            secondary_signer_addresses,
            fee_payer_address,
        }
    }

    pub fn new_multi_agent(
        raw_txn: RawTransaction,
        secondary_signer_addresses: Vec<AccountAddress>,
    ) -> Self {
        Self::MultiAgent {
            raw_txn,
            secondary_signer_addresses,
        }
    }
}

/// Marks payload as deprecated. We need to use it to ensure serialization or
/// deserialization is not broken.
#[derive(Clone, Debug, Hash, Eq, PartialEq, Serialize, Deserialize)]
pub struct DeprecatedPayload {
    // Used because 'analyze_serde_formats' complains with "Please avoid 0-sized containers".
    dummy_value: u64,
}

/// Different kinds of transactions.
#[derive(Clone, Debug, Hash, Eq, PartialEq, Serialize, Deserialize)]
pub enum TransactionPayload {
    /// A transaction that executes code.
    Script(Script),
    /// Deprecated.
    ModuleBundle(DeprecatedPayload),
    /// A transaction that executes an existing entry function published on-chain.
    EntryFunction(EntryFunction),
    /// A multisig transaction that allows an owner of a multisig account to execute a pre-approved
    /// transaction as the multisig account.
    Multisig(Multisig),
}

impl TransactionPayload {
    pub fn into_entry_function(self) -> EntryFunction {
        match self {
            Self::EntryFunction(f) => f,
            payload => panic!("Expected EntryFunction(_) payload, found: {:#?}", payload),
        }
    }
}

/// Two different kinds of WriteSet transactions.
#[derive(Clone, Debug, Hash, Eq, PartialEq, Serialize, Deserialize)]
pub enum WriteSetPayload {
    /// Directly passing in the WriteSet.
    Direct(ChangeSet),
    /// Generate the WriteSet by running a script.
    Script {
        /// Execute the script as the designated signer.
        execute_as: AccountAddress,
        /// Script body that gets executed.
        script: Script,
    },
}

impl WriteSetPayload {
    pub fn should_trigger_reconfiguration_by_default(&self) -> bool {
        match self {
            Self::Direct(_) => true,
            Self::Script { .. } => false,
        }
    }
}

/// A transaction that has been signed.
///
/// A `SignedTransaction` is a single transaction that can be atomically executed. Clients submit
/// these to validator nodes, and the validator and executor submits these to the VM.
///
/// **IMPORTANT:** The signature of a `SignedTransaction` is not guaranteed to be verified. For a
/// transaction whose signature is statically guaranteed to be verified, see
/// [`SignatureCheckedTransaction`].
#[derive(Clone, Eq, Serialize, Deserialize)]
pub struct SignedTransaction {
    /// The raw transaction
    raw_txn: RawTransaction,

    /// Public key and signature to authenticate
    authenticator: TransactionAuthenticator,

    /// A cached size of the raw transaction bytes.
    /// Prevents serializing the same transaction multiple times to determine size.
    #[serde(skip)]
    raw_txn_size: OnceCell<usize>,

    /// A cached size of the authenticator.
    /// Prevents serializing the same authenticator multiple times to determine size.
    #[serde(skip)]
    authenticator_size: OnceCell<usize>,

    /// A cached hash of the transaction.
    #[serde(skip)]
    committed_hash: OnceCell<HashValue>,
}

/// PartialEq ignores the cached OnceCell fields that may or may not be initialized.
impl PartialEq for SignedTransaction {
    fn eq(&self, other: &Self) -> bool {
        self.raw_txn == other.raw_txn && self.authenticator == other.authenticator
    }
}

/// A transaction for which the signature has been verified. Created by
/// [`SignedTransaction::check_signature`] and [`RawTransaction::sign`].
#[derive(Clone, Debug, Eq, PartialEq)]
pub struct SignatureCheckedTransaction(SignedTransaction);

impl SignatureCheckedTransaction {
    /// Returns the `SignedTransaction` within.
    pub fn into_inner(self) -> SignedTransaction {
        self.0
    }

    /// Returns the `RawTransaction` within.
    pub fn into_raw_transaction(self) -> RawTransaction {
        self.0.into_raw_transaction()
    }
}

impl Deref for SignatureCheckedTransaction {
    type Target = SignedTransaction;

    fn deref(&self) -> &Self::Target {
        &self.0
    }
}

impl Debug for SignedTransaction {
    fn fmt(&self, f: &mut fmt::Formatter) -> fmt::Result {
        write!(
            f,
            "SignedTransaction {{ \n \
             {{ raw_txn: {:#?}, \n \
             authenticator: {:#?}, \n \
             }} \n \
             }}",
            self.raw_txn, self.authenticator
        )
    }
}

impl SignedTransaction {
    pub fn new_signed_transaction(
        raw_txn: RawTransaction,
        authenticator: TransactionAuthenticator,
    ) -> SignedTransaction {
        SignedTransaction {
            raw_txn,
            authenticator,
            raw_txn_size: OnceCell::new(),
            authenticator_size: OnceCell::new(),
            committed_hash: OnceCell::new(),
        }
    }

    pub fn new(
        raw_txn: RawTransaction,
        public_key: Ed25519PublicKey,
        signature: Ed25519Signature,
    ) -> SignedTransaction {
        let authenticator = TransactionAuthenticator::ed25519(public_key, signature);
        SignedTransaction {
            raw_txn,
            authenticator,
            raw_txn_size: OnceCell::new(),
            authenticator_size: OnceCell::new(),
            committed_hash: OnceCell::new(),
        }
    }

    pub fn new_fee_payer(
        raw_txn: RawTransaction,
        sender: AccountAuthenticator,
        secondary_signer_addresses: Vec<AccountAddress>,
        secondary_signers: Vec<AccountAuthenticator>,
        fee_payer_address: AccountAddress,
        fee_payer_signer: AccountAuthenticator,
    ) -> Self {
        let authenticator = TransactionAuthenticator::fee_payer(
            sender,
            secondary_signer_addresses,
            secondary_signers,
            fee_payer_address,
            fee_payer_signer,
        );
        Self::new_signed_transaction(raw_txn, authenticator)
    }

    pub fn new_multisig(
        raw_txn: RawTransaction,
        public_key: MultiEd25519PublicKey,
        signature: MultiEd25519Signature,
    ) -> SignedTransaction {
        let authenticator = TransactionAuthenticator::multi_ed25519(public_key, signature);
        Self::new_signed_transaction(raw_txn, authenticator)
    }

    pub fn new_multi_agent(
        raw_txn: RawTransaction,
        sender: AccountAuthenticator,
        secondary_signer_addresses: Vec<AccountAddress>,
        secondary_signers: Vec<AccountAuthenticator>,
    ) -> Self {
        let authenticator = TransactionAuthenticator::multi_agent(
            sender,
            secondary_signer_addresses,
            secondary_signers,
        );
        Self::new_signed_transaction(raw_txn, authenticator)
    }

    pub fn new_secp256k1_ecdsa(
        raw_txn: RawTransaction,
        public_key: secp256k1_ecdsa::PublicKey,
        signature: secp256k1_ecdsa::Signature,
    ) -> SignedTransaction {
        let authenticator = AccountAuthenticator::single_key(SingleKeyAuthenticator::new(
            AnyPublicKey::secp256k1_ecdsa(public_key),
            AnySignature::secp256k1_ecdsa(signature),
        ));
        Self::new_single_sender(raw_txn, authenticator)
    }

    pub fn new_keyless(
        raw_txn: RawTransaction,
        public_key: KeylessPublicKey,
        signature: KeylessSignature,
    ) -> SignedTransaction {
<<<<<<< HEAD
        let authenticator = TransactionAuthenticator::single_sender(
            AccountAuthenticator::single_key(SingleKeyAuthenticator::new(
                AnyPublicKey::keyless(public_key),
                AnySignature::keyless(signature),
            )),
        );
        SignedTransaction {
            raw_txn,
            authenticator,
            raw_txn_size: OnceCell::new(),
            authenticator_size: OnceCell::new(),
        }
=======
        let authenticator = AccountAuthenticator::single_key(SingleKeyAuthenticator::new(
            AnyPublicKey::keyless(public_key),
            AnySignature::keyless(signature),
        ));
        Self::new_single_sender(raw_txn, authenticator)
>>>>>>> 7b0872a6
    }

    pub fn new_single_sender(
        raw_txn: RawTransaction,
        authenticator: AccountAuthenticator,
    ) -> SignedTransaction {
        Self::new_signed_transaction(
            raw_txn,
            TransactionAuthenticator::single_sender(authenticator),
        )
    }

    pub fn authenticator(&self) -> TransactionAuthenticator {
        self.authenticator.clone()
    }

    pub fn authenticator_ref(&self) -> &TransactionAuthenticator {
        &self.authenticator
    }

    pub fn sender(&self) -> AccountAddress {
        self.raw_txn.sender
    }

    pub fn into_raw_transaction(self) -> RawTransaction {
        self.raw_txn
    }

    pub fn raw_transaction_ref(&self) -> &RawTransaction {
        &self.raw_txn
    }

    pub fn sequence_number(&self) -> u64 {
        self.raw_txn.sequence_number
    }

    pub fn chain_id(&self) -> ChainId {
        self.raw_txn.chain_id
    }

    pub fn payload(&self) -> &TransactionPayload {
        &self.raw_txn.payload
    }

    pub fn max_gas_amount(&self) -> u64 {
        self.raw_txn.max_gas_amount
    }

    pub fn gas_unit_price(&self) -> u64 {
        self.raw_txn.gas_unit_price
    }

    pub fn expiration_timestamp_secs(&self) -> u64 {
        self.raw_txn.expiration_timestamp_secs
    }

    pub fn raw_txn_bytes_len(&self) -> usize {
        *self.raw_txn_size.get_or_init(|| {
            bcs::serialized_size(&self.raw_txn).expect("Unable to serialize RawTransaction")
        })
    }

    pub fn txn_bytes_len(&self) -> usize {
        let authenticator_size = *self.authenticator_size.get_or_init(|| {
            bcs::serialized_size(&self.authenticator)
                .expect("Unable to serialize TransactionAuthenticator")
        });
        self.raw_txn_bytes_len() + authenticator_size
    }

    /// Checks that the signature of given transaction. Returns `Ok(SignatureCheckedTransaction)` if
    /// the signature is valid.
    pub fn check_signature(self) -> Result<SignatureCheckedTransaction> {
        self.authenticator.verify(&self.raw_txn)?;
        Ok(SignatureCheckedTransaction(self))
    }

    pub fn verify_signature(&self) -> Result<()> {
        self.authenticator.verify(&self.raw_txn)?;
        Ok(())
    }

    pub fn contains_duplicate_signers(&self) -> bool {
        let mut all_signer_addresses = self.authenticator.secondary_signer_addresses();
        all_signer_addresses.push(self.sender());
        let mut s = BTreeSet::new();
        all_signer_addresses.iter().any(|a| !s.insert(*a))
    }

    pub fn is_multi_agent(&self) -> bool {
        matches!(
            self.authenticator,
            TransactionAuthenticator::MultiAgent { .. }
        )
    }

    /// Returns the hash when the transaction is committed onchain.
    pub fn committed_hash(&self) -> HashValue {
        *self
            .committed_hash
            .get_or_init(|| Transaction::UserTransaction(self.clone()).hash())
    }
}

#[derive(Clone, Debug, Eq, PartialEq, Serialize, Deserialize)]
#[cfg_attr(any(test, feature = "fuzzing"), derive(Arbitrary))]
pub struct TransactionWithProof {
    pub version: Version,
    pub transaction: Transaction,
    pub events: Option<Vec<ContractEvent>>,
    pub proof: TransactionInfoWithProof,
}

impl TransactionWithProof {
    pub fn new(
        version: Version,
        transaction: Transaction,
        events: Option<Vec<ContractEvent>>,
        proof: TransactionInfoWithProof,
    ) -> Self {
        Self {
            version,
            transaction,
            events,
            proof,
        }
    }

    pub fn verify(&self, ledger_info: &LedgerInfo) -> Result<()> {
        let txn_hash = self.transaction.hash();
        ensure!(
            txn_hash == self.proof.transaction_info().transaction_hash(),
            "Transaction hash ({}) not expected ({}).",
            txn_hash,
            self.proof.transaction_info().transaction_hash(),
        );

        if let Some(events) = &self.events {
            let event_hashes: Vec<_> = events.iter().map(CryptoHash::hash).collect();
            let event_root_hash =
                InMemoryEventAccumulator::from_leaves(&event_hashes[..]).root_hash();
            ensure!(
                event_root_hash == self.proof.transaction_info().event_root_hash(),
                "Event root hash ({}) not expected ({}).",
                event_root_hash,
                self.proof.transaction_info().event_root_hash(),
            );
        }

        self.proof.verify(ledger_info, self.version)
    }

    /// Verifies the transaction with the proof, both carried by `self`.
    ///
    /// A few things are ensured if no error is raised:
    ///   1. This transaction exists in the ledger represented by `ledger_info`.
    ///   2. This transaction is a `UserTransaction`.
    ///   3. And this user transaction has the same `version`, `sender`, and `sequence_number` as
    ///      indicated by the parameter list. If any of these parameter is unknown to the call site
    ///      that is supposed to be informed via this struct, get it from the struct itself, such
    ///      as version and sender.
    pub fn verify_user_txn(
        &self,
        ledger_info: &LedgerInfo,
        version: Version,
        sender: AccountAddress,
        sequence_number: u64,
    ) -> Result<()> {
        let signed_transaction = self
            .transaction
            .try_as_signed_user_txn()
            .context("not user transaction")?;

        ensure!(
            self.version == version,
            "Version ({}) is not expected ({}).",
            self.version,
            version,
        );
        ensure!(
            signed_transaction.sender() == sender,
            "Sender ({}) not expected ({}).",
            signed_transaction.sender(),
            sender,
        );
        ensure!(
            signed_transaction.sequence_number() == sequence_number,
            "Sequence number ({}) not expected ({}).",
            signed_transaction.sequence_number(),
            sequence_number,
        );

        self.verify(ledger_info)
    }
}

/// The status of VM execution, which contains more detailed failure info
#[derive(Clone, Debug, PartialEq, Eq, PartialOrd, Ord, Hash, Serialize, Deserialize)]
#[cfg_attr(any(test, feature = "fuzzing"), derive(Arbitrary))]
#[cfg_attr(any(test, feature = "fuzzing"), proptest(no_params))]
pub enum ExecutionStatus {
    Success,
    OutOfGas,
    MoveAbort {
        location: AbortLocation,
        code: u64,
        info: Option<AbortInfo>,
    },
    ExecutionFailure {
        location: AbortLocation,
        function: u16,
        code_offset: u16,
    },
    MiscellaneousError(Option<StatusCode>),
}

#[derive(Clone, Debug, PartialEq, Eq, PartialOrd, Ord, Hash, Serialize, Deserialize)]
#[cfg_attr(any(test, feature = "fuzzing"), derive(Arbitrary))]
#[cfg_attr(any(test, feature = "fuzzing"), proptest(no_params))]
pub struct AbortInfo {
    pub reason_name: String,
    pub description: String,
}

impl From<KeptVMStatus> for ExecutionStatus {
    fn from(kept_status: KeptVMStatus) -> Self {
        match kept_status {
            KeptVMStatus::Executed => ExecutionStatus::Success,
            KeptVMStatus::OutOfGas => ExecutionStatus::OutOfGas,
            KeptVMStatus::MoveAbort(location, code) => ExecutionStatus::MoveAbort {
                location,
                code,
                info: None,
            },
            KeptVMStatus::ExecutionFailure {
                location: loc,
                function: func,
                code_offset: offset,
                message: _,
            } => ExecutionStatus::ExecutionFailure {
                location: loc,
                function: func,
                code_offset: offset,
            },
            KeptVMStatus::MiscellaneousError => ExecutionStatus::MiscellaneousError(None),
        }
    }
}

impl ExecutionStatus {
    pub fn is_success(&self) -> bool {
        matches!(self, ExecutionStatus::Success)
    }

    // Used by simulation API for showing detail error message. Should not be used by production code.
    pub fn conmbine_vm_status_for_simulation(
        aux_data: &TransactionAuxiliaryData,
        partial_status: TransactionStatus,
    ) -> Self {
        match partial_status {
            TransactionStatus::Keep(exec_status) => {
                if let Some(aux_error) = aux_data.get_detail_error_message() {
                    let status_code = aux_error.status_code;
                    match exec_status {
                        ExecutionStatus::MiscellaneousError(_) => {
                            ExecutionStatus::MiscellaneousError(Some(status_code))
                        },
                        _ => exec_status,
                    }
                } else {
                    exec_status
                }
            },
            TransactionStatus::Discard(status) => ExecutionStatus::MiscellaneousError(Some(status)),
            _ => ExecutionStatus::MiscellaneousError(None),
        }
    }

    pub fn remove_error_detail(self) -> Self {
        match self {
            ExecutionStatus::MoveAbort {
                location,
                code,
                info: _,
            } => ExecutionStatus::MoveAbort {
                location,
                code,
                info: None,
            },
            ExecutionStatus::MiscellaneousError(_) => ExecutionStatus::MiscellaneousError(None),
            _ => self,
        }
    }
}

/// The status of executing a transaction. The VM decides whether or not we should `Keep` the
/// transaction output or `Discard` it based upon the execution of the transaction. We wrap these
/// decisions around a `VMStatus` that provides more detail on the final execution state of the VM.
#[derive(Clone, Debug, Deserialize, Eq, PartialEq, Serialize)]
pub enum TransactionStatus {
    /// Discard the transaction output
    Discard(DiscardedVMStatus),

    /// Keep the transaction output
    Keep(ExecutionStatus),

    /// Retry the transaction, e.g., after a reconfiguration
    Retry,
}

impl TransactionStatus {
    pub fn status(&self) -> Result<ExecutionStatus, StatusCode> {
        match self {
            TransactionStatus::Keep(status) => Ok(status.clone()),
            TransactionStatus::Discard(code) => Err(*code),
            TransactionStatus::Retry => Err(StatusCode::UNKNOWN_VALIDATION_STATUS),
        }
    }

    pub fn is_discarded(&self) -> bool {
        match self {
            TransactionStatus::Discard(_) => true,
            TransactionStatus::Keep(_) => false,
            TransactionStatus::Retry => true,
        }
    }

    pub fn is_retry(&self) -> bool {
        match self {
            TransactionStatus::Discard(_) => false,
            TransactionStatus::Keep(_) => false,
            TransactionStatus::Retry => true,
        }
    }

    pub fn as_kept_status(&self) -> Result<ExecutionStatus> {
        match self {
            TransactionStatus::Keep(s) => Ok(s.clone()),
            _ => Err(format_err!("Not Keep.")),
        }
    }

    pub fn from_vm_status(
        vm_status: VMStatus,
        charge_invariant_violation: bool,
        features: &Features,
    ) -> (Self, TransactionAuxiliaryData) {
        let status_code = vm_status.status_code();
        let txn_aux = TransactionAuxiliaryData::from_vm_status(&vm_status);
        // TODO: keep_or_discard logic should be deprecated from Move repo and refactored into here.
        let status = match vm_status.keep_or_discard() {
            Ok(recorded) => match recorded {
                // TODO(bowu):status code should be removed from transaction status
                KeptVMStatus::MiscellaneousError => {
                    TransactionStatus::Keep(ExecutionStatus::MiscellaneousError(Some(status_code)))
                },
                _ => TransactionStatus::Keep(recorded.into()),
            },
            Err(code) => {
                if code.status_type() == StatusType::InvariantViolation
                    && charge_invariant_violation
                {
                    TransactionStatus::Keep(ExecutionStatus::MiscellaneousError(Some(code)))
                } else {
                    TransactionStatus::Discard(code)
                }
            },
        };

        if features.is_enabled(FeatureFlag::REMOVE_DETAILED_ERROR_FROM_HASH) {
            (status.remove_error_detail(), txn_aux)
        } else {
            (status, txn_aux)
        }
    }

    pub fn remove_error_detail(self) -> Self {
        match self {
            TransactionStatus::Keep(status) => {
                TransactionStatus::Keep(status.remove_error_detail())
            },
            _ => self,
        }
    }

    pub fn from_executed_vm_status(vm_status: VMStatus) -> Self {
        if vm_status == VMStatus::Executed {
            TransactionStatus::Keep(ExecutionStatus::Success)
        } else {
            panic!("Auto-conversion should not be called with non-executed status.")
        }
    }
}

impl From<ExecutionStatus> for TransactionStatus {
    fn from(txn_execution_status: ExecutionStatus) -> Self {
        TransactionStatus::Keep(txn_execution_status)
    }
}

/// The result of running the transaction through the VM validator.
#[derive(Clone, Debug, Eq, PartialEq)]
pub struct VMValidatorResult {
    /// Result of the validation: `None` if the transaction was successfully validated
    /// or `Some(DiscardedVMStatus)` if the transaction should be discarded.
    status: Option<DiscardedVMStatus>,

    /// Score for ranking the transaction priority (e.g., based on the gas price).
    /// Only used when the status is `None`. Higher values indicate a higher priority.
    score: u64,
}

impl VMValidatorResult {
    pub fn new(vm_status: Option<DiscardedVMStatus>, score: u64) -> Self {
        debug_assert!(
            match vm_status {
                None => true,
                Some(status) =>
                    status.status_type() == StatusType::Unknown
                        || status.status_type() == StatusType::Validation
                        || status.status_type() == StatusType::InvariantViolation,
            },
            "Unexpected discarded status: {:?}",
            vm_status
        );
        Self {
            status: vm_status,
            score,
        }
    }

    pub fn error(vm_status: DiscardedVMStatus) -> Self {
        Self {
            status: Some(vm_status),
            score: 0,
        }
    }

    pub fn status(&self) -> Option<DiscardedVMStatus> {
        self.status
    }

    pub fn score(&self) -> u64 {
        self.score
    }
}

#[derive(Clone, Debug, Eq, PartialEq, Serialize, Deserialize)]
#[cfg_attr(any(test, feature = "fuzzing"), derive(Arbitrary))]
pub struct VMErrorDetail {
    pub status_code: StatusCode,
    pub message: Option<String>,
}

impl VMErrorDetail {
    pub fn new(status_code: StatusCode, message: Option<String>) -> Self {
        Self {
            status_code,
            message,
        }
    }

    pub fn status_code(&self) -> StatusCode {
        self.status_code
    }

    pub fn message(&self) -> &Option<String> {
        &self.message
    }
}
#[derive(Clone, Debug, Default, Eq, PartialEq, Serialize, Deserialize)]
#[cfg_attr(any(test, feature = "fuzzing"), derive(Arbitrary))]
pub struct TransactionAuxiliaryDataV1 {
    pub detail_error_message: Option<VMErrorDetail>,
}

#[derive(Clone, Debug, Eq, PartialEq, Serialize, Deserialize)]
#[cfg_attr(any(test, feature = "fuzzing"), derive(Arbitrary))]
pub enum TransactionAuxiliaryData {
    None,
    V1(TransactionAuxiliaryDataV1),
}

impl Default for TransactionAuxiliaryData {
    fn default() -> Self {
        Self::None
    }
}

impl TransactionAuxiliaryData {
    pub fn from_vm_status(vm_status: &VMStatus) -> Self {
        let detail_error_message = match vm_status.clone().keep_or_discard() {
            Ok(KeptVMStatus::MiscellaneousError) => {
                let status_code = vm_status.status_code();
                Some(VMErrorDetail::new(status_code, None))
            },
            Ok(KeptVMStatus::ExecutionFailure {
                location: _,
                function: _,
                code_offset: _,
                message,
            }) => {
                let status_code = vm_status.status_code();
                Some(VMErrorDetail::new(status_code, message))
            },
            Err(status_code) => {
                // emulate the behavior of
                if status_code.status_type() == StatusType::InvariantViolation {
                    Some(VMErrorDetail::new(status_code, None))
                } else {
                    None
                }
            },
            _ => None,
        };

        Self::V1(TransactionAuxiliaryDataV1 {
            detail_error_message,
        })
    }

    pub fn get_detail_error_message(&self) -> Option<&VMErrorDetail> {
        match self {
            Self::V1(data) => data.detail_error_message.as_ref(),
            _ => None,
        }
    }
}

/// The output of executing a transaction.
#[derive(Clone, Debug, Eq, PartialEq, Serialize, Deserialize)]
pub struct TransactionOutput {
    /// The list of writes this transaction intends to do.
    write_set: WriteSet,

    /// The list of events emitted during this transaction.
    events: Vec<ContractEvent>,

    /// The amount of gas used during execution.
    gas_used: u64,

    /// The execution status. The detailed error info will not be stored here instead will be stored in the auxiliary data.
    status: TransactionStatus,

    /// The transaction auxiliary data that includes detail error info that is not used for calculating the hash
    #[serde(skip)]
    auxiliary_data: TransactionAuxiliaryData,
}

impl TransactionOutput {
    pub fn new(
        write_set: WriteSet,
        events: Vec<ContractEvent>,
        gas_used: u64,
        status: TransactionStatus,
        auxiliary_data: TransactionAuxiliaryData,
    ) -> Self {
        // TODO: add feature flag to enable
        TransactionOutput {
            write_set,
            events,
            gas_used,
            status,
            auxiliary_data,
        }
    }

    pub fn into(self) -> (WriteSet, Vec<ContractEvent>) {
        (self.write_set, self.events)
    }

    pub fn write_set(&self) -> &WriteSet {
        &self.write_set
    }

    // This is a special function to update the total supply in the write set. 'TransactionOutput'
    // already has materialized write set, but in case of sharding support for total_supply, we
    // want to update the total supply in the write set by aggregating the total supply deltas from
    // each shard. However, is costly to materialize the entire write set again, hence we have this
    // inplace update hack.
    pub fn update_total_supply(&mut self, value: u128) {
        self.write_set.update_total_supply(value);
    }

    pub fn events(&self) -> &[ContractEvent] {
        &self.events
    }

    pub fn gas_used(&self) -> u64 {
        self.gas_used
    }

    pub fn status(&self) -> &TransactionStatus {
        &self.status
    }

    pub fn auxiliary_data(&self) -> &TransactionAuxiliaryData {
        &self.auxiliary_data
    }

    pub fn unpack(
        self,
    ) -> (
        WriteSet,
        Vec<ContractEvent>,
        u64,
        TransactionStatus,
        TransactionAuxiliaryData,
    ) {
        let Self {
            write_set,
            events,
            gas_used,
            status,
            auxiliary_data,
        } = self;
        (write_set, events, gas_used, status, auxiliary_data)
    }

    // This function is supposed to be called in various tests only
    pub fn fill_error_status(&mut self) {
        if let TransactionStatus::Keep(ExecutionStatus::MiscellaneousError(None)) = self.status {
            if let Some(detail) = self.auxiliary_data.get_detail_error_message() {
                self.status = TransactionStatus::Keep(ExecutionStatus::MiscellaneousError(Some(
                    detail.status_code(),
                )));
            }
        }
    }

    pub fn ensure_match_transaction_info(
        &self,
        version: Version,
        txn_info: &TransactionInfo,
        expected_write_set: Option<&WriteSet>,
        expected_events: Option<&[ContractEvent]>,
    ) -> Result<()> {
        const ERR_MSG: &str = "TransactionOutput does not match TransactionInfo";

        let expected_txn_status: TransactionStatus = txn_info.status().clone().into();
        ensure!(
            self.status() == &expected_txn_status,
            "{}: version:{}, status:{:?}, expected:{:?}",
            ERR_MSG,
            version,
            self.status(),
            expected_txn_status,
        );

        ensure!(
            self.gas_used() == txn_info.gas_used(),
            "{}: version:{}, gas_used:{:?}, expected:{:?}",
            ERR_MSG,
            version,
            self.gas_used(),
            txn_info.gas_used(),
        );

        let write_set_hash = CryptoHash::hash(self.write_set());
        ensure!(
            write_set_hash == txn_info.state_change_hash(),
            "{}: version:{}, write_set_hash:{:?}, expected:{:?}, write_set: {:?}, expected(if known): {:?}",
            ERR_MSG,
            version,
            write_set_hash,
            txn_info.state_change_hash(),
            self.write_set,
            expected_write_set,
        );

        let event_hashes = self
            .events()
            .iter()
            .map(CryptoHash::hash)
            .collect::<Vec<_>>();
        let event_root_hash = InMemoryEventAccumulator::from_leaves(&event_hashes).root_hash;
        ensure!(
            event_root_hash == txn_info.event_root_hash(),
            "{}: version:{}, event_root_hash:{:?}, expected:{:?}, events: {:?}, expected(if known): {:?}",
            ERR_MSG,
            version,
            event_root_hash,
            txn_info.event_root_hash(),
            self.events(),
            expected_events,
        );

        Ok(())
    }

    pub fn try_extract_fee_statement(&self) -> Result<Option<FeeStatement>> {
        // Look backwards since the fee statement is expected to be the last event.
        for event in self.events.iter().rev() {
            if let Some(fee_statement) = event.try_v2_typed(&FEE_STATEMENT_EVENT_TYPE)? {
                return Ok(Some(fee_statement));
            }
        }
        Ok(None)
    }
}

pub trait TransactionOutputProvider {
    fn get_transaction_output(&self) -> &TransactionOutput;
}

impl TransactionOutputProvider for TransactionOutput {
    fn get_transaction_output(&self) -> &TransactionOutput {
        self
    }
}

/// `TransactionInfo` is the object we store in the transaction accumulator. It consists of the
/// transaction as well as the execution result of this transaction.
#[derive(Clone, CryptoHasher, BCSCryptoHash, Debug, Eq, PartialEq, Serialize, Deserialize)]
#[cfg_attr(any(test, feature = "fuzzing"), derive(Arbitrary))]
pub enum TransactionInfo {
    V0(TransactionInfoV0),
}

impl TransactionInfo {
    pub fn new(
        transaction_hash: HashValue,
        state_change_hash: HashValue,
        event_root_hash: HashValue,
        state_checkpoint_hash: Option<HashValue>,
        gas_used: u64,
        status: ExecutionStatus,
    ) -> Self {
        Self::V0(TransactionInfoV0::new(
            transaction_hash,
            state_change_hash,
            event_root_hash,
            state_checkpoint_hash,
            gas_used,
            status,
        ))
    }

    #[cfg(any(test, feature = "fuzzing"))]
    pub fn new_placeholder(
        gas_used: u64,
        state_checkpoint_hash: Option<HashValue>,
        status: ExecutionStatus,
    ) -> Self {
        Self::new(
            HashValue::default(),
            HashValue::default(),
            HashValue::default(),
            state_checkpoint_hash,
            gas_used,
            status,
        )
    }

    #[cfg(any(test, feature = "fuzzing"))]
    fn dummy() -> Self {
        Self::new(
            HashValue::default(),
            HashValue::default(),
            HashValue::default(),
            None,
            0,
            ExecutionStatus::Success,
        )
    }
}

impl Deref for TransactionInfo {
    type Target = TransactionInfoV0;

    fn deref(&self) -> &Self::Target {
        match self {
            Self::V0(txn_info) => txn_info,
        }
    }
}

#[derive(Clone, CryptoHasher, BCSCryptoHash, Debug, Eq, PartialEq, Serialize, Deserialize)]
#[cfg_attr(any(test, feature = "fuzzing"), derive(Arbitrary))]
pub struct TransactionInfoV0 {
    /// The amount of gas used.
    gas_used: u64,

    /// The vm status. If it is not `Executed`, this will provide the general error class. Execution
    /// failures and Move abort's receive more detailed information. But other errors are generally
    /// categorized with no status code or other information
    status: ExecutionStatus,

    /// The hash of this transaction.
    transaction_hash: HashValue,

    /// The root hash of Merkle Accumulator storing all events emitted during this transaction.
    event_root_hash: HashValue,

    /// The hash value summarizing all changes caused to the world state by this transaction.
    /// i.e. hash of the output write set.
    state_change_hash: HashValue,

    /// The root hash of the Sparse Merkle Tree describing the world state at the end of this
    /// transaction. Depending on the protocol configuration, this can be generated periodical
    /// only, like per block.
    state_checkpoint_hash: Option<HashValue>,

    /// Potentially summarizes all evicted items from state. Always `None` for now.
    state_cemetery_hash: Option<HashValue>,
}

impl TransactionInfoV0 {
    pub fn new(
        transaction_hash: HashValue,
        state_change_hash: HashValue,
        event_root_hash: HashValue,
        state_checkpoint_hash: Option<HashValue>,
        gas_used: u64,
        status: ExecutionStatus,
    ) -> Self {
        Self {
            gas_used,
            status,
            transaction_hash,
            event_root_hash,
            state_change_hash,
            state_checkpoint_hash,
            state_cemetery_hash: None,
        }
    }

    pub fn transaction_hash(&self) -> HashValue {
        self.transaction_hash
    }

    pub fn state_change_hash(&self) -> HashValue {
        self.state_change_hash
    }

    pub fn has_state_checkpoint_hash(&self) -> bool {
        self.state_checkpoint_hash().is_some()
    }

    pub fn state_checkpoint_hash(&self) -> Option<HashValue> {
        self.state_checkpoint_hash
    }

    pub fn ensure_state_checkpoint_hash(&self) -> Result<HashValue> {
        self.state_checkpoint_hash
            .ok_or_else(|| format_err!("State checkpoint hash not present in TransactionInfo"))
    }

    pub fn event_root_hash(&self) -> HashValue {
        self.event_root_hash
    }

    pub fn gas_used(&self) -> u64 {
        self.gas_used
    }

    pub fn status(&self) -> &ExecutionStatus {
        &self.status
    }
}

impl Display for TransactionInfo {
    fn fmt(&self, f: &mut Formatter) -> std::fmt::Result {
        write!(
            f,
            "TransactionInfo: [txn_hash: {}, state_change_hash: {}, event_root_hash: {}, state_checkpoint_hash: {:?}, gas_used: {}, recorded_status: {:?}]",
            self.transaction_hash(), self.state_change_hash(), self.event_root_hash(), self.state_checkpoint_hash(), self.gas_used(), self.status(),
        )
    }
}

#[derive(Clone, Debug, Eq, PartialEq, Deserialize, Serialize)]
pub struct TransactionToCommit {
    pub transaction: Transaction,
    pub transaction_info: TransactionInfo,
    pub state_updates: ShardedStateUpdates,
    pub write_set: WriteSet,
    pub events: Vec<ContractEvent>,
    pub is_reconfig: bool,
    pub transaction_auxiliary_data: TransactionAuxiliaryData,
}

impl TransactionToCommit {
    pub fn new(
        transaction: Transaction,
        transaction_info: TransactionInfo,
        state_updates: ShardedStateUpdates,
        write_set: WriteSet,
        events: Vec<ContractEvent>,
        is_reconfig: bool,
        transaction_auxiliary_data: TransactionAuxiliaryData,
    ) -> Self {
        TransactionToCommit {
            transaction,
            transaction_info,
            state_updates,
            write_set,
            events,
            is_reconfig,
            transaction_auxiliary_data,
        }
    }

    #[cfg(any(test, feature = "fuzzing"))]
    pub fn dummy() -> Self {
        Self {
            transaction: Transaction::StateCheckpoint(HashValue::zero()),
            transaction_info: TransactionInfo::dummy(),
            state_updates: create_empty_sharded_state_updates(),
            write_set: Default::default(),
            events: vec![],
            is_reconfig: false,
            transaction_auxiliary_data: TransactionAuxiliaryData::default(),
        }
    }

    #[cfg(any(test, feature = "fuzzing"))]
    pub fn dummy_with_events(events: Vec<ContractEvent>) -> Self {
        Self {
            events,
            ..Self::dummy()
        }
    }

    #[cfg(any(test, feature = "fuzzing"))]
    pub fn dummy_with_transaction_info(transaction_info: TransactionInfo) -> Self {
        Self {
            transaction_info,
            ..Self::dummy()
        }
    }

    #[cfg(any(test, feature = "fuzzing"))]
    pub fn dummy_with_transaction_auxiliary_data(
        transaction_auxiliary_data: TransactionAuxiliaryData,
    ) -> Self {
        Self {
            transaction_auxiliary_data,
            ..Self::dummy()
        }
    }

    pub fn transaction(&self) -> &Transaction {
        &self.transaction
    }

    pub fn transaction_info(&self) -> &TransactionInfo {
        &self.transaction_info
    }

    pub fn has_state_checkpoint_hash(&self) -> bool {
        self.transaction_info().has_state_checkpoint_hash()
    }

    #[cfg(any(test, feature = "fuzzing"))]
    pub fn set_transaction_info(&mut self, txn_info: TransactionInfo) {
        self.transaction_info = txn_info
    }

    pub fn state_updates(&self) -> &ShardedStateUpdates {
        &self.state_updates
    }

    pub fn write_set(&self) -> &WriteSet {
        &self.write_set
    }

    pub fn events(&self) -> &[ContractEvent] {
        &self.events
    }

    pub fn gas_used(&self) -> u64 {
        self.transaction_info.gas_used
    }

    pub fn status(&self) -> &ExecutionStatus {
        &self.transaction_info.status
    }

    pub fn is_reconfig(&self) -> bool {
        self.is_reconfig
    }

    pub fn transaction_auxiliary_data(&self) -> &TransactionAuxiliaryData {
        &self.transaction_auxiliary_data
    }
}

#[derive(Clone, Debug, Eq, PartialEq, Deserialize, Serialize)]
pub struct TransactionListWithProof {
    pub transactions: Vec<Transaction>,
    pub events: Option<Vec<Vec<ContractEvent>>>,
    pub first_transaction_version: Option<Version>,
    pub proof: TransactionInfoListWithProof,
}

impl TransactionListWithProof {
    /// Constructor.
    pub fn new(
        transactions: Vec<Transaction>,
        events: Option<Vec<Vec<ContractEvent>>>,
        first_transaction_version: Option<Version>,
        proof: TransactionInfoListWithProof,
    ) -> Self {
        Self {
            transactions,
            events,
            first_transaction_version,
            proof,
        }
    }

    /// A convenience function to create an empty proof. Mostly used for tests.
    pub fn new_empty() -> Self {
        Self::new(
            vec![],
            None,
            None,
            TransactionInfoListWithProof::new_empty(),
        )
    }

    /// Verifies the transaction list with proof using the given `ledger_info`.
    /// This method will ensure:
    /// 1. All transactions exist on the given `ledger_info`.
    /// 2. All transactions in the list have consecutive versions.
    /// 3. If `first_transaction_version` is None, the transaction list is empty.
    ///    Otherwise, the transaction list starts at `first_transaction_version`.
    /// 4. If events exist, they match the expected event root hashes in the proof.
    pub fn verify(
        &self,
        ledger_info: &LedgerInfo,
        first_transaction_version: Option<Version>,
    ) -> Result<()> {
        // Verify the first transaction versions match
        ensure!(
            self.first_transaction_version == first_transaction_version,
            "First transaction version ({:?}) doesn't match given version ({:?}).",
            self.first_transaction_version,
            first_transaction_version,
        );

        // Verify the lengths of the transactions and transaction infos match
        ensure!(
            self.proof.transaction_infos.len() == self.transactions.len(),
            "The number of TransactionInfo objects ({}) does not match the number of \
             transactions ({}).",
            self.proof.transaction_infos.len(),
            self.transactions.len(),
        );

        // Verify the transaction hashes match those of the transaction infos
        self.transactions
            .par_iter()
            .zip_eq(self.proof.transaction_infos.par_iter())
            .map(|(txn, txn_info)| {
                let txn_hash = CryptoHash::hash(txn);
                ensure!(
                    txn_hash == txn_info.transaction_hash(),
                    "The hash of transaction does not match the transaction info in proof. \
                     Transaction hash: {:x}. Transaction hash in txn_info: {:x}.",
                    txn_hash,
                    txn_info.transaction_hash(),
                );
                Ok(())
            })
            .collect::<Result<Vec<_>>>()?;

        // Verify the transaction infos are proven by the ledger info.
        self.proof
            .verify(ledger_info, self.first_transaction_version)?;

        // Verify the events if they exist.
        if let Some(event_lists) = &self.events {
            ensure!(
                event_lists.len() == self.transactions.len(),
                "The length of event_lists ({}) does not match the number of transactions ({}).",
                event_lists.len(),
                self.transactions.len(),
            );
            event_lists
                .into_par_iter()
                .zip_eq(self.proof.transaction_infos.par_iter())
                .map(|(events, txn_info)| verify_events_against_root_hash(events, txn_info))
                .collect::<Result<Vec<_>>>()?;
        }

        Ok(())
    }
}

/// This differs from TransactionListWithProof in that TransactionOutputs are
/// stored (no transactions). Events are stored inside each TransactionOutput.
///
/// Note: the proof cannot verify the TransactionOutputs themselves. This
/// requires speculative execution of each TransactionOutput to verify that the
/// resulting state matches the expected state in the proof (for each version).
#[derive(Clone, Debug, Eq, PartialEq, Deserialize, Serialize)]
pub struct TransactionOutputListWithProof {
    pub transactions_and_outputs: Vec<(Transaction, TransactionOutput)>,
    pub first_transaction_output_version: Option<Version>,
    pub proof: TransactionInfoListWithProof,
}

impl TransactionOutputListWithProof {
    pub fn new(
        transactions_and_outputs: Vec<(Transaction, TransactionOutput)>,
        first_transaction_output_version: Option<Version>,
        proof: TransactionInfoListWithProof,
    ) -> Self {
        Self {
            transactions_and_outputs,
            first_transaction_output_version,
            proof,
        }
    }

    /// A convenience function to create an empty proof. Mostly used for tests.
    pub fn new_empty() -> Self {
        Self::new(vec![], None, TransactionInfoListWithProof::new_empty())
    }

    /// Verifies the transaction output list with proof using the given `ledger_info`.
    /// This method will ensure:
    /// 1. All transaction infos exist on the given `ledger_info`.
    /// 2. If `first_transaction_output_version` is None, the transaction output list is empty.
    ///    Otherwise, the list starts at `first_transaction_output_version`.
    /// 3. Events, gas, status in each transaction output match the expected event root hashes,
    ///    the gas used and the transaction execution status in the proof, respectively.
    /// 4. The transaction hashes match those of the transaction infos.
    ///
    /// Note: the proof cannot verify the TransactionOutputs themselves. This
    /// requires speculative execution of each TransactionOutput to verify that the
    /// resulting state matches the expected state in the proof (for each version).
    pub fn verify(
        &self,
        ledger_info: &LedgerInfo,
        first_transaction_output_version: Option<Version>,
    ) -> Result<()> {
        // Verify the first transaction/output versions match
        ensure!(
            self.first_transaction_output_version == first_transaction_output_version,
            "First transaction and output version ({:?}) doesn't match given version ({:?}).",
            self.first_transaction_output_version,
            first_transaction_output_version,
        );

        // Verify the lengths of the transaction(output)s and transaction infos match
        ensure!(
            self.proof.transaction_infos.len() == self.transactions_and_outputs.len(),
            "The number of TransactionInfo objects ({}) does not match the number of \
             transactions and outputs ({}).",
            self.proof.transaction_infos.len(),
            self.transactions_and_outputs.len(),
        );

        // Verify the events, status, gas used and transaction hashes.
        self.transactions_and_outputs.par_iter().zip_eq(self.proof.transaction_infos.par_iter())
        .map(|((txn, txn_output), txn_info)| {
            // Check the events against the expected events root hash
            verify_events_against_root_hash(&txn_output.events, txn_info)?;

            // Verify the write set matches for both the transaction info and output
            let write_set_hash = CryptoHash::hash(&txn_output.write_set);
            ensure!(
                txn_info.state_change_hash == write_set_hash,
                "The write set in transaction output does not match the transaction info \
                     in proof. Hash of write set in transaction output: {}. Write set hash in txn_info: {}.",
                write_set_hash,
                txn_info.state_change_hash,
            );

            // Verify the gas matches for both the transaction info and output
            ensure!(
                txn_output.gas_used() == txn_info.gas_used(),
                "The gas used in transaction output does not match the transaction info \
                     in proof. Gas used in transaction output: {}. Gas used in txn_info: {}.",
                txn_output.gas_used(),
                txn_info.gas_used(),
            );

            // Verify the execution status matches for both the transaction info and output.
            ensure!(
                *txn_output.status() == TransactionStatus::Keep(txn_info.status().clone()),
                "The execution status of transaction output does not match the transaction \
                     info in proof. Status in transaction output: {:?}. Status in txn_info: {:?}.",
                txn_output.status(),
                txn_info.status(),
            );

            // Verify the transaction hashes match those of the transaction infos
            let txn_hash = txn.hash();
            ensure!(
                txn_hash == txn_info.transaction_hash(),
                "The transaction hash does not match the hash in transaction info. \
                     Transaction hash: {:x}. Transaction hash in txn_info: {:x}.",
                txn_hash,
                txn_info.transaction_hash(),
            );
            Ok(())
        })
        .collect::<Result<Vec<_>>>()?;

        // Verify the transaction infos are proven by the ledger info.
        self.proof
            .verify(ledger_info, self.first_transaction_output_version)?;

        Ok(())
    }
}

/// Verifies a list of events against an expected event root hash. This is done
/// by calculating the hash of the events using an event accumulator hasher.
fn verify_events_against_root_hash(
    events: &[ContractEvent],
    transaction_info: &TransactionInfo,
) -> Result<()> {
    let event_hashes: Vec<_> = events.iter().map(CryptoHash::hash).collect();
    let event_root_hash = InMemoryEventAccumulator::from_leaves(&event_hashes).root_hash();
    ensure!(
        event_root_hash == transaction_info.event_root_hash(),
        "The event root hash calculated doesn't match that carried on the \
                         transaction info! Calculated hash {:?}, transaction info hash {:?}",
        event_root_hash,
        transaction_info.event_root_hash()
    );
    Ok(())
}

/// A list of transactions under an account that are contiguous by sequence number
/// and include proofs.
#[derive(Clone, Debug, Eq, PartialEq, Deserialize, Serialize)]
#[cfg_attr(any(test, feature = "fuzzing"), derive(Arbitrary))]
pub struct AccountTransactionsWithProof(pub Vec<TransactionWithProof>);

impl AccountTransactionsWithProof {
    pub fn new(txns_with_proofs: Vec<TransactionWithProof>) -> Self {
        Self(txns_with_proofs)
    }

    pub fn new_empty() -> Self {
        Self::new(Vec::new())
    }

    pub fn is_empty(&self) -> bool {
        self.0.is_empty()
    }

    pub fn len(&self) -> usize {
        self.0.len()
    }

    pub fn inner(&self) -> &[TransactionWithProof] {
        &self.0
    }

    pub fn into_inner(self) -> Vec<TransactionWithProof> {
        self.0
    }

    /// 1. Verify all transactions are consistent with the given ledger info.
    /// 2. All transactions were sent by `account`.
    /// 3. The transactions are contiguous by sequence number, starting at `start_seq_num`.
    /// 4. No more transactions than limit.
    /// 5. Events are present when requested (and not present when not requested).
    /// 6. Transactions are not newer than requested ledger version.
    pub fn verify(
        &self,
        ledger_info: &LedgerInfo,
        account: AccountAddress,
        start_seq_num: u64,
        limit: u64,
        include_events: bool,
        ledger_version: Version,
    ) -> Result<()> {
        ensure!(
            self.len() as u64 <= limit,
            "number of account transactions ({}) exceeded limit ({})",
            self.len(),
            limit,
        );

        self.0
            .iter()
            .enumerate()
            .try_for_each(|(seq_num_offset, txn_with_proof)| {
                let expected_seq_num = start_seq_num.saturating_add(seq_num_offset as u64);
                let txn_version = txn_with_proof.version;

                ensure!(
                    include_events == txn_with_proof.events.is_some(),
                    "unexpected events or missing events"
                );
                ensure!(
                    txn_version <= ledger_version,
                    "transaction with version ({}) greater than requested ledger version ({})",
                    txn_version,
                    ledger_version,
                );

                txn_with_proof.verify_user_txn(ledger_info, txn_version, account, expected_seq_num)
            })
    }
}

/// `Transaction` will be the transaction type used internally in the aptos node to represent the
/// transaction to be processed and persisted.
///
/// We suppress the clippy warning here as we would expect most of the transaction to be user
/// transaction.
#[allow(clippy::large_enum_variant)]
#[cfg_attr(any(test, feature = "fuzzing"), derive(Arbitrary))]
#[derive(Clone, Debug, Eq, PartialEq, Serialize, Deserialize, CryptoHasher, BCSCryptoHash)]
pub enum Transaction {
    /// Transaction submitted by the user. e.g: P2P payment transaction, publishing module
    /// transaction, etc.
    /// TODO: We need to rename SignedTransaction to SignedUserTransaction, as well as all the other
    ///       transaction types we had in our codebase.
    UserTransaction(SignedTransaction),

    /// Transaction that applies a WriteSet to the current storage, it's applied manually via aptos-db-bootstrapper.
    GenesisTransaction(WriteSetPayload),

    /// Transaction to update the block metadata resource at the beginning of a block,
    /// when on-chain randomness is disabled.
    BlockMetadata(BlockMetadata),

    /// Transaction to let the executor update the global state tree and record the root hash
    /// in the TransactionInfo
    /// The hash value inside is unique block id which can generate unique hash of state checkpoint transaction
    StateCheckpoint(HashValue),

    /// Transaction that only proposed by a validator mainly to update on-chain configs.
    ValidatorTransaction(ValidatorTransaction),

    /// Transaction to update the block metadata resource at the beginning of a block,
    /// when on-chain randomness is enabled.
    BlockMetadataExt(BlockMetadataExt),

    /// Transaction to let the executor update the global state tree and record the root hash
    /// in the TransactionInfo
    /// The hash value inside is unique block id which can generate unique hash of state checkpoint transaction
    /// Replaces StateCheckpoint, with optionally having more data.
    BlockEpilogue(BlockEpiloguePayload),
}

impl From<BlockMetadataExt> for Transaction {
    fn from(metadata: BlockMetadataExt) -> Self {
        match metadata {
            BlockMetadataExt::V0(v0) => Transaction::BlockMetadata(v0),
            vx => Transaction::BlockMetadataExt(vx),
        }
    }
}

impl Transaction {
    pub fn try_as_signed_user_txn(&self) -> Option<&SignedTransaction> {
        match self {
            Transaction::UserTransaction(txn) => Some(txn),
            _ => None,
        }
    }

    pub fn try_as_block_metadata(&self) -> Option<&BlockMetadata> {
        match self {
            Transaction::BlockMetadata(bm) => Some(bm),
            _ => None,
        }
    }

    pub fn try_as_block_metadata_ext(&self) -> Option<&BlockMetadataExt> {
        match self {
            Transaction::BlockMetadataExt(bme) => Some(bme),
            _ => None,
        }
    }

    pub fn try_as_validator_txn(&self) -> Option<&ValidatorTransaction> {
        match self {
            Transaction::ValidatorTransaction(t) => Some(t),
            _ => None,
        }
    }

    pub fn type_name(&self) -> &'static str {
        match self {
            Transaction::UserTransaction(_) => "user_transaction",
            Transaction::GenesisTransaction(_) => "genesis_transaction",
            Transaction::BlockMetadata(_) => "block_metadata",
            Transaction::StateCheckpoint(_) => "state_checkpoint",
            Transaction::BlockEpilogue(_) => "block_epilogue",
            Transaction::ValidatorTransaction(vt) => vt.type_name(),
            Transaction::BlockMetadataExt(_) => "block_metadata_ext",
        }
    }

    #[cfg(any(test, feature = "fuzzing"))]
    pub fn dummy() -> Self {
        Transaction::StateCheckpoint(HashValue::zero())
    }

    pub fn is_non_reconfig_block_ending(&self) -> bool {
        match self {
            Transaction::StateCheckpoint(_) | Transaction::BlockEpilogue(_) => true,
            Transaction::UserTransaction(_)
            | Transaction::GenesisTransaction(_)
            | Transaction::BlockMetadata(_)
            | Transaction::BlockMetadataExt(_)
            | Transaction::ValidatorTransaction(_) => false,
        }
    }
}

impl TryFrom<Transaction> for SignedTransaction {
    type Error = Error;

    fn try_from(txn: Transaction) -> Result<Self> {
        match txn {
            Transaction::UserTransaction(txn) => Ok(txn),
            _ => Err(format_err!("Not a user transaction.")),
        }
    }
}

/// Trait that defines a transaction type that can be executed by the block executor. A transaction
/// transaction will write to a key value storage as their side effect.
pub trait BlockExecutableTransaction: Sync + Send + Clone + 'static {
    type Key: PartialOrd + Ord + Send + Sync + Clone + Hash + Eq + ModulePath + Debug;
    /// Some keys contain multiple "resources" distinguished by a tag. Reading these keys requires
    /// specifying a tag, and output requires merging all resources together (Note: this may change
    /// in the future if write-set format changes to be per-resource, could be more performant).
    /// Is generic primarily to provide easy plug-in replacement for mock tests and be extensible.
    type Tag: PartialOrd
        + Ord
        + Send
        + Sync
        + Clone
        + Hash
        + Eq
        + Debug
        + DeserializeOwned
        + Serialize;
    /// Delayed field identifier type.
    type Identifier: PartialOrd
        + Ord
        + Send
        + Sync
        + Clone
        + Hash
        + Eq
        + Debug
        + Copy
        + From<u64>
        + From<(u32, u32)>
        + ExtractUniqueIndex
        + ExtractWidth
        + TryIntoMoveValue
        + TryFromMoveValue<Hint = ()>;
    type Value: Send + Sync + Debug + Clone + TransactionWrite;
    type Event: Send + Sync + Debug + Clone + TransactionEvent;

    /// Size of the user transaction in bytes, 0 otherwise
    fn user_txn_bytes_len(&self) -> usize;
}

pub struct ViewFunctionOutput {
    pub values: Result<Vec<Vec<u8>>>,
    pub gas_used: u64,
}

impl ViewFunctionOutput {
    pub fn new(values: Result<Vec<Vec<u8>>>, gas_used: u64) -> Self {
        Self { values, gas_used }
    }
}<|MERGE_RESOLUTION|>--- conflicted
+++ resolved
@@ -617,26 +617,11 @@
         public_key: KeylessPublicKey,
         signature: KeylessSignature,
     ) -> SignedTransaction {
-<<<<<<< HEAD
-        let authenticator = TransactionAuthenticator::single_sender(
-            AccountAuthenticator::single_key(SingleKeyAuthenticator::new(
-                AnyPublicKey::keyless(public_key),
-                AnySignature::keyless(signature),
-            )),
-        );
-        SignedTransaction {
-            raw_txn,
-            authenticator,
-            raw_txn_size: OnceCell::new(),
-            authenticator_size: OnceCell::new(),
-        }
-=======
         let authenticator = AccountAuthenticator::single_key(SingleKeyAuthenticator::new(
             AnyPublicKey::keyless(public_key),
             AnySignature::keyless(signature),
         ));
         Self::new_single_sender(raw_txn, authenticator)
->>>>>>> 7b0872a6
     }
 
     pub fn new_single_sender(
