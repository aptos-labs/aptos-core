// Copyright © Aptos Foundation
// Parts of the project are originally copyright © Meta Platforms, Inc.
// SPDX-License-Identifier: Apache-2.0

use crate::{
    account_address::AccountAddress,
    keyless::{
        EphemeralCertificate, FederatedKeylessPublicKey, KeylessPublicKey, KeylessSignature,
        TransactionAndProof,
    },
    transaction::{
        webauthn::PartialAuthenticatorAssertionResponse, RawTransaction, RawTransactionWithData,
    },
};
use anyhow::{bail, ensure, Error, Result};
use aptos_crypto::{
    ed25519::{Ed25519PublicKey, Ed25519Signature},
    hash::CryptoHash,
    multi_ed25519::{MultiEd25519PublicKey, MultiEd25519Signature},
    secp256k1_ecdsa, secp256r1_ecdsa, signing_message,
    traits::Signature,
    CryptoMaterialError, HashValue, ValidCryptoMaterial, ValidCryptoMaterialStringExt,
};
use aptos_crypto_derive::{CryptoHasher, DeserializeKey, SerializeKey};
#[cfg(any(test, feature = "fuzzing"))]
use proptest_derive::Arbitrary;
use rand::{rngs::OsRng, Rng};
use serde::{Deserialize, Deserializer, Serialize, Serializer};
use std::{convert::TryFrom, fmt, str::FromStr};
use thiserror::Error;

/// Maximum number of signatures supported in `TransactionAuthenticator`,
/// across all `AccountAuthenticator`s included.
pub const MAX_NUM_OF_SIGS: usize = 32;

/// An error enum for issues related to transaction or account authentication.
#[derive(Clone, Debug, PartialEq, Eq, Error)]
#[error("{:?}", self)]
pub enum AuthenticationError {
    /// The number of signatures exceeds the maximum supported.
    MaxSignaturesExceeded,
}

/// Each transaction submitted to the Aptos blockchain contains a `TransactionAuthenticator`. During
/// transaction execution, the executor will check if every `AccountAuthenticator`'s signature on
/// the transaction hash is well-formed and whether the sha3 hash of the
/// `AccountAuthenticator`'s `AuthenticationKeyPreimage` matches the `AuthenticationKey` stored
/// under the participating signer's account address.
#[derive(Clone, Debug, Eq, PartialEq, Hash, Serialize, Deserialize)]
pub enum TransactionAuthenticator {
    /// Single Ed25519 signature
    Ed25519 {
        public_key: Ed25519PublicKey,
        signature: Ed25519Signature,
    },
    /// K-of-N multisignature
    MultiEd25519 {
        public_key: MultiEd25519PublicKey,
        signature: MultiEd25519Signature,
    },
    /// Multi-agent transaction.
    MultiAgent {
        sender: AccountAuthenticator,
        secondary_signer_addresses: Vec<AccountAddress>,
        secondary_signers: Vec<AccountAuthenticator>,
    },
    /// Optional Multi-agent transaction with a fee payer.
    FeePayer {
        sender: AccountAuthenticator,
        secondary_signer_addresses: Vec<AccountAddress>,
        secondary_signers: Vec<AccountAuthenticator>,
        fee_payer_address: AccountAddress,
        fee_payer_signer: AccountAuthenticator,
    },
    SingleSender {
        sender: AccountAuthenticator,
    },
}

impl TransactionAuthenticator {
    /// Create a single-signature ed25519 authenticator
    pub fn ed25519(public_key: Ed25519PublicKey, signature: Ed25519Signature) -> Self {
        Self::Ed25519 {
            public_key,
            signature,
        }
    }

    /// Create a (optional) multi-agent fee payer authenticator
    pub fn fee_payer(
        sender: AccountAuthenticator,
        secondary_signer_addresses: Vec<AccountAddress>,
        secondary_signers: Vec<AccountAuthenticator>,
        fee_payer_address: AccountAddress,
        fee_payer_signer: AccountAuthenticator,
    ) -> Self {
        Self::FeePayer {
            sender,
            secondary_signer_addresses,
            secondary_signers,
            fee_payer_address,
            fee_payer_signer,
        }
    }

    /// Create a multisignature ed25519 authenticator
    pub fn multi_ed25519(
        public_key: MultiEd25519PublicKey,
        signature: MultiEd25519Signature,
    ) -> Self {
        Self::MultiEd25519 {
            public_key,
            signature,
        }
    }

    /// Create a multi-agent authenticator
    pub fn multi_agent(
        sender: AccountAuthenticator,
        secondary_signer_addresses: Vec<AccountAddress>,
        secondary_signers: Vec<AccountAuthenticator>,
    ) -> Self {
        Self::MultiAgent {
            sender,
            secondary_signer_addresses,
            secondary_signers,
        }
    }

    /// Create a single-sender authenticator
    pub fn single_sender(sender: AccountAuthenticator) -> Self {
        Self::SingleSender { sender }
    }

    /// Return Ok if all AccountAuthenticator's public keys match their signatures, Err otherwise
    pub fn verify(&self, raw_txn: &RawTransaction) -> Result<()> {
        let num_sigs: usize = self.sender().number_of_signatures()
            + self
                .secondary_signers()
                .iter()
                .map(|auth| auth.number_of_signatures())
                .sum::<usize>();
        if num_sigs > MAX_NUM_OF_SIGS {
            return Err(Error::new(AuthenticationError::MaxSignaturesExceeded));
        }
        match self {
            Self::Ed25519 {
                public_key,
                signature,
            } => signature.verify(raw_txn, public_key),
            Self::FeePayer {
                sender,
                secondary_signer_addresses,
                secondary_signers,
                fee_payer_address,
                fee_payer_signer,
            } => {
                // In the fee payer model, the fee payer address can be optionally signed. We
                // realized when we designed the fee payer model, that we made it too restrictive
                // by requiring the signature over the fee payer address. So now we need to live in
                // a world where we support a multitude of different solutions. The modern approach
                // assumes that some may sign over the address and others will sign over the zero
                // address, so we verify both and only fail if the signature fails for either of
                // them. The legacy approach is to assume the address of the fee payer is signed
                // over.
                let mut to_verify = vec![sender];
                let _ = secondary_signers
                    .iter()
                    .map(|signer| to_verify.push(signer))
                    .collect::<Vec<_>>();

                let no_fee_payer_address_message = RawTransactionWithData::new_fee_payer(
                    raw_txn.clone(),
                    secondary_signer_addresses.clone(),
                    AccountAddress::ZERO,
                );

                let mut remaining = to_verify
                    .iter()
                    .filter(|verifier| verifier.verify(&no_fee_payer_address_message).is_err())
                    .collect::<Vec<_>>();

                remaining.push(&fee_payer_signer);

                let fee_payer_address_message = RawTransactionWithData::new_fee_payer(
                    raw_txn.clone(),
                    secondary_signer_addresses.clone(),
                    *fee_payer_address,
                );

                for verifier in remaining {
                    verifier.verify(&fee_payer_address_message)?;
                }

                Ok(())
            },
            Self::MultiEd25519 {
                public_key,
                signature,
            } => signature.verify(raw_txn, public_key),
            Self::MultiAgent {
                sender,
                secondary_signer_addresses,
                secondary_signers,
            } => {
                let message = RawTransactionWithData::new_multi_agent(
                    raw_txn.clone(),
                    secondary_signer_addresses.clone(),
                );
                sender.verify(&message)?;
                for signer in secondary_signers {
                    signer.verify(&message)?;
                }
                Ok(())
            },
            Self::SingleSender { sender } => sender.verify(raw_txn),
        }
    }

    pub fn sender(&self) -> AccountAuthenticator {
        match self {
            Self::Ed25519 {
                public_key,
                signature,
            } => AccountAuthenticator::ed25519(public_key.clone(), signature.clone()),
            Self::FeePayer { sender, .. } => sender.clone(),
            Self::MultiEd25519 {
                public_key,
                signature,
            } => AccountAuthenticator::multi_ed25519(public_key.clone(), signature.clone()),
            Self::MultiAgent { sender, .. } => sender.clone(),
            Self::SingleSender { sender } => sender.clone(),
        }
    }

    pub fn secondary_signer_addresses(&self) -> Vec<AccountAddress> {
        match self {
            Self::Ed25519 { .. } | Self::MultiEd25519 { .. } | Self::SingleSender { .. } => {
                vec![]
            },
            Self::FeePayer {
                sender: _,
                secondary_signer_addresses,
                ..
            } => secondary_signer_addresses.to_vec(),
            Self::MultiAgent {
                sender: _,
                secondary_signer_addresses,
                ..
            } => secondary_signer_addresses.to_vec(),
        }
    }

    pub fn secondary_signers(&self) -> Vec<AccountAuthenticator> {
        match self {
            Self::Ed25519 { .. } | Self::MultiEd25519 { .. } | Self::SingleSender { .. } => {
                vec![]
            },
            Self::FeePayer {
                sender: _,
                secondary_signer_addresses: _,
                secondary_signers,
                ..
            } => secondary_signers.to_vec(),
            Self::MultiAgent {
                sender: _,
                secondary_signer_addresses: _,
                secondary_signers,
            } => secondary_signers.to_vec(),
        }
    }

    pub fn fee_payer_address(&self) -> Option<AccountAddress> {
        match self {
            Self::Ed25519 { .. }
            | Self::MultiEd25519 { .. }
            | Self::MultiAgent { .. }
            | Self::SingleSender { .. } => None,
            Self::FeePayer {
                sender: _,
                secondary_signer_addresses: _,
                secondary_signers: _,
                fee_payer_address,
                ..
            } => Some(*fee_payer_address),
        }
    }

    pub fn fee_payer_signer(&self) -> Option<AccountAuthenticator> {
        match self {
            Self::Ed25519 { .. }
            | Self::MultiEd25519 { .. }
            | Self::MultiAgent { .. }
            | Self::SingleSender { .. } => None,
            Self::FeePayer {
                sender: _,
                secondary_signer_addresses: _,
                secondary_signers: _,
                fee_payer_address: _,
                fee_payer_signer,
            } => Some(fee_payer_signer.clone()),
        }
    }

    pub fn all_signers(&self) -> Vec<AccountAuthenticator> {
        match self {
            // This is to ensure that any new TransactionAuthenticator variant must update this function.
            Self::Ed25519 { .. }
            | Self::MultiEd25519 { .. }
            | Self::MultiAgent { .. }
            | Self::FeePayer { .. }
            | Self::SingleSender { .. } => {
                let mut account_authenticators: Vec<AccountAuthenticator> = vec![];
                account_authenticators.push(self.sender());
                account_authenticators.extend(self.secondary_signers());
                if let Some(fee_payer) = self.fee_payer_signer() {
                    account_authenticators.push(fee_payer);
                }
                account_authenticators
            },
        }
    }

    pub fn to_single_key_authenticators(&self) -> Result<Vec<SingleKeyAuthenticator>> {
        let account_authenticators = self.all_signers();
        let mut single_key_authenticators: Vec<SingleKeyAuthenticator> =
            Vec::with_capacity(MAX_NUM_OF_SIGS);
        for account_authenticator in account_authenticators {
            match account_authenticator {
                AccountAuthenticator::Ed25519 {
                    public_key,
                    signature,
                } => {
                    let authenticator = SingleKeyAuthenticator {
                        public_key: AnyPublicKey::ed25519(public_key.clone()),
                        signature: AnySignature::ed25519(signature.clone()),
                    };
                    single_key_authenticators.push(authenticator);
                },
                AccountAuthenticator::MultiEd25519 {
                    public_key,
                    signature,
                } => {
                    let public_keys = MultiKey::from(public_key);
                    let signatures: Vec<AnySignature> = signature
                        .signatures()
                        .iter()
                        .map(|sig| AnySignature::ed25519(sig.clone()))
                        .collect();
                    let signatures_bitmap = aptos_bitvec::BitVec::from(signature.bitmap().to_vec());
                    let authenticator = MultiKeyAuthenticator {
                        public_keys,
                        signatures,
                        signatures_bitmap,
                    };
                    single_key_authenticators.extend(authenticator.to_single_key_authenticators()?);
                },
                AccountAuthenticator::SingleKey { authenticator } => {
                    single_key_authenticators.push(authenticator);
                },
                AccountAuthenticator::MultiKey { authenticator } => {
                    single_key_authenticators.extend(authenticator.to_single_key_authenticators()?);
                },
            };
        }
        Ok(single_key_authenticators)
    }
}

impl fmt::Display for TransactionAuthenticator {
    fn fmt(&self, f: &mut fmt::Formatter<'_>) -> fmt::Result {
        match self {
            Self::Ed25519 { .. } => {
                write!(
                    f,
                    "TransactionAuthenticator[scheme: Ed25519, sender: {}]",
                    self.sender()
                )
            },
            Self::FeePayer {
                sender,
                secondary_signer_addresses,
                secondary_signers,
                fee_payer_address,
                fee_payer_signer,
            } => {
                let mut sec_addrs: String = "".to_string();
                for sec_addr in secondary_signer_addresses {
                    sec_addrs = format!("{}\n\t\t\t{:#?},", sec_addrs, sec_addr);
                }
                let mut sec_signers: String = "".to_string();
                for sec_signer in secondary_signers {
                    sec_signers = format!("{}\n\t\t\t{:#?},", sec_signers, sec_signer);
                }
                write!(
                    f,
                    "TransactionAuthenticator[\n\
                        \tscheme: MultiAgent, \n\
                        \tsender: {}\n\
                        \tsecondary signer addresses: {}\n\
                        \tsecondary signers: {}\n\n
                        \tfee payer address: {}\n\n
                        \tfee payer signer: {}]",
                    sender, sec_addrs, sec_signers, fee_payer_address, fee_payer_signer,
                )
            },
            Self::MultiEd25519 { .. } => {
                write!(
                    f,
                    "TransactionAuthenticator[scheme: MultiEd25519, sender: {}]",
                    self.sender()
                )
            },
            Self::MultiAgent {
                sender,
                secondary_signer_addresses,
                secondary_signers,
            } => {
                let mut sec_addrs: String = "".to_string();
                for sec_addr in secondary_signer_addresses {
                    sec_addrs = format!("{}\n\t\t\t{:#?},", sec_addrs, sec_addr);
                }
                let mut sec_signers: String = "".to_string();
                for sec_signer in secondary_signers {
                    sec_signers = format!("{}\n\t\t\t{:#?},", sec_signers, sec_signer);
                }
                write!(
                    f,
                    "TransactionAuthenticator[\n\
                        \tscheme: MultiAgent, \n\
                        \tsender: {}\n\
                        \tsecondary signer addresses: {}\n\
                        \tsecondary signers: {}]",
                    sender, sec_addrs, sec_signers,
                )
            },
            Self::SingleSender { sender } => {
                write!(
                    f,
                    "TransactionAuthenticator[scheme: SingleSender, sender: {}]",
                    sender
                )
            },
        }
    }
}

#[derive(Debug)]
#[repr(u8)]
pub enum Scheme {
    Ed25519 = 0,
    MultiEd25519 = 1,
    SingleKey = 2,
    MultiKey = 3,
    /// Scheme identifier used to derive addresses (not the authentication key) of objects and
    /// resources accounts. This application serves to domain separate hashes. Without such
    /// separation, an adversary could create (and get a signer for) a these accounts
    /// when a their address matches matches an existing address of a MultiEd25519 wallet.
    /// Add new derived schemes below.
    DeriveAuid = 251,
    DeriveObjectAddressFromObject = 252,
    DeriveObjectAddressFromGuid = 253,
    DeriveObjectAddressFromSeed = 254,
    DeriveResourceAccountAddress = 255,
}

impl fmt::Display for Scheme {
    fn fmt(&self, f: &mut fmt::Formatter<'_>) -> fmt::Result {
        let display = match self {
            Scheme::Ed25519 => "Ed25519",
            Scheme::MultiEd25519 => "MultiEd25519",
            Scheme::SingleKey => "SingleKey",
            Scheme::MultiKey => "MultiKey",
            Scheme::DeriveAuid => "DeriveAuid",
            Scheme::DeriveObjectAddressFromObject => "DeriveObjectAddressFromObject",
            Scheme::DeriveObjectAddressFromGuid => "DeriveObjectAddressFromGuid",
            Scheme::DeriveObjectAddressFromSeed => "DeriveObjectAddressFromSeed",
            Scheme::DeriveResourceAccountAddress => "DeriveResourceAccountAddress",
        };
        write!(f, "Scheme::{}", display)
    }
}

/// An `AccountAuthenticator` is an an abstraction of a signature scheme. It must know:
/// (1) How to check its signature against a message and public key
/// (2) How to convert its public key into an `AuthenticationKeyPreimage` structured as
/// (public_key | signature_scheme_id).
/// Each on-chain `Account` must store an `AuthenticationKey` (computed via a sha3 hash of `(public
/// key bytes | scheme as u8)`).
#[derive(Clone, Debug, Eq, PartialEq, Hash, Serialize, Deserialize)]
pub enum AccountAuthenticator {
    /// Ed25519 Single signature
    Ed25519 {
        public_key: Ed25519PublicKey,
        signature: Ed25519Signature,
    },
    /// Ed25519 K-of-N multisignature
    MultiEd25519 {
        public_key: MultiEd25519PublicKey,
        signature: MultiEd25519Signature,
    },
    SingleKey {
        authenticator: SingleKeyAuthenticator,
    },
    MultiKey {
        authenticator: MultiKeyAuthenticator,
    },
    // ... add more schemes here
}

impl AccountAuthenticator {
    /// Unique identifier for the signature scheme
    pub fn scheme(&self) -> Scheme {
        match self {
            Self::Ed25519 { .. } => Scheme::Ed25519,
            Self::MultiEd25519 { .. } => Scheme::MultiEd25519,
            Self::SingleKey { .. } => Scheme::SingleKey,
            Self::MultiKey { .. } => Scheme::MultiKey,
        }
    }

    /// Create a single-signature ed25519 authenticator
    pub fn ed25519(public_key: Ed25519PublicKey, signature: Ed25519Signature) -> Self {
        Self::Ed25519 {
            public_key,
            signature,
        }
    }

    /// Create a multisignature ed25519 authenticator
    pub fn multi_ed25519(
        public_key: MultiEd25519PublicKey,
        signature: MultiEd25519Signature,
    ) -> Self {
        Self::MultiEd25519 {
            public_key,
            signature,
        }
    }

    /// Create a single-signature authenticator
    pub fn single_key(authenticator: SingleKeyAuthenticator) -> Self {
        Self::SingleKey { authenticator }
    }

    /// Create a multi-signature authenticator
    pub fn multi_key(authenticator: MultiKeyAuthenticator) -> Self {
        Self::MultiKey { authenticator }
    }

    /// Return Ok if the authenticator's public key matches its signature, Err otherwise
    pub fn verify<T: Serialize + CryptoHash>(&self, message: &T) -> Result<()> {
        match self {
            Self::Ed25519 {
                public_key,
                signature,
            } => signature.verify(message, public_key),
            Self::MultiEd25519 {
                public_key,
                signature,
            } => signature.verify(message, public_key),
            Self::SingleKey { authenticator } => authenticator.verify(message),
            Self::MultiKey { authenticator } => authenticator.verify(message),
        }
    }

    /// Return the raw bytes of `self.public_key`
    pub fn public_key_bytes(&self) -> Vec<u8> {
        match self {
            Self::Ed25519 { public_key, .. } => public_key.to_bytes().to_vec(),
            Self::MultiEd25519 { public_key, .. } => public_key.to_bytes().to_vec(),
            Self::SingleKey { authenticator } => authenticator.public_key_bytes(),
            Self::MultiKey { authenticator } => authenticator.public_key_bytes(),
        }
    }

    /// Return the raw bytes of `self.signature`
    pub fn signature_bytes(&self) -> Vec<u8> {
        match self {
            Self::Ed25519 { signature, .. } => signature.to_bytes().to_vec(),
            Self::MultiEd25519 { signature, .. } => signature.to_bytes().to_vec(),
            Self::SingleKey { authenticator } => authenticator.signature_bytes(),
            Self::MultiKey { authenticator } => authenticator.signature_bytes(),
        }
    }

    /// Return an authentication key derived from `self`'s public key and scheme id
    pub fn authentication_key(&self) -> AuthenticationKey {
        AuthenticationKey::from_preimage(self.public_key_bytes(), self.scheme())
    }

    /// Return the number of signatures included in this account authenticator.
    pub fn number_of_signatures(&self) -> usize {
        match self {
            Self::Ed25519 { .. } => 1,
            Self::MultiEd25519 { signature, .. } => signature.signatures().len(),
            Self::SingleKey { .. } => 1,
            Self::MultiKey { authenticator } => authenticator.signatures.len(),
        }
    }
}

/// A struct that represents an account authentication key. An account's address is the last 32
/// bytes of authentication key used to create it
#[derive(
    Clone,
    Copy,
    CryptoHasher,
    Debug,
    DeserializeKey,
    Eq,
    Hash,
    Ord,
    PartialEq,
    PartialOrd,
    SerializeKey,
)]
#[cfg_attr(any(test, feature = "fuzzing"), derive(Arbitrary))]
pub struct AuthenticationKey([u8; AuthenticationKey::LENGTH]);

impl AuthenticationKey {
    /// The number of bytes in an authentication key.
    pub const LENGTH: usize = AccountAddress::LENGTH;

    /// Create an authentication key from `bytes`
    pub const fn new(bytes: [u8; Self::LENGTH]) -> Self {
        Self(bytes)
    }

    /// Return an authentication key that is impossible (in expectation) to sign for--useful for
    /// intentionally relinquishing control of an account.
    pub const fn zero() -> Self {
        Self([0; 32])
    }

    /// Create an authentication key from a preimage by taking its sha3 hash
    pub fn from_preimage(mut public_key_bytes: Vec<u8>, scheme: Scheme) -> AuthenticationKey {
        public_key_bytes.push(scheme as u8);
        AuthenticationKey::new(*HashValue::sha3_256_of(&public_key_bytes).as_ref())
    }

    /// Construct a preimage from a transaction-derived AUID as (txn_hash || auid_scheme_id)
    pub fn auid(mut txn_hash: Vec<u8>, auid_counter: u64) -> Self {
        txn_hash.extend(auid_counter.to_le_bytes().to_vec());
        Self::from_preimage(txn_hash, Scheme::DeriveAuid)
    }

    pub fn object_address_from_object(
        source: &AccountAddress,
        derive_from: &AccountAddress,
    ) -> AuthenticationKey {
        let mut bytes = source.to_vec();
        bytes.append(&mut derive_from.to_vec());
        Self::from_preimage(bytes, Scheme::DeriveObjectAddressFromObject)
    }

    /// Create an authentication key from an Ed25519 public key
    pub fn ed25519(public_key: &Ed25519PublicKey) -> AuthenticationKey {
        Self::from_preimage(public_key.to_bytes().to_vec(), Scheme::Ed25519)
    }

    /// Create an authentication key from a MultiEd25519 public key
    pub fn multi_ed25519(public_key: &MultiEd25519PublicKey) -> Self {
        Self::from_preimage(public_key.to_bytes(), Scheme::MultiEd25519)
    }

    /// Create an authentication key from an AnyPublicKey
    pub fn any_key(public_key: AnyPublicKey) -> AuthenticationKey {
        Self::from_preimage(public_key.to_bytes(), Scheme::SingleKey)
    }

    /// Create an authentication key from multiple AnyPublicKeys
    pub fn multi_key(public_keys: MultiKey) -> AuthenticationKey {
        Self::from_preimage(public_keys.to_bytes(), Scheme::MultiKey)
    }

    /// Return the authentication key as an account address
    pub fn account_address(&self) -> AccountAddress {
        AccountAddress::new(self.0)
    }

    /// Construct a vector from this authentication key
    pub fn to_vec(&self) -> Vec<u8> {
        self.0.to_vec()
    }

    /// Create a random authentication key. For testing only
    pub fn random() -> Self {
        let mut rng = OsRng;
        let buf: [u8; Self::LENGTH] = rng.gen();
        AuthenticationKey::new(buf)
    }
}

impl ValidCryptoMaterial for AuthenticationKey {
    fn to_bytes(&self) -> Vec<u8> {
        self.to_vec()
    }
}

impl fmt::Display for AccountAuthenticator {
    fn fmt(&self, f: &mut fmt::Formatter<'_>) -> fmt::Result {
        write!(
            f,
            "AccountAuthenticator[scheme id: {:?}, public key: {}, signature: {}]",
            self.scheme(),
            hex::encode(self.public_key_bytes()),
            hex::encode(self.signature_bytes())
        )
    }
}

impl TryFrom<&[u8]> for AuthenticationKey {
    type Error = CryptoMaterialError;

    fn try_from(bytes: &[u8]) -> std::result::Result<AuthenticationKey, CryptoMaterialError> {
        if bytes.len() != Self::LENGTH {
            return Err(CryptoMaterialError::WrongLengthError);
        }
        let mut addr = [0u8; Self::LENGTH];
        addr.copy_from_slice(bytes);
        Ok(AuthenticationKey(addr))
    }
}

impl TryFrom<Vec<u8>> for AuthenticationKey {
    type Error = CryptoMaterialError;

    fn try_from(bytes: Vec<u8>) -> std::result::Result<AuthenticationKey, CryptoMaterialError> {
        AuthenticationKey::try_from(&bytes[..])
    }
}

impl FromStr for AuthenticationKey {
    type Err = Error;

    fn from_str(s: &str) -> Result<Self> {
        ensure!(
            !s.is_empty(),
            "authentication key string should not be empty.",
        );
        let bytes_out = ::hex::decode(s)?;
        let key = AuthenticationKey::try_from(bytes_out.as_slice())?;
        Ok(key)
    }
}

impl AsRef<[u8]> for AuthenticationKey {
    fn as_ref(&self) -> &[u8] {
        &self.0
    }
}

impl fmt::LowerHex for AuthenticationKey {
    fn fmt(&self, f: &mut fmt::Formatter<'_>) -> fmt::Result {
        write!(f, "{}", hex::encode(self.0))
    }
}

impl fmt::Display for AuthenticationKey {
    fn fmt(&self, f: &mut fmt::Formatter) -> std::fmt::Result {
        // Forward to the LowerHex impl with a "0x" prepended (the # flag).
        write!(f, "{:#x}", self)
    }
}

#[derive(Clone, Debug, Eq, Hash, PartialEq, Serialize, Deserialize)]
pub struct MultiKeyAuthenticator {
    public_keys: MultiKey,
    signatures: Vec<AnySignature>,
    signatures_bitmap: aptos_bitvec::BitVec,
}

impl MultiKeyAuthenticator {
    pub fn new(public_keys: MultiKey, signatures: Vec<(u8, AnySignature)>) -> Result<Self> {
        ensure!(
            public_keys.len() < (u8::MAX as usize),
            "Too many public keys, {}, in MultiKeyAuthenticator.",
            public_keys.len(),
        );

        let mut signatures_bitmap = aptos_bitvec::BitVec::with_num_bits(public_keys.len() as u16);
        let mut any_signatures = vec![];

        for (idx, signature) in signatures {
            ensure!(
                (idx as usize) < public_keys.len(),
                "Signature index is out of public key range, {} < {}.",
                idx,
                public_keys.len(),
            );
            ensure!(
                !signatures_bitmap.is_set(idx as u16),
                "Duplicate signature index, {}.",
                idx
            );
            signatures_bitmap.set(idx as u16);
            any_signatures.push(signature);
        }

        Ok(MultiKeyAuthenticator {
            public_keys,
            signatures: any_signatures,
            signatures_bitmap,
        })
    }

    pub fn public_keys(&self) -> &MultiKey {
        &self.public_keys
    }

    pub fn signatures(&self) -> Vec<(u8, &AnySignature)> {
        let mut values = vec![];
        for (idx, signature) in
            std::iter::zip(self.signatures_bitmap.iter_ones(), self.signatures.iter())
        {
            values.push((idx as u8, signature));
        }
        values
    }

    pub fn to_single_key_authenticators(&self) -> Result<Vec<SingleKeyAuthenticator>> {
        ensure!(
            self.signatures_bitmap.last_set_bit().is_some(),
            "There were no signatures set in the bitmap."
        );

        ensure!(
            (self.signatures_bitmap.last_set_bit().unwrap() as usize) < self.public_keys.len(),
            "Mismatch in the position of the last signature and the number of PKs, {} >= {}.",
            self.signatures_bitmap.last_set_bit().unwrap(),
            self.public_keys.len(),
        );
        ensure!(
            self.signatures_bitmap.count_ones() as usize == self.signatures.len(),
            "Mismatch in number of signatures and the number of bits set in the signatures_bitmap, {} != {}.",
            self.signatures_bitmap.count_ones(),
            self.signatures.len(),
        );
        ensure!(
            self.signatures.len() >= self.public_keys.signatures_required() as usize,
            "Not enough signatures for verification, {} < {}.",
            self.signatures.len(),
            self.public_keys.signatures_required(),
        );
        let authenticators: Vec<SingleKeyAuthenticator> =
            std::iter::zip(self.signatures_bitmap.iter_ones(), self.signatures.iter())
                .map(|(idx, sig)| SingleKeyAuthenticator {
                    public_key: self.public_keys.public_keys[idx].clone(),
                    signature: sig.clone(),
                })
                .collect();
        Ok(authenticators)
    }

    pub fn verify<T: Serialize + CryptoHash>(&self, message: &T) -> Result<()> {
        let authenticators = self.to_single_key_authenticators()?;
        authenticators
            .iter()
            .try_for_each(|authenticator| authenticator.verify(message))?;
        Ok(())
    }

    pub fn public_key_bytes(&self) -> Vec<u8> {
        self.public_keys.to_bytes()
    }

    pub fn signature_bytes(&self) -> Vec<u8> {
        bcs::to_bytes(&(&self.signatures, &self.signatures_bitmap))
            .expect("Only unhandleable errors happen here.")
    }
}

#[derive(Clone, Debug, Eq, PartialEq, Hash, Serialize, Deserialize)]
pub struct MultiKey {
    public_keys: Vec<AnyPublicKey>,
    signatures_required: u8,
}

impl From<MultiEd25519PublicKey> for MultiKey {
    fn from(multi_ed25519_public_key: MultiEd25519PublicKey) -> Self {
        let public_keys: Vec<AnyPublicKey> = multi_ed25519_public_key
            .public_keys()
            .iter()
            .map(|key| AnyPublicKey::ed25519(key.clone()))
            .collect();
        let signatures_required = *multi_ed25519_public_key.threshold();
        MultiKey {
            public_keys,
            signatures_required,
        }
    }
}

impl MultiKey {
    pub fn new(public_keys: Vec<AnyPublicKey>, signatures_required: u8) -> Result<Self> {
        ensure!(
            signatures_required > 0,
            "The number of required signatures is 0."
        );

        ensure!(
            public_keys.len() >= signatures_required as usize,
            "The number of public keys is smaller than the number of required signatures, {} < {}",
            public_keys.len(),
            signatures_required
        );

        Ok(Self {
            public_keys,
            signatures_required,
        })
    }

    pub fn is_empty(&self) -> bool {
        self.public_keys.is_empty()
    }

    pub fn len(&self) -> usize {
        self.public_keys.len()
    }

    pub fn public_keys(&self) -> &[AnyPublicKey] {
        &self.public_keys
    }

    pub fn signatures_required(&self) -> u8 {
        self.signatures_required
    }

    pub fn to_bytes(&self) -> Vec<u8> {
        bcs::to_bytes(&self).expect("Only unhandleable errors happen here.")
    }
}

#[derive(Clone, Debug, Eq, PartialEq, Hash, Serialize, Deserialize)]
pub struct SingleKeyAuthenticator {
    public_key: AnyPublicKey,
    signature: AnySignature,
}

impl SingleKeyAuthenticator {
    pub fn new(public_key: AnyPublicKey, signature: AnySignature) -> Self {
        Self {
            public_key,
            signature,
        }
    }

    pub fn public_key(&self) -> &AnyPublicKey {
        &self.public_key
    }

    pub fn public_key_bytes(&self) -> Vec<u8> {
        self.public_key.to_bytes()
    }

    pub fn signature(&self) -> &AnySignature {
        &self.signature
    }

    pub fn signature_bytes(&self) -> Vec<u8> {
        bcs::to_bytes(&self.signature).expect("Only unhandleable errors happen here.")
    }

    pub fn verify<T: Serialize + CryptoHash>(&self, message: &T) -> Result<()> {
        self.signature.verify(&self.public_key, message)
    }
}

#[derive(Clone, Debug, Eq, PartialEq, Hash, Serialize, Deserialize)]
pub enum AnySignature {
    Ed25519 {
        signature: Ed25519Signature,
    },
    Secp256k1Ecdsa {
        signature: secp256k1_ecdsa::Signature,
    },
    WebAuthn {
        signature: PartialAuthenticatorAssertionResponse,
    },
    Keyless {
        signature: KeylessSignature,
    },
}

impl AnySignature {
    pub fn ed25519(signature: Ed25519Signature) -> Self {
        Self::Ed25519 { signature }
    }

    pub fn secp256k1_ecdsa(signature: secp256k1_ecdsa::Signature) -> Self {
        Self::Secp256k1Ecdsa { signature }
    }

    pub fn webauthn(signature: PartialAuthenticatorAssertionResponse) -> Self {
        Self::WebAuthn { signature }
    }

    pub fn keyless(signature: KeylessSignature) -> Self {
        Self::Keyless { signature }
    }

    pub fn name(&self) -> &'static str {
        match self {
            Self::Ed25519 { .. } => "Ed25519",
            Self::Secp256k1Ecdsa { .. } => "Secp256k1Ecdsa",
            Self::WebAuthn { .. } => "WebAuthn",
            Self::Keyless { .. } => "Keyless",
        }
    }

    pub fn verify<T: Serialize + CryptoHash>(
        &self,
        public_key: &AnyPublicKey,
        message: &T,
    ) -> Result<()> {
        match (self, public_key) {
            (Self::Ed25519 { signature }, AnyPublicKey::Ed25519 { public_key }) => {
                signature.verify(message, public_key)
            },
            (Self::Secp256k1Ecdsa { signature }, AnyPublicKey::Secp256k1Ecdsa { public_key }) => {
                signature.verify(message, public_key)
            },
            (Self::WebAuthn { signature }, _) => signature.verify(message, public_key),
            (Self::Keyless { signature }, AnyPublicKey::Keyless { public_key: _ }) => {
                Self::verify_keyless_ephemeral_signature(message, signature)
            },
            (Self::Keyless { signature }, AnyPublicKey::FederatedKeyless { public_key: _ }) => {
                Self::verify_keyless_ephemeral_signature(message, signature)
            },
            _ => bail!("Invalid key, signature pairing"),
        }
    }

<<<<<<< HEAD
    pub fn to_bytes(&self) -> Vec<u8> {
        bcs::to_bytes(self).expect("Only unhandleable errors happen here.")
    }
}

impl TryFrom<&[u8]> for AnySignature {
    type Error = CryptoMaterialError;

    fn try_from(bytes: &[u8]) -> Result<Self, CryptoMaterialError> {
        bcs::from_bytes::<AnySignature>(bytes)
            .map_err(|_e| CryptoMaterialError::DeserializationError)
=======
    fn verify_keyless_ephemeral_signature<T: Serialize + CryptoHash>(
        message: &T,
        signature: &KeylessSignature,
    ) -> Result<()> {
        // Verifies the ephemeral signature on (TXN [+ ZKP]). The rest of the verification,
        // i.e., [ZKPoK of] OpenID signature verification is done in
        // `AptosVM::run_prologue`.
        //
        // This is because the JWK, under which the [ZKPoK of an] OpenID signature verifies,
        // can only be fetched from on chain inside the `AptosVM`.
        //
        // This deferred verification is what actually ensures the `signature.ephemeral_pubkey`
        // used below is the right pubkey signed by the OIDC provider.

        let mut txn_and_zkp = TransactionAndProof {
            message,
            proof: None,
        };

        // Add the ZK proof into the `txn_and_zkp` struct, if we are in the ZK path
        match &signature.cert {
            EphemeralCertificate::ZeroKnowledgeSig(proof) => txn_and_zkp.proof = Some(proof.proof),
            EphemeralCertificate::OpenIdSig(_) => {},
        }

        signature
            .ephemeral_signature
            .verify(&txn_and_zkp, &signature.ephemeral_pubkey)
>>>>>>> a4820504
    }
}

#[derive(Clone, Debug, Eq, PartialEq, Hash, Serialize, Deserialize)]
pub enum AnyPublicKey {
    Ed25519 {
        public_key: Ed25519PublicKey,
    },
    Secp256k1Ecdsa {
        public_key: secp256k1_ecdsa::PublicKey,
    },
    Secp256r1Ecdsa {
        public_key: secp256r1_ecdsa::PublicKey,
    },
    Keyless {
        public_key: KeylessPublicKey,
    },
    FederatedKeyless {
        public_key: FederatedKeylessPublicKey,
    },
}

impl AnyPublicKey {
    pub fn ed25519(public_key: Ed25519PublicKey) -> Self {
        Self::Ed25519 { public_key }
    }

    pub fn secp256k1_ecdsa(public_key: secp256k1_ecdsa::PublicKey) -> Self {
        Self::Secp256k1Ecdsa { public_key }
    }

    pub fn secp256r1_ecdsa(public_key: secp256r1_ecdsa::PublicKey) -> Self {
        Self::Secp256r1Ecdsa { public_key }
    }

    pub fn keyless(public_key: KeylessPublicKey) -> Self {
        Self::Keyless { public_key }
    }

    pub fn federated_keyless(public_key: FederatedKeylessPublicKey) -> Self {
        Self::FederatedKeyless { public_key }
    }

    pub fn to_bytes(&self) -> Vec<u8> {
        bcs::to_bytes(self).expect("Only unhandleable errors happen here.")
    }
}

impl TryFrom<&[u8]> for AnyPublicKey {
    type Error = CryptoMaterialError;

    fn try_from(bytes: &[u8]) -> Result<Self, CryptoMaterialError> {
        bcs::from_bytes::<AnyPublicKey>(bytes)
            .map_err(|_e| CryptoMaterialError::DeserializationError)
    }
}

#[derive(Clone, Debug, Eq, PartialEq, Hash, Serialize, Deserialize)]
pub enum EphemeralSignature {
    Ed25519 {
        signature: Ed25519Signature,
    },
    WebAuthn {
        signature: PartialAuthenticatorAssertionResponse,
    },
}

impl EphemeralSignature {
    pub fn ed25519(signature: Ed25519Signature) -> Self {
        Self::Ed25519 { signature }
    }

    pub fn verify<T: Serialize + CryptoHash>(
        &self,
        message: &T,
        public_key: &EphemeralPublicKey,
    ) -> Result<()> {
        self.verify_arbitrary_msg(&signing_message(message)?, public_key)
    }

    pub fn verify_arbitrary_msg(
        &self,
        message: &[u8],
        public_key: &EphemeralPublicKey,
    ) -> Result<()> {
        match (self, public_key) {
            (Self::Ed25519 { signature }, EphemeralPublicKey::Ed25519 { public_key }) => {
                signature.verify_arbitrary_msg(message, public_key)
            },
            (Self::WebAuthn { signature }, EphemeralPublicKey::Secp256r1Ecdsa { public_key }) => {
                signature.verify_arbitrary_msg(
                    message,
                    &AnyPublicKey::secp256r1_ecdsa(public_key.clone()),
                )
            },
            _ => {
                bail!("Unsupported ephemeral signature and public key combination");
            },
        }
    }
}

impl TryFrom<&[u8]> for EphemeralSignature {
    type Error = CryptoMaterialError;

    fn try_from(bytes: &[u8]) -> Result<Self, CryptoMaterialError> {
        bcs::from_bytes::<EphemeralSignature>(bytes)
            .map_err(|_e| CryptoMaterialError::DeserializationError)
    }
}

#[derive(Clone, Debug, Eq, PartialEq, Hash)]
pub enum EphemeralPublicKey {
    Ed25519 {
        public_key: Ed25519PublicKey,
    },
    Secp256r1Ecdsa {
        public_key: secp256r1_ecdsa::PublicKey,
    },
}

impl EphemeralPublicKey {
    pub fn ed25519(public_key: Ed25519PublicKey) -> Self {
        Self::Ed25519 { public_key }
    }

    pub fn to_bytes(&self) -> Vec<u8> {
        bcs::to_bytes(self).expect("Only unhandleable errors happen here.")
    }
}

impl TryFrom<&[u8]> for EphemeralPublicKey {
    type Error = CryptoMaterialError;

    fn try_from(bytes: &[u8]) -> Result<Self, CryptoMaterialError> {
        bcs::from_bytes::<EphemeralPublicKey>(bytes)
            .map_err(|_e| CryptoMaterialError::DeserializationError)
    }
}

impl<'de> Deserialize<'de> for EphemeralPublicKey {
    fn deserialize<D>(deserializer: D) -> std::result::Result<Self, D::Error>
    where
        D: Deserializer<'de>,
    {
        if deserializer.is_human_readable() {
            let s = <String>::deserialize(deserializer)?;
            EphemeralPublicKey::try_from(
                hex::decode(s).map_err(serde::de::Error::custom)?.as_slice(),
            )
            .map_err(serde::de::Error::custom)
        } else {
            // In order to preserve the Serde data model and help analysis tools,
            // make sure to wrap our value in a container with the same name
            // as the original type.
            #[derive(::serde::Deserialize)]
            #[serde(rename = "EphemeralPublicKey")]
            enum Value {
                Ed25519 {
                    public_key: Ed25519PublicKey,
                },
                Secp256r1Ecdsa {
                    public_key: secp256r1_ecdsa::PublicKey,
                },
            }

            let value = Value::deserialize(deserializer)?;
            Ok(match value {
                Value::Ed25519 { public_key } => EphemeralPublicKey::Ed25519 { public_key },
                Value::Secp256r1Ecdsa { public_key } => {
                    EphemeralPublicKey::Secp256r1Ecdsa { public_key }
                },
            })
        }
    }
}

impl Serialize for EphemeralPublicKey {
    fn serialize<S>(&self, serializer: S) -> std::result::Result<S::Ok, S::Error>
    where
        S: Serializer,
    {
        if serializer.is_human_readable() {
            hex::encode(self.to_bytes().as_slice()).serialize(serializer)
        } else {
            // See comment in deserialize.
            #[derive(::serde::Serialize)]
            #[serde(rename = "EphemeralPublicKey")]
            enum Value {
                Ed25519 {
                    public_key: Ed25519PublicKey,
                },
                Secp256r1Ecdsa {
                    public_key: secp256r1_ecdsa::PublicKey,
                },
            }

            let value = match self {
                EphemeralPublicKey::Ed25519 { public_key } => Value::Ed25519 {
                    public_key: public_key.clone(),
                },
                EphemeralPublicKey::Secp256r1Ecdsa { public_key } => Value::Secp256r1Ecdsa {
                    public_key: public_key.clone(),
                },
            };

            value.serialize(serializer)
        }
    }
}

#[cfg(test)]
mod tests {
    use super::*;
    use crate::{
        keyless::test_utils::{
            get_sample_esk, get_sample_groth16_sig_and_pk, get_sample_openid_sig_and_pk,
            maul_raw_groth16_txn,
        },
        transaction::{webauthn::AssertionSignature, SignedTransaction},
    };
    use aptos_crypto::{
        ed25519::Ed25519PrivateKey,
        secp256k1_ecdsa,
        secp256r1_ecdsa::{PublicKey, Signature},
        PrivateKey, SigningKey, Uniform,
    };
    use hex::FromHex;

    #[test]
    fn test_from_str_should_not_panic_by_given_empty_string() {
        assert!(AuthenticationKey::from_str("").is_err());
    }

    #[test]
    fn verify_ed25519_single_key_auth() {
        let sender = Ed25519PrivateKey::generate_for_testing();
        let sender_pub = sender.public_key();

        let ed_sender_auth = AuthenticationKey::ed25519(&sender_pub);
        let ed_sender_addr = ed_sender_auth.account_address();

        let single_sender_auth =
            AuthenticationKey::any_key(AnyPublicKey::ed25519(sender_pub.clone()));
        let single_sender_addr = single_sender_auth.account_address();
        assert!(ed_sender_addr != single_sender_addr);

        let raw_txn = crate::test_helpers::transaction_test_helpers::get_test_signed_transaction(
            single_sender_addr,
            0,
            &sender,
            sender_pub.clone(),
            None,
            0,
            0,
            None,
        )
        .into_raw_transaction();

        let signature = sender.sign(&raw_txn).unwrap();
        let sk_auth = SingleKeyAuthenticator::new(
            AnyPublicKey::ed25519(sender_pub),
            AnySignature::ed25519(signature),
        );
        let account_auth = AccountAuthenticator::single_key(sk_auth);
        let signed_txn = SignedTransaction::new_single_sender(raw_txn, account_auth);
        signed_txn.verify_signature().unwrap();
    }

    #[test]
    fn verify_secp256k1_ecdsa_single_key_auth() {
        let fake_sender = Ed25519PrivateKey::generate_for_testing();
        let fake_sender_pub = fake_sender.public_key();

        let sender = secp256k1_ecdsa::PrivateKey::generate_for_testing();
        let sender_pub = sender.public_key();

        let single_sender_auth =
            AuthenticationKey::any_key(AnyPublicKey::secp256k1_ecdsa(sender_pub.clone()));
        let single_sender_addr = single_sender_auth.account_address();

        let raw_txn = crate::test_helpers::transaction_test_helpers::get_test_signed_transaction(
            single_sender_addr,
            0,
            &fake_sender,
            fake_sender_pub.clone(),
            None,
            0,
            0,
            None,
        )
        .into_raw_transaction();

        let signature = sender.sign(&raw_txn).unwrap();
        let sk_auth = SingleKeyAuthenticator::new(
            AnyPublicKey::secp256k1_ecdsa(sender_pub),
            AnySignature::secp256k1_ecdsa(signature),
        );
        let account_auth = AccountAuthenticator::single_key(sk_auth);
        let signed_txn = SignedTransaction::new_single_sender(raw_txn, account_auth);
        signed_txn.verify_signature().unwrap();
    }

    #[test]
    fn verify_multi_key_auth() {
        let sender0 = Ed25519PrivateKey::generate_for_testing();
        let sender0_pub = sender0.public_key();
        let any_sender0_pub = AnyPublicKey::ed25519(sender0_pub.clone());
        let sender1 = secp256k1_ecdsa::PrivateKey::generate_for_testing();
        let sender1_pub = sender1.public_key();
        let any_sender1_pub = AnyPublicKey::secp256k1_ecdsa(sender1_pub);

        let keys = vec![
            any_sender0_pub.clone(),
            any_sender1_pub.clone(),
            any_sender1_pub.clone(),
        ];
        let multi_key = MultiKey::new(keys, 2).unwrap();

        let sender_auth = AuthenticationKey::multi_key(multi_key.clone());
        let sender_addr = sender_auth.account_address();

        let raw_txn = crate::test_helpers::transaction_test_helpers::get_test_signed_transaction(
            sender_addr,
            0,
            &sender0,
            sender0_pub,
            None,
            0,
            0,
            None,
        )
        .into_raw_transaction();

        let signature0 = AnySignature::ed25519(sender0.sign(&raw_txn).unwrap());
        let sender0_auth = SingleKeyAuthenticator {
            public_key: any_sender0_pub,
            signature: signature0.clone(),
        };
        let signature1 = AnySignature::secp256k1_ecdsa(sender1.sign(&raw_txn).unwrap());
        let sender1_auth = SingleKeyAuthenticator {
            public_key: any_sender1_pub,
            signature: signature1.clone(),
        };

        let mk_auth_0 =
            MultiKeyAuthenticator::new(multi_key.clone(), vec![(0, signature0.clone())]).unwrap();
        mk_auth_0.to_single_key_authenticators().unwrap_err();
        let account_auth = AccountAuthenticator::multi_key(mk_auth_0);
        let signed_txn = SignedTransaction::new_single_sender(raw_txn.clone(), account_auth);
        signed_txn.verify_signature().unwrap_err();

        let mk_auth_1 =
            MultiKeyAuthenticator::new(multi_key.clone(), vec![(1, signature1.clone())]).unwrap();
        mk_auth_1.to_single_key_authenticators().unwrap_err();
        let account_auth = AccountAuthenticator::multi_key(mk_auth_1);
        let signed_txn = SignedTransaction::new_single_sender(raw_txn.clone(), account_auth);
        signed_txn.verify_signature().unwrap_err();

        let mk_auth_01 = MultiKeyAuthenticator::new(multi_key.clone(), vec![
            (0, signature0.clone()),
            (1, signature1.clone()),
        ])
        .unwrap();
        let single_key_authenticators = mk_auth_01.to_single_key_authenticators().unwrap();
        assert_eq!(single_key_authenticators, vec![
            sender0_auth.clone(),
            sender1_auth.clone()
        ]);
        let account_auth = AccountAuthenticator::multi_key(mk_auth_01);
        let signed_txn = SignedTransaction::new_single_sender(raw_txn.clone(), account_auth);
        signed_txn.verify_signature().unwrap();

        let mk_auth_02 = MultiKeyAuthenticator::new(multi_key.clone(), vec![
            (0, signature0.clone()),
            (2, signature1.clone()),
        ])
        .unwrap();
        let single_key_authenticators = mk_auth_02.to_single_key_authenticators().unwrap();
        assert_eq!(single_key_authenticators, vec![
            sender0_auth.clone(),
            sender1_auth.clone()
        ]);
        let account_auth = AccountAuthenticator::multi_key(mk_auth_02);
        let signed_txn = SignedTransaction::new_single_sender(raw_txn.clone(), account_auth);
        signed_txn.verify_signature().unwrap();

        let mk_auth_12 = MultiKeyAuthenticator::new(multi_key.clone(), vec![
            (1, signature1.clone()),
            (2, signature1.clone()),
        ])
        .unwrap();
        let single_key_authenticators = mk_auth_12.to_single_key_authenticators().unwrap();
        assert_eq!(single_key_authenticators, vec![
            sender1_auth.clone(),
            sender1_auth.clone()
        ]);
        let account_auth = AccountAuthenticator::multi_key(mk_auth_12);
        let signed_txn = SignedTransaction::new_single_sender(raw_txn.clone(), account_auth);
        signed_txn.verify_signature().unwrap();

        MultiKeyAuthenticator::new(multi_key.clone(), vec![
            (0, signature0.clone()),
            (0, signature0.clone()),
        ])
        .unwrap_err();
    }

    #[test]
    fn verify_fee_payer_with_optional_fee_payer_address() {
        // This massive test basically verifies that various combinations of signatures work
        // with the appropriate verifiers:
        let sender = Ed25519PrivateKey::generate_for_testing();
        let sender_pub = sender.public_key();
        let sender_auth = AuthenticationKey::ed25519(&sender_pub);
        let sender_addr = sender_auth.account_address();

        let fee_payer = Ed25519PrivateKey::generate_for_testing();
        let fee_payer_pub = fee_payer.public_key();
        let fee_payer_auth = AuthenticationKey::ed25519(&fee_payer_pub);
        let fee_payer_addr = fee_payer_auth.account_address();

        let second_sender_0 = Ed25519PrivateKey::generate_for_testing();
        let second_sender_0_pub = second_sender_0.public_key();
        let second_sender_0_auth = AuthenticationKey::ed25519(&second_sender_0_pub);
        let second_sender_0_addr = second_sender_0_auth.account_address();

        let second_sender_1 = Ed25519PrivateKey::generate_for_testing();
        let second_sender_1_pub = second_sender_1.public_key();
        let second_sender_1_auth = AuthenticationKey::ed25519(&second_sender_1_pub);
        let second_sender_1_addr = second_sender_1_auth.account_address();

        let raw_txn = crate::test_helpers::transaction_test_helpers::get_test_signed_transaction(
            sender_addr,
            0,
            &sender,
            sender_pub,
            None,
            0,
            0,
            None,
        )
        .into_raw_transaction();

        let original_fee_payer = raw_txn
            .clone()
            .sign_fee_payer(
                &sender,
                vec![second_sender_0_addr, second_sender_1_addr],
                vec![&second_sender_0, &second_sender_0],
                fee_payer_addr,
                &fee_payer,
            )
            .unwrap()
            .into_inner();
        original_fee_payer.clone().check_signature().unwrap();

        let (_sender_actual, second_signers_actual, fee_payer_signer_actual) =
            match original_fee_payer.authenticator_ref() {
                TransactionAuthenticator::FeePayer {
                    sender,
                    secondary_signer_addresses: _,
                    secondary_signers,
                    fee_payer_address: _,
                    fee_payer_signer,
                } => (sender, secondary_signers, fee_payer_signer),
                _ => panic!("Impossible path."),
            };

        let new_fee_payer = raw_txn
            .clone()
            .sign_fee_payer(
                &sender,
                vec![second_sender_0_addr, second_sender_1_addr],
                vec![&second_sender_0, &second_sender_0],
                AccountAddress::ZERO,
                &fee_payer,
            )
            .unwrap()
            .into_inner();
        new_fee_payer.clone().check_signature().unwrap();

        let (sender_zero, second_signers_zero, fee_payer_signer_zero) =
            match new_fee_payer.authenticator_ref() {
                TransactionAuthenticator::FeePayer {
                    sender,
                    secondary_signer_addresses: _,
                    secondary_signers,
                    fee_payer_address: _,
                    fee_payer_signer,
                } => (sender, secondary_signers, fee_payer_signer),
                _ => panic!("Impossible path."),
            };

        let bad_fee_payer = raw_txn
            .clone()
            .sign_fee_payer(
                &sender,
                vec![second_sender_0_addr, second_sender_1_addr],
                vec![&second_sender_0, &second_sender_0],
                AccountAddress::ONE,
                &fee_payer,
            )
            .unwrap()
            .into_inner();

        let (sender_bad, second_signers_bad, fee_payer_signer_bad) =
            match bad_fee_payer.authenticator_ref() {
                TransactionAuthenticator::FeePayer {
                    sender,
                    secondary_signer_addresses: _,
                    secondary_signers,
                    fee_payer_address: _,
                    fee_payer_signer,
                } => (sender, secondary_signers, fee_payer_signer),
                _ => panic!("Impossible path."),
            };

        let fee_payer_unset_at_signing = TransactionAuthenticator::fee_payer(
            sender_zero.clone(),
            vec![second_sender_0_addr, second_sender_1_addr],
            second_signers_zero.clone(),
            fee_payer_addr,
            fee_payer_signer_zero.clone(),
        );
        fee_payer_unset_at_signing.verify(&raw_txn).unwrap_err();

        let fee_payer_partial_at_signing_0 = TransactionAuthenticator::fee_payer(
            sender_zero.clone(),
            vec![second_sender_0_addr, second_sender_1_addr],
            second_signers_zero.clone(),
            fee_payer_addr,
            fee_payer_signer_actual.clone(),
        );
        fee_payer_partial_at_signing_0.verify(&raw_txn).unwrap();

        let fee_payer_partial_at_signing_1 = TransactionAuthenticator::fee_payer(
            sender_zero.clone(),
            vec![second_sender_0_addr, second_sender_1_addr],
            second_signers_actual.clone(),
            fee_payer_addr,
            fee_payer_signer_actual.clone(),
        );
        fee_payer_partial_at_signing_1.verify(&raw_txn).unwrap();

        let fee_payer_bad_0 = TransactionAuthenticator::fee_payer(
            sender_bad.clone(),
            vec![second_sender_0_addr, second_sender_1_addr],
            second_signers_actual.clone(),
            fee_payer_addr,
            fee_payer_signer_actual.clone(),
        );
        fee_payer_bad_0.verify(&raw_txn).unwrap_err();

        let fee_payer_bad_1 = TransactionAuthenticator::fee_payer(
            sender_zero.clone(),
            vec![second_sender_0_addr, second_sender_1_addr],
            second_signers_bad.clone(),
            fee_payer_addr,
            fee_payer_signer_actual.clone(),
        );
        fee_payer_bad_1.verify(&raw_txn).unwrap_err();

        let fee_payer_bad_2 = TransactionAuthenticator::fee_payer(
            sender_zero.clone(),
            vec![second_sender_0_addr, second_sender_1_addr],
            second_signers_actual.clone(),
            fee_payer_addr,
            fee_payer_signer_bad.clone(),
        );
        fee_payer_bad_2.verify(&raw_txn).unwrap_err();
    }

    #[test]
    fn to_single_key_authenticators() {
        let sender = Ed25519PrivateKey::generate_for_testing();
        let sender_pub = sender.public_key();
        let second_any_pub = AnyPublicKey::ed25519(sender_pub.clone());
        let sender_auth_key = AuthenticationKey::ed25519(&sender_pub);
        let sender_addr = sender_auth_key.account_address();

        let second_sender0 = Ed25519PrivateKey::generate_for_testing();
        let second_sender0_pub = second_sender0.public_key();
        let second_sender0_any_pub = AnyPublicKey::ed25519(second_sender0_pub.clone());
        let second_sender0_auth_key = AuthenticationKey::any_key(second_sender0_any_pub.clone());
        let second_sender0_addr = second_sender0_auth_key.account_address();

        let second_sender1 = secp256k1_ecdsa::PrivateKey::generate_for_testing();
        let second_sender1_pub = second_sender1.public_key();
        let second_sender1_any_pub = AnyPublicKey::secp256k1_ecdsa(second_sender1_pub.clone());
        let second_sender1_auth_key = AuthenticationKey::any_key(second_sender1_any_pub.clone());
        let second_sender1_addr = second_sender1_auth_key.account_address();

        let fee_payer0 = Ed25519PrivateKey::generate_for_testing();
        let fee_payer0_pub = fee_payer0.public_key();
        let fee_payer0_any_pub = AnyPublicKey::ed25519(fee_payer0_pub.clone());

        let fee_payer1 = secp256k1_ecdsa::PrivateKey::generate_for_testing();
        let fee_payer1_pub = fee_payer1.public_key();
        let fee_payer1_any_pub = AnyPublicKey::secp256k1_ecdsa(fee_payer1_pub.clone());

        let fee_payer2 = secp256k1_ecdsa::PrivateKey::generate_for_testing();
        let fee_payer2_pub = fee_payer2.public_key();
        let fee_payer2_any_pub = AnyPublicKey::secp256k1_ecdsa(fee_payer2_pub.clone());

        let keys = vec![
            fee_payer0_any_pub.clone(),
            fee_payer1_any_pub.clone(),
            fee_payer2_any_pub.clone(),
        ];
        let multi_key = MultiKey::new(keys, 2).unwrap();

        let multi_key_fee_payer_auth_key = AuthenticationKey::multi_key(multi_key.clone());
        let multi_key_fee_payer_addr = multi_key_fee_payer_auth_key.account_address();

        let raw_txn = crate::test_helpers::transaction_test_helpers::get_test_signed_transaction(
            sender_addr,
            0,
            &sender,
            sender_pub.clone(),
            None,
            0,
            0,
            None,
        )
        .into_raw_transaction();

        let sender_sig = sender.sign(&raw_txn).unwrap();
        let second_sender0_sig = AnySignature::ed25519(second_sender0.sign(&raw_txn).unwrap());
        let second_sender1_sig =
            AnySignature::secp256k1_ecdsa(second_sender1.sign(&raw_txn).unwrap());
        let fee_payer0_sig = AnySignature::ed25519(fee_payer0.sign(&raw_txn).unwrap());
        let fee_payer1_sig = AnySignature::secp256k1_ecdsa(fee_payer1.sign(&raw_txn).unwrap());

        let sender_sk_auth = SingleKeyAuthenticator {
            public_key: second_any_pub,
            signature: AnySignature::ed25519(sender_sig.clone()),
        };
        let second_sender0_sk_auth = SingleKeyAuthenticator {
            public_key: second_sender0_any_pub,
            signature: second_sender0_sig.clone(),
        };
        let second_sender1_sk_auth = SingleKeyAuthenticator {
            public_key: second_sender1_any_pub,
            signature: second_sender1_sig.clone(),
        };
        let fee_payer0_sk_auth = SingleKeyAuthenticator {
            public_key: fee_payer0_any_pub,
            signature: fee_payer0_sig.clone(),
        };
        let fee_payer1_sk_auth = SingleKeyAuthenticator {
            public_key: fee_payer1_any_pub,
            signature: fee_payer1_sig.clone(),
        };

        let sender_auth = AccountAuthenticator::Ed25519 {
            public_key: sender_pub,
            signature: sender_sig,
        };
        let second_sender0_auth = AccountAuthenticator::single_key(second_sender0_sk_auth.clone());
        let second_sender1_auth = AccountAuthenticator::single_key(second_sender1_sk_auth.clone());
        let fee_payer_multi_key_auth = AccountAuthenticator::multi_key(
            MultiKeyAuthenticator::new(multi_key.clone(), vec![
                (0, fee_payer0_sig.clone()),
                (1, fee_payer1_sig.clone()),
            ])
            .unwrap(),
        );

        let txn_auth = TransactionAuthenticator::fee_payer(
            sender_auth.clone(),
            vec![second_sender0_addr, second_sender1_addr],
            vec![second_sender0_auth.clone(), second_sender1_auth.clone()],
            multi_key_fee_payer_addr,
            fee_payer_multi_key_auth.clone(),
        );

        let authenticators = txn_auth.all_signers();
        assert_eq!(authenticators, vec![
            sender_auth,
            second_sender0_auth,
            second_sender1_auth,
            fee_payer_multi_key_auth
        ]);

        let single_key_authenticators = txn_auth.to_single_key_authenticators().unwrap();
        assert_eq!(single_key_authenticators, vec![
            sender_sk_auth,
            second_sender0_sk_auth,
            second_sender1_sk_auth,
            fee_payer0_sk_auth,
            fee_payer1_sk_auth
        ]);
    }

    #[test]
    fn verify_webauthn_single_key_auth() {
        let public_key_bytes = Vec::from_hex("04c5d2864ca7d52815f25f452b34dd0a14c38279fd1c1d93b971cb7f5180fd5b86463f085b6c8ae8071e7ecadf6ccffa588a8ae424d5a6486d4fc58546f5007dc8").unwrap();
        let public_key = PublicKey::try_from(public_key_bytes.as_slice()).unwrap();

        let raw_txn_bcs_bytes: Vec<u8> = vec![
            0, 0, 0, 0, 0, 0, 0, 0, 0, 0, 0, 0, 0, 0, 0, 0, 0, 0, 0, 0, 0, 0, 0, 0, 0, 0, 0, 0, 0,
            0, 0, 1, 0, 0, 0, 0, 0, 0, 0, 0, 2, 0, 0, 0, 0, 0, 0, 0, 0, 0, 0, 0, 0, 0, 0, 0, 0, 0,
            0, 0, 0, 0, 0, 0, 0, 0, 0, 0, 0, 0, 0, 0, 1, 13, 97, 112, 116, 111, 115, 95, 97, 99,
            99, 111, 117, 110, 116, 14, 116, 114, 97, 110, 115, 102, 101, 114, 95, 99, 111, 105,
            110, 115, 1, 7, 0, 0, 0, 0, 0, 0, 0, 0, 0, 0, 0, 0, 0, 0, 0, 0, 0, 0, 0, 0, 0, 0, 0, 0,
            0, 0, 0, 0, 0, 0, 0, 1, 10, 97, 112, 116, 111, 115, 95, 99, 111, 105, 110, 9, 65, 112,
            116, 111, 115, 67, 111, 105, 110, 0, 2, 32, 0, 0, 0, 0, 0, 0, 0, 0, 0, 0, 0, 0, 0, 0,
            0, 0, 0, 0, 0, 0, 0, 0, 0, 0, 0, 0, 0, 0, 0, 0, 0, 1, 8, 232, 3, 0, 0, 0, 0, 0, 0, 232,
            3, 0, 0, 0, 0, 0, 0, 100, 0, 0, 0, 0, 0, 0, 0, 128, 116, 23, 188, 190, 0, 0, 0, 89,
        ];
        let raw_transaction: RawTransaction =
            bcs::from_bytes(raw_txn_bcs_bytes.as_slice()).unwrap();

        let authenticator_data: Vec<u8> = vec![
            73, 150, 13, 229, 136, 14, 140, 104, 116, 52, 23, 15, 100, 118, 96, 91, 143, 228, 174,
            185, 162, 134, 50, 199, 153, 92, 243, 186, 131, 29, 151, 99, 29, 0, 0, 0, 0,
        ];

        let client_data_json: Vec<u8> = vec![
            123, 34, 116, 121, 112, 101, 34, 58, 34, 119, 101, 98, 97, 117, 116, 104, 110, 46, 103,
            101, 116, 34, 44, 34, 99, 104, 97, 108, 108, 101, 110, 103, 101, 34, 58, 34, 101, 85,
            102, 49, 97, 88, 119, 100, 116, 72, 75, 110, 73, 89, 85, 88, 107, 84, 103, 72, 120,
            109, 87, 116, 89, 81, 95, 85, 48, 99, 51, 79, 56, 76, 100, 109, 120, 51, 80, 84, 65,
            95, 103, 34, 44, 34, 111, 114, 105, 103, 105, 110, 34, 58, 34, 104, 116, 116, 112, 58,
            47, 47, 108, 111, 99, 97, 108, 104, 111, 115, 116, 58, 53, 49, 55, 51, 34, 44, 34, 99,
            114, 111, 115, 115, 79, 114, 105, 103, 105, 110, 34, 58, 102, 97, 108, 115, 101, 125,
        ];

        let signature: Vec<u8> = vec![
            113, 168, 216, 132, 231, 240, 12, 39, 184, 16, 246, 230, 166, 142, 70, 117, 131, 2, 3,
            155, 44, 87, 236, 192, 192, 28, 110, 2, 33, 143, 17, 200, 62, 221, 102, 227, 147, 24,
            126, 96, 10, 168, 199, 184, 85, 11, 3, 212, 24, 148, 12, 118, 60, 116, 123, 117, 228,
            159, 139, 235, 130, 6, 114, 60,
        ];
        let secp256r1_signature = Signature::try_from(signature.as_slice()).unwrap();

        let paar = PartialAuthenticatorAssertionResponse::new(
            AssertionSignature::Secp256r1Ecdsa {
                signature: secp256r1_signature.clone(),
            },
            authenticator_data,
            client_data_json,
        );
        let sk_auth = SingleKeyAuthenticator::new(
            AnyPublicKey::secp256r1_ecdsa(public_key),
            AnySignature::webauthn(paar),
        );
        let account_auth = AccountAuthenticator::single_key(sk_auth);
        let signed_txn = SignedTransaction::new_single_sender(raw_transaction, account_auth);

        let verification_result = signed_txn.verify_signature();
        assert!(verification_result.is_ok());
    }

    #[test]
    fn test_keyless_openid_txn() {
        let esk = get_sample_esk();
        let (mut sig, pk) = get_sample_openid_sig_and_pk();
        let sender_addr =
            AuthenticationKey::any_key(AnyPublicKey::keyless(pk.clone())).account_address();
        let mut raw_txn = crate::test_helpers::transaction_test_helpers::get_test_raw_transaction(
            sender_addr,
            0,
            None,
            None,
            None,
            None,
        );
        sig.ephemeral_signature = EphemeralSignature::ed25519(
            esk.sign(&TransactionAndProof {
                message: raw_txn.clone(),
                proof: None,
            })
            .unwrap(),
        );

        let single_key_auth =
            SingleKeyAuthenticator::new(AnyPublicKey::keyless(pk), AnySignature::keyless(sig));
        let account_auth = AccountAuthenticator::single_key(single_key_auth);
        let signed_txn =
            SignedTransaction::new_single_sender(raw_txn.clone(), account_auth.clone());
        signed_txn.verify_signature().unwrap();

        // Badly-signed TXN
        raw_txn.expiration_timestamp_secs += 1;
        let signed_txn = SignedTransaction::new_single_sender(raw_txn, account_auth);
        assert!(signed_txn.verify_signature().is_err());
    }

    #[test]
    fn test_keyless_groth16_txn() {
        let esk = get_sample_esk();
        let (mut sig, pk) = get_sample_groth16_sig_and_pk();
        let sender_addr =
            AuthenticationKey::any_key(AnyPublicKey::keyless(pk.clone())).account_address();
        let mut raw_txn = crate::test_helpers::transaction_test_helpers::get_test_raw_transaction(
            sender_addr,
            0,
            None,
            None,
            None,
            None,
        );
        let mut txn_and_zkp = TransactionAndProof {
            message: raw_txn.clone(),
            proof: None,
        };
        match &mut sig.cert {
            EphemeralCertificate::ZeroKnowledgeSig(proof) => {
                txn_and_zkp.proof = Some(proof.proof);
            },
            EphemeralCertificate::OpenIdSig(_) => panic!("Internal inconsistency"),
        }
        sig.ephemeral_signature = EphemeralSignature::ed25519(esk.sign(&txn_and_zkp).unwrap());

        let single_key_auth =
            SingleKeyAuthenticator::new(AnyPublicKey::keyless(pk), AnySignature::keyless(sig));
        let account_auth = AccountAuthenticator::single_key(single_key_auth);
        let signed_txn =
            SignedTransaction::new_single_sender(raw_txn.clone(), account_auth.clone());

        signed_txn.verify_signature().unwrap();

        // Badly-signed TXN
        raw_txn.expiration_timestamp_secs += 1;
        let signed_txn = SignedTransaction::new_single_sender(raw_txn, account_auth);
        assert!(signed_txn.verify_signature().is_err());
    }

    #[test]
    fn test_groth16_txn_fails_non_malleability_check() {
        let (sig, pk) = get_sample_groth16_sig_and_pk();
        let sender_addr =
            AuthenticationKey::any_key(AnyPublicKey::keyless(pk.clone())).account_address();
        let raw_txn = crate::test_helpers::transaction_test_helpers::get_test_raw_transaction(
            sender_addr,
            0,
            None,
            None,
            None,
            None,
        );
        let signed_txn = maul_raw_groth16_txn(pk, sig, raw_txn);

        assert!(signed_txn.verify_signature().is_err());
    }
}<|MERGE_RESOLUTION|>--- conflicted
+++ resolved
@@ -1033,8 +1033,7 @@
         }
     }
 
-<<<<<<< HEAD
-    pub fn to_bytes(&self) -> Vec<u8> {
+  pub fn to_bytes(&self) -> Vec<u8> {
         bcs::to_bytes(self).expect("Only unhandleable errors happen here.")
     }
 }
@@ -1045,7 +1044,7 @@
     fn try_from(bytes: &[u8]) -> Result<Self, CryptoMaterialError> {
         bcs::from_bytes::<AnySignature>(bytes)
             .map_err(|_e| CryptoMaterialError::DeserializationError)
-=======
+
     fn verify_keyless_ephemeral_signature<T: Serialize + CryptoHash>(
         message: &T,
         signature: &KeylessSignature,
@@ -1074,7 +1073,6 @@
         signature
             .ephemeral_signature
             .verify(&txn_and_zkp, &signature.ephemeral_pubkey)
->>>>>>> a4820504
     }
 }
 
