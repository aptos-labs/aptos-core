--- conflicted
+++ resolved
@@ -244,16 +244,10 @@
     // ... add more schemes here
     /// Scheme identifier used to derive addresses (not the authentication key) of objects and
     /// resources accounts. This application serves to domain separate hashes. Without such
-<<<<<<< HEAD
-    /// separation, an adversary could create (and get a signer for) these accounts
-    /// when their address matches matches an existing address of a MultiEd25519 wallet.
-    DeriveObjectId = 254,
-=======
     /// separation, an adversary could create (and get a signer for) a these accounts
     /// when a their address matches matches an existing address of a MultiEd25519 wallet.
     DeriveObjectIdFromGuid = 253,
     DeriveObjectIdFromSeed = 254,
->>>>>>> bd7166e2
     DeriveResourceAccountAddress = 255,
 }
 
