--- conflicted
+++ resolved
@@ -14,12 +14,8 @@
 pub struct DummyDKG {}
 
 impl DKGTrait for DummyDKG {
-<<<<<<< HEAD
-    type DealerPrivateKey = ed25519::PrivateKey;
-=======
     type DealerPrivateKey = bls12381::PrivateKey;
     type DealtPubKeyShare = ();
->>>>>>> 7b0872a6
     type DealtSecret = DummySecret;
     type DealtSecretShare = DummySecret;
     type InputSecret = DummySecret;
@@ -113,18 +109,6 @@
     fn get_dealers(transcript: &DummyDKGTranscript) -> BTreeSet<u64> {
         transcript.contributions_by_dealer.keys().copied().collect()
     }
-<<<<<<< HEAD
-
-    fn generate_predictable_input_secret_for_testing(
-        dealer_sk: &ed25519::PrivateKey,
-    ) -> DummySecret {
-        let bytes_8: [u8; 8] = dealer_sk.to_bytes()[0..8].try_into().unwrap();
-        DummySecret {
-            val: u64::from_be_bytes(bytes_8),
-        }
-    }
-=======
->>>>>>> 7b0872a6
 }
 
 #[derive(Copy, Clone, Debug, Default, PartialEq, Serialize, Deserialize)]
