// Copyright © Aptos Foundation

use crate::{
    dkg::{
<<<<<<< HEAD
        real_dkg::rounding::{DKGRounding, FAST_PATH_SECRECY_THRESHOLD},
        DKGSessionMetadata, DKGTrait,
    },
=======
        real_dkg::rounding::{
            DKGRounding, DEFAULT_RECONSTRUCT_THRESHOLD, DEFAULT_SECRECY_THRESHOLD,
        },
        DKGSessionMetadata, DKGTrait,
    },
    on_chain_config::OnChainRandomnessConfig,
>>>>>>> 8fd9ee31
    validator_verifier::{ValidatorConsensusInfo, ValidatorVerifier},
};
use anyhow::{anyhow, ensure};
use aptos_crypto::{bls12381, bls12381::PrivateKey};
use aptos_dkg::{
    pvss,
    pvss::{
        traits::{Convert, Reconstructable, Transcript},
        Player,
    },
};
use fixed::types::U64F64;
use num_traits::Zero;
use rand::{CryptoRng, RngCore};
use serde::{Deserialize, Serialize};
use std::collections::BTreeSet;

pub mod rounding;

pub type WTrx = pvss::das::WeightedTranscript;
pub type DkgPP = <WTrx as Transcript>::PublicParameters;
pub type SSConfig = <WTrx as Transcript>::SecretSharingConfig;
pub type EncPK = <WTrx as Transcript>::EncryptPubKey;

#[derive(Deserialize, Serialize, Clone, Debug, PartialEq, Eq)]
pub struct DKGPvssConfig {
    pub epoch: u64,
    // weighted config for randomness generation
    pub wconfig: SSConfig,
    // weighted config for randomness generation in fast path
    pub fast_wconfig: Option<SSConfig>,
    // DKG public parameters
    pub pp: DkgPP,
    // DKG encryption public keys
    pub eks: Vec<EncPK>,
}

impl DKGPvssConfig {
    pub fn new(
        epoch: u64,
        wconfig: SSConfig,
        fast_wconfig: Option<SSConfig>,
        pp: DkgPP,
        eks: Vec<EncPK>,
    ) -> Self {
        Self {
            epoch,
            wconfig,
            fast_wconfig,
            pp,
            eks,
        }
    }
}

pub fn build_dkg_pvss_config(
    cur_epoch: u64,
    secrecy_threshold: U64F64,
    reconstruct_threshold: U64F64,
    next_validators: &[ValidatorConsensusInfo],
) -> DKGPvssConfig {
    let validator_stakes: Vec<u64> = next_validators.iter().map(|vi| vi.voting_power).collect();
<<<<<<< HEAD

    let dkg_rounding = DKGRounding::new(
        &validator_stakes,
        SECRECY_THRESHOLD,
        RECONSTRUCT_THRESHOLD,
        Some(FAST_PATH_SECRECY_THRESHOLD),
    );
=======
    let dkg_rounding =
        DKGRounding::new(&validator_stakes, secrecy_threshold, reconstruct_threshold);
>>>>>>> 8fd9ee31

    println!(
        "[Randomness] rounding: epoch {} starts, profile = {:?}",
        cur_epoch, dkg_rounding.profile
    );

    let validator_consensus_keys: Vec<bls12381::PublicKey> = next_validators
        .iter()
        .map(|vi| vi.public_key.clone())
        .collect();

    let consensus_keys: Vec<EncPK> = validator_consensus_keys
        .iter()
        .map(|k| k.to_bytes().as_slice().try_into().unwrap())
        .collect::<Vec<_>>();

    let pp = DkgPP::default_with_bls_base();

    DKGPvssConfig::new(
        cur_epoch,
        dkg_rounding.wconfig,
        dkg_rounding.fast_wconfig,
        pp,
        consensus_keys,
    )
}

#[derive(Debug)]
pub struct RealDKG {}

#[derive(Clone, Debug)]
pub struct RealDKGPublicParams {
    pub session_metadata: DKGSessionMetadata,
    pub pvss_config: DKGPvssConfig,
    pub verifier: ValidatorVerifier,
}

#[derive(Deserialize, Serialize, Clone, Debug)]
pub struct Transcripts {
    // transcript for main path
    pub main: WTrx,
    // transcript for fast path
    pub fast: Option<WTrx>,
}

#[derive(Deserialize, Serialize, Clone, Debug)]
pub struct DealtPubKeyShares {
    // dealt public key share for main path
    pub main: <WTrx as Transcript>::DealtPubKeyShare,
    // dealt public key share for fast path
    pub fast: Option<<WTrx as Transcript>::DealtPubKeyShare>,
}

#[derive(Deserialize, Serialize, Clone, Debug)]
pub struct DealtSecretKeyShares {
    // dealt secret key share for main path
    pub main: <WTrx as Transcript>::DealtSecretKeyShare,
    // dealt secret key share for fast path
    pub fast: Option<<WTrx as Transcript>::DealtSecretKeyShare>,
}

impl DKGTrait for RealDKG {
    type DealerPrivateKey = <WTrx as Transcript>::SigningSecretKey;
    type DealtPubKeyShare = DealtPubKeyShares;
    type DealtSecret = <WTrx as Transcript>::DealtSecretKey;
    type DealtSecretShare = DealtSecretKeyShares;
    type InputSecret = <WTrx as Transcript>::InputSecret;
    type NewValidatorDecryptKey = <WTrx as Transcript>::DecryptPrivKey;
    type PublicParams = RealDKGPublicParams;
    type Transcript = Transcripts;

    fn new_public_params(dkg_session_metadata: &DKGSessionMetadata) -> RealDKGPublicParams {
        let randomness_config = dkg_session_metadata
            .randomness_config_derived()
            .unwrap_or_else(OnChainRandomnessConfig::default_enabled);
        let secrecy_threshold = randomness_config
            .secrecy_threshold()
            .unwrap_or_else(|| *DEFAULT_SECRECY_THRESHOLD);
        let reconstruct_threshold = randomness_config
            .reconstruct_threshold()
            .unwrap_or_else(|| *DEFAULT_RECONSTRUCT_THRESHOLD);

        let pvss_config = build_dkg_pvss_config(
            dkg_session_metadata.dealer_epoch,
            secrecy_threshold,
            reconstruct_threshold,
            &dkg_session_metadata.target_validator_consensus_infos_cloned(),
        );
        let verifier = ValidatorVerifier::new(dkg_session_metadata.dealer_consensus_infos_cloned());
        RealDKGPublicParams {
            session_metadata: dkg_session_metadata.clone(),
            pvss_config,
            verifier,
        }
    }

    fn aggregate_input_secret(secrets: Vec<Self::InputSecret>) -> Self::InputSecret {
        secrets
            .into_iter()
            .fold(<WTrx as Transcript>::InputSecret::zero(), |acc, item| {
                acc + item
            })
    }

    fn dealt_secret_from_input(
        pub_params: &Self::PublicParams,
        input: &Self::InputSecret,
    ) -> Self::DealtSecret {
        input.to(&pub_params.pvss_config.pp)
    }

    fn generate_transcript<R: CryptoRng + RngCore>(
        rng: &mut R,
        pub_params: &Self::PublicParams,
        input_secret: &Self::InputSecret,
        my_index: u64,
        sk: &Self::DealerPrivateKey,
    ) -> Self::Transcript {
        let my_index = my_index as usize;
        let my_addr = pub_params.session_metadata.dealer_validator_set[my_index].addr;
        let aux = (pub_params.session_metadata.dealer_epoch, my_addr);

        let wtrx = WTrx::deal(
            &pub_params.pvss_config.wconfig,
            &pub_params.pvss_config.pp,
            sk,
            &pub_params.pvss_config.eks,
            input_secret,
            &aux,
            &Player { id: my_index },
            rng,
        );
        // transcript for fast path
        let fast_wtrx = pub_params
            .pvss_config
            .fast_wconfig
            .as_ref()
            .map(|fast_wconfig| {
                WTrx::deal(
                    fast_wconfig,
                    &pub_params.pvss_config.pp,
                    sk,
                    &pub_params.pvss_config.eks,
                    input_secret,
                    &aux,
                    &Player { id: my_index },
                    rng,
                )
            });
        Transcripts {
            main: wtrx,
            fast: fast_wtrx,
        }
    }

    fn verify_transcript(
        params: &Self::PublicParams,
        trx: &Self::Transcript,
    ) -> anyhow::Result<()> {
        // Verify fast path is present if and only if fast_wconfig is present.
        assert_eq!(
            trx.fast.is_some(),
            params.pvss_config.fast_wconfig.is_some()
        );
        let has_fast_path = trx.fast.is_some();

        // Verify dealer indices are valid.
        let dealers = trx
            .main
            .get_dealers()
            .iter()
            .map(|player| player.id)
            .collect::<Vec<usize>>();
        let num_validators = params.session_metadata.dealer_validator_set.len();
        ensure!(
            dealers.iter().all(|id| *id < num_validators),
            "real_dkg::verify_transcript failed with invalid dealer index."
        );
        if has_fast_path {
            let _fast_dealers = trx
                .fast
                .as_ref()
                .unwrap()
                .get_dealers()
                .iter()
                .map(|player| player.id)
                .collect::<Vec<usize>>();
            ensure!(
                matches!(dealers.clone(), _fast_dealers),
                "real_dkg::verify_transcript failed with inconsistent dealer index."
            );
        }

        let all_eks = params.pvss_config.eks.clone();

        let addresses = params.verifier.get_ordered_account_addresses();
        let dealers_addresses = dealers
            .iter()
            .filter_map(|&pos| addresses.get(pos))
            .cloned()
            .collect::<Vec<_>>();

        let spks = dealers_addresses
            .iter()
            .filter_map(|author| params.verifier.get_public_key(author))
            .collect::<Vec<_>>();

        let aux = dealers_addresses
            .iter()
            .map(|address| (params.pvss_config.epoch, address))
            .collect::<Vec<_>>();

        trx.main.verify(
            &params.pvss_config.wconfig,
            &params.pvss_config.pp,
            &spks,
            &all_eks,
            &aux,
        )?;

        if has_fast_path {
            trx.fast.as_ref().unwrap().verify(
                params.pvss_config.fast_wconfig.as_ref().unwrap(),
                &params.pvss_config.pp,
                &spks,
                &all_eks,
                &aux,
            )?;
        }

        Ok(())
    }

    fn aggregate_transcripts(
        params: &Self::PublicParams,
        accumulator: &mut Self::Transcript,
        element: Self::Transcript,
    ) {
        accumulator
            .main
            .aggregate_with(&params.pvss_config.wconfig, &element.main);
        if accumulator.fast.is_some()
            && element.fast.is_some()
            && params.pvss_config.fast_wconfig.is_some()
        {
            accumulator.fast.as_mut().unwrap().aggregate_with(
                params.pvss_config.fast_wconfig.as_ref().unwrap(),
                &element.fast.unwrap(),
            );
        }
    }

    fn decrypt_secret_share_from_transcript(
        pub_params: &Self::PublicParams,
        trx: &Self::Transcript,
        player_idx: u64,
        dk: &Self::NewValidatorDecryptKey,
    ) -> anyhow::Result<(Self::DealtSecretShare, Self::DealtPubKeyShare)> {
        let (sk, pk) = trx.main.decrypt_own_share(
            &pub_params.pvss_config.wconfig,
            &Player {
                id: player_idx as usize,
            },
            dk,
        );
        assert_eq!(
            trx.fast.is_some(),
            pub_params.pvss_config.fast_wconfig.is_some()
        );
        let (fast_sk, fast_pk) = if trx.fast.is_some() {
            let fast_trx = trx.fast.as_ref().unwrap();
            let (fast_sk, fast_pk) = fast_trx.decrypt_own_share(
                pub_params.pvss_config.fast_wconfig.as_ref().unwrap(),
                &Player {
                    id: player_idx as usize,
                },
                dk,
            );
            (Some(fast_sk), Some(fast_pk))
        } else {
            (None, None)
        };
        Ok((
            DealtSecretKeyShares {
                main: sk,
                fast: fast_sk,
            },
            DealtPubKeyShares {
                main: pk,
                fast: fast_pk,
            },
        ))
    }

    fn reconstruct_secret_from_shares(
        pub_params: &Self::PublicParams,
        input_player_share_pairs: Vec<(u64, Self::DealtSecretShare)>,
    ) -> anyhow::Result<Self::DealtSecret> {
        let player_share_pairs = input_player_share_pairs
            .clone()
            .into_iter()
            .map(|(x, y)| (Player { id: x as usize }, y.main))
            .collect();
        let reconstructed_secret = <WTrx as Transcript>::DealtSecretKey::reconstruct(
            &pub_params.pvss_config.wconfig,
            &player_share_pairs,
        );
        if input_player_share_pairs
            .clone()
            .into_iter()
            .all(|(_, y)| y.fast.is_some())
            && pub_params.pvss_config.fast_wconfig.is_some()
        {
            let fast_player_share_pairs = input_player_share_pairs
                .into_iter()
                .map(|(x, y)| (Player { id: x as usize }, y.fast.unwrap()))
                .collect();
            let fast_reconstructed_secret = <WTrx as Transcript>::DealtSecretKey::reconstruct(
                pub_params.pvss_config.fast_wconfig.as_ref().unwrap(),
                &fast_player_share_pairs,
            );
            ensure!(
                reconstructed_secret == fast_reconstructed_secret,
                "real_dkg::reconstruct_secret_from_shares failed with inconsistent dealt secrets."
            );
        }
        Ok(reconstructed_secret)
    }

    fn get_dealers(transcript: &Self::Transcript) -> BTreeSet<u64> {
        transcript
            .main
            .get_dealers()
            .into_iter()
            .map(|x| x.id as u64)
            .collect()
    }
}

pub fn maybe_dk_from_bls_sk(
    sk: &PrivateKey,
) -> anyhow::Result<<WTrx as Transcript>::DecryptPrivKey> {
    let mut bytes = sk.to_bytes(); // in big-endian
    bytes.reverse();
    <WTrx as Transcript>::DecryptPrivKey::try_from(bytes.as_slice())
        .map_err(|e| anyhow!("dk_from_bls_sk failed with dk deserialization error: {e}"))
}<|MERGE_RESOLUTION|>--- conflicted
+++ resolved
@@ -2,18 +2,15 @@
 
 use crate::{
     dkg::{
-<<<<<<< HEAD
-        real_dkg::rounding::{DKGRounding, FAST_PATH_SECRECY_THRESHOLD},
-        DKGSessionMetadata, DKGTrait,
-    },
-=======
-        real_dkg::rounding::{
-            DKGRounding, DEFAULT_RECONSTRUCT_THRESHOLD, DEFAULT_SECRECY_THRESHOLD,
+        
+        real_dkg::rounding::{{
+            DKGRounding, FAST_PATH_SECRECY_THRESHOLD},
+        DEFAULT_RECONSTRUCT_THRESHOLD, DEFAULT_SECRECY_THRESHOLD,
         },
         DKGSessionMetadata, DKGTrait,
+    ,
     },
     on_chain_config::OnChainRandomnessConfig,
->>>>>>> 8fd9ee31
     validator_verifier::{ValidatorConsensusInfo, ValidatorVerifier},
 };
 use anyhow::{anyhow, ensure};
@@ -76,18 +73,8 @@
     next_validators: &[ValidatorConsensusInfo],
 ) -> DKGPvssConfig {
     let validator_stakes: Vec<u64> = next_validators.iter().map(|vi| vi.voting_power).collect();
-<<<<<<< HEAD
-
-    let dkg_rounding = DKGRounding::new(
-        &validator_stakes,
-        SECRECY_THRESHOLD,
-        RECONSTRUCT_THRESHOLD,
-        Some(FAST_PATH_SECRECY_THRESHOLD),
-    );
-=======
     let dkg_rounding =
-        DKGRounding::new(&validator_stakes, secrecy_threshold, reconstruct_threshold);
->>>>>>> 8fd9ee31
+        DKGRounding::new(&validator_stakes, secrecy_threshold, reconstruct_threshold, Some(FAST_PATH_SECRECY_THRESHOLD));
 
     println!(
         "[Randomness] rounding: epoch {} starts, profile = {:?}",
