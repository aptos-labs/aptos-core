--- conflicted
+++ resolved
@@ -28,6 +28,7 @@
 pub mod move_utils;
 pub mod network_address;
 pub mod nibble;
+pub mod object_address;
 pub mod on_chain_config;
 pub mod proof;
 #[cfg(any(test, feature = "fuzzing"))]
@@ -62,11 +63,7 @@
 pub mod block_executor;
 pub mod bn254_circom;
 pub mod bytes;
-<<<<<<< HEAD
-pub mod object_address;
-=======
 pub mod delayed_fields;
->>>>>>> a59ae0a3
 pub mod state_store;
 #[cfg(test)]
 mod unit_tests;
