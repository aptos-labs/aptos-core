--- conflicted
+++ resolved
@@ -66,9 +66,5 @@
 pub mod keyless;
 pub mod state_store;
 #[cfg(test)]
-<<<<<<< HEAD
 mod unit_tests;
-=======
-mod unit_tests;
-pub mod vm;
->>>>>>> 7b0872a6
+pub mod vm;