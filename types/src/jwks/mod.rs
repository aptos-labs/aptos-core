--- conflicted
+++ resolved
@@ -200,14 +200,8 @@
     #[cfg(any(test, feature = "fuzzing"))]
     pub fn dummy() -> Self {
         Self {
-<<<<<<< HEAD
-            authors: Default::default(),
-            update: ProviderJWKs::new(dummy_issuer()),
-            multi_sig: bls12381::Signature::dummy_signature(),
-=======
             update: ProviderJWKs::new(dummy_issuer()),
             multi_sig: AggregateSignature::empty(),
->>>>>>> 793563fc
         }
     }
 }
