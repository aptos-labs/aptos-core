// Copyright © Aptos Foundation
// Parts of the project are originally copyright © Meta Platforms, Inc.
// SPDX-License-Identifier: Apache-2.0

#[cfg(any(test, feature = "fuzzing"))]
use crate::validator_signer::ValidatorSigner;
use crate::{
    account_address::AccountAddress,
    block_info::{BlockInfo, Round},
    epoch_state::EpochState,
    on_chain_config::ValidatorSet,
    transaction::Version,
    validator_verifier::{ValidatorVerifier, VerifyError},
};
use aptos_crypto::{bls12381, hash::HashValue};
use aptos_crypto_derive::{BCSCryptoHash, CryptoHasher};
use derivative::Derivative;
#[cfg(any(test, feature = "fuzzing"))]
use proptest_derive::Arbitrary;
use serde::{Deserialize, Serialize};
use std::{
    collections::BTreeMap,
    fmt::{Display, Formatter},
    mem,
    ops::{Deref, DerefMut},
    sync::{
        atomic::{AtomicBool, Ordering},
        Arc,
    },
};

/// This structure serves a dual purpose.
///
/// First, if this structure is signed by 2f+1 validators it signifies the state of the ledger at
/// version `version` -- it contains the transaction accumulator at that version which commits to
/// all historical transactions. This structure may be expanded to include other information that
/// is derived from that accumulator (e.g. the current time according to the time contract) to
/// reduce the number of proofs a client must get.
///
/// Second, the structure contains a `consensus_data_hash` value. This is the hash of an internal
/// data structure that represents a block that is voted on in Consensus. If 2f+1 signatures are
/// gathered on the same ledger info that represents a Quorum Certificate (QC) on the consensus
/// data.
///
/// Combining these two concepts, when a validator votes on a block, B it votes for a
/// LedgerInfo with the `version` being the latest version that will be committed if B gets 2f+1
/// votes. It sets `consensus_data_hash` to represent B so that if those 2f+1 votes are gathered a
/// QC is formed on B.
#[derive(Clone, Debug, Eq, PartialEq, Serialize, Deserialize, CryptoHasher, BCSCryptoHash)]
#[cfg_attr(any(test, feature = "fuzzing"), derive(Arbitrary))]
pub struct LedgerInfo {
    commit_info: BlockInfo,

    /// Hash of consensus specific data that is opaque to all parts of the system other than
    /// consensus.
    consensus_data_hash: HashValue,
}

impl Display for LedgerInfo {
    fn fmt(&self, f: &mut Formatter) -> std::fmt::Result {
        write!(
            f,
            "LedgerInfo: [commit_info: {}] [Consensus data hash: {}]",
            self.commit_info(),
            self.consensus_data_hash()
        )
    }
}

impl LedgerInfo {
    pub fn dummy() -> Self {
        Self {
            commit_info: BlockInfo::empty(),
            consensus_data_hash: HashValue::zero(),
        }
    }

    pub fn is_dummy(&self) -> bool {
        self.commit_info.is_empty() && self.consensus_data_hash == HashValue::zero()
    }

    /// Constructs a `LedgerInfo` object based on the given commit info and vote data hash.
    pub fn new(commit_info: BlockInfo, consensus_data_hash: HashValue) -> Self {
        Self {
            commit_info,
            consensus_data_hash,
        }
    }

    /// Create a new LedgerInfo at genesis with the given genesis state and
    /// initial validator set.
    pub fn genesis(genesis_state_root_hash: HashValue, validator_set: ValidatorSet) -> Self {
        Self::new(
            BlockInfo::genesis(genesis_state_root_hash, validator_set),
            HashValue::zero(),
        )
    }

    #[cfg(any(test, feature = "fuzzing"))]
    pub fn mock_genesis(validator_set: Option<ValidatorSet>) -> Self {
        Self::new(BlockInfo::mock_genesis(validator_set), HashValue::zero())
    }

    /// The `BlockInfo` of a committed block.
    pub fn commit_info(&self) -> &BlockInfo {
        &self.commit_info
    }

    /// A series of wrapper functions for the data stored in the commit info. For the detailed
    /// information, please refer to `BlockInfo`
    pub fn epoch(&self) -> u64 {
        self.commit_info.epoch()
    }

    pub fn next_block_epoch(&self) -> u64 {
        self.commit_info.next_block_epoch()
    }

    pub fn round(&self) -> Round {
        self.commit_info.round()
    }

    pub fn consensus_block_id(&self) -> HashValue {
        self.commit_info.id()
    }

    pub fn transaction_accumulator_hash(&self) -> HashValue {
        self.commit_info.executed_state_id()
    }

    pub fn version(&self) -> Version {
        self.commit_info.version()
    }

    pub fn timestamp_usecs(&self) -> u64 {
        self.commit_info.timestamp_usecs()
    }

    pub fn next_epoch_state(&self) -> Option<&EpochState> {
        self.commit_info.next_epoch_state()
    }

    pub fn ends_epoch(&self) -> bool {
        self.next_epoch_state().is_some()
    }

    /// Returns hash of consensus voting data in this `LedgerInfo`.
    pub fn consensus_data_hash(&self) -> HashValue {
        self.consensus_data_hash
    }

    pub fn set_consensus_data_hash(&mut self, consensus_data_hash: HashValue) {
        self.consensus_data_hash = consensus_data_hash;
    }

    #[cfg(any(test, feature = "fuzzing"))]
    pub fn set_executed_state_id(&mut self, id: HashValue) {
        self.commit_info.set_executed_state_id(id)
    }
}

/// Wrapper around LedgerInfoWithScheme to support future upgrades, this is the data being persisted.
#[derive(Clone, Debug, Eq, PartialEq, Serialize, Deserialize)]
pub enum LedgerInfoWithSignatures {
    V0(LedgerInfoWithV0),
}

impl Display for LedgerInfoWithSignatures {
    fn fmt(&self, f: &mut Formatter) -> std::fmt::Result {
        match self {
            LedgerInfoWithSignatures::V0(ledger) => write!(f, "{}", ledger),
        }
    }
}

// proxy to create LedgerInfoWithbls12381::
impl LedgerInfoWithSignatures {
    pub fn new(ledger_info: LedgerInfo, signatures: AggregateSignature) -> Self {
        LedgerInfoWithSignatures::V0(LedgerInfoWithV0::new(ledger_info, signatures))
    }

    pub fn genesis(genesis_state_root_hash: HashValue, validator_set: ValidatorSet) -> Self {
        LedgerInfoWithSignatures::V0(LedgerInfoWithV0::genesis(
            genesis_state_root_hash,
            validator_set,
        ))
    }
}

/// Helper function to generate LedgerInfoWithSignature from a set of validator signers used for testing
#[cfg(any(test, feature = "fuzzing"))]
pub fn generate_ledger_info_with_sig(
    validators: &[ValidatorSigner],
    ledger_info: LedgerInfo,
) -> LedgerInfoWithSignatures {
    let partial_sig = PartialSignatures::new(
        validators
            .iter()
            .map(|signer| (signer.author(), signer.sign(&ledger_info).unwrap()))
            .collect(),
    );

    let validator_verifier = generate_validator_verifier(validators);

    LedgerInfoWithSignatures::new(
        ledger_info,
        validator_verifier
            .aggregate_signatures(partial_sig.signatures_iter())
            .unwrap(),
    )
}

// Temporary hack to avoid massive changes, it won't work when new variant comes and needs proper
// dispatch at that time.
impl Deref for LedgerInfoWithSignatures {
    type Target = LedgerInfoWithV0;

    fn deref(&self) -> &LedgerInfoWithV0 {
        match &self {
            LedgerInfoWithSignatures::V0(ledger) => ledger,
        }
    }
}

impl DerefMut for LedgerInfoWithSignatures {
    fn deref_mut(&mut self) -> &mut LedgerInfoWithV0 {
        match self {
            LedgerInfoWithSignatures::V0(ref mut ledger) => ledger,
        }
    }
}

/// The validator node returns this structure which includes signatures
/// from validators that confirm the state.  The client needs to only pass back
/// the LedgerInfo element since the validator node doesn't need to know the signatures
/// again when the client performs a query, those are only there for the client
/// to be able to verify the state
#[derive(Clone, Debug, Eq, PartialEq, Serialize, Deserialize)]
pub struct LedgerInfoWithV0 {
    ledger_info: LedgerInfo,
    /// Aggregated BLS signature of all the validators that signed the message. The bitmask in the
    /// aggregated signature can be used to find out the individual validators signing the message
    signatures: AggregateSignature,
}

impl Display for LedgerInfoWithV0 {
    fn fmt(&self, f: &mut Formatter) -> std::fmt::Result {
        write!(f, "{}", self.ledger_info)
    }
}

impl LedgerInfoWithV0 {
    pub fn new(ledger_info: LedgerInfo, signatures: AggregateSignature) -> Self {
        LedgerInfoWithV0 {
            ledger_info,
            signatures,
        }
    }

    pub fn dummy() -> Self {
        Self {
            ledger_info: LedgerInfo::dummy(),
            signatures: AggregateSignature::empty(),
        }
    }

    /// Create a new `LedgerInfoWithSignatures` at genesis with the given genesis
    /// state and initial validator set.
    ///
    /// Note that the genesis `LedgerInfoWithSignatures` is unsigned. Validators
    /// and FullNodes are configured with the same genesis transaction and generate
    /// an identical genesis `LedgerInfoWithSignatures` independently. In contrast,
    /// Clients will likely use a waypoint generated from the genesis `LedgerInfo`.
    pub fn genesis(genesis_state_root_hash: HashValue, validator_set: ValidatorSet) -> Self {
        Self::new(
            LedgerInfo::genesis(genesis_state_root_hash, validator_set),
            AggregateSignature::empty(),
        )
    }

    pub fn ledger_info(&self) -> &LedgerInfo {
        &self.ledger_info
    }

    pub fn commit_info(&self) -> &BlockInfo {
        self.ledger_info.commit_info()
    }

    pub fn get_voters(&self, validator_addresses: &[AccountAddress]) -> Vec<AccountAddress> {
        self.signatures.get_signers_addresses(validator_addresses)
    }

    pub fn get_num_voters(&self) -> usize {
        self.signatures.get_num_voters()
    }

    pub fn get_voters_bitvec(&self) -> &BitVec {
        self.signatures.get_signers_bitvec()
    }

    pub fn verify_signatures(
        &self,
        validator: &ValidatorVerifier,
    ) -> ::std::result::Result<(), VerifyError> {
        validator.verify_multi_signatures(self.ledger_info(), &self.signatures)
    }

    pub fn check_voting_power(
        &self,
        validator: &ValidatorVerifier,
    ) -> ::std::result::Result<u128, VerifyError> {
        validator.check_voting_power(
            self.get_voters(&validator.get_ordered_account_addresses_iter().collect_vec())
                .iter(),
            true,
        )
    }

    pub fn signatures(&self) -> &AggregateSignature {
        &self.signatures
    }
}

/// Contains the ledger info and partially aggregated signature from a set of validators, this data
/// is only used during the aggregating the votes from different validators and is not persisted in DB.
#[derive(Clone, Debug, Eq, PartialEq)]
pub struct LedgerInfoWithVerifiedSignatures {
    ledger_info: LedgerInfo,
    partial_sigs: PartialSignatures,
}

impl Display for LedgerInfoWithVerifiedSignatures {
    fn fmt(&self, f: &mut Formatter) -> std::fmt::Result {
        write!(f, "{}", self.ledger_info)
    }
}

impl LedgerInfoWithVerifiedSignatures {
    pub fn new(ledger_info: LedgerInfo, signatures: PartialSignatures) -> Self {
        Self {
            ledger_info,
            partial_sigs: signatures,
        }
    }

    pub fn commit_info(&self) -> &BlockInfo {
        self.ledger_info.commit_info()
    }

    pub fn remove_signature(&mut self, validator: AccountAddress) {
        self.partial_sigs.remove_signature(validator);
    }

    pub fn add_signature(&mut self, validator: AccountAddress, signature: bls12381::Signature) {
        self.partial_sigs.add_signature(validator, signature);
    }

    pub fn signatures(&self) -> &BTreeMap<AccountAddress, bls12381::Signature> {
        self.partial_sigs.signatures()
    }

    pub fn aggregate_signatures(
        &self,
        verifier: &ValidatorVerifier,
    ) -> Result<LedgerInfoWithSignatures, VerifyError> {
        let aggregated_sig = verifier.aggregate_signatures(self.partial_sigs.signatures_iter())?;
        Ok(LedgerInfoWithSignatures::new(
            self.ledger_info.clone(),
            aggregated_sig,
        ))
    }

    pub fn ledger_info(&self) -> &LedgerInfo {
        &self.ledger_info
    }

    pub fn partial_sigs(&self) -> &PartialSignatures {
        &self.partial_sigs
    }
}

#[derive(Clone, Debug, Derivative)]
#[derivative(PartialEq, Eq)]
pub struct SignatureWithStatus {
    signature: bls12381::Signature,
    #[derivative(PartialEq = "ignore")]
    // false if the signature not verified.
    // true if the signature is verified.
    verification_status: Arc<AtomicBool>,
}

impl SignatureWithStatus {
    pub fn set_verified(&self) {
        self.verification_status.store(true, Ordering::SeqCst);
    }

    pub fn signature(&self) -> &bls12381::Signature {
        &self.signature
    }

    pub fn from(signature: bls12381::Signature) -> Self {
        Self {
            signature,
            verification_status: Arc::new(AtomicBool::new(false)),
        }
    }

    pub fn is_verified(&self) -> bool {
        self.verification_status.load(Ordering::SeqCst)
    }
}

impl Serialize for SignatureWithStatus {
    fn serialize<S>(&self, serializer: S) -> Result<S::Ok, S::Error>
    where
        S: serde::Serializer,
    {
        self.signature.serialize(serializer)
    }
}

impl<'de> Deserialize<'de> for SignatureWithStatus {
    fn deserialize<D>(deserializer: D) -> Result<SignatureWithStatus, D::Error>
    where
        D: serde::Deserializer<'de>,
    {
        let signature = bls12381::Signature::deserialize(deserializer)?;
        Ok(SignatureWithStatus::from(signature))
    }
}

/// This data structure is used to support the optimistic signature verification feature.
/// Contains the ledger info and the signatures received on the ledger info from different validators.
/// Some of the signatures could be verified before inserting into this data structure. Some of the signatures
/// are not verified. Rather than verifying the signatures immediately, we aggregate all the signatures and
/// verify the aggregated signature at once. If the aggregated signature is invalid, then we verify each individual
/// unverified signature and remove the invalid signatures.
#[derive(Clone, Debug, Eq, PartialEq)]
pub struct LedgerInfoWithUnverifiedSignatures {
    ledger_info: LedgerInfo,
    signatures: BTreeMap<AccountAddress, SignatureWithStatus>,
}

impl Display for LedgerInfoWithUnverifiedSignatures {
    fn fmt(&self, f: &mut Formatter) -> std::fmt::Result {
        write!(f, "{}", self.ledger_info)
    }
}

impl LedgerInfoWithUnverifiedSignatures {
    pub fn new(ledger_info: LedgerInfo) -> Self {
        Self {
            ledger_info,
            signatures: BTreeMap::default(),
        }
    }

    pub fn commit_info(&self) -> &BlockInfo {
        self.ledger_info.commit_info()
    }

    pub fn add_signature(&mut self, validator: AccountAddress, signature: &SignatureWithStatus) {
        self.signatures.insert(validator, signature.clone());
    }

    pub fn verified_voters(&self) -> impl Iterator<Item = &AccountAddress> {
        self.signatures.iter().filter_map(|(voter, signature)| {
            if signature.is_verified() {
                Some(voter)
            } else {
                None
            }
        })
    }

    pub fn unverified_voters(&self) -> impl Iterator<Item = &AccountAddress> {
        self.signatures.iter().filter_map(|(voter, signature)| {
            if signature.is_verified() {
                None
            } else {
                Some(voter)
            }
        })
    }

    pub fn all_voters(&self) -> impl Iterator<Item = &AccountAddress> {
        self.signatures.keys()
    }

    pub fn check_voting_power(
        &self,
        verifier: &ValidatorVerifier,
        check_super_majority: bool,
    ) -> std::result::Result<u128, VerifyError> {
        let all_voters = self.all_voters();
        verifier.check_voting_power(all_voters, check_super_majority)
    }

    fn try_aggregate(
        &mut self,
        verifier: &ValidatorVerifier,
    ) -> Result<AggregateSignature, VerifyError> {
        self.check_voting_power(verifier, true)?;

        let all_signatures = self
            .signatures
            .iter()
            .map(|(voter, sig)| (voter, sig.signature()));
        verifier.aggregate_signatures(all_signatures)
    }

    fn filter_invalid_signatures(&mut self, verifier: &ValidatorVerifier) {
        let signatures = mem::take(&mut self.signatures);
        self.signatures = verifier.filter_invalid_signatures(self.ledger_info(), signatures);
    }

    /// Try to aggregate all signatures if the voting power is enough. If the aggregated signature is
    /// valid, return the LedgerInfoWithSignatures. Also merge valid unverified signatures into verified.
    pub fn aggregate_and_verify(
        &mut self,
        verifier: &ValidatorVerifier,
    ) -> Result<LedgerInfoWithSignatures, VerifyError> {
        let aggregated_sig = self.try_aggregate(verifier)?;

        match verifier.verify_multi_signatures(self.ledger_info(), &aggregated_sig) {
            Ok(_) => {
                // We are not marking all the signatures as "verified" here, as two malicious
                // voters can collude and create a valid aggregated signature.
                Ok(LedgerInfoWithSignatures::new(
                    self.ledger_info.clone(),
                    aggregated_sig,
                ))
            },
            Err(_) => {
                self.filter_invalid_signatures(verifier);

                let aggregate_sig = self.try_aggregate(verifier)?;
                Ok(LedgerInfoWithSignatures::new(
                    self.ledger_info.clone(),
                    aggregate_sig,
                ))
            },
        }
    }

    pub fn ledger_info(&self) -> &LedgerInfo {
        &self.ledger_info
    }
}

//
// Arbitrary implementation of LedgerInfoWithV0 (for fuzzing)
//

use crate::aggregate_signature::{AggregateSignature, PartialSignatures};
#[cfg(any(test, feature = "fuzzing"))]
use crate::validator_verifier::generate_validator_verifier;
#[cfg(any(test, feature = "fuzzing"))]
use crate::validator_verifier::random_validator_verifier;
use aptos_bitvec::BitVec;
use itertools::Itertools;
#[cfg(any(test, feature = "fuzzing"))]
use proptest::prelude::*;

#[cfg(any(test, feature = "fuzzing"))]
impl Arbitrary for LedgerInfoWithV0 {
    type Parameters = ();
    type Strategy = BoxedStrategy<Self>;

    fn arbitrary_with(_args: Self::Parameters) -> Self::Strategy {
        let dummy_signature = bls12381::Signature::dummy_signature();
        (any::<LedgerInfo>(), (1usize..100))
            .prop_map(move |(ledger_info, num_validators)| {
                let (signers, verifier) = random_validator_verifier(num_validators, None, true);
                let mut partial_sig = PartialSignatures::empty();
                for signer in signers {
                    let signature = dummy_signature.clone();
                    partial_sig.add_signature(signer.author(), signature);
                }
                let aggregated_sig = verifier
                    .aggregate_signatures(partial_sig.signatures_iter())
                    .unwrap();
                Self {
                    ledger_info,
                    signatures: aggregated_sig,
                }
            })
            .boxed()
    }
}

#[cfg(test)]
mod tests {
    use super::*;
    use crate::{validator_signer::ValidatorSigner, validator_verifier::ValidatorConsensusInfo};
    // Write a test case to serialize and deserialize SignatureWithStatus
    #[test]
    fn test_signature_with_status_bcs() {
        let signature = bls12381::Signature::dummy_signature();
        let signature_with_status_1 = SignatureWithStatus {
            signature: signature.clone(),
            verification_status: Arc::new(AtomicBool::new(true)),
        };
        let signature_with_status_2 = SignatureWithStatus {
            signature: signature.clone(),
            verification_status: Arc::new(AtomicBool::new(false)),
        };
        let serialized_signature_with_status_1 =
            bcs::to_bytes(&signature_with_status_1).expect("Failed to serialize signature");
        let serialized_signature_with_status_2 =
            bcs::to_bytes(&signature_with_status_2).expect("Failed to serialize signature");
        assert!(serialized_signature_with_status_1 == serialized_signature_with_status_2);

        let deserialized_signature_with_status: SignatureWithStatus =
            bcs::from_bytes(&serialized_signature_with_status_1)
                .expect("Failed to deserialize signature");
        assert_eq!(*deserialized_signature_with_status.signature(), signature);
        assert!(!deserialized_signature_with_status.is_verified());
    }

    #[test]
    fn test_signature_with_status_serde() {
        let signature = bls12381::Signature::dummy_signature();
        let signature_with_status_1 = SignatureWithStatus {
            signature: signature.clone(),
            verification_status: Arc::new(AtomicBool::new(true)),
        };
        let signature_with_status_2 = SignatureWithStatus {
            signature: signature.clone(),
            verification_status: Arc::new(AtomicBool::new(false)),
        };
        let serialized_signature_with_status_1 =
            serde_json::to_string(&signature_with_status_1).expect("Failed to serialize signature");
        let serialized_signature_with_status_2 =
            serde_json::to_string(&signature_with_status_2).expect("Failed to serialize signature");
        assert!(serialized_signature_with_status_1 == serialized_signature_with_status_2);

        let deserialized_signature_with_status: SignatureWithStatus =
            serde_json::from_str(&serialized_signature_with_status_1)
                .expect("Failed to deserialize signature");
        assert_eq!(*deserialized_signature_with_status.signature(), signature);
        assert!(!deserialized_signature_with_status.is_verified());
    }

    #[test]
    fn test_signatures_hash() {
        let ledger_info = LedgerInfo::new(BlockInfo::empty(), HashValue::random());

        const NUM_SIGNERS: u8 = 7;
        // Generate NUM_SIGNERS random signers.
        let validator_signers: Vec<ValidatorSigner> = (0..NUM_SIGNERS)
            .map(|i| ValidatorSigner::random([i; 32]))
            .collect();
        let mut partial_sig = PartialSignatures::empty();
        let mut validator_infos = vec![];

        for validator in validator_signers.iter() {
            validator_infos.push(ValidatorConsensusInfo::new(
                validator.author(),
                validator.public_key(),
                1,
            ));
            partial_sig.add_signature(validator.author(), validator.sign(&ledger_info).unwrap());
        }

        // Let's assume our verifier needs to satisfy at least 5 quorum voting power
        let validator_verifier =
            ValidatorVerifier::new_with_quorum_voting_power(validator_infos, 5)
                .expect("Incorrect quorum size.");

        let mut aggregated_signature = validator_verifier
            .aggregate_signatures(partial_sig.signatures_iter())
            .unwrap();

        let ledger_info_with_signatures =
            LedgerInfoWithV0::new(ledger_info.clone(), aggregated_signature);

        // Add the signatures in reverse order and ensure the serialization matches
        partial_sig = PartialSignatures::empty();
        for validator in validator_signers.iter().rev() {
            partial_sig.add_signature(validator.author(), validator.sign(&ledger_info).unwrap());
        }

        aggregated_signature = validator_verifier
            .aggregate_signatures(partial_sig.signatures_iter())
            .unwrap();

        let ledger_info_with_signatures_reversed =
            LedgerInfoWithV0::new(ledger_info, aggregated_signature);

        let ledger_info_with_signatures_bytes =
            bcs::to_bytes(&ledger_info_with_signatures).expect("block serialization failed");
        let ledger_info_with_signatures_reversed_bytes =
            bcs::to_bytes(&ledger_info_with_signatures_reversed)
                .expect("block serialization failed");

        assert_eq!(
            ledger_info_with_signatures_bytes,
            ledger_info_with_signatures_reversed_bytes
        );
    }

    #[test]
    fn test_ledger_info_with_unverified_signatures() {
        let ledger_info = LedgerInfo::new(BlockInfo::empty(), HashValue::random());
        const NUM_SIGNERS: u8 = 7;
        // Generate NUM_SIGNERS random signers.
        let validator_signers: Vec<ValidatorSigner> = (0..NUM_SIGNERS)
            .map(|i| ValidatorSigner::random([i; 32]))
            .collect();
        let mut validator_infos = vec![];

        for validator in validator_signers.iter() {
            validator_infos.push(ValidatorConsensusInfo::new(
                validator.author(),
                validator.public_key(),
                1,
            ));
        }

        let validator_verifier =
            ValidatorVerifier::new_with_quorum_voting_power(validator_infos, 5)
                .expect("Incorrect quorum size.");

        let mut ledger_info_with_unverified_signatures =
            LedgerInfoWithUnverifiedSignatures::new(ledger_info.clone());

        let mut partial_sig = PartialSignatures::empty();

        let sig = SignatureWithStatus::from(validator_signers[0].sign(&ledger_info).unwrap());
        sig.set_verified();
<<<<<<< HEAD
        ledger_info_with_mixed_signatures.add_signature(validator_signers[0].author(), &sig);
=======
        ledger_info_with_unverified_signatures.add_signature(validator_signers[0].author(), &sig);
>>>>>>> 2deaf9f9

        partial_sig.add_signature(
            validator_signers[0].author(),
            validator_signers[0].sign(&ledger_info).unwrap(),
        );

        ledger_info_with_unverified_signatures.add_signature(
            validator_signers[1].author(),
            &SignatureWithStatus::from(validator_signers[1].sign(&ledger_info).unwrap()),
        );
        partial_sig.add_signature(
            validator_signers[1].author(),
            validator_signers[1].sign(&ledger_info).unwrap(),
        );

        let sig2 = SignatureWithStatus::from(validator_signers[2].sign(&ledger_info).unwrap());
        sig2.set_verified();
<<<<<<< HEAD
        ledger_info_with_mixed_signatures.add_signature(validator_signers[2].author(), &sig2);
=======
        ledger_info_with_unverified_signatures.add_signature(validator_signers[2].author(), &sig2);
>>>>>>> 2deaf9f9
        partial_sig.add_signature(
            validator_signers[2].author(),
            validator_signers[2].sign(&ledger_info).unwrap(),
        );

        ledger_info_with_unverified_signatures.add_signature(
            validator_signers[3].author(),
            &SignatureWithStatus::from(validator_signers[3].sign(&ledger_info).unwrap()),
        );
        partial_sig.add_signature(
            validator_signers[3].author(),
            validator_signers[3].sign(&ledger_info).unwrap(),
        );

        assert_eq!(
<<<<<<< HEAD
            ledger_info_with_mixed_signatures
=======
            ledger_info_with_unverified_signatures.all_voters().count(),
            4
        );
        assert_eq!(
            ledger_info_with_unverified_signatures
>>>>>>> 2deaf9f9
                .unverified_voters()
                .count(),
            2
        );
        assert_eq!(
<<<<<<< HEAD
            ledger_info_with_mixed_signatures.verified_voters().count(),
            2
        );
        assert_eq!(
            ledger_info_with_mixed_signatures.check_voting_power(&validator_verifier, true),
=======
            ledger_info_with_unverified_signatures
                .verified_voters()
                .count(),
            2
        );
        assert_eq!(
            ledger_info_with_unverified_signatures.check_voting_power(&validator_verifier, true),
>>>>>>> 2deaf9f9
            Err(VerifyError::TooLittleVotingPower {
                voting_power: 4,
                expected_voting_power: 5
            })
        );

        ledger_info_with_unverified_signatures.add_signature(
            validator_signers[4].author(),
            &SignatureWithStatus::from(bls12381::Signature::dummy_signature()),
        );

        assert_eq!(
<<<<<<< HEAD
            ledger_info_with_mixed_signatures
=======
            ledger_info_with_unverified_signatures.all_voters().count(),
            5
        );
        assert_eq!(
            ledger_info_with_unverified_signatures
>>>>>>> 2deaf9f9
                .unverified_voters()
                .count(),
            3
        );
        assert_eq!(
<<<<<<< HEAD
            ledger_info_with_mixed_signatures.verified_voters().count(),
            2
        );
        assert_eq!(
            ledger_info_with_mixed_signatures
=======
            ledger_info_with_unverified_signatures
                .verified_voters()
                .count(),
            2
        );
        assert_eq!(
            ledger_info_with_unverified_signatures
>>>>>>> 2deaf9f9
                .check_voting_power(&validator_verifier, true)
                .unwrap(),
            5
        );
        assert_eq!(
<<<<<<< HEAD
            ledger_info_with_mixed_signatures.aggregate_and_verify(&validator_verifier),
=======
            ledger_info_with_unverified_signatures.aggregate_and_verify(&validator_verifier),
>>>>>>> 2deaf9f9
            Err(VerifyError::TooLittleVotingPower {
                voting_power: 4,
                expected_voting_power: 5
            })
        );
        assert_eq!(
<<<<<<< HEAD
            ledger_info_with_mixed_signatures
=======
            ledger_info_with_unverified_signatures
>>>>>>> 2deaf9f9
                .unverified_voters()
                .count(),
            0
        );
        assert_eq!(
<<<<<<< HEAD
            ledger_info_with_mixed_signatures.verified_voters().count(),
            4
        );
        assert_eq!(ledger_info_with_mixed_signatures.all_voters().count(), 4);
=======
            ledger_info_with_unverified_signatures
                .verified_voters()
                .count(),
            4
        );
        assert_eq!(
            ledger_info_with_unverified_signatures.all_voters().count(),
            4
        );
>>>>>>> 2deaf9f9
        assert_eq!(validator_verifier.pessimistic_verify_set().len(), 1);

        ledger_info_with_unverified_signatures.add_signature(
            validator_signers[5].author(),
            &SignatureWithStatus::from(validator_signers[5].sign(&ledger_info).unwrap()),
        );
        partial_sig.add_signature(
            validator_signers[5].author(),
            validator_signers[5].sign(&ledger_info).unwrap(),
        );

        assert_eq!(
<<<<<<< HEAD
            ledger_info_with_mixed_signatures
=======
            ledger_info_with_unverified_signatures.all_voters().count(),
            5
        );
        assert_eq!(
            ledger_info_with_unverified_signatures
>>>>>>> 2deaf9f9
                .unverified_voters()
                .count(),
            1
        );
        assert_eq!(
<<<<<<< HEAD
            ledger_info_with_mixed_signatures.verified_voters().count(),
            4
        );
        assert_eq!(
            ledger_info_with_mixed_signatures
=======
            ledger_info_with_unverified_signatures
                .verified_voters()
                .count(),
            4
        );
        assert_eq!(
            ledger_info_with_unverified_signatures
>>>>>>> 2deaf9f9
                .check_voting_power(&validator_verifier, true)
                .unwrap(),
            5
        );
        let aggregate_sig = LedgerInfoWithSignatures::new(
            ledger_info.clone(),
            validator_verifier
                .aggregate_signatures(partial_sig.signatures_iter())
                .unwrap(),
        );
        assert_eq!(
<<<<<<< HEAD
            ledger_info_with_mixed_signatures
=======
            ledger_info_with_unverified_signatures
>>>>>>> 2deaf9f9
                .aggregate_and_verify(&validator_verifier)
                .unwrap(),
            aggregate_sig
        );
        assert_eq!(
<<<<<<< HEAD
            ledger_info_with_mixed_signatures
                .unverified_voters()
                .count(),
            0
        );
        assert_eq!(
            ledger_info_with_mixed_signatures.verified_voters().count(),
            5
=======
            ledger_info_with_unverified_signatures
                .unverified_voters()
                .count(),
            1
        );
        assert_eq!(
            ledger_info_with_unverified_signatures
                .verified_voters()
                .count(),
            4
>>>>>>> 2deaf9f9
        );
        assert_eq!(validator_verifier.pessimistic_verify_set().len(), 1);

        ledger_info_with_unverified_signatures.add_signature(
            validator_signers[6].author(),
            &SignatureWithStatus::from(bls12381::Signature::dummy_signature()),
        );

        assert_eq!(
<<<<<<< HEAD
            ledger_info_with_mixed_signatures
=======
            ledger_info_with_unverified_signatures.all_voters().count(),
            6
        );
        assert_eq!(
            ledger_info_with_unverified_signatures
>>>>>>> 2deaf9f9
                .check_voting_power(&validator_verifier, true)
                .unwrap(),
            6
        );
        assert_eq!(
<<<<<<< HEAD
            ledger_info_with_mixed_signatures
=======
            ledger_info_with_unverified_signatures
>>>>>>> 2deaf9f9
                .aggregate_and_verify(&validator_verifier)
                .unwrap(),
            aggregate_sig
        );
        assert_eq!(
<<<<<<< HEAD
            ledger_info_with_mixed_signatures
=======
            ledger_info_with_unverified_signatures
>>>>>>> 2deaf9f9
                .unverified_voters()
                .count(),
            0
        );
        assert_eq!(
<<<<<<< HEAD
            ledger_info_with_mixed_signatures.verified_voters().count(),
            5
        );
        assert_eq!(ledger_info_with_mixed_signatures.all_voters().count(), 5);
=======
            ledger_info_with_unverified_signatures
                .verified_voters()
                .count(),
            5
        );
        assert_eq!(
            ledger_info_with_unverified_signatures.all_voters().count(),
            5
        );
>>>>>>> 2deaf9f9
        assert_eq!(validator_verifier.pessimistic_verify_set().len(), 2);
    }
}<|MERGE_RESOLUTION|>--- conflicted
+++ resolved
@@ -729,11 +729,7 @@
 
         let sig = SignatureWithStatus::from(validator_signers[0].sign(&ledger_info).unwrap());
         sig.set_verified();
-<<<<<<< HEAD
-        ledger_info_with_mixed_signatures.add_signature(validator_signers[0].author(), &sig);
-=======
         ledger_info_with_unverified_signatures.add_signature(validator_signers[0].author(), &sig);
->>>>>>> 2deaf9f9
 
         partial_sig.add_signature(
             validator_signers[0].author(),
@@ -751,11 +747,7 @@
 
         let sig2 = SignatureWithStatus::from(validator_signers[2].sign(&ledger_info).unwrap());
         sig2.set_verified();
-<<<<<<< HEAD
-        ledger_info_with_mixed_signatures.add_signature(validator_signers[2].author(), &sig2);
-=======
         ledger_info_with_unverified_signatures.add_signature(validator_signers[2].author(), &sig2);
->>>>>>> 2deaf9f9
         partial_sig.add_signature(
             validator_signers[2].author(),
             validator_signers[2].sign(&ledger_info).unwrap(),
@@ -771,35 +763,23 @@
         );
 
         assert_eq!(
-<<<<<<< HEAD
-            ledger_info_with_mixed_signatures
-=======
             ledger_info_with_unverified_signatures.all_voters().count(),
             4
         );
         assert_eq!(
             ledger_info_with_unverified_signatures
->>>>>>> 2deaf9f9
                 .unverified_voters()
                 .count(),
             2
         );
         assert_eq!(
-<<<<<<< HEAD
-            ledger_info_with_mixed_signatures.verified_voters().count(),
+            ledger_info_with_unverified_signatures
+                .verified_voters()
+                .count(),
             2
         );
         assert_eq!(
-            ledger_info_with_mixed_signatures.check_voting_power(&validator_verifier, true),
-=======
-            ledger_info_with_unverified_signatures
-                .verified_voters()
-                .count(),
-            2
-        );
-        assert_eq!(
             ledger_info_with_unverified_signatures.check_voting_power(&validator_verifier, true),
->>>>>>> 2deaf9f9
             Err(VerifyError::TooLittleVotingPower {
                 voting_power: 4,
                 expected_voting_power: 5
@@ -812,67 +792,41 @@
         );
 
         assert_eq!(
-<<<<<<< HEAD
-            ledger_info_with_mixed_signatures
-=======
             ledger_info_with_unverified_signatures.all_voters().count(),
             5
         );
         assert_eq!(
             ledger_info_with_unverified_signatures
->>>>>>> 2deaf9f9
                 .unverified_voters()
                 .count(),
             3
         );
         assert_eq!(
-<<<<<<< HEAD
-            ledger_info_with_mixed_signatures.verified_voters().count(),
+            ledger_info_with_unverified_signatures
+                .verified_voters()
+                .count(),
             2
         );
         assert_eq!(
-            ledger_info_with_mixed_signatures
-=======
-            ledger_info_with_unverified_signatures
-                .verified_voters()
-                .count(),
-            2
-        );
-        assert_eq!(
-            ledger_info_with_unverified_signatures
->>>>>>> 2deaf9f9
+            ledger_info_with_unverified_signatures
                 .check_voting_power(&validator_verifier, true)
                 .unwrap(),
             5
         );
         assert_eq!(
-<<<<<<< HEAD
-            ledger_info_with_mixed_signatures.aggregate_and_verify(&validator_verifier),
-=======
             ledger_info_with_unverified_signatures.aggregate_and_verify(&validator_verifier),
->>>>>>> 2deaf9f9
             Err(VerifyError::TooLittleVotingPower {
                 voting_power: 4,
                 expected_voting_power: 5
             })
         );
         assert_eq!(
-<<<<<<< HEAD
-            ledger_info_with_mixed_signatures
-=======
-            ledger_info_with_unverified_signatures
->>>>>>> 2deaf9f9
+            ledger_info_with_unverified_signatures
                 .unverified_voters()
                 .count(),
             0
         );
         assert_eq!(
-<<<<<<< HEAD
-            ledger_info_with_mixed_signatures.verified_voters().count(),
-            4
-        );
-        assert_eq!(ledger_info_with_mixed_signatures.all_voters().count(), 4);
-=======
             ledger_info_with_unverified_signatures
                 .verified_voters()
                 .count(),
@@ -882,7 +836,6 @@
             ledger_info_with_unverified_signatures.all_voters().count(),
             4
         );
->>>>>>> 2deaf9f9
         assert_eq!(validator_verifier.pessimistic_verify_set().len(), 1);
 
         ledger_info_with_unverified_signatures.add_signature(
@@ -895,35 +848,23 @@
         );
 
         assert_eq!(
-<<<<<<< HEAD
-            ledger_info_with_mixed_signatures
-=======
             ledger_info_with_unverified_signatures.all_voters().count(),
             5
         );
         assert_eq!(
             ledger_info_with_unverified_signatures
->>>>>>> 2deaf9f9
                 .unverified_voters()
                 .count(),
             1
         );
         assert_eq!(
-<<<<<<< HEAD
-            ledger_info_with_mixed_signatures.verified_voters().count(),
+            ledger_info_with_unverified_signatures
+                .verified_voters()
+                .count(),
             4
         );
         assert_eq!(
-            ledger_info_with_mixed_signatures
-=======
-            ledger_info_with_unverified_signatures
-                .verified_voters()
-                .count(),
-            4
-        );
-        assert_eq!(
-            ledger_info_with_unverified_signatures
->>>>>>> 2deaf9f9
+            ledger_info_with_unverified_signatures
                 .check_voting_power(&validator_verifier, true)
                 .unwrap(),
             5
@@ -935,29 +876,15 @@
                 .unwrap(),
         );
         assert_eq!(
-<<<<<<< HEAD
-            ledger_info_with_mixed_signatures
-=======
-            ledger_info_with_unverified_signatures
->>>>>>> 2deaf9f9
+            ledger_info_with_unverified_signatures
                 .aggregate_and_verify(&validator_verifier)
                 .unwrap(),
             aggregate_sig
         );
         assert_eq!(
-<<<<<<< HEAD
-            ledger_info_with_mixed_signatures
+            ledger_info_with_unverified_signatures
                 .unverified_voters()
                 .count(),
-            0
-        );
-        assert_eq!(
-            ledger_info_with_mixed_signatures.verified_voters().count(),
-            5
-=======
-            ledger_info_with_unverified_signatures
-                .unverified_voters()
-                .count(),
             1
         );
         assert_eq!(
@@ -965,7 +892,6 @@
                 .verified_voters()
                 .count(),
             4
->>>>>>> 2deaf9f9
         );
         assert_eq!(validator_verifier.pessimistic_verify_set().len(), 1);
 
@@ -975,46 +901,28 @@
         );
 
         assert_eq!(
-<<<<<<< HEAD
-            ledger_info_with_mixed_signatures
-=======
             ledger_info_with_unverified_signatures.all_voters().count(),
             6
         );
         assert_eq!(
             ledger_info_with_unverified_signatures
->>>>>>> 2deaf9f9
                 .check_voting_power(&validator_verifier, true)
                 .unwrap(),
             6
         );
         assert_eq!(
-<<<<<<< HEAD
-            ledger_info_with_mixed_signatures
-=======
-            ledger_info_with_unverified_signatures
->>>>>>> 2deaf9f9
+            ledger_info_with_unverified_signatures
                 .aggregate_and_verify(&validator_verifier)
                 .unwrap(),
             aggregate_sig
         );
         assert_eq!(
-<<<<<<< HEAD
-            ledger_info_with_mixed_signatures
-=======
-            ledger_info_with_unverified_signatures
->>>>>>> 2deaf9f9
+            ledger_info_with_unverified_signatures
                 .unverified_voters()
                 .count(),
             0
         );
         assert_eq!(
-<<<<<<< HEAD
-            ledger_info_with_mixed_signatures.verified_voters().count(),
-            5
-        );
-        assert_eq!(ledger_info_with_mixed_signatures.all_voters().count(), 5);
-=======
             ledger_info_with_unverified_signatures
                 .verified_voters()
                 .count(),
@@ -1024,7 +932,6 @@
             ledger_info_with_unverified_signatures.all_voters().count(),
             5
         );
->>>>>>> 2deaf9f9
         assert_eq!(validator_verifier.pessimistic_verify_set().len(), 2);
     }
 }