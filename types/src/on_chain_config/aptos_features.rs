// Copyright © Aptos Foundation
// SPDX-License-Identifier: Apache-2.0

use crate::on_chain_config::OnChainConfig;
use serde::{Deserialize, Serialize};

/// The feature flags define in the Move source. This must stay aligned with the constants there.
#[derive(Clone, Copy, Debug, PartialEq, Eq, PartialOrd, Ord)]
#[allow(non_camel_case_types)]
pub enum FeatureFlag {
    CODE_DEPENDENCY_CHECK = 1,
    TREAT_FRIEND_AS_PRIVATE = 2,
    SHA_512_AND_RIPEMD_160_NATIVES = 3,
    APTOS_STD_CHAIN_ID_NATIVES = 4,
    VM_BINARY_FORMAT_V6 = 5,
    COLLECT_AND_DISTRIBUTE_GAS_FEES = 6,
    MULTI_ED25519_PK_VALIDATE_V2_NATIVES = 7,
    BLAKE2B_256_NATIVE = 8,
    RESOURCE_GROUPS = 9,
<<<<<<< HEAD
    DELEGATION_POOLS = 10,
=======
    MULTISIG_ACCOUNTS = 10,
>>>>>>> 4f1c5318
}

/// Representation of features on chain as a bitset.
#[derive(Clone, Debug, Deserialize, PartialEq, Eq, PartialOrd, Ord, Serialize)]
pub struct Features {
    #[serde(with = "serde_bytes")]
    pub features: Vec<u8>,
}

impl Default for Features {
    fn default() -> Self {
        Features {
            features: vec![0b00100000],
        }
    }
}

impl OnChainConfig for Features {
    const MODULE_IDENTIFIER: &'static str = "features";
    const TYPE_IDENTIFIER: &'static str = "Features";
}

impl Features {
    pub fn is_enabled(&self, flag: FeatureFlag) -> bool {
        let val = flag as u64;
        let byte_index = (val / 8) as usize;
        let bit_mask = 1 << (val % 8);
        byte_index < self.features.len() && (self.features[byte_index] & bit_mask != 0)
    }

    pub fn are_resource_groups_enabled(&self) -> bool {
        self.is_enabled(FeatureFlag::RESOURCE_GROUPS)
    }
}

// --------------------------------------------------------------------------------------------
// Code Publishing<|MERGE_RESOLUTION|>--- conflicted
+++ resolved
@@ -17,11 +17,8 @@
     MULTI_ED25519_PK_VALIDATE_V2_NATIVES = 7,
     BLAKE2B_256_NATIVE = 8,
     RESOURCE_GROUPS = 9,
-<<<<<<< HEAD
-    DELEGATION_POOLS = 10,
-=======
     MULTISIG_ACCOUNTS = 10,
->>>>>>> 4f1c5318
+    DELEGATION_POOLS = 11,
 }
 
 /// Representation of features on chain as a bitset.
