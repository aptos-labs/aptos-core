// Copyright © Aptos Foundation
// SPDX-License-Identifier: Apache-2.0

use crate::on_chain_config::OnChainConfig;
use serde::{Deserialize, Serialize};

/// The feature flags define in the Move source. This must stay aligned with the constants there.
#[derive(Clone, Copy, Debug, PartialEq, Eq, PartialOrd, Ord)]
#[allow(non_camel_case_types)]
pub enum FeatureFlag {
    CODE_DEPENDENCY_CHECK = 1,
    TREAT_FRIEND_AS_PRIVATE = 2,
    SHA_512_AND_RIPEMD_160_NATIVES = 3,
    APTOS_STD_CHAIN_ID_NATIVES = 4,
    VM_BINARY_FORMAT_V6 = 5,
    COLLECT_AND_DISTRIBUTE_GAS_FEES = 6,
    MULTI_ED25519_PK_VALIDATE_V2_NATIVES = 7,
    BLAKE2B_256_NATIVE = 8,
    RESOURCE_GROUPS = 9,
    MULTISIG_ACCOUNTS = 10,
    DELEGATION_POOLS = 11,
    CRYPTOGRAPHY_ALGEBRA_NATIVES = 12,
    BLS12_381_STRUCTURES = 13,
    ED25519_PUBKEY_VALIDATE_RETURN_FALSE_WRONG_LENGTH = 14,
    STRUCT_CONSTRUCTORS = 15,
    PERIODICAL_REWARD_RATE_DECREASE = 16,
    PARTIAL_GOVERNANCE_VOTING = 17,
    SIGNATURE_CHECKER_V2 = 18,
    STORAGE_SLOT_METADATA = 19,
    CHARGE_INVARIANT_VIOLATION = 20,
    DELEGATION_POOL_PARTIAL_GOVERNANCE_VOTING = 21,
    GAS_PAYER_ENABLED = 22,
    APTOS_UNIQUE_IDENTIFIERS = 23,
    BULLETPROOFS_NATIVES = 24,
    SIGNER_NATIVE_FORMAT_FIX = 25,
    MODULE_EVENT = 26,
    EMIT_FEE_STATEMENT = 27,
    STORAGE_DELETION_REFUND = 28,
<<<<<<< HEAD
    AGGREGATOR_SNAPSHOTS = 29,
=======
    SIGNATURE_CHECKER_V2_SCRIPT_FIX = 29,
>>>>>>> 99151a88
}

/// Representation of features on chain as a bitset.
#[derive(Clone, Debug, Deserialize, PartialEq, Eq, PartialOrd, Ord, Serialize)]
pub struct Features {
    #[serde(with = "serde_bytes")]
    pub features: Vec<u8>,
}

impl Default for Features {
    fn default() -> Self {
        Features {
            features: vec![0b00100000, 0b00100000, 0b00001100, 0b00100000],
        }
    }
}

impl OnChainConfig for Features {
    const MODULE_IDENTIFIER: &'static str = "features";
    const TYPE_IDENTIFIER: &'static str = "Features";
}

impl Features {
    pub fn is_enabled(&self, flag: FeatureFlag) -> bool {
        let val = flag as u64;
        let byte_index = (val / 8) as usize;
        let bit_mask = 1 << (val % 8);
        byte_index < self.features.len() && (self.features[byte_index] & bit_mask != 0)
    }

    pub fn are_resource_groups_enabled(&self) -> bool {
        self.is_enabled(FeatureFlag::RESOURCE_GROUPS)
    }

    pub fn is_storage_slot_metadata_enabled(&self) -> bool {
        self.is_enabled(FeatureFlag::STORAGE_SLOT_METADATA)
    }

    pub fn is_module_event_enabled(&self) -> bool {
        self.is_enabled(FeatureFlag::MODULE_EVENT)
    }

    pub fn is_emit_fee_statement_enabled(&self) -> bool {
        // requires module events
        self.is_module_event_enabled() && self.is_enabled(FeatureFlag::EMIT_FEE_STATEMENT)
    }

    pub fn is_storage_deletion_refund_enabled(&self) -> bool {
        // requires emit fee statement
        self.is_emit_fee_statement_enabled()
            && self.is_enabled(FeatureFlag::STORAGE_DELETION_REFUND)
    }

    pub fn is_aggregator_snapshots_enabled(&self) -> bool {
        self.is_enabled(FeatureFlag::AGGREGATOR_SNAPSHOTS)
    }
}

// --------------------------------------------------------------------------------------------
// Code Publishing<|MERGE_RESOLUTION|>--- conflicted
+++ resolved
@@ -36,11 +36,8 @@
     MODULE_EVENT = 26,
     EMIT_FEE_STATEMENT = 27,
     STORAGE_DELETION_REFUND = 28,
-<<<<<<< HEAD
     AGGREGATOR_SNAPSHOTS = 29,
-=======
-    SIGNATURE_CHECKER_V2_SCRIPT_FIX = 29,
->>>>>>> 99151a88
+    SIGNATURE_CHECKER_V2_SCRIPT_FIX = 30,
 }
 
 /// Representation of features on chain as a bitset.
