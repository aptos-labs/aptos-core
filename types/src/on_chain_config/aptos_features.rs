--- conflicted
+++ resolved
@@ -28,11 +28,8 @@
     SIGNATURE_CHECKER_V2 = 18,
     STORAGE_SLOT_METADATA = 19,
     CHARGE_INVARIANT_VIOLATION = 20,
-<<<<<<< HEAD
-    GAS_PAYER_ENABLED = 21,
-=======
     DELEGATION_POOL_PARTIAL_GOVERNANCE_VOTING = 21,
->>>>>>> 442644bb
+    GAS_PAYER_ENABLED = 22,
 }
 
 /// Representation of features on chain as a bitset.
