--- conflicted
+++ resolved
@@ -57,11 +57,8 @@
     ZK_ID_ZKLESS_SIGNATURE = 47,
     REMOVE_DETAILED_ERROR_FROM_HASH = 48,
     JWK_CONSENSUS = 49,
-<<<<<<< HEAD
-    OBJECT_CODE_DEPLOYMENT = 50,
-=======
     CONCURRENT_FUNGIBLE_ASSETS = 50,
->>>>>>> 625118a0
+    OBJECT_CODE_DEPLOYMENT = 51,
 }
 
 /// Representation of features on chain as a bitset.
