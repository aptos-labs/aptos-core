--- conflicted
+++ resolved
@@ -58,11 +58,8 @@
     REMOVE_DETAILED_ERROR_FROM_HASH = 48,
     JWK_CONSENSUS = 49,
     CONCURRENT_FUNGIBLE_ASSETS = 50,
-<<<<<<< HEAD
-    OBJECT_CODE_DEPLOYMENT = 51,
-=======
     REFUNDABLE_BYTES = 51,
->>>>>>> 292d71af
+    OBJECT_CODE_DEPLOYMENT = 52,
 }
 
 /// Representation of features on chain as a bitset.
