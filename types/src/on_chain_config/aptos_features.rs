--- conflicted
+++ resolved
@@ -100,14 +100,21 @@
     /// AIP-105 (https://github.com/aptos-foundation/AIPs/blob/main/aips/aip-105.md)
     NATIVE_MEMORY_OPERATIONS = 80,
     ENABLE_LOADER_V2 = 81,
-<<<<<<< HEAD
-    ENABLE_CALL_TREE_AND_INSTRUCTION_VM_CACHE = 82,
-=======
     /// Prior to this feature flag, it was possible to attempt 'init_module' to publish modules
     /// that results in a new package created but without any code. With this feature, it is no
     /// longer possible and an explicit error is returned if publishing is attempted.
     DISALLOW_INIT_MODULE_TO_PUBLISH_MODULES = 82,
->>>>>>> fd726b20
+    /// We keep the Call Tree cache and instruction (per-instruction)
+    /// cache together here.  Generally, we could allow Call Tree
+    /// cache and disallow instruction cache, however there's little
+    /// benefit of such approach: First, instruction cache requires
+    /// call-tree cache to be enabled, and provides relatively little
+    /// overhead in terms of memory footprint. On the other side,
+    /// providing separate choices could lead to code bloat, as the
+    /// dynamic config is converted into multiple different
+    /// implementations. If required in the future, we can add a flag
+    /// to explicitly disable the instruction cache.
+    ENABLE_CALL_TREE_AND_INSTRUCTION_VM_CACHE = 83,
 }
 
 impl FeatureFlag {
@@ -338,13 +345,12 @@
         self.is_enabled(FeatureFlag::ENABLE_LOADER_V2)
     }
 
-<<<<<<< HEAD
+    pub fn is_disallow_init_module_to_publish_modules_enabled(&self) -> bool {
+        self.is_enabled(FeatureFlag::DISALLOW_INIT_MODULE_TO_PUBLISH_MODULES)
+    }
+
     pub fn is_call_tree_and_instruction_vm_cache_enabled(&self) -> bool {
         self.is_enabled(FeatureFlag::ENABLE_CALL_TREE_AND_INSTRUCTION_VM_CACHE)
-=======
-    pub fn is_disallow_init_module_to_publish_modules_enabled(&self) -> bool {
-        self.is_enabled(FeatureFlag::DISALLOW_INIT_MODULE_TO_PUBLISH_MODULES)
->>>>>>> fd726b20
     }
 
     pub fn get_max_identifier_size(&self) -> u64 {
