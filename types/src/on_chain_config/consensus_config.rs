--- conflicted
+++ resolved
@@ -84,19 +84,11 @@
         }
     }
 
-<<<<<<< HEAD
-    pub fn system_txn_enabled(&self) -> bool {
+    pub fn validator_txn_enabled(&self) -> bool {
         match self {
             OnChainConsensusConfig::V3(obj) => obj
                 .extra_features
-                .is_enabled(ConsensusExtraFeature::ProposalWithSystemTransactions),
-=======
-    pub fn should_propose_validator_txns(&self) -> bool {
-        match self {
-            OnChainConsensusConfig::V3(obj) => {
-                obj.is_enabled(ConsensusExtraFeature::ProposalWithValidatorTransactions)
-            },
->>>>>>> 180a5fd3
+                .is_enabled(ConsensusExtraFeature::ValidatorTransaction),
             _ => false,
         }
     }
@@ -165,20 +157,8 @@
 }
 
 #[derive(Clone, Debug, Deserialize, PartialEq, Eq, Serialize)]
-<<<<<<< HEAD
 pub struct ConsensusExtraFeatures {
     features: Vec<bool>,
-=======
-pub struct ConsensusConfigV1Ext {
-    pub main: ConsensusConfigV1,
-    pub extra_feature_flags: Vec<bool>,
-}
-
-#[derive(Clone, Copy, Debug, PartialEq, Eq, PartialOrd, Ord)]
-#[allow(non_camel_case_types)]
-pub enum ConsensusExtraFeature {
-    ProposalWithValidatorTransactions = 0,
->>>>>>> 180a5fd3
 }
 
 impl ConsensusExtraFeatures {
@@ -249,7 +229,7 @@
 #[derive(Clone, Copy, Debug, PartialEq, Eq, PartialOrd, Ord)]
 #[allow(non_camel_case_types)]
 pub enum ConsensusExtraFeature {
-    ProposalWithSystemTransactions = 0,
+    ValidatorTransaction = 0,
 }
 
 #[derive(Clone, Debug, Deserialize, Eq, PartialEq, Serialize)]
