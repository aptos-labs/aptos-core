--- conflicted
+++ resolved
@@ -437,15 +437,9 @@
 }
 
 fn seconds_from_epoch(secs: u64) -> anyhow::Result<SystemTime> {
-<<<<<<< HEAD
-    Ok(UNIX_EPOCH
-        .checked_add(Duration::from_secs(secs))
-        .ok_or_else(|| anyhow::anyhow!("Overflowed on UNIX_EPOCH + secs in seconds_from_epoch"))?)
-=======
     UNIX_EPOCH
         .checked_add(Duration::from_secs(secs))
         .ok_or_else(|| anyhow::anyhow!("Overflowed on UNIX_EPOCH + secs in seconds_from_epoch"))
->>>>>>> 41e82f7e
 }
 
 #[cfg(test)]
