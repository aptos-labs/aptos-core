--- conflicted
+++ resolved
@@ -12,13 +12,8 @@
     keyless::{
         base64url_encode_str,
         bn254_circom::{G1Bytes, G2Bytes},
-<<<<<<< HEAD
-        configuration, Claims, Configuration, Groth16Proof, IdCommitment, KeylessPublicKey,
-        OpenIdSig, Pepper,
-=======
         g1_projective_str_to_affine, g2_projective_str_to_affine, Claims, Configuration,
         Groth16Proof, IdCommitment, KeylessPublicKey, OpenIdSig, Pepper,
->>>>>>> 1dfd8a85
     },
     transaction::authenticator::EphemeralPublicKey,
 };
