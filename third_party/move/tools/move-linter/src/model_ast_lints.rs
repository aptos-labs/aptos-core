--- conflicted
+++ resolved
@@ -7,11 +7,8 @@
 mod almost_swapped;
 mod assert_const;
 mod blocks_in_conditions;
-<<<<<<< HEAD
 mod cyclomatic_complexity;
-=======
 mod equal_operands_in_bin_op;
->>>>>>> 85014bef
 mod needless_bool;
 mod needless_deref_ref;
 mod needless_ref_deref;
@@ -29,12 +26,8 @@
 /// Returns a default pipeline of "expression linters" to run.
 pub fn get_default_linter_pipeline(config: &BTreeMap<String, String>) -> Vec<Box<dyn ExpChecker>> {
     // Start with the default set of checks.
-<<<<<<< HEAD
     let mut checks: Vec<Box<dyn ExpChecker>> = vec![
-=======
-    let checks: Vec<Box<dyn ExpChecker>> = vec![
         Box::<aborting_overflow_checks::AbortingOverflowChecks>::default(),
->>>>>>> 85014bef
         Box::<almost_swapped::AlmostSwapped>::default(),
         Box::<assert_const::AssertConst>::default(),
         Box::<blocks_in_conditions::BlocksInConditions>::default(),
