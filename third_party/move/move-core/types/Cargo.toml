--- conflicted
+++ resolved
@@ -10,29 +10,8 @@
 edition = "2021"
 
 [dependencies]
-<<<<<<< HEAD
-anyhow = "1.0.52"
-arbitrary = { version = "1.3.2", features = [ "derive_arbitrary"], optional = true }
-bytes = { version = "1.4.0" }
-ethnum = "1.0.4"
-hashbrown = "0.14.3"
-hex = "0.4.3"
-num = "0.4.0"
-once_cell = "1.7.2"
-primitive-types = { version = "0.10.1", features = ["impl-serde"] }
-proptest = { version = "1.0.0", default-features = false, optional = true }
-proptest-derive = { version = "0.3.0", default-features = false, optional = true }
-rand = "0.8.3"
-ref-cast = "1.0.6"
-serde = { version = "1.0.124", default-features = false }
-serde_bytes = "0.11.5"
-thiserror = "1.0.45"
-uint = "0.9.4"
-
-=======
 anyhow = { workspace = true }
 arbitrary = { workspace = true, features = ["derive_arbitrary"], optional = true }
->>>>>>> 7b0872a6
 bcs = { workspace = true }
 bytes = { workspace = true }
 ethnum = { workspace = true }
