[package]
name = "move-vm-runtime"
version = "0.1.0"
authors = ["Diem Association <opensource@diem.com>"]
description = "Core Move execution logic"
repository = "https://github.com/diem/diem"
homepage = "https://diem.com"
license = "Apache-2.0"
publish = false
edition = "2021"
# See more keys and their definitions at https://doc.rust-lang.org/cargo/reference/manifest.html

[dependencies]
<<<<<<< HEAD
better_any = "0.1.1"
bytes = "1.4.0"
fail = "0.4.0"
hashbrown = "0.14.3"
lazy_static = "1.4.0"
lru = "0.7.5"
move-binary-format = { path = "../../move-binary-format" }
once_cell = "1.7.2"
parking_lot = "0.11.1"
serde = "1.0.149"
sha3 = "0.9.1"
smallbitvec = "2.5.1"
tracing = "0.1.26"
triomphe = "0.1.9"
typed-arena = "2.0.2"
=======
better_any = { workspace = true }
bytes = { workspace = true }
fail = { workspace = true }
hashbrown = { workspace = true }
lazy_static = { workspace = true }
lru = { workspace = true }
move-binary-format = { path = "../../move-binary-format" }
once_cell = { workspace = true }
parking_lot = { workspace = true }
serde = { workspace = true }
sha3 = { workspace = true }
tracing = { workspace = true }
triomphe = { workspace = true }
typed-arena = { workspace = true }
>>>>>>> 7b0872a6

move-bytecode-verifier = { path = "../../move-bytecode-verifier" }
move-core-types = { path = "../../move-core/types" }
move-vm-types = { path = "../types" }

[dev-dependencies]
anyhow = { workspace = true }
hex = { workspace = true }
move-compiler = { path = "../../move-compiler" }
move-ir-compiler = { path = "../../move-ir-compiler" }
proptest = { workspace = true }

[features]
default = []
fuzzing = ["move-vm-types/fuzzing"]
failpoints = ["fail/failpoints"]
# Enable tracing and debugging also for release builds. By default, it is only enabled for debug builds.
debugging = []
testing = []
stacktrace = []<|MERGE_RESOLUTION|>--- conflicted
+++ resolved
@@ -11,23 +11,6 @@
 # See more keys and their definitions at https://doc.rust-lang.org/cargo/reference/manifest.html
 
 [dependencies]
-<<<<<<< HEAD
-better_any = "0.1.1"
-bytes = "1.4.0"
-fail = "0.4.0"
-hashbrown = "0.14.3"
-lazy_static = "1.4.0"
-lru = "0.7.5"
-move-binary-format = { path = "../../move-binary-format" }
-once_cell = "1.7.2"
-parking_lot = "0.11.1"
-serde = "1.0.149"
-sha3 = "0.9.1"
-smallbitvec = "2.5.1"
-tracing = "0.1.26"
-triomphe = "0.1.9"
-typed-arena = "2.0.2"
-=======
 better_any = { workspace = true }
 bytes = { workspace = true }
 fail = { workspace = true }
@@ -42,7 +25,6 @@
 tracing = { workspace = true }
 triomphe = { workspace = true }
 typed-arena = { workspace = true }
->>>>>>> 7b0872a6
 
 move-bytecode-verifier = { path = "../../move-bytecode-verifier" }
 move-core-types = { path = "../../move-core/types" }
