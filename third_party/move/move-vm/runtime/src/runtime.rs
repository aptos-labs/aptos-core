// Copyright (c) The Diem Core Contributors
// Copyright (c) The Move Contributors
// SPDX-License-Identifier: Apache-2.0

use crate::{
    config::VMConfig,
    data_cache::TransactionDataCache,
    interpreter::Interpreter,
    loader::{Function, LoadedFunction, Loader, ModuleCache, ModuleStorage, ModuleStorageAdapter},
    module_traversal::TraversalContext,
    native_extensions::NativeContextExtensions,
    native_functions::{NativeFunction, NativeFunctions},
    session::{LoadedFunctionInstantiation, SerializedReturnValues},
};
use move_binary_format::{
    access::ModuleAccess,
    compatibility::Compatibility,
    errors::{verification_error, Location, PartialVMError, PartialVMResult, VMResult},
    normalized, CompiledModule, IndexKind,
};
use move_bytecode_verifier::script_signature;
use move_core_types::{
    account_address::AccountAddress,
    identifier::{IdentStr, Identifier},
    language_storage::TypeTag,
    value::MoveTypeLayout,
    vm_status::StatusCode,
};
use move_vm_types::{
    gas::GasMeter,
    loaded_data::runtime_types::Type,
    values::{Locals, Reference, VMValueCast, Value},
};
use std::{borrow::Borrow, collections::BTreeSet, sync::Arc};

/// An instantiation of the MoveVM.
pub(crate) struct VMRuntime {
    loader: Loader,
    pub(crate) module_cache: Arc<ModuleCache>,
}

impl Clone for VMRuntime {
    fn clone(&self) -> Self {
        Self {
            loader: self.loader.clone(),
            module_cache: Arc::new(ModuleCache::clone(&self.module_cache)),
        }
    }
}

impl VMRuntime {
    pub(crate) fn new(
        natives: impl IntoIterator<Item = (AccountAddress, Identifier, Identifier, NativeFunction)>,
        vm_config: VMConfig,
    ) -> PartialVMResult<Self> {
        Ok(VMRuntime {
            loader: Loader::new(NativeFunctions::new(natives)?, vm_config),
            module_cache: Arc::new(ModuleCache::new()),
        })
    }

    pub(crate) fn publish_module_bundle(
        &self,
        modules: Vec<Vec<u8>>,
        sender: AccountAddress,
        data_store: &mut TransactionDataCache,
        module_store: &ModuleStorageAdapter,
        _gas_meter: &mut impl GasMeter,
        compat: Compatibility,
    ) -> VMResult<()> {
        // deserialize the modules. Perform bounds check. After this indexes can be
        // used with the `[]` operator
        let compiled_modules = match modules
            .iter()
            .map(|blob| {
                CompiledModule::deserialize_with_config(
                    blob,
                    &self.loader.vm_config().deserializer_config,
                )
            })
            .collect::<PartialVMResult<Vec<_>>>()
        {
            Ok(modules) => modules,
            Err(err) => {
                return Err(err
                    .append_message_with_separator(
                        '\n',
                        "[VM] module deserialization failed".to_string(),
                    )
                    .finish(Location::Undefined));
            },
        };

        // Make sure all modules' self addresses matches the transaction sender. The self address is
        // where the module will actually be published. If we did not check this, the sender could
        // publish a module under anyone's account.
        for module in &compiled_modules {
            if module.address() != &sender {
                return Err(verification_error(
                    StatusCode::MODULE_ADDRESS_DOES_NOT_MATCH_SENDER,
                    IndexKind::AddressIdentifier,
                    module.self_handle_idx().0,
                )
                .finish(Location::Undefined));
            }
        }

        // Collect ids for modules that are published together
        let mut bundle_unverified = BTreeSet::new();

        // For now, we assume that all modules can be republished, as long as the new module is
        // backward compatible with the old module.
        //
        // TODO: in the future, we may want to add restrictions on module republishing, possibly by
        // changing the bytecode format to include an `is_upgradable` flag in the CompiledModule.
        for module in &compiled_modules {
            let module_id = module.self_id();

            if data_store.exists_module(&module_id)? && compat.need_check_compat() {
                let old_module_ref =
                    self.loader
                        .load_module(&module_id, data_store, module_store)?;
                let old_module = old_module_ref.module();
                let old_m = normalized::Module::new(old_module);
                let new_m = normalized::Module::new(module);
                compat
                    .check(&old_m, &new_m)
                    .map_err(|e| e.finish(Location::Undefined))?;
            }
            if !bundle_unverified.insert(module_id) {
                return Err(PartialVMError::new(StatusCode::DUPLICATE_MODULE_NAME)
                    .finish(Location::Undefined));
            }
        }

        // Perform bytecode and loading verification. Modules must be sorted in topological order.
        self.loader.verify_module_bundle_for_publication(
            &compiled_modules,
            data_store,
            module_store,
        )?;

        // NOTE: we want to (informally) argue that all modules pass the linking check before being
        // published to the data store.
        //
        // The linking check consists of two checks actually
        // - dependencies::verify_module(module, all_imm_deps)
        // - cyclic_dependencies::verify_module(module, fn_imm_deps, fn_imm_friends)
        //
        // [Claim 1]
        // We show that the `dependencies::verify_module` check is always satisfied whenever a
        // module M is published or updated and the `all_imm_deps` contains the actual modules
        // required by M.
        //
        // Suppose M depends on D, and we now consider the following scenarios:
        // 1) D does not appear in the bundle together with M
        // -- In this case, D must be either in the code cache or in the data store which can be
        //    loaded into the code cache (and pass all checks on D).
        //    - If D is missing, the linking will fail and return an error.
        //    - If D exists, D will be added to the `all_imm_deps` arg when checking M.
        //
        // 2) D appears in the bundle *before* M
        // -- In this case, regardless of whether D is in code cache or not, D will be put into the
        //    `bundle_verified` argument and modules in `bundle_verified` will be prioritized before
        //    returning a module in code cache.
        //
        // 3) D appears in the bundle *after* M
        // -- This technically should be discouraged but this is user input so we cannot have this
        //    assumption here. But nevertheless, we can still make the claim 1 even in this case.
        //    When M is verified, flow 1) is effectively activated, which means:
        //    - If the code cache or the data store does not contain a D' which has the same name
        //      with D, then the linking will fail and return an error.
        //    - If D' exists, and M links against D', then when verifying D in a later time point,
        //      a compatibility check will be invoked to ensure that D is compatible with D',
        //      meaning, whichever module that links against D' will have to link against D as well.
        //
        // [Claim 2]
        // We show that the `cyclic_dependencies::verify_module` check is always satisfied whenever
        // a module M is published or updated and the dep/friend modules returned by the transitive
        // dependency closure functions are valid.
        //
        // Currently, the code is written in a way that, from the view point of the
        // `cyclic_dependencies::verify_module` check, modules checked prior to module M in the same
        // bundle looks as if they have already been published and loaded to the code cache.
        //
        // Therefore, if M forms a cyclic dependency with module A in the same bundle that is
        // checked prior to M, such an error will be detected. However, if M forms a cyclic
        // dependency with a module X that appears in the same bundle *after* M. The cyclic
        // dependency can only be caught when X is verified.
        //
        // In summary: the code is written in a way that, certain checks are skipped while checking
        // each individual module in the bundle in order. But if every module in the bundle pass
        // all the checks, then the whole bundle can be published/upgraded together. Otherwise,
        // none of the module can be published/updated.

        // All modules verified, publish them to data cache
        for (module, blob) in compiled_modules.into_iter().zip(modules.into_iter()) {
            let is_republishing = data_store.exists_module(&module.self_id())?;
            if is_republishing {
                // This is an upgrade, so invalidate the loader cache, which still contains the
                // old module.
                self.loader.mark_as_invalid();
            }
            data_store.publish_module(&module.self_id(), blob, is_republishing)?;
        }
        Ok(())
    }

    fn deserialize_arg(
        &self,
        module_store: &ModuleStorageAdapter,
        ty: &Type,
        arg: impl Borrow<[u8]>,
    ) -> PartialVMResult<Value> {
        let (layout, has_identifier_mappings) = match self
            .loader
            .type_to_type_layout_with_identifier_mappings(ty, module_store)
        {
            Ok(layout) => layout,
            Err(_err) => {
                return Err(PartialVMError::new(
                    StatusCode::INVALID_PARAM_TYPE_FOR_DESERIALIZATION,
                )
                .with_message("[VM] failed to get layout from type".to_string()));
            },
        };

        let deserialization_error = || -> PartialVMError {
            PartialVMError::new(StatusCode::FAILED_TO_DESERIALIZE_ARGUMENT)
                .with_message("[VM] failed to deserialize argument".to_string())
        };

        // Make sure we do not construct values which might have identifiers
        // inside. This should be guaranteed by transaction argument validation
        // but because it does not use layouts we double-check here.
        if has_identifier_mappings {
            return Err(deserialization_error());
        }

        match Value::simple_deserialize(arg.borrow(), &layout) {
            Some(val) => Ok(val),
            None => Err(deserialization_error()),
        }
    }

    fn deserialize_args(
        &self,
        module_store: &ModuleStorageAdapter,
        param_tys: Vec<Type>,
        serialized_args: Vec<impl Borrow<[u8]>>,
    ) -> PartialVMResult<(Locals, Vec<Value>)> {
        if param_tys.len() != serialized_args.len() {
            return Err(
                PartialVMError::new(StatusCode::NUMBER_OF_ARGUMENTS_MISMATCH).with_message(
                    format!(
                        "argument length mismatch: expected {} got {}",
                        param_tys.len(),
                        serialized_args.len()
                    ),
                ),
            );
        }

        // Create a list of dummy locals. Each value stored will be used be borrowed and passed
        // by reference to the invoked function
        let mut dummy_locals = Locals::new(param_tys.len());
        // Arguments for the invoked function. These can be owned values or references
        let deserialized_args = param_tys
            .into_iter()
            .zip(serialized_args)
            .enumerate()
            .map(|(idx, (ty, arg_bytes))| match &ty {
                Type::MutableReference(inner_t) | Type::Reference(inner_t) => {
                    dummy_locals.store_loc(
                        idx,
                        self.deserialize_arg(module_store, inner_t, arg_bytes)?,
                        self.loader.vm_config().check_invariant_in_swap_loc,
                    )?;
                    dummy_locals.borrow_loc(idx)
                },
                _ => self.deserialize_arg(module_store, &ty, arg_bytes),
            })
            .collect::<PartialVMResult<Vec<_>>>()?;
        Ok((dummy_locals, deserialized_args))
    }

    fn serialize_return_value(
        &self,
        module_store: &ModuleStorageAdapter,
        ty: &Type,
        value: Value,
    ) -> PartialVMResult<(Vec<u8>, MoveTypeLayout)> {
        let (ty, value) = match ty {
            Type::Reference(inner) | Type::MutableReference(inner) => {
                let ref_value: Reference = value.cast()?;
                let inner_value = ref_value.read_ref()?;
                (&**inner, inner_value)
            },
            _ => (ty, value),
        };

        let (layout, has_identifier_mappings) = self
            .loader
            .type_to_type_layout_with_identifier_mappings(ty, module_store)
            .map_err(|_err| {
                // TODO: Should we use `err` instead of mapping?
                PartialVMError::new(StatusCode::VERIFICATION_ERROR).with_message(
                    "entry point functions cannot have non-serializable return types".to_string(),
                )
            })?;

        let serialization_error = || -> PartialVMError {
            PartialVMError::new(StatusCode::UNKNOWN_INVARIANT_VIOLATION_ERROR)
                .with_message("failed to serialize return values".to_string())
        };

        // Disallow native values to escape through return values of a function.
        if has_identifier_mappings {
            return Err(serialization_error());
        }

        let bytes = value
            .simple_serialize(&layout)
            .ok_or_else(serialization_error)?;
        Ok((bytes, layout))
    }

    fn serialize_return_values(
        &self,
        module_store: &ModuleStorageAdapter,
        return_types: &[Type],
        return_values: Vec<Value>,
    ) -> PartialVMResult<Vec<(Vec<u8>, MoveTypeLayout)>> {
        if return_types.len() != return_values.len() {
            return Err(
                PartialVMError::new(StatusCode::UNKNOWN_INVARIANT_VIOLATION_ERROR).with_message(
                    format!(
                        "declared {} return types, but got {} return values",
                        return_types.len(),
                        return_values.len()
                    ),
                ),
            );
        }

        return_types
            .iter()
            .zip(return_values)
            .map(|(ty, value)| self.serialize_return_value(module_store, ty, value))
            .collect()
    }

    #[allow(clippy::needless_collect)]
    fn execute_function_impl(
        &self,
        func: Arc<Function>,
        ty_args: Vec<Type>,
        param_tys: Vec<Type>,
        return_tys: Vec<Type>,
        serialized_args: Vec<impl Borrow<[u8]>>,
        data_store: &mut TransactionDataCache,
        module_store: &ModuleStorageAdapter,
        gas_meter: &mut impl GasMeter,
        traversal_context: &mut TraversalContext,
        extensions: &mut NativeContextExtensions,
    ) -> VMResult<SerializedReturnValues> {
        let param_tys = param_tys
            .into_iter()
            .map(|ty| ty.subst(&ty_args))
            .collect::<PartialVMResult<Vec<_>>>()
            .map_err(|err| err.finish(Location::Undefined))?;
        let (dummy_locals, deserialized_args) = self
            .deserialize_args(module_store, param_tys, serialized_args)
            .map_err(|e| e.finish(Location::Undefined))?;
        let return_tys = return_tys
            .into_iter()
            .map(|ty| ty.subst(&ty_args))
            .collect::<PartialVMResult<Vec<_>>>()
            .map_err(|err| err.finish(Location::Undefined))?;

        let return_values = Interpreter::entrypoint(
            func,
            ty_args,
            deserialized_args,
            data_store,
            module_store,
            gas_meter,
            traversal_context,
            extensions,
            &self.loader,
        )?;

        let serialized_return_values = self
            .serialize_return_values(module_store, &return_tys, return_values)
            .map_err(|e| e.finish(Location::Undefined))?;
<<<<<<< HEAD
=======
        let serialized_mut_ref_outputs = mut_ref_args
            .into_iter()
            .map(|(idx, ty)| {
                // serialize return values first in the case that a value points into this local
                let local_val = dummy_locals
                    .move_loc(idx, self.loader.vm_config().check_invariant_in_swap_loc)?;
                let (bytes, layout) = self.serialize_return_value(module_store, &ty, local_val)?;
                Ok((idx as LocalIndex, bytes, layout))
            })
            .collect::<PartialVMResult<_>>()
            .map_err(|e| e.finish(Location::Undefined))?;
>>>>>>> fc65aac4

        // locals should not be dropped until all return values are serialized
        std::mem::drop(dummy_locals);

        Ok(SerializedReturnValues {
            return_values: serialized_return_values,
        })
    }

    pub(crate) fn execute_function_instantiation(
        &self,
        func: LoadedFunction,
        function_instantiation: LoadedFunctionInstantiation,
        serialized_args: Vec<impl Borrow<[u8]>>,
        data_store: &mut TransactionDataCache,
        module_store: &ModuleStorageAdapter,
        gas_meter: &mut impl GasMeter,
        traversal_context: &mut TraversalContext,
        extensions: &mut NativeContextExtensions,
    ) -> VMResult<SerializedReturnValues> {
        let LoadedFunctionInstantiation {
            ty_args,
            param_tys,
            return_tys,
        } = function_instantiation;

        let LoadedFunction { module, function } = func;

        script_signature::verify_module_function_signature_by_name(
            module.module(),
            IdentStr::new(function.as_ref().name()).unwrap(),
            move_bytecode_verifier::no_additional_script_signature_checks,
        )?;

        self.execute_function_impl(
            function,
            ty_args,
            param_tys,
            return_tys,
            serialized_args,
            data_store,
            module_store,
            gas_meter,
            traversal_context,
            extensions,
        )
    }

    // See Session::execute_script for what contracts to follow.
    pub(crate) fn execute_script(
        &self,
        script: impl Borrow<[u8]>,
        ty_args: Vec<TypeTag>,
        serialized_args: Vec<impl Borrow<[u8]>>,
        data_store: &mut TransactionDataCache,
        module_store: &ModuleStorageAdapter,
        gas_meter: &mut impl GasMeter,
        traversal_context: &mut TraversalContext,
        extensions: &mut NativeContextExtensions,
    ) -> VMResult<()> {
        // load the script, perform verification
        let (
            func,
            LoadedFunctionInstantiation {
                ty_args,
                param_tys,
                return_tys,
            },
        ) = self
            .loader
            .load_script(script.borrow(), &ty_args, data_store, module_store)?;
        self.execute_function_impl(
            func,
            ty_args,
            param_tys,
            return_tys,
            serialized_args,
            data_store,
            module_store,
            gas_meter,
            traversal_context,
            extensions,
        )?;
        Ok(())
    }

    pub(crate) fn loader(&self) -> &Loader {
        &self.loader
    }

    pub(crate) fn module_storage(&self) -> Arc<dyn ModuleStorage> {
        self.module_cache.clone() as Arc<dyn ModuleStorage>
    }
}<|MERGE_RESOLUTION|>--- conflicted
+++ resolved
@@ -393,20 +393,6 @@
         let serialized_return_values = self
             .serialize_return_values(module_store, &return_tys, return_values)
             .map_err(|e| e.finish(Location::Undefined))?;
-<<<<<<< HEAD
-=======
-        let serialized_mut_ref_outputs = mut_ref_args
-            .into_iter()
-            .map(|(idx, ty)| {
-                // serialize return values first in the case that a value points into this local
-                let local_val = dummy_locals
-                    .move_loc(idx, self.loader.vm_config().check_invariant_in_swap_loc)?;
-                let (bytes, layout) = self.serialize_return_value(module_store, &ty, local_val)?;
-                Ok((idx as LocalIndex, bytes, layout))
-            })
-            .collect::<PartialVMResult<_>>()
-            .map_err(|e| e.finish(Location::Undefined))?;
->>>>>>> fc65aac4
 
         // locals should not be dropped until all return values are serialized
         std::mem::drop(dummy_locals);
