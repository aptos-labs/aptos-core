--- conflicted
+++ resolved
@@ -3,19 +3,11 @@
 // SPDX-License-Identifier: Apache-2.0
 
 use crate::{
-    ambassador_impl_ModuleStorage, ambassador_impl_WithRuntimeEnvironment,
-    data_cache::{DataCacheEntry, TransactionDataCache},
-    dispatch_loader,
-    interpreter::InterpreterDebugInterface,
-    loader::{LazyLoadedFunction, LazyLoadedFunctionState},
-    module_traversal::TraversalContext,
-    native_extensions::NativeContextExtensions,
-    storage::{
+    ambassador_impl_ModuleStorage, ambassador_impl_WithRuntimeEnvironment, data_cache::{CachedInformation, DataCacheGasMeterWrapper, TransactionDataCache}, dispatch_loader, interpreter::InterpreterDebugInterface, loader::{LazyLoadedFunction, LazyLoadedFunctionState}, module_traversal::TraversalContext, native_extensions::NativeContextExtensions, storage::{
         loader::traits::NativeModuleLoader,
         module_storage::FunctionValueExtensionAdapter,
         ty_layout_converter::{LayoutConverter, LayoutWithDelayedFields},
-    },
-    Function, LoadedFunction, Module, ModuleStorage, RuntimeEnvironment, WithRuntimeEnvironment,
+    }, ModuleStorage, WithRuntimeEnvironment
 };
 use ambassador::delegate_to_methods;
 use bytes::Bytes;
@@ -33,18 +25,8 @@
     vm_status::StatusCode,
 };
 use move_vm_types::{
-<<<<<<< HEAD
-    gas::{
-        ambassador_impl_DependencyGasMeter, DependencyGasMeter, NativeGasMeter, UnmeteredGasMeter,
-    },
-    loaded_data::{
-        runtime_types::{StructType, Type},
-        struct_name_indexing::StructNameIndex,
-    },
-=======
-    gas::{ambassador_impl_DependencyGasMeter, DependencyGasMeter, NativeGasMeter},
+    gas::{ambassador_impl_DependencyGasMeter, DependencyGasMeter, NativeGasMeter, UnmeteredGasMeter},
     loaded_data::runtime_types::{StructType, Type},
->>>>>>> 134538b2
     natives::function::NativeResult,
     resolver::ResourceResolver,
     values::{AbstractFunction, Value},
@@ -168,20 +150,10 @@
         //   Propagate exists call all the way to resolver, because we can implement the check more
         //   efficiently, without the need to actually load bytes, deserialize the value and cache
         //   it in the data cache.
-<<<<<<< HEAD
         Ok(
             if !self.data_store.contains_resource_existence(&address, ty) {
-                let (entry, bytes_loaded) = self
-                    .data_store
-                    .create_and_insert_or_upgrade_and_charge_data_cache_entry(
-                        self.module_storage,
-                        self.resource_resolver,
-                        None::<&mut UnmeteredGasMeter>,
-                        self.traversal_context,
-                        &address,
-                        ty,
-                        false,
-                    )?;
+                let (mut context, data_store) = self.load_context_and_data_store();
+                let (entry, bytes_loaded) = context.create_data_cache_entry(data_store, address, ty, false)?;
                 let exists = entry.exists()?;
                 (exists, Some(bytes_loaded))
             } else {
@@ -189,19 +161,6 @@
                 (exists, None)
             },
         )
-=======
-        Ok(if !self.data_store.contains_resource(&address, ty) {
-            let (entry, bytes_loaded) =
-                self.loader_context().create_data_cache_entry(address, ty)?;
-            let exists = entry.value().exists()?;
-            self.data_store
-                .insert_resource(address, ty.clone(), entry)?;
-            (exists, Some(bytes_loaded))
-        } else {
-            let exists = self.data_store.get_resource_mut(&address, ty)?.exists()?;
-            (exists, None)
-        })
->>>>>>> 134538b2
     }
 
     pub fn type_to_type_tag(&self, ty: &Type) -> PartialVMResult<TypeTag> {
@@ -308,6 +267,18 @@
             self.module_storage,
             self.gas_meter,
             self.traversal_context,
+        )
+    }
+
+    pub fn load_context_and_data_store(&mut self) -> (LoaderContext<'_, 'c>, &mut TransactionDataCache) {
+        (
+            LoaderContext::new(
+                self.resource_resolver,
+                self.module_storage,
+                self.gas_meter,
+                self.traversal_context,
+            ),
+            self.data_store,
         )
     }
 
@@ -417,21 +388,24 @@
 
     /// Creates a new [DataCacheEntry], loading its layout, deserializing it and recording its
     /// size in bytes.
-    fn create_data_cache_entry(
-        &mut self,
+    fn create_data_cache_entry<'c>(
+        &'c mut self,
+        data_store: &'c mut TransactionDataCache,
         address: AccountAddress,
         ty: &Type,
-    ) -> PartialVMResult<(DataCacheEntry, NumBytes)> {
+        load_data: bool,
+    ) -> PartialVMResult<(&'c CachedInformation, NumBytes)> {
         dispatch_loader!(&self.module_storage, loader, {
-            TransactionDataCache::create_data_cache_entry(
+            data_store.create_and_insert_or_upgrade_and_charge_data_cache_entry(
                 &loader,
                 &LayoutConverter::new(&loader),
-                &mut self.gas_meter,
+                DataCacheGasMeterWrapper::DependencyOnly::<UnmeteredGasMeter>(self.gas_meter.inner_mut()),
                 self.traversal_context,
                 &self.module_storage,
                 self.resource_resolver,
                 &address,
                 ty,
+                load_data,
             )
         })
     }
