--- conflicted
+++ resolved
@@ -126,12 +126,8 @@
             file_format_version: script.version(),
             index: FunctionDefinitionIndex(0),
             code,
-<<<<<<< HEAD
-            type_parameters,
             is_entry: false,
-=======
             ty_param_abilities,
->>>>>>> 6cdd4c27
             native,
             def_is_native,
             is_friend_or_private: false,
