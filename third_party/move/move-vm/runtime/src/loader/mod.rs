// Copyright (c) The Diem Core Contributors
// Copyright (c) The Move Contributors
// SPDX-License-Identifier: Apache-2.0

use crate::{
    config::VMConfig, data_cache::TransactionDataCache, logging::expect_no_verification_errors,
    module_traversal::TraversalContext, native_functions::NativeFunctions,
    session::LoadedFunctionInstantiation,
};
use hashbrown::Equivalent;
use lazy_static::lazy_static;
use move_binary_format::{
    access::{ModuleAccess, ScriptAccess},
    errors::{verification_error, Location, PartialVMError, PartialVMResult, VMResult},
    file_format::{
        CompiledModule, CompiledScript, Constant, ConstantPoolIndex, FieldHandleIndex,
        FieldInstantiationIndex, FunctionHandleIndex, FunctionInstantiationIndex, SignatureIndex,
        StructDefInstantiationIndex, StructDefinitionIndex, StructFieldInformation, TableIndex,
        TypeParameterIndex,
    },
    IndexKind,
};
use move_bytecode_verifier::{self, cyclic_dependencies, dependencies};
use move_core_types::{
    account_address::AccountAddress,
    gas_algebra::{NumBytes, NumTypeNodes},
    ident_str,
    identifier::IdentStr,
    language_storage::{ModuleId, StructTag, TypeTag},
    value::{IdentifierMappingKind, MoveFieldLayout, MoveStructLayout, MoveTypeLayout},
    vm_status::StatusCode,
};
use move_vm_types::{
    gas::GasMeter,
    loaded_data::runtime_types::{
        AbilityInfo, DepthFormula, StructIdentifier, StructNameIndex, StructType, Type,
    },
};
use parking_lot::{MappedRwLockReadGuard, Mutex, RwLock, RwLockReadGuard};
use sha3::{Digest, Sha3_256};
use std::{
    collections::{btree_map, BTreeMap, BTreeSet},
    hash::Hash,
    sync::Arc,
};
use typed_arena::Arena;

mod access_specifier_loader;
mod function;
mod modules;
mod script;
mod type_loader;

pub(crate) use function::{Function, FunctionHandle, FunctionInstantiation, LoadedFunction, Scope};
pub(crate) use modules::{Module, ModuleCache, ModuleStorage, ModuleStorageAdapter};
use move_vm_types::loaded_data::runtime_types::TypeBuilder;
pub(crate) use script::{Script, ScriptCache};
use type_loader::intern_type;

type ScriptHash = [u8; 32];

// A simple cache that offers both a HashMap and a Vector lookup.
// Values are forced into a `Arc` so they can be used from multiple thread.
// Access to this cache is always under a `RwLock`.
#[derive(Clone)]
pub(crate) struct BinaryCache<K, V> {
    // Notice that we are using the HashMap implementation from the hashbrown crate, not the
    // one from std, as it allows alternative key representations to be used for lookup,
    // making certain optimizations possible.
    id_map: hashbrown::HashMap<K, usize>,
    binaries: Vec<Arc<V>>,
}

impl<K, V> BinaryCache<K, V>
where
    K: Eq + Hash,
{
    fn new() -> Self {
        Self {
            id_map: hashbrown::HashMap::new(),
            binaries: vec![],
        }
    }

    fn insert(&mut self, key: K, binary: V) -> &Arc<V> {
        self.binaries.push(Arc::new(binary));
        let idx = self.binaries.len() - 1;
        self.id_map.insert(key, idx);
        self.binaries
            .last()
            .expect("BinaryCache: last() after push() impossible failure")
    }

    fn get<Q>(&self, key: &Q) -> Option<&Arc<V>>
    where
        Q: Hash + Eq + Equivalent<K>,
    {
        let index = self.id_map.get(key)?;
        self.binaries.get(*index)
    }
}

// Max number of modules that can skip re-verification.
const VERIFIED_CACHE_SIZE: usize = 100_000;

// Cache for already verified modules
lazy_static! {
    static ref VERIFIED_MODULES: Mutex<lru::LruCache<[u8; 32], ()>> =
        Mutex::new(lru::LruCache::new(VERIFIED_CACHE_SIZE));
}

pub(crate) struct StructNameCache {
    data: RwLock<(
        BTreeMap<StructIdentifier, StructNameIndex>,
        Vec<StructIdentifier>,
    )>,
}

impl Clone for StructNameCache {
    fn clone(&self) -> Self {
        let inner = self.data.read();
        Self {
            data: RwLock::new((inner.0.clone(), inner.1.clone())),
        }
    }
}

impl StructNameCache {
    pub(crate) fn new() -> Self {
        Self {
            data: RwLock::new((BTreeMap::new(), vec![])),
        }
    }

    pub(crate) fn insert_or_get(&self, name: StructIdentifier) -> StructNameIndex {
        if let Some(idx) = self.data.read().0.get(&name) {
            return *idx;
        }
        let mut inner_data = self.data.write();
        let idx = StructNameIndex(inner_data.1.len());
        inner_data.0.insert(name.clone(), idx);
        inner_data.1.push(name);
        idx
    }

    pub(crate) fn idx_to_identifier(
        &self,
        idx: StructNameIndex,
    ) -> MappedRwLockReadGuard<StructIdentifier> {
        RwLockReadGuard::map(self.data.read(), |inner| &inner.1[idx.0])
    }
}

//
// Loader
//

// A Loader is responsible to load scripts and modules and holds the cache of all loaded
// entities. Each cache is protected by a `RwLock`. Operation in the Loader must be thread safe
// (operating on values on the stack) and when cache needs updating the mutex must be taken.
// The `pub(crate)` API is what a Loader offers to the runtime.
pub(crate) struct Loader {
    scripts: RwLock<ScriptCache>,
    type_cache: RwLock<TypeCache>,
    natives: NativeFunctions,
    pub(crate) name_cache: StructNameCache,

    // The below field supports a hack to workaround well-known issues with the
    // loader cache. This cache is not designed to support module upgrade or deletion.
    // This leads to situations where the cache does not reflect the state of storage:
    //
    // 1. On module upgrade, the upgraded module is in storage, but the old one still in the cache.
    // 2. On an abandoned code publishing transaction, the cache may contain a module which was
    //    never committed to storage by the adapter.
    //
    // The solution is to add a flag to Loader marking it as 'invalidated'. For scenario (1),
    // the VM sets the flag itself. For scenario (2), a public API allows the adapter to set
    // the flag.
    //
    // If the cache is invalidated, it can (and must) still be used until there are no more
    // sessions alive which are derived from a VM with this loader. This is because there are
    // internal data structures derived from the loader which can become inconsistent. Therefore
    // the adapter must explicitly call a function to flush the invalidated loader.
    //
    // This code (the loader) needs a complete refactoring. The new loader should
    //   performance. This is essential for a cache like this in a multi-tenant execution
    //   environment.
    // - should delegate lifetime ownership to the adapter. Code loading (including verification)
    //   is a major execution bottleneck. We should be able to reuse a cache for the lifetime of
    //   the adapter/node, not just a VM or even session (as effectively today).
    invalidated: RwLock<bool>,

    // Collects the cache hits on module loads. This information can be read and reset by
    // an adapter to reason about read/write conflicts of code publishing transactions and
    // other transactions.
    module_cache_hits: RwLock<BTreeSet<ModuleId>>,

    vm_config: VMConfig,
    ty_builder: TypeBuilder,
}

impl Clone for Loader {
    fn clone(&self) -> Self {
        Self {
            scripts: RwLock::new(self.scripts.read().clone()),
            type_cache: RwLock::new(self.type_cache.read().clone()),
            natives: self.natives.clone(),
            name_cache: self.name_cache.clone(),
            invalidated: RwLock::new(*self.invalidated.read()),
            module_cache_hits: RwLock::new(self.module_cache_hits.read().clone()),
            vm_config: self.vm_config.clone(),
            ty_builder: self.ty_builder.clone(),
        }
    }
}

impl Loader {
    pub(crate) fn new(natives: NativeFunctions, vm_config: VMConfig) -> Self {
        let ty_builder = TypeBuilder::new(&vm_config.ty_config);
        Self {
            scripts: RwLock::new(ScriptCache::new()),
            type_cache: RwLock::new(TypeCache::new()),
            name_cache: StructNameCache::new(),
            natives,
            invalidated: RwLock::new(false),
            module_cache_hits: RwLock::new(BTreeSet::new()),
            vm_config,
            ty_builder,
        }
    }

    pub(crate) fn vm_config(&self) -> &VMConfig {
        &self.vm_config
    }

    pub(crate) fn ty_builder(&self) -> &TypeBuilder {
        &self.ty_builder
    }

    /// Flush this cache if it is marked as invalidated.
    pub(crate) fn flush_if_invalidated(&self) {
        let mut invalidated = self.invalidated.write();
        if *invalidated {
            *self.scripts.write() = ScriptCache::new();
            *self.type_cache.write() = TypeCache::new();
            *invalidated = false;
        }
    }

    /// Mark this cache as invalidated.
    pub(crate) fn mark_as_invalid(&self) {
        *self.invalidated.write() = true;
    }

    /// Check whether this cache is invalidated.
    pub(crate) fn is_invalidated(&self) -> bool {
        *self.invalidated.read()
    }

    //
    // Script verification and loading
    //

    pub(crate) fn check_script_dependencies_and_check_gas(
        &self,
        module_store: &ModuleStorageAdapter,
        data_store: &mut TransactionDataCache,
        gas_meter: &mut impl GasMeter,
        traversal_context: &mut TraversalContext,
        script_blob: &[u8],
    ) -> VMResult<()> {
        let mut sha3_256 = Sha3_256::new();
        sha3_256.update(script_blob);
        let hash_value: [u8; 32] = sha3_256.finalize().into();

        let script = data_store.load_compiled_script_to_cache(script_blob, hash_value)?;
        let script = traversal_context.referenced_scripts.alloc(script);

        // TODO(Gas): Should we charge dependency gas for the script itself?
        self.check_dependencies_and_charge_gas(
            module_store,
            data_store,
            gas_meter,
            &mut traversal_context.visited,
            traversal_context.referenced_modules,
            script.immediate_dependencies_iter(),
        )?;

        Ok(())
    }

    // Scripts are verified and dependencies are loaded.
    // Effectively that means modules are cached from leaf to root in the dependency DAG.
    // If a dependency error is found, loading stops and the error is returned.
    // However all modules cached up to that point stay loaded.

    // Entry point for script execution (`MoveVM::execute_script`).
    // Verifies the script if it is not in the cache of scripts loaded.
    // Type parameters are checked as well after every type is loaded.
    pub(crate) fn load_script(
        &self,
        script_blob: &[u8],
        ty_args: &[TypeTag],
        data_store: &mut TransactionDataCache,
        module_store: &ModuleStorageAdapter,
    ) -> VMResult<(Arc<Function>, LoadedFunctionInstantiation)> {
        // Retrieve or load the script.
        let mut sha3_256 = Sha3_256::new();
        sha3_256.update(script_blob);
        let hash_value: [u8; 32] = sha3_256.finalize().into();

        let mut scripts = self.scripts.write();
        let (main, param_tys, return_tys) = match scripts.get(&hash_value) {
            Some(cached) => cached,
            None => {
                let ver_script = self.deserialize_and_verify_script(
                    script_blob,
                    hash_value,
                    data_store,
                    module_store,
                )?;
                let script = Script::new(ver_script, &hash_value, module_store, &self.name_cache)?;
                scripts.insert(hash_value, script)
            },
        };

<<<<<<< HEAD
        // Verify type arguments.
        let mut type_arguments = vec![];
        for ty in ty_args {
            type_arguments.push(self.load_type(ty, data_store, module_store)?);
        }

        Type::verify_ty_arg_abilities(main.type_parameters(), &type_arguments).map_err(|e| {
            e.with_message(format!(
                "Failed to verify type arguments for script {}",
                &main.name
            ))
            .finish(Location::Script)
        })?;
=======
        let ty_args = ty_args
            .iter()
            .map(|ty| self.load_type(ty, data_store, module_store))
            .collect::<VMResult<Vec<_>>>()?;
        if self.vm_config.type_size_limit
            && ty_args
                .iter()
                .map(|ty| self.count_type_nodes(ty))
                .sum::<u64>()
                > MAX_TYPE_INSTANTIATION_NODES
        {
            return Err(PartialVMError::new(StatusCode::TOO_MANY_TYPE_NODES)
                .with_message(format!(
                    "Too many type nodes when instantiating a type for script {}",
                    &main.name
                ))
                .finish(Location::Script));
        };

        self.verify_ty_arg_abilities(main.ty_arg_abilities(), &ty_args)
            .map_err(|e| {
                e.with_message(format!(
                    "Failed to verify type arguments for script {}",
                    &main.name
                ))
                .finish(Location::Script)
            })?;
>>>>>>> e8c5e4bd
        let instantiation = LoadedFunctionInstantiation {
            ty_args,
            param_tys,
            return_tys,
        };
        Ok((main, instantiation))
    }

    // The process of deserialization and verification is not and it must not be under lock.
    // So when publishing modules through the dependency DAG it may happen that a different
    // thread had loaded the module after this process fetched it from storage.
    // Caching will take care of that by asking for each dependency module again under lock.
    fn deserialize_and_verify_script(
        &self,
        script: &[u8],
        hash_value: [u8; 32],
        data_store: &mut TransactionDataCache,
        module_store: &ModuleStorageAdapter,
    ) -> VMResult<Arc<CompiledScript>> {
        let script = data_store.load_compiled_script_to_cache(script, hash_value)?;

        match self.verify_script(&script) {
            Ok(_) => {
                // verify dependencies
                let loaded_deps = script
                    .immediate_dependencies()
                    .into_iter()
                    .map(|module_id| self.load_module(&module_id, data_store, module_store))
                    .collect::<VMResult<_>>()?;
                self.verify_script_dependencies(&script, loaded_deps)?;
                Ok(script)
            },
            Err(err) => Err(err),
        }
    }

    // Script verification steps.
    // See `verify_module()` for module verification steps.
    fn verify_script(&self, script: &CompiledScript) -> VMResult<()> {
        fail::fail_point!("verifier-failpoint-3", |_| { Ok(()) });

        move_bytecode_verifier::verify_script_with_config(&self.vm_config.verifier_config, script)
    }

    fn verify_script_dependencies(
        &self,
        script: &CompiledScript,
        dependencies: Vec<Arc<Module>>,
    ) -> VMResult<()> {
        let mut deps = vec![];
        for dep in &dependencies {
            deps.push(dep.module());
        }
        dependencies::verify_script(script, deps)
    }

    //
    // Module verification and loading
    //

    // Loading verifies the module if it was never loaded.
    fn load_function_without_type_args(
        &self,
        module_id: &ModuleId,
        function_name: &IdentStr,
        data_store: &mut TransactionDataCache,
        module_store: &ModuleStorageAdapter,
    ) -> VMResult<(Arc<Module>, Arc<Function>, Vec<Type>, Vec<Type>)> {
        let module = self.load_module(module_id, data_store, module_store)?;
        let func = module_store
            .resolve_function_by_name(function_name, module_id)
            .map_err(|err| err.finish(Location::Undefined))?;

        let param_tys = func.param_tys().to_vec();
        let return_tys = func.return_tys().to_vec();
        Ok((module, func, param_tys, return_tys))
    }

    // Matches the actual returned type to the expected type, binding any type args to the
    // necessary type as stored in the map. The expected type must be a concrete type (no TyParam).
    // Returns true if a successful match is made.
    fn match_return_type<'a>(
        returned: &Type,
        expected: &'a Type,
        map: &mut BTreeMap<u16, &'a Type>,
    ) -> bool {
        match (returned, expected) {
            // The important case, deduce the type params
            (Type::TyParam(idx), _) => match map.entry(*idx) {
                btree_map::Entry::Vacant(vacant_entry) => {
                    vacant_entry.insert(expected);
                    true
                },
                btree_map::Entry::Occupied(occupied_entry) => *occupied_entry.get() == expected,
            },
            // Recursive types we need to recurse the matching types
            (Type::Reference(ret_inner), Type::Reference(expected_inner))
            | (Type::MutableReference(ret_inner), Type::MutableReference(expected_inner)) => {
                Self::match_return_type(ret_inner, expected_inner, map)
            },
            (Type::Vector(ret_inner), Type::Vector(expected_inner)) => {
                Self::match_return_type(ret_inner, expected_inner, map)
            },
            // Abilities should not contribute to the equality check as they just serve for caching computations.
            // For structs the both need to be the same struct.
            (
                Type::Struct { idx: ret_idx, .. },
                Type::Struct {
                    idx: expected_idx, ..
                },
            ) => *ret_idx == *expected_idx,
            // For struct instantiations we need to additionally match all type arguments
            (
                Type::StructInstantiation {
                    idx: ret_idx,
                    ty_args: ret_fields,
                    ..
                },
                Type::StructInstantiation {
                    idx: expected_idx,
                    ty_args: expected_fields,
                    ..
                },
            ) => {
                *ret_idx == *expected_idx
                    && ret_fields.len() == expected_fields.len()
                    && ret_fields
                        .iter()
                        .zip(expected_fields.iter())
                        .all(|types| Self::match_return_type(types.0, types.1, map))
            },
            // For primitive types we need to assure the types match
            (Type::U8, Type::U8)
            | (Type::U16, Type::U16)
            | (Type::U32, Type::U32)
            | (Type::U64, Type::U64)
            | (Type::U128, Type::U128)
            | (Type::U256, Type::U256)
            | (Type::Bool, Type::Bool)
            | (Type::Address, Type::Address)
            | (Type::Signer, Type::Signer) => true,
            // Otherwise the types do not match and we can't match return type to the expected type.
            // Note we don't use the _ pattern but spell out all cases, so that the compiler will
            // bark when a case is missed upon future updates to the types.
            (Type::U8, _)
            | (Type::U16, _)
            | (Type::U32, _)
            | (Type::U64, _)
            | (Type::U128, _)
            | (Type::U256, _)
            | (Type::Bool, _)
            | (Type::Address, _)
            | (Type::Signer, _)
            | (Type::Struct { .. }, _)
            | (Type::StructInstantiation { .. }, _)
            | (Type::Vector(_), _)
            | (Type::MutableReference(_), _)
            | (Type::Reference(_), _) => false,
        }
    }

    // Loading verifies the module if it was never loaded.
    // Type parameters are inferred from the expected return type. Returns an error if it's not
    // possible to infer the type parameters or return type cannot be matched.
    // The type parameters are verified with capabilities.
    pub(crate) fn load_function_with_type_arg_inference(
        &self,
        module_id: &ModuleId,
        function_name: &IdentStr,
        expected_return_type: &Type,
        data_store: &mut TransactionDataCache,
        module_store: &ModuleStorageAdapter,
    ) -> VMResult<(LoadedFunction, LoadedFunctionInstantiation)> {
        let (module, func, param_tys, return_tys) = self.load_function_without_type_args(
            module_id,
            function_name,
            data_store,
            module_store,
        )?;

        if return_tys.len() != 1 {
            // For functions that are marked constructor this should not happen.
            return Err(PartialVMError::new(StatusCode::ABORTED).finish(Location::Undefined));
        }

        let mut map = BTreeMap::new();
        if !Self::match_return_type(&return_tys[0], expected_return_type, &mut map) {
            // For functions that are marked constructor this should not happen.
            return Err(
                PartialVMError::new(StatusCode::INVALID_MAIN_FUNCTION_SIGNATURE)
                    .finish(Location::Undefined),
            );
        }

        // Construct the type arguments from the match
        let mut ty_args = vec![];
        let num_ty_args = func.ty_arg_abilities().len();
        for i in 0..num_ty_args {
            if let Some(t) = map.get(&(i as u16)) {
                ty_args.push((*t).clone());
            } else {
                // Unknown type argument we are not able to infer the type arguments.
                // For functions that are marked constructor this should not happen.
                return Err(
                    PartialVMError::new(StatusCode::INVALID_MAIN_FUNCTION_SIGNATURE)
                        .finish(Location::Undefined),
                );
            }
        }

<<<<<<< HEAD
        // verify type arguments for capability constraints
        Type::verify_ty_arg_abilities(func.type_parameters(), &type_arguments)
=======
        self.verify_ty_arg_abilities(func.ty_arg_abilities(), &ty_args)
>>>>>>> e8c5e4bd
            .map_err(|e| e.finish(Location::Module(module_id.clone())))?;

        let loaded = LoadedFunctionInstantiation {
            ty_args,
            param_tys,
            return_tys,
        };
        Ok((
            LoadedFunction {
                module,
                function: func,
            },
            loaded,
        ))
    }

    // Entry point for function execution (`MoveVM::execute_function`).
    // Loading verifies the module if it was never loaded.
    // Type parameters are checked as well after every type is loaded.
    pub(crate) fn load_function(
        &self,
        module_id: &ModuleId,
        function_name: &IdentStr,
        ty_args: &[TypeTag],
        data_store: &mut TransactionDataCache,
        module_store: &ModuleStorageAdapter,
    ) -> VMResult<(Arc<Module>, Arc<Function>, LoadedFunctionInstantiation)> {
        let (module, func, param_tys, return_tys) = self.load_function_without_type_args(
            module_id,
            function_name,
            data_store,
            module_store,
        )?;

        let ty_args = ty_args
            .iter()
            .map(|ty_arg| self.load_type(ty_arg, data_store, module_store))
            .collect::<VMResult<Vec<_>>>()
            .map_err(|mut err| {
                // User provided type argument failed to load. Set extra sub status to distinguish from internal type loading error.
                if StatusCode::TYPE_RESOLUTION_FAILURE == err.major_status() {
                    err.set_sub_status(move_core_types::vm_status::sub_status::type_resolution_failure::EUSER_TYPE_LOADING_FAILURE);
                }
                err
            })?;

<<<<<<< HEAD
        // verify type arguments
        Type::verify_ty_arg_abilities(func.type_parameters(), &type_arguments)
=======
        self.verify_ty_arg_abilities(func.ty_arg_abilities(), &ty_args)
>>>>>>> e8c5e4bd
            .map_err(|e| e.finish(Location::Module(module_id.clone())))?;

        let loaded = LoadedFunctionInstantiation {
            ty_args,
            param_tys,
            return_tys,
        };
        Ok((module, func, loaded))
    }

    // Entry point for module publishing (`MoveVM::publish_module_bundle`).
    //
    // All modules in the bundle to be published must be loadable. This function performs all
    // verification steps to load these modules without actually loading them into the code cache.
    pub(crate) fn verify_module_bundle_for_publication(
        &self,
        modules: &[CompiledModule],
        data_store: &mut TransactionDataCache,
        module_store: &ModuleStorageAdapter,
    ) -> VMResult<()> {
        fail::fail_point!("verifier-failpoint-1", |_| { Ok(()) });

        let mut bundle_unverified: BTreeSet<_> = modules.iter().map(|m| m.self_id()).collect();
        let mut bundle_verified = BTreeMap::new();
        for module in modules {
            let module_id = module.self_id();
            bundle_unverified.remove(&module_id);

            self.verify_module_for_publication(
                module,
                &bundle_verified,
                &bundle_unverified,
                data_store,
                module_store,
            )?;
            bundle_verified.insert(module_id.clone(), module.clone());
        }
        Ok(())
    }

    // A module to be published must be loadable.
    //
    // This step performs all verification steps to load the module without loading it.
    // The module is not added to the code cache. It is simply published to the data cache.
    // See `verify_script()` for script verification steps.
    //
    // If a module `M` is published together with a bundle of modules (i.e., a vector of modules),
    // - the `bundle_verified` argument tracks the modules that have already been verified in the
    //   bundle. Basically, this represents the modules appears before `M` in the bundle vector.
    // - the `bundle_unverified` argument tracks the modules that have not been verified when `M`
    //   is being verified, i.e., the modules appears after `M` in the bundle vector.
    fn verify_module_for_publication(
        &self,
        module: &CompiledModule,
        bundle_verified: &BTreeMap<ModuleId, CompiledModule>,
        bundle_unverified: &BTreeSet<ModuleId>,
        data_store: &mut TransactionDataCache,
        module_store: &ModuleStorageAdapter,
    ) -> VMResult<()> {
        // Performs all verification steps to load the module without loading it, i.e., the new
        // module will NOT show up in `module_cache`. In the module republishing case, it means
        // that the old module is still in the `module_cache`, unless a new Loader is created,
        // which means that a new MoveVM instance needs to be created.
        move_bytecode_verifier::verify_module_with_config(&self.vm_config.verifier_config, module)?;
        self.check_natives(module)?;

        let mut visited = BTreeSet::new();
        let mut friends_discovered = BTreeSet::new();
        visited.insert(module.self_id());
        friends_discovered.extend(module.immediate_friends());

        // downward exploration of the module's dependency graph. Since we know nothing about this
        // target module, we don't know what the module may specify as its dependencies and hence,
        // we allow the loading of dependencies and the subsequent linking to fail.
        self.load_and_verify_dependencies(
            module,
            bundle_verified,
            data_store,
            module_store,
            &mut visited,
            &mut friends_discovered,
            /* allow_dependency_loading_failure */ true,
        )?;

        // upward exploration of the modules's dependency graph. Similar to dependency loading, as
        // we know nothing about this target module, we don't know what the module may specify as
        // its friends and hence, we allow the loading of friends to fail.
        self.load_and_verify_friends(
            friends_discovered,
            bundle_verified,
            bundle_unverified,
            data_store,
            module_store,
            /* allow_friend_loading_failure */ true,
        )?;

        // make sure there is no cyclic dependency
        self.verify_module_cyclic_relations(
            module,
            bundle_verified,
            bundle_unverified,
            module_store,
        )
    }

    fn verify_module_cyclic_relations(
        &self,
        module: &CompiledModule,
        bundle_verified: &BTreeMap<ModuleId, CompiledModule>,
        bundle_unverified: &BTreeSet<ModuleId>,
        module_store: &ModuleStorageAdapter,
    ) -> VMResult<()> {
        // let module_cache = self.module_cache.read();
        cyclic_dependencies::verify_module(
            module,
            |module_id| {
                bundle_verified
                    .get(module_id)
                    .map(|module| module.immediate_dependencies())
                    .or_else(|| {
                        module_store
                            .module_at(module_id)
                            .map(|m| m.module.immediate_dependencies())
                    })
                    .ok_or_else(|| PartialVMError::new(StatusCode::MISSING_DEPENDENCY))
            },
            |module_id| {
                if bundle_unverified.contains(module_id) {
                    // If the module under verification declares a friend which is also in the
                    // bundle (and positioned after this module in the bundle), we defer the cyclic
                    // relation checking when we verify that module.
                    Ok(vec![])
                } else {
                    // Otherwise, we get all the information we need to verify whether this module
                    // creates a cyclic relation.
                    bundle_verified
                        .get(module_id)
                        .map(|module| module.immediate_friends())
                        .or_else(|| {
                            module_store
                                .module_at(module_id)
                                .map(|m| m.module.immediate_friends())
                        })
                        .ok_or_else(|| PartialVMError::new(StatusCode::MISSING_DEPENDENCY))
                }
            },
        )
    }

    fn check_natives(&self, module: &CompiledModule) -> VMResult<()> {
        fn check_natives_impl(_loader: &Loader, module: &CompiledModule) -> PartialVMResult<()> {
            // TODO: fix check and error code if we leave something around for native structs.
            // For now this generates the only error test cases care about...
            for (idx, struct_def) in module.struct_defs().iter().enumerate() {
                if struct_def.field_information == StructFieldInformation::Native {
                    return Err(verification_error(
                        StatusCode::MISSING_DEPENDENCY,
                        IndexKind::FunctionHandle,
                        idx as TableIndex,
                    ));
                }
            }
            Ok(())
        }
        check_natives_impl(self, module).map_err(|e| e.finish(Location::Module(module.self_id())))
    }

    //
    // Helpers for loading and verification
    //

    pub(crate) fn load_type(
        &self,
        ty_tag: &TypeTag,
        data_store: &mut TransactionDataCache,
        module_store: &ModuleStorageAdapter,
    ) -> VMResult<Type> {
<<<<<<< HEAD
        let resolver = |struct_tag: &StructTag| -> VMResult<Arc<StructType>> {
            let module_id = ModuleId::new(struct_tag.address, struct_tag.module.clone());
            self.load_module(&module_id, data_store, module_store)?;
            module_store
                .get_struct_type_by_identifier(&struct_tag.name, &module_id)
                .map_err(|e| e.finish(Location::Undefined))
        };

        let ty_builder = self.ty_builder();
        ty_builder.create_ty(ty_tag, resolver)
=======
        Ok(match type_tag {
            TypeTag::Bool => Type::Bool,
            TypeTag::U8 => Type::U8,
            TypeTag::U16 => Type::U16,
            TypeTag::U32 => Type::U32,
            TypeTag::U64 => Type::U64,
            TypeTag::U128 => Type::U128,
            TypeTag::U256 => Type::U256,
            TypeTag::Address => Type::Address,
            TypeTag::Signer => Type::Signer,
            TypeTag::Vector(elem_tag) => Type::Vector(triomphe::Arc::new(self.load_type(
                elem_tag,
                data_store,
                module_store,
            )?)),
            TypeTag::Struct(struct_tag) => {
                let module_id = ModuleId::new(struct_tag.address, struct_tag.module.clone());
                self.load_module(&module_id, data_store, module_store)?;
                let struct_type = module_store
                    .get_struct_type_by_identifier(&struct_tag.name, &module_id)
                    .map_err(|e| e.finish(Location::Undefined))?;
                if struct_type.ty_params.is_empty() && struct_tag.type_args.is_empty() {
                    Type::Struct {
                        idx: struct_type.idx,
                        ability: AbilityInfo::struct_(struct_type.abilities),
                    }
                } else {
                    let ty_args = struct_tag
                        .type_args
                        .iter()
                        .map(|ty| self.load_type(ty, data_store, module_store))
                        .collect::<VMResult<Vec<_>>>()?;
                    self.verify_ty_arg_abilities(struct_type.ty_param_constraints(), &ty_args)
                        .map_err(|e| e.finish(Location::Undefined))?;
                    Type::StructInstantiation {
                        idx: struct_type.idx,
                        ty_args: triomphe::Arc::new(ty_args),
                        ability: AbilityInfo::generic_struct(
                            struct_type.abilities,
                            struct_type.phantom_ty_params_mask.clone(),
                        ),
                    }
                }
            },
        })
>>>>>>> e8c5e4bd
    }

    /// Traverses the whole transitive closure of dependencies, starting from the specified
    /// modules and performs gas metering.
    ///
    /// The traversal follows a depth-first order, with the module itself being visited first,
    /// followed by its dependencies, and finally its friends.
    /// DO NOT CHANGE THE ORDER unless you have a good reason, or otherwise this could introduce
    /// a breaking change to the gas semantics.
    ///
    /// This will result in the shallow-loading of the modules -- they will be read from the
    /// storage as bytes and then deserialized, but NOT converted into the runtime representation.
    ///
    /// It should also be noted that this is implemented in a way that avoids the cloning of
    /// `ModuleId`, a.k.a. heap allocations, as much as possible, which is critical for
    /// performance.
    ///
    /// TODO: Revisit the order of traversal. Consider switching to alphabetical order.
    pub(crate) fn check_dependencies_and_charge_gas<'a, I>(
        &self,
        module_store: &ModuleStorageAdapter,
        data_store: &mut TransactionDataCache,
        gas_meter: &mut impl GasMeter,
        visited: &mut BTreeMap<(&'a AccountAddress, &'a IdentStr), ()>,
        referenced_modules: &'a Arena<Arc<CompiledModule>>,
        ids: I,
    ) -> VMResult<()>
    where
        I: IntoIterator<Item = (&'a AccountAddress, &'a IdentStr)>,
        I::IntoIter: DoubleEndedIterator,
    {
        // Initialize the work list (stack) and the map of visited modules.
        //
        // TODO: Determine the reserved capacity based on the max number of dependencies allowed.
        let mut stack = Vec::with_capacity(512);

        for (addr, name) in ids.into_iter().rev() {
            // TODO: Allow the check of special addresses to be customized.
            if !addr.is_special() && visited.insert((addr, name), ()).is_none() {
                stack.push((addr, name, true));
            }
        }

        while let Some((addr, name, allow_loading_failure)) = stack.pop() {
            // Load and deserialize the module only if it has not been cached by the loader.
            // Otherwise this will cause a significant regression in performance.
            let (module, size) = match module_store.module_at_by_ref(addr, name) {
                Some(module) => (module.module.clone(), module.size),
                None => {
                    let (module, size, _) = data_store.load_compiled_module_to_cache(
                        ModuleId::new(*addr, name.to_owned()),
                        allow_loading_failure,
                    )?;
                    (module, size)
                },
            };

            // Extend the lifetime of the module to the remainder of the function body
            // by storing it in an arena.
            //
            // This is needed because we need to store references derived from it in the
            // work list.
            let module = referenced_modules.alloc(module);

            gas_meter
                .charge_dependency(false, addr, name, NumBytes::new(size as u64))
                .map_err(|err| {
                    err.finish(Location::Module(ModuleId::new(*addr, name.to_owned())))
                })?;

            // Explore all dependencies and friends that have been visited yet.
            for (addr, name) in module
                .immediate_dependencies_iter()
                .chain(module.immediate_friends_iter())
                .rev()
            {
                // TODO: Allow the check of special addresses to be customized.
                if !addr.is_special() && visited.insert((addr, name), ()).is_none() {
                    stack.push((addr, name, false));
                }
            }
        }

        Ok(())
    }

    /// Similar to `check_dependencies_and_charge_gas`, except that this does not recurse
    /// into transitive dependencies and allows non-existent modules.
    pub(crate) fn check_dependencies_and_charge_gas_non_recursive_optional<'a, I>(
        &self,
        module_store: &ModuleStorageAdapter,
        data_store: &mut TransactionDataCache,
        gas_meter: &mut impl GasMeter,
        visited: &mut BTreeMap<(&'a AccountAddress, &'a IdentStr), ()>,
        ids: I,
    ) -> VMResult<()>
    where
        I: IntoIterator<Item = (&'a AccountAddress, &'a IdentStr)>,
    {
        for (addr, name) in ids.into_iter() {
            // TODO: Allow the check of special addresses to be customized.
            if !addr.is_special() && visited.insert((addr, name), ()).is_some() {
                continue;
            }

            // Load and deserialize the module only if it has not been cached by the loader.
            // Otherwise this will cause a significant regression in performance.
            let size = match module_store.module_at_by_ref(addr, name) {
                Some(module) => module.size,
                None => match data_store
                    .load_compiled_module_to_cache(ModuleId::new(*addr, name.to_owned()), true)
                {
                    Ok((_module, size, _hash)) => size,
                    Err(err) if err.major_status() == StatusCode::LINKER_ERROR => continue,
                    Err(err) => return Err(err),
                },
            };

            gas_meter
                .charge_dependency(false, addr, name, NumBytes::new(size as u64))
                .map_err(|err| {
                    err.finish(Location::Module(ModuleId::new(*addr, name.to_owned())))
                })?;
        }

        Ok(())
    }

    // The interface for module loading. Aligned with `load_type` and `load_function`, this function
    // verifies that the module is OK instead of expect it.
    pub(crate) fn load_module(
        &self,
        id: &ModuleId,
        data_store: &mut TransactionDataCache,
        module_store: &ModuleStorageAdapter,
    ) -> VMResult<Arc<Module>> {
        // if the module is already in the code cache, load the cached version
        if let Some(cached) = module_store.module_at(id) {
            self.module_cache_hits.write().insert(id.clone());
            return Ok(cached);
        }

        // otherwise, load the transitive closure of the target module
        let module_ref = self.load_and_verify_module_and_dependencies_and_friends(
            id,
            &BTreeMap::new(),
            &BTreeSet::new(),
            data_store,
            module_store,
            /* allow_module_loading_failure */ true,
        )?;

        // verify that the transitive closure does not have cycles
        self.verify_module_cyclic_relations(
            module_ref.module(),
            &BTreeMap::new(),
            &BTreeSet::new(),
            module_store,
        )
        .map_err(expect_no_verification_errors)?;
        Ok(module_ref)
    }

    // Load, deserialize, and check the module with the bytecode verifier, without linking
    fn load_and_verify_module(
        &self,
        id: &ModuleId,
        data_store: &mut TransactionDataCache,
        allow_loading_failure: bool,
    ) -> VMResult<(Arc<CompiledModule>, usize)> {
        let (module, size, hash_value) =
            data_store.load_compiled_module_to_cache(id.clone(), allow_loading_failure)?;

        fail::fail_point!("verifier-failpoint-2", |_| { Ok((module.clone(), size)) });

        if self.vm_config.paranoid_type_checks && &module.self_id() != id {
            return Err(
                PartialVMError::new(StatusCode::UNKNOWN_INVARIANT_VIOLATION_ERROR)
                    .with_message("Module self id mismatch with storage".to_string())
                    .finish(Location::Module(id.clone())),
            );
        }

        // Verify the module if it hasn't been verified before.
        if VERIFIED_MODULES.lock().get(&hash_value).is_none() {
            move_bytecode_verifier::verify_module_with_config(
                &self.vm_config.verifier_config,
                &module,
            )
            .map_err(expect_no_verification_errors)?;

            VERIFIED_MODULES.lock().put(hash_value, ());
        }

        self.check_natives(&module)
            .map_err(expect_no_verification_errors)?;
        Ok((module, size))
    }

    // Everything in `load_and_verify_module` and also recursively load and verify all the
    // dependencies of the target module.
    fn load_and_verify_module_and_dependencies(
        &self,
        id: &ModuleId,
        bundle_verified: &BTreeMap<ModuleId, CompiledModule>,
        data_store: &mut TransactionDataCache,
        module_store: &ModuleStorageAdapter,
        visited: &mut BTreeSet<ModuleId>,
        friends_discovered: &mut BTreeSet<ModuleId>,
        allow_module_loading_failure: bool,
    ) -> VMResult<Arc<Module>> {
        // dependency loading does not permit cycles
        if visited.contains(id) {
            return Err(PartialVMError::new(StatusCode::CYCLIC_MODULE_DEPENDENCY)
                .finish(Location::Undefined));
        }

        // module self-check
        let (module, size) =
            self.load_and_verify_module(id, data_store, allow_module_loading_failure)?;
        visited.insert(id.clone());
        friends_discovered.extend(module.immediate_friends());

        // downward exploration of the module's dependency graph. For a module that is loaded from
        // the data_store, we should never allow its dependencies to fail to load.
        self.load_and_verify_dependencies(
            &module,
            bundle_verified,
            data_store,
            module_store,
            visited,
            friends_discovered,
            /* allow_dependency_loading_failure */ false,
        )?;

        // if linking goes well, insert the module to the code cache
        let module_ref =
            module_store.insert(&self.natives, id.clone(), size, module, &self.name_cache)?;

        Ok(module_ref)
    }

    // downward exploration of the module's dependency graph
    fn load_and_verify_dependencies(
        &self,
        module: &CompiledModule,
        bundle_verified: &BTreeMap<ModuleId, CompiledModule>,
        data_store: &mut TransactionDataCache,
        module_store: &ModuleStorageAdapter,
        visited: &mut BTreeSet<ModuleId>,
        friends_discovered: &mut BTreeSet<ModuleId>,
        allow_dependency_loading_failure: bool,
    ) -> VMResult<()> {
        // all immediate dependencies of the module being verified should be in one of the locations
        // - the verified portion of the bundle (e.g., verified before this module)
        // - the code cache (i.e., loaded already)
        // - the data store (i.e., not loaded to code cache yet)
        let mut bundle_deps = vec![];
        let mut cached_deps = vec![];
        for module_id in module.immediate_dependencies() {
            if let Some(cached) = bundle_verified.get(&module_id) {
                bundle_deps.push(cached);
            } else {
                let loaded = match module_store.module_at(&module_id) {
                    None => self.load_and_verify_module_and_dependencies(
                        &module_id,
                        bundle_verified,
                        data_store,
                        module_store,
                        visited,
                        friends_discovered,
                        allow_dependency_loading_failure,
                    )?,
                    Some(cached) => cached,
                };
                cached_deps.push(loaded);
            }
        }

        // once all dependencies are loaded, do the linking check
        let all_imm_deps = bundle_deps
            .into_iter()
            .chain(cached_deps.iter().map(|m| m.module()));

        fail::fail_point!("verifier-failpoint-4", |_| { Ok(()) });

        let result = dependencies::verify_module(module, all_imm_deps);

        // if dependencies loading is not allowed to fail, the linking should not fail as well
        if allow_dependency_loading_failure {
            result
        } else {
            result.map_err(expect_no_verification_errors)
        }
    }

    // Everything in `load_and_verify_module_and_dependencies` and also recursively load and verify
    // all the friends modules of the newly loaded modules, until the friends frontier covers the
    // whole closure.
    fn load_and_verify_module_and_dependencies_and_friends(
        &self,
        id: &ModuleId,
        bundle_verified: &BTreeMap<ModuleId, CompiledModule>,
        bundle_unverified: &BTreeSet<ModuleId>,
        data_store: &mut TransactionDataCache,
        module_store: &ModuleStorageAdapter,
        allow_module_loading_failure: bool,
    ) -> VMResult<Arc<Module>> {
        // load the closure of the module in terms of dependency relation
        let mut visited = BTreeSet::new();
        let mut friends_discovered = BTreeSet::new();
        let module_ref = self.load_and_verify_module_and_dependencies(
            id,
            bundle_verified,
            data_store,
            module_store,
            &mut visited,
            &mut friends_discovered,
            allow_module_loading_failure,
        )?;

        // upward exploration of the module's friendship graph and expand the friendship frontier.
        // For a module that is loaded from the data_store, we should never allow that its friends
        // fail to load.
        self.load_and_verify_friends(
            friends_discovered,
            bundle_verified,
            bundle_unverified,
            data_store,
            module_store,
            /* allow_friend_loading_failure */ false,
        )?;
        Ok(module_ref)
    }

    // upward exploration of the module's dependency graph
    fn load_and_verify_friends(
        &self,
        friends_discovered: BTreeSet<ModuleId>,
        bundle_verified: &BTreeMap<ModuleId, CompiledModule>,
        bundle_unverified: &BTreeSet<ModuleId>,
        data_store: &mut TransactionDataCache,
        module_store: &ModuleStorageAdapter,
        allow_friend_loading_failure: bool,
    ) -> VMResult<()> {
        // for each new module discovered in the frontier, load them fully and expand the frontier.
        // apply three filters to the new friend modules discovered
        // - `!locked_cache.has_module(mid)`
        //   If we friend a module that is already in the code cache, then we know that the
        //   transitive closure of that module is loaded into the cache already, skip the loading
        // - `!bundle_verified.contains_key(mid)`
        //   In the case of publishing a bundle, we don't actually put the published module into
        //   code cache. This `bundle_verified` cache is a temporary extension of the code cache
        //   in the bundle publication scenario. If a module is already verified, we don't need to
        //   re-load it again.
        // - `!bundle_unverified.contains(mid)
        //   If the module under verification declares a friend which is also in the bundle (and
        //   positioned after this module in the bundle), we defer the loading of that module when
        //   it is the module's turn in the bundle.

        // FIXME: Is there concurrency issue?
        let new_imm_friends: Vec<_> = friends_discovered
            .into_iter()
            .filter(|mid| {
                !module_store.has_module(mid)
                    && !bundle_verified.contains_key(mid)
                    && !bundle_unverified.contains(mid)
            })
            .collect();

        for module_id in new_imm_friends {
            self.load_and_verify_module_and_dependencies_and_friends(
                &module_id,
                bundle_verified,
                bundle_unverified,
                data_store,
                module_store,
                allow_friend_loading_failure,
            )?;
        }
        Ok(())
    }

<<<<<<< HEAD
=======
    // Return an instantiated type given a generic and an instantiation.
    // Stopgap to avoid a recursion that is either taking too long or using too
    // much memory
    fn subst(&self, ty: &Type, ty_args: &[Type]) -> PartialVMResult<Type> {
        // Before instantiating the type, count the # of nodes of all type arguments plus
        // existing type instantiation.
        // If that number is larger than MAX_TYPE_INSTANTIATION_NODES, refuse to construct this type.
        // This prevents constructing larger and lager types via struct instantiation.
        match ty {
            Type::MutableReference(_) | Type::Reference(_) | Type::Vector(_) => {
                if self.vm_config.type_size_limit
                    && self.count_type_nodes(ty) > MAX_TYPE_INSTANTIATION_NODES
                {
                    return Err(PartialVMError::new(StatusCode::TOO_MANY_TYPE_NODES));
                }
            },
            Type::StructInstantiation {
                ty_args: struct_inst,
                ..
            } => {
                let mut sum_nodes = 1u64;
                for ty in ty_args.iter().chain(struct_inst.iter()) {
                    sum_nodes = sum_nodes.saturating_add(self.count_type_nodes(ty));
                    if sum_nodes > MAX_TYPE_INSTANTIATION_NODES {
                        return Err(PartialVMError::new(StatusCode::TOO_MANY_TYPE_NODES));
                    }
                }
            },
            Type::Address
            | Type::Bool
            | Type::Signer
            | Type::Struct { .. }
            | Type::TyParam(_)
            | Type::U8
            | Type::U16
            | Type::U32
            | Type::U64
            | Type::U128
            | Type::U256 => (),
        };
        ty.subst(ty_args)
    }

    // Verify the kind (constraints) of an instantiation.
    // Both function and script invocation use this function to verify correctness
    // of type arguments provided
    fn verify_ty_arg_abilities<'a, I>(
        &self,
        expected_ty_arg_abilities: I,
        ty_args: &[Type],
    ) -> PartialVMResult<()>
    where
        I: IntoIterator<Item = &'a AbilitySet>,
        I::IntoIter: ExactSizeIterator,
    {
        let expected_ty_arg_abilities = expected_ty_arg_abilities.into_iter();
        if expected_ty_arg_abilities.len() != ty_args.len() {
            return Err(PartialVMError::new(
                StatusCode::NUMBER_OF_TYPE_ARGUMENTS_MISMATCH,
            ));
        }
        for (ty, expected_ability) in ty_args.iter().zip(expected_ty_arg_abilities) {
            if !expected_ability.is_subset(ty.abilities()?) {
                return Err(PartialVMError::new(StatusCode::CONSTRAINT_NOT_SATISFIED));
            }
        }
        Ok(())
    }

>>>>>>> e8c5e4bd
    //
    // Internal helpers
    //

    fn get_script(&self, hash: &ScriptHash) -> Arc<Script> {
        Arc::clone(
            self.scripts
                .read()
                .scripts
                .get(hash)
                .expect("Script hash on Function must exist"),
        )
    }
}

//
// Resolver
//

// A simple wrapper for a `Module` or a `Script` in the `Resolver`
enum BinaryType {
    Module(Arc<Module>),
    Script(Arc<Script>),
}

// A Resolver is a simple and small structure allocated on the stack and used by the
// interpreter. It's the only API known to the interpreter and it's tailored to the interpreter
// needs.
pub(crate) struct Resolver<'a> {
    loader: &'a Loader,
    module_store: &'a ModuleStorageAdapter,
    binary: BinaryType,
}

impl<'a> Resolver<'a> {
    fn for_module(
        loader: &'a Loader,
        module_store: &'a ModuleStorageAdapter,
        module: Arc<Module>,
    ) -> Self {
        let binary = BinaryType::Module(module);
        Self {
            loader,
            binary,
            module_store,
        }
    }

    fn for_script(
        loader: &'a Loader,
        module_store: &'a ModuleStorageAdapter,
        script: Arc<Script>,
    ) -> Self {
        let binary = BinaryType::Script(script);
        Self {
            loader,
            binary,
            module_store,
        }
    }

    //
    // Constant resolution
    //

    pub(crate) fn constant_at(&self, idx: ConstantPoolIndex) -> &Constant {
        match &self.binary {
            BinaryType::Module(module) => module.module.constant_at(idx),
            BinaryType::Script(script) => script.script.constant_at(idx),
        }
    }

    //
    // Function resolution
    //

    pub(crate) fn function_from_handle(
        &self,
        idx: FunctionHandleIndex,
    ) -> PartialVMResult<Arc<Function>> {
        let idx = match &self.binary {
            BinaryType::Module(module) => module.function_at(idx.0),
            BinaryType::Script(script) => script.function_at(idx.0),
        };
        self.module_store.function_at(idx)
    }

    pub(crate) fn function_from_instantiation(
        &self,
        idx: FunctionInstantiationIndex,
    ) -> PartialVMResult<Arc<Function>> {
        let func_inst = match &self.binary {
            BinaryType::Module(module) => module.function_instantiation_at(idx.0),
            BinaryType::Script(script) => script.function_instantiation_at(idx.0),
        };
        self.module_store.function_at(&func_inst.handle)
    }

    pub(crate) fn function_from_name(
        &self,
        module_id: &ModuleId,
        func_name: &IdentStr,
    ) -> PartialVMResult<Arc<Function>> {
        self.module_store
            .resolve_function_by_name(func_name, module_id)
    }

    pub(crate) fn instantiate_generic_function(
        &self,
        gas_meter: Option<&mut impl GasMeter>,
        idx: FunctionInstantiationIndex,
        ty_args: &[Type],
    ) -> PartialVMResult<Vec<Type>> {
        let func_inst = match &self.binary {
            BinaryType::Module(module) => module.function_instantiation_at(idx.0),
            BinaryType::Script(script) => script.function_instantiation_at(idx.0),
        };

        if let Some(gas_meter) = gas_meter {
            for ty in &func_inst.instantiation {
                gas_meter
                    .charge_create_ty(NumTypeNodes::new(ty.num_nodes_in_subst(ty_args)? as u64))?;
            }
        }

        let ty_builder = self.loader().ty_builder();
        let mut instantiation = vec![];
        for ty in &func_inst.instantiation {
            instantiation.push(ty_builder.create_ty_with_subst(ty, ty_args)?);
        }
        Ok(instantiation)
    }

    //
    // Type resolution
    //

    pub(crate) fn get_struct_type(&self, idx: StructDefinitionIndex) -> Type {
        let struct_def = match &self.binary {
            BinaryType::Module(module) => module.struct_at(idx),
            BinaryType::Script(_) => unreachable!("Scripts cannot have type instructions"),
        };
        self.loader()
            .ty_builder()
            .create_struct_ty(struct_def.idx, AbilityInfo::struct_(struct_def.abilities))
    }

    pub(crate) fn get_struct_type_generic(
        &self,
        idx: StructDefInstantiationIndex,
        ty_args: &[Type],
    ) -> PartialVMResult<Type> {
        let struct_inst = match &self.binary {
            BinaryType::Module(module) => module.struct_instantiation_at(idx.0),
            BinaryType::Script(_) => unreachable!("Scripts cannot have type instructions"),
        };

<<<<<<< HEAD
        let struct_ty = &struct_inst.definition_struct_type;
        let ty_builder = self.loader().ty_builder();
        ty_builder.create_struct_instantiation_ty(
            struct_ty,
            struct_inst.instantiation.clone(),
            ty_args,
        )
=======
        // Before instantiating the type, count the # of nodes of all type arguments plus
        // existing type instantiation.
        // If that number is larger than MAX_TYPE_INSTANTIATION_NODES, refuse to construct this type.
        // This prevents constructing larger and larger types via struct instantiation.
        let mut sum_nodes = 1u64;
        for ty in ty_args.iter().chain(struct_inst.instantiation.iter()) {
            sum_nodes = sum_nodes.saturating_add(self.loader.count_type_nodes(ty));
            if sum_nodes > MAX_TYPE_INSTANTIATION_NODES {
                return Err(
                    PartialVMError::new(StatusCode::TOO_MANY_TYPE_NODES).with_message(format!(
                        "Number of type instantiation nodes exceeded the maximum of {}",
                        MAX_TYPE_INSTANTIATION_NODES
                    )),
                );
            }
        }

        let struct_ = &struct_inst.definition_struct_type;
        Ok(Type::StructInstantiation {
            idx: struct_.idx,
            ty_args: triomphe::Arc::new(
                struct_inst
                    .instantiation
                    .iter()
                    .map(|ty| self.subst(ty, ty_args))
                    .collect::<PartialVMResult<_>>()?,
            ),
            ability: AbilityInfo::generic_struct(
                struct_.abilities,
                struct_.phantom_ty_params_mask.clone(),
            ),
        })
>>>>>>> e8c5e4bd
    }

    pub(crate) fn get_field_type(&self, idx: FieldHandleIndex) -> PartialVMResult<&Type> {
        match &self.binary {
            BinaryType::Module(module) => {
                let handle = &module.field_handles[idx.0 as usize];
<<<<<<< HEAD
                Ok(&handle.definition_struct_type.fields[handle.offset])
=======

                Ok(handle.definition_struct_type.field_tys[handle.offset].clone())
>>>>>>> e8c5e4bd
            },
            BinaryType::Script(_) => unreachable!("Scripts cannot have type instructions"),
        }
    }

    pub(crate) fn get_field_type_generic(
        &self,
        idx: FieldInstantiationIndex,
        ty_args: &[Type],
    ) -> PartialVMResult<Type> {
        let field_instantiation = match &self.binary {
            BinaryType::Module(module) => &module.field_instantiations[idx.0 as usize],
            BinaryType::Script(_) => unreachable!("Scripts cannot have type instructions"),
        };

        let ty_builder = self.loader().ty_builder();
        let instantiation_types = field_instantiation
            .instantiation
            .iter()
            .map(|inst_ty| ty_builder.create_ty_with_subst(inst_ty, ty_args))
            .collect::<PartialVMResult<Vec<_>>>()?;

<<<<<<< HEAD
        ty_builder.create_ty_with_subst(
            &field_instantiation.definition_struct_type.fields[field_instantiation.offset],
            &instantiation_types,
        )
=======
        // TODO: Is this type substitution unbounded?
        field_instantiation.definition_struct_type.field_tys[field_instantiation.offset]
            .subst(&instantiation_types)
>>>>>>> e8c5e4bd
    }

    pub(crate) fn get_struct_field_tys(
        &self,
        idx: StructDefinitionIndex,
    ) -> PartialVMResult<Arc<StructType>> {
        match &self.binary {
            BinaryType::Module(module) => Ok(module.struct_at(idx)),
            BinaryType::Script(_) => unreachable!("Scripts cannot have type instructions"),
        }
    }

    pub(crate) fn instantiate_generic_struct_fields(
        &self,
        idx: StructDefInstantiationIndex,
        ty_args: &[Type],
    ) -> PartialVMResult<Vec<Type>> {
        let struct_inst = match &self.binary {
            BinaryType::Module(module) => module.struct_instantiation_at(idx.0),
            BinaryType::Script(_) => unreachable!("Scripts cannot have type instructions"),
        };
        let struct_type = &struct_inst.definition_struct_type;

        let ty_builder = self.loader().ty_builder();
        let instantiation_types = struct_inst
            .instantiation
            .iter()
            .map(|inst_ty| ty_builder.create_ty_with_subst(inst_ty, ty_args))
            .collect::<PartialVMResult<Vec<_>>>()?;

        struct_type
            .field_tys
            .iter()
            .map(|inst_ty| ty_builder.create_ty_with_subst(inst_ty, &instantiation_types))
            .collect::<PartialVMResult<Vec<_>>>()
    }

    fn single_type_at(&self, idx: SignatureIndex) -> &Type {
        match &self.binary {
            BinaryType::Module(module) => module.single_type_at(idx),
            BinaryType::Script(script) => script.single_type_at(idx),
        }
    }

    pub(crate) fn instantiate_single_type(
        &self,
        idx: SignatureIndex,
        ty_args: &[Type],
    ) -> PartialVMResult<Type> {
        let ty = self.single_type_at(idx);

        if !ty_args.is_empty() {
            let ty_builder = self.loader().ty_builder();
            ty_builder.create_ty_with_subst(ty, ty_args)
        } else {
            Ok(ty.clone())
        }
    }

    //
    // Fields resolution
    //

    pub(crate) fn field_offset(&self, idx: FieldHandleIndex) -> usize {
        match &self.binary {
            BinaryType::Module(module) => module.field_offset(idx),
            BinaryType::Script(_) => unreachable!("Scripts cannot have field instructions"),
        }
    }

    pub(crate) fn field_instantiation_offset(&self, idx: FieldInstantiationIndex) -> usize {
        match &self.binary {
            BinaryType::Module(module) => module.field_instantiation_offset(idx),
            BinaryType::Script(_) => unreachable!("Scripts cannot have field instructions"),
        }
    }

    pub(crate) fn field_count(&self, idx: StructDefinitionIndex) -> u16 {
        match &self.binary {
            BinaryType::Module(module) => module.field_count(idx.0),
            BinaryType::Script(_) => unreachable!("Scripts cannot have type instructions"),
        }
    }

    pub(crate) fn field_instantiation_count(&self, idx: StructDefInstantiationIndex) -> u16 {
        match &self.binary {
            BinaryType::Module(module) => module.field_instantiation_count(idx.0),
            BinaryType::Script(_) => unreachable!("Scripts cannot have type instructions"),
        }
    }

    pub(crate) fn field_handle_to_struct(&self, idx: FieldHandleIndex) -> Type {
        match &self.binary {
            BinaryType::Module(module) => {
                let struct_ty = &module.field_handles[idx.0 as usize].definition_struct_type;
                self.loader()
                    .ty_builder()
                    .create_struct_ty(struct_ty.idx, AbilityInfo::struct_(struct_ty.abilities))
            },
            BinaryType::Script(_) => unreachable!("Scripts cannot have field instructions"),
        }
    }

    pub(crate) fn field_instantiation_to_struct(
        &self,
        idx: FieldInstantiationIndex,
        ty_args: &[Type],
    ) -> PartialVMResult<Type> {
        match &self.binary {
            BinaryType::Module(module) => {
                let field_inst = &module.field_instantiations[idx.0 as usize];
                let struct_ty = &field_inst.definition_struct_type;

<<<<<<< HEAD
                let ty_builder = self.loader().ty_builder();
                ty_builder.create_struct_instantiation_ty(
                    struct_ty,
                    field_inst.instantiation.clone(),
                    ty_args,
                )
=======
                let struct_ = &field_inst.definition_struct_type;

                Ok(Type::StructInstantiation {
                    idx: struct_.idx,
                    ty_args: triomphe::Arc::new(
                        field_inst
                            .instantiation
                            .iter()
                            .map(|ty| ty.subst(args))
                            .collect::<PartialVMResult<Vec<_>>>()?,
                    ),
                    ability: AbilityInfo::generic_struct(
                        struct_.abilities,
                        struct_.phantom_ty_params_mask.clone(),
                    ),
                })
>>>>>>> e8c5e4bd
            },
            BinaryType::Script(_) => unreachable!("Scripts cannot have field instructions"),
        }
    }

    pub(crate) fn type_to_type_layout(&self, ty: &Type) -> PartialVMResult<MoveTypeLayout> {
        self.loader.type_to_type_layout(ty, self.module_store)
    }

    pub(crate) fn type_to_type_layout_with_identifier_mappings(
        &self,
        ty: &Type,
    ) -> PartialVMResult<(MoveTypeLayout, bool)> {
        self.loader
            .type_to_type_layout_with_identifier_mappings(ty, self.module_store)
    }

    pub(crate) fn type_to_fully_annotated_layout(
        &self,
        ty: &Type,
    ) -> PartialVMResult<MoveTypeLayout> {
        self.loader
            .type_to_fully_annotated_layout(ty, self.module_store)
    }

    // get the loader
    pub(crate) fn loader(&self) -> &Loader {
        self.loader
    }

    // get the loader
    pub(crate) fn module_store(&self) -> &ModuleStorageAdapter {
        self.module_store
    }
}

#[derive(Clone)]
struct StructLayoutInfoCacheItem {
    struct_layout: MoveTypeLayout,
    node_count: u64,
    has_identifier_mappings: bool,
}

//
// Cache for data associated to a Struct, used for de/serialization and more
//
#[derive(Clone)]
struct StructInfoCache {
    struct_tag: Option<(StructTag, u64)>,
    struct_layout_info: Option<StructLayoutInfoCacheItem>,
    annotated_struct_layout: Option<MoveTypeLayout>,
    annotated_node_count: Option<u64>,
}

impl StructInfoCache {
    fn new() -> Self {
        Self {
            struct_tag: None,
            struct_layout_info: None,
            annotated_struct_layout: None,
            annotated_node_count: None,
        }
    }
}

#[derive(Clone)]
pub(crate) struct TypeCache {
    structs: hashbrown::HashMap<StructIdentifier, hashbrown::HashMap<Vec<Type>, StructInfoCache>>,
    depth_formula: hashbrown::HashMap<StructIdentifier, DepthFormula>,
}

impl TypeCache {
    fn new() -> Self {
        Self {
            structs: hashbrown::HashMap::new(),
            depth_formula: hashbrown::HashMap::new(),
        }
    }
}

/// Maximal depth of a value in terms of type depth.
pub const VALUE_DEPTH_MAX: u64 = 128;

/// Maximal nodes which are allowed when converting to layout. This includes the types of
/// fields for struct types.
const MAX_TYPE_TO_LAYOUT_NODES: u64 = 256;

struct PseudoGasContext {
    max_cost: u64,
    cost: u64,
    cost_base: u64,
    cost_per_byte: u64,
}

impl PseudoGasContext {
    fn charge(&mut self, amount: u64) -> PartialVMResult<()> {
        self.cost += amount;
        if self.cost > self.max_cost {
            Err(
                PartialVMError::new(StatusCode::TYPE_TAG_LIMIT_EXCEEDED).with_message(format!(
                    "Exceeded maximum type tag limit of {}",
                    self.max_cost
                )),
            )
        } else {
            Ok(())
        }
    }
}

impl Loader {
    fn struct_name_to_type_tag(
        &self,
        struct_idx: StructNameIndex,
        ty_args: &[Type],
        gas_context: &mut PseudoGasContext,
    ) -> PartialVMResult<StructTag> {
        let name = &*self.name_cache.idx_to_identifier(struct_idx);
        if let Some(struct_map) = self.type_cache.read().structs.get(name) {
            if let Some(struct_info) = struct_map.get(ty_args) {
                if let Some((struct_tag, gas)) = &struct_info.struct_tag {
                    gas_context.charge(*gas)?;
                    return Ok(struct_tag.clone());
                }
            }
        }

        let cur_cost = gas_context.cost;

        let type_args = ty_args
            .iter()
            .map(|ty| self.type_to_type_tag_impl(ty, gas_context))
            .collect::<PartialVMResult<Vec<_>>>()?;
        let struct_tag = StructTag {
            address: *name.module.address(),
            module: name.module.name().to_owned(),
            name: name.name.clone(),
            type_args,
        };

        let size =
            (struct_tag.address.len() + struct_tag.module.len() + struct_tag.name.len()) as u64;
        gas_context.charge(size * gas_context.cost_per_byte)?;
        self.type_cache
            .write()
            .structs
            .entry(name.clone())
            .or_default()
            .entry(ty_args.to_vec())
            .or_insert_with(StructInfoCache::new)
            .struct_tag = Some((struct_tag.clone(), gas_context.cost - cur_cost));

        Ok(struct_tag)
    }

    fn type_to_type_tag_impl(
        &self,
        ty: &Type,
        gas_context: &mut PseudoGasContext,
    ) -> PartialVMResult<TypeTag> {
        gas_context.charge(gas_context.cost_base)?;
        Ok(match ty {
            Type::Bool => TypeTag::Bool,
            Type::U8 => TypeTag::U8,
            Type::U16 => TypeTag::U16,
            Type::U32 => TypeTag::U32,
            Type::U64 => TypeTag::U64,
            Type::U128 => TypeTag::U128,
            Type::U256 => TypeTag::U256,
            Type::Address => TypeTag::Address,
            Type::Signer => TypeTag::Signer,
            Type::Vector(ty) => TypeTag::Vector(Box::new(self.type_to_type_tag(ty)?)),
            Type::Struct { idx, .. } => TypeTag::Struct(Box::new(self.struct_name_to_type_tag(
                *idx,
                &[],
                gas_context,
            )?)),
            Type::StructInstantiation { idx, ty_args, .. } => TypeTag::Struct(Box::new(
                self.struct_name_to_type_tag(*idx, ty_args, gas_context)?,
            )),
            Type::Reference(_) | Type::MutableReference(_) | Type::TyParam(_) => {
                return Err(
                    PartialVMError::new(StatusCode::UNKNOWN_INVARIANT_VIOLATION_ERROR)
                        .with_message(format!("No type tag for {:?}", ty)),
                );
            },
        })
    }

    fn struct_name_to_type_layout(
        &self,
        struct_idx: StructNameIndex,
        module_store: &ModuleStorageAdapter,
        ty_args: &[Type],
        count: &mut u64,
        depth: u64,
    ) -> PartialVMResult<(MoveTypeLayout, bool)> {
        let name = &*self.name_cache.idx_to_identifier(struct_idx);
        if let Some(struct_map) = self.type_cache.read().structs.get(name) {
            if let Some(struct_info) = struct_map.get(ty_args) {
                if let Some(struct_layout_info) = &struct_info.struct_layout_info {
                    *count += struct_layout_info.node_count;
                    return Ok((
                        struct_layout_info.struct_layout.clone(),
                        struct_layout_info.has_identifier_mappings,
                    ));
                }
            }
        }

        let count_before = *count;
        let struct_type = module_store.get_struct_type_by_identifier(&name.name, &name.module)?;

        // Some types can have fields which are lifted at serialization or deserialization
        // times. Right now these are Aggregator and AggregatorSnapshot.
        let maybe_mapping = self.get_identifier_mapping_kind(name);

        let ty_builder = self.ty_builder();
        let field_tys = struct_type
            .field_tys
            .iter()
            .map(|ty| ty_builder.create_ty_with_subst(ty, ty_args))
            .collect::<PartialVMResult<Vec<_>>>()?;
        let (mut field_layouts, field_has_identifier_mappings): (Vec<MoveTypeLayout>, Vec<bool>) =
            field_tys
                .iter()
                .map(|ty| self.type_to_type_layout_impl(ty, module_store, count, depth))
                .collect::<PartialVMResult<Vec<_>>>()?
                .into_iter()
                .unzip();

        let has_identifier_mappings =
            maybe_mapping.is_some() || field_has_identifier_mappings.into_iter().any(|b| b);

        let field_node_count = *count - count_before;
        let layout = if Some(IdentifierMappingKind::DerivedString) == maybe_mapping {
            // For DerivedString, the whole object should be lifted.
            MoveTypeLayout::Native(
                IdentifierMappingKind::DerivedString,
                Box::new(MoveTypeLayout::Struct(MoveStructLayout::new(field_layouts))),
            )
        } else {
            // For aggregators / snapshots, the first field should be lifted.
            if let Some(kind) = &maybe_mapping {
                if let Some(l) = field_layouts.first_mut() {
                    *l = MoveTypeLayout::Native(kind.clone(), Box::new(l.clone()));
                }
            }
            MoveTypeLayout::Struct(MoveStructLayout::new(field_layouts))
        };

        let mut cache = self.type_cache.write();
        let info = cache
            .structs
            .entry(name.clone())
            .or_default()
            .entry(ty_args.to_vec())
            .or_insert_with(StructInfoCache::new);
        info.struct_layout_info = Some(StructLayoutInfoCacheItem {
            struct_layout: layout.clone(),
            node_count: field_node_count,
            has_identifier_mappings,
        });

        Ok((layout, has_identifier_mappings))
    }

    // TODO[agg_v2](cleanup):
    // Currently aggregator checks are hardcoded and leaking to loader.
    // It seems that this is only because there is no support for native
    // types.
    // Let's think how we can do this nicer.
    fn get_identifier_mapping_kind(
        &self,
        struct_name: &StructIdentifier,
    ) -> Option<IdentifierMappingKind> {
        if !self.vm_config.aggregator_v2_type_tagging {
            return None;
        }

        let ident_str_to_kind = |ident_str: &IdentStr| -> Option<IdentifierMappingKind> {
            if ident_str.eq(ident_str!("Aggregator")) {
                Some(IdentifierMappingKind::Aggregator)
            } else if ident_str.eq(ident_str!("AggregatorSnapshot")) {
                Some(IdentifierMappingKind::Snapshot)
            } else if ident_str.eq(ident_str!("DerivedStringSnapshot")) {
                Some(IdentifierMappingKind::DerivedString)
            } else {
                None
            }
        };

        (struct_name.module.address().eq(&AccountAddress::ONE)
            && struct_name.module.name().eq(ident_str!("aggregator_v2")))
        .then_some(ident_str_to_kind(struct_name.name.as_ident_str()))
        .flatten()
    }

    fn type_to_type_layout_impl(
        &self,
        ty: &Type,
        module_store: &ModuleStorageAdapter,
        count: &mut u64,
        depth: u64,
    ) -> PartialVMResult<(MoveTypeLayout, bool)> {
        if *count > MAX_TYPE_TO_LAYOUT_NODES {
            return Err(
                PartialVMError::new(StatusCode::TOO_MANY_TYPE_NODES).with_message(format!(
                    "Number of type nodes when constructing type layout exceeded the maximum of {}",
                    MAX_TYPE_TO_LAYOUT_NODES
                )),
            );
        }
        if depth > VALUE_DEPTH_MAX {
            return Err(
                PartialVMError::new(StatusCode::VM_MAX_VALUE_DEPTH_REACHED).with_message(format!(
                    "Depth of a layout exceeded the maximum of {} during construction",
                    VALUE_DEPTH_MAX
                )),
            );
        }
        Ok(match ty {
            Type::Bool => {
                *count += 1;
                (MoveTypeLayout::Bool, false)
            },
            Type::U8 => {
                *count += 1;
                (MoveTypeLayout::U8, false)
            },
            Type::U16 => {
                *count += 1;
                (MoveTypeLayout::U16, false)
            },
            Type::U32 => {
                *count += 1;
                (MoveTypeLayout::U32, false)
            },
            Type::U64 => {
                *count += 1;
                (MoveTypeLayout::U64, false)
            },
            Type::U128 => {
                *count += 1;
                (MoveTypeLayout::U128, false)
            },
            Type::U256 => {
                *count += 1;
                (MoveTypeLayout::U256, false)
            },
            Type::Address => {
                *count += 1;
                (MoveTypeLayout::Address, false)
            },
            Type::Signer => {
                *count += 1;
                (MoveTypeLayout::Signer, false)
            },
            Type::Vector(ty) => {
                *count += 1;
                let (layout, has_identifier_mappings) =
                    self.type_to_type_layout_impl(ty, module_store, count, depth + 1)?;
                (
                    MoveTypeLayout::Vector(Box::new(layout)),
                    has_identifier_mappings,
                )
            },
            Type::Struct { idx, .. } => {
                *count += 1;
                let (layout, has_identifier_mappings) =
                    self.struct_name_to_type_layout(*idx, module_store, &[], count, depth + 1)?;
                (layout, has_identifier_mappings)
            },
            Type::StructInstantiation { idx, ty_args, .. } => {
                *count += 1;
                let (layout, has_identifier_mappings) =
                    self.struct_name_to_type_layout(*idx, module_store, ty_args, count, depth + 1)?;
                (layout, has_identifier_mappings)
            },
            Type::Reference(_) | Type::MutableReference(_) | Type::TyParam(_) => {
                return Err(
                    PartialVMError::new(StatusCode::UNKNOWN_INVARIANT_VIOLATION_ERROR)
                        .with_message(format!("No type layout for {:?}", ty)),
                );
            },
        })
    }

    fn struct_name_to_fully_annotated_layout(
        &self,
        struct_idx: StructNameIndex,
        module_store: &ModuleStorageAdapter,
        ty_args: &[Type],
        count: &mut u64,
        depth: u64,
    ) -> PartialVMResult<MoveTypeLayout> {
        let name = &*self.name_cache.idx_to_identifier(struct_idx);
        if let Some(struct_map) = self.type_cache.read().structs.get(name) {
            if let Some(struct_info) = struct_map.get(ty_args) {
                if let Some(annotated_node_count) = &struct_info.annotated_node_count {
                    *count += *annotated_node_count
                }
                if let Some(layout) = &struct_info.annotated_struct_layout {
                    return Ok(layout.clone());
                }
            }
        }

        let struct_type = module_store.get_struct_type_by_identifier(&name.name, &name.module)?;
        if struct_type.field_tys.len() != struct_type.field_names.len() {
            return Err(
                PartialVMError::new(StatusCode::UNKNOWN_INVARIANT_VIOLATION_ERROR).with_message(
                    format!(
                    "Field types did not match the length of field names in loaded struct {}::{}",
                    &name.module, &name.name
                ),
                ),
            );
        }

        let count_before = *count;
        let mut gas_context = PseudoGasContext {
            cost: 0,
            max_cost: self.vm_config.type_max_cost,
            cost_base: self.vm_config.type_base_cost,
            cost_per_byte: self.vm_config.type_byte_cost,
        };
        let struct_tag = self.struct_name_to_type_tag(struct_idx, ty_args, &mut gas_context)?;

        let ty_builder = self.ty_builder();
        let field_layouts = struct_type
            .field_names
            .iter()
            .zip(&struct_type.field_tys)
            .map(|(n, ty)| {
                let ty = ty_builder.create_ty_with_subst(ty, ty_args)?;
                let l =
                    self.type_to_fully_annotated_layout_impl(&ty, module_store, count, depth)?;
                Ok(MoveFieldLayout::new(n.clone(), l))
            })
            .collect::<PartialVMResult<Vec<_>>>()?;
        let struct_layout =
            MoveTypeLayout::Struct(MoveStructLayout::with_types(struct_tag, field_layouts));
        let field_node_count = *count - count_before;

        let mut cache = self.type_cache.write();
        let info = cache
            .structs
            .entry(name.clone())
            .or_default()
            .entry(ty_args.to_vec())
            .or_insert_with(StructInfoCache::new);
        info.annotated_struct_layout = Some(struct_layout.clone());
        info.annotated_node_count = Some(field_node_count);

        Ok(struct_layout)
    }

    fn type_to_fully_annotated_layout_impl(
        &self,
        ty: &Type,
        module_store: &ModuleStorageAdapter,
        count: &mut u64,
        depth: u64,
    ) -> PartialVMResult<MoveTypeLayout> {
        if *count > MAX_TYPE_TO_LAYOUT_NODES {
            return Err(
                PartialVMError::new(StatusCode::TOO_MANY_TYPE_NODES).with_message(format!(
                    "Number of type nodes when constructing type layout exceeded the maximum of {}",
                    MAX_TYPE_TO_LAYOUT_NODES
                )),
            );
        }
        if depth > VALUE_DEPTH_MAX {
            return Err(
                PartialVMError::new(StatusCode::VM_MAX_VALUE_DEPTH_REACHED).with_message(format!(
                    "Depth of a layout exceeded the maximum of {} during construction",
                    VALUE_DEPTH_MAX
                )),
            );
        }
        Ok(match ty {
            Type::Bool => MoveTypeLayout::Bool,
            Type::U8 => MoveTypeLayout::U8,
            Type::U16 => MoveTypeLayout::U16,
            Type::U32 => MoveTypeLayout::U32,
            Type::U64 => MoveTypeLayout::U64,
            Type::U128 => MoveTypeLayout::U128,
            Type::U256 => MoveTypeLayout::U256,
            Type::Address => MoveTypeLayout::Address,
            Type::Signer => MoveTypeLayout::Signer,
            Type::Vector(ty) => MoveTypeLayout::Vector(Box::new(
                self.type_to_fully_annotated_layout_impl(ty, module_store, count, depth + 1)?,
            )),
            Type::Struct { idx, .. } => self.struct_name_to_fully_annotated_layout(
                *idx,
                module_store,
                &[],
                count,
                depth + 1,
            )?,
            Type::StructInstantiation { idx, ty_args, .. } => self
                .struct_name_to_fully_annotated_layout(
                    *idx,
                    module_store,
                    ty_args,
                    count,
                    depth + 1,
                )?,
            Type::Reference(_) | Type::MutableReference(_) | Type::TyParam(_) => {
                return Err(
                    PartialVMError::new(StatusCode::UNKNOWN_INVARIANT_VIOLATION_ERROR)
                        .with_message(format!("No type layout for {:?}", ty)),
                );
            },
        })
    }

    pub(crate) fn calculate_depth_of_struct(
        &self,
        struct_idx: StructNameIndex,
        module_store: &ModuleStorageAdapter,
    ) -> PartialVMResult<DepthFormula> {
        let name = &*self.name_cache.idx_to_identifier(struct_idx);
        if let Some(depth_formula) = self.type_cache.read().depth_formula.get(name) {
            return Ok(depth_formula.clone());
        }

        let struct_type = module_store.get_struct_type_by_identifier(&name.name, &name.module)?;

        let formulas = struct_type
            .field_tys
            .iter()
            .map(|field_type| self.calculate_depth_of_type(field_type, module_store))
            .collect::<PartialVMResult<Vec<_>>>()?;
        let formula = DepthFormula::normalize(formulas);
        let prev = self
            .type_cache
            .write()
            .depth_formula
            .insert(name.clone(), formula.clone());
        if let Some(f) = prev {
            // TODO: If the VM is not shared across threads, this error means that there is a
            //       recursive type. But in case it is shared, the current implementation is not
            //       correct because some other thread can cache depth formula before we reach
            //       this line, and result in an invariant violation. We need to ensure correct
            //       behavior, e.g., make the cache available per thread.
            return Err(
                PartialVMError::new(StatusCode::UNKNOWN_INVARIANT_VIOLATION_ERROR).with_message(
                    format!(
                        "Depth formula for struct '{}' and formula {:?} (struct type: {:?}) is already cached: {:?}",
                        name,
                        formula,
                        struct_type.as_ref(),
                        f
                    ),
                ),
            );
        }
        Ok(formula)
    }

    fn calculate_depth_of_type(
        &self,
        ty: &Type,
        module_store: &ModuleStorageAdapter,
    ) -> PartialVMResult<DepthFormula> {
        Ok(match ty {
            Type::Bool
            | Type::U8
            | Type::U64
            | Type::U128
            | Type::Address
            | Type::Signer
            | Type::U16
            | Type::U32
            | Type::U256 => DepthFormula::constant(1),
            Type::Vector(ty) => {
                let mut inner = self.calculate_depth_of_type(ty, module_store)?;
                inner.scale(1);
                inner
            },
            Type::Reference(ty) | Type::MutableReference(ty) => {
                let mut inner = self.calculate_depth_of_type(ty, module_store)?;
                inner.scale(1);
                inner
            },
            Type::TyParam(ty_idx) => DepthFormula::type_parameter(*ty_idx),
            Type::Struct { idx, .. } => {
                let mut struct_formula = self.calculate_depth_of_struct(*idx, module_store)?;
                debug_assert!(struct_formula.terms.is_empty());
                struct_formula.scale(1);
                struct_formula
            },
            Type::StructInstantiation { idx, ty_args, .. } => {
                let ty_arg_map = ty_args
                    .iter()
                    .enumerate()
                    .map(|(idx, ty)| {
                        let var = idx as TypeParameterIndex;
                        Ok((var, self.calculate_depth_of_type(ty, module_store)?))
                    })
                    .collect::<PartialVMResult<BTreeMap<_, _>>>()?;
                let struct_formula = self.calculate_depth_of_struct(*idx, module_store)?;
                let mut subst_struct_formula = struct_formula.subst(ty_arg_map)?;
                subst_struct_formula.scale(1);
                subst_struct_formula
            },
        })
    }

    pub(crate) fn type_to_type_tag(&self, ty: &Type) -> PartialVMResult<TypeTag> {
        let mut gas_context = PseudoGasContext {
            cost: 0,
            max_cost: self.vm_config.type_max_cost,
            cost_base: self.vm_config.type_base_cost,
            cost_per_byte: self.vm_config.type_byte_cost,
        };
        self.type_to_type_tag_impl(ty, &mut gas_context)
    }

    pub(crate) fn type_to_type_layout_with_identifier_mappings(
        &self,
        ty: &Type,
        module_store: &ModuleStorageAdapter,
    ) -> PartialVMResult<(MoveTypeLayout, bool)> {
        let mut count = 0;
        self.type_to_type_layout_impl(ty, module_store, &mut count, 1)
    }

    pub(crate) fn type_to_type_layout(
        &self,
        ty: &Type,
        module_store: &ModuleStorageAdapter,
    ) -> PartialVMResult<MoveTypeLayout> {
        let mut count = 0;
        let (layout, _has_identifier_mappings) =
            self.type_to_type_layout_impl(ty, module_store, &mut count, 1)?;
        Ok(layout)
    }

    pub(crate) fn type_to_fully_annotated_layout(
        &self,
        ty: &Type,
        module_store: &ModuleStorageAdapter,
    ) -> PartialVMResult<MoveTypeLayout> {
        let mut count = 0;
        self.type_to_fully_annotated_layout_impl(ty, module_store, &mut count, 1)
    }
}

// Public APIs for external uses.
impl Loader {
    pub(crate) fn get_type_layout(
        &self,
        type_tag: &TypeTag,
        move_storage: &mut TransactionDataCache,
        module_storage: &ModuleStorageAdapter,
    ) -> VMResult<MoveTypeLayout> {
        let ty = self.load_type(type_tag, move_storage, module_storage)?;
        self.type_to_type_layout(&ty, module_storage)
            .map_err(|e| e.finish(Location::Undefined))
    }

    pub(crate) fn get_fully_annotated_type_layout(
        &self,
        type_tag: &TypeTag,
        move_storage: &mut TransactionDataCache,
        module_storage: &ModuleStorageAdapter,
    ) -> VMResult<MoveTypeLayout> {
        let ty = self.load_type(type_tag, move_storage, module_storage)?;
        self.type_to_fully_annotated_layout(&ty, module_storage)
            .map_err(|e| e.finish(Location::Undefined))
    }
}<|MERGE_RESOLUTION|>--- conflicted
+++ resolved
@@ -324,49 +324,18 @@
             },
         };
 
-<<<<<<< HEAD
-        // Verify type arguments.
-        let mut type_arguments = vec![];
-        for ty in ty_args {
-            type_arguments.push(self.load_type(ty, data_store, module_store)?);
-        }
-
-        Type::verify_ty_arg_abilities(main.type_parameters(), &type_arguments).map_err(|e| {
+        let ty_args = ty_args
+            .iter()
+            .map(|ty| self.load_type(ty, data_store, module_store))
+            .collect::<VMResult<Vec<_>>>()?;
+        Type::verify_ty_arg_abilities(main.ty_arg_abilities(), &ty_args).map_err(|e| {
             e.with_message(format!(
                 "Failed to verify type arguments for script {}",
                 &main.name
             ))
             .finish(Location::Script)
         })?;
-=======
-        let ty_args = ty_args
-            .iter()
-            .map(|ty| self.load_type(ty, data_store, module_store))
-            .collect::<VMResult<Vec<_>>>()?;
-        if self.vm_config.type_size_limit
-            && ty_args
-                .iter()
-                .map(|ty| self.count_type_nodes(ty))
-                .sum::<u64>()
-                > MAX_TYPE_INSTANTIATION_NODES
-        {
-            return Err(PartialVMError::new(StatusCode::TOO_MANY_TYPE_NODES)
-                .with_message(format!(
-                    "Too many type nodes when instantiating a type for script {}",
-                    &main.name
-                ))
-                .finish(Location::Script));
-        };
-
-        self.verify_ty_arg_abilities(main.ty_arg_abilities(), &ty_args)
-            .map_err(|e| {
-                e.with_message(format!(
-                    "Failed to verify type arguments for script {}",
-                    &main.name
-                ))
-                .finish(Location::Script)
-            })?;
->>>>>>> e8c5e4bd
+
         let instantiation = LoadedFunctionInstantiation {
             ty_args,
             param_tys,
@@ -577,12 +546,7 @@
             }
         }
 
-<<<<<<< HEAD
-        // verify type arguments for capability constraints
-        Type::verify_ty_arg_abilities(func.type_parameters(), &type_arguments)
-=======
-        self.verify_ty_arg_abilities(func.ty_arg_abilities(), &ty_args)
->>>>>>> e8c5e4bd
+        Type::verify_ty_arg_abilities(func.ty_arg_abilities(), &ty_args)
             .map_err(|e| e.finish(Location::Module(module_id.clone())))?;
 
         let loaded = LoadedFunctionInstantiation {
@@ -629,12 +593,7 @@
                 err
             })?;
 
-<<<<<<< HEAD
-        // verify type arguments
-        Type::verify_ty_arg_abilities(func.type_parameters(), &type_arguments)
-=======
-        self.verify_ty_arg_abilities(func.ty_arg_abilities(), &ty_args)
->>>>>>> e8c5e4bd
+        Type::verify_ty_arg_abilities(func.ty_arg_abilities(), &ty_args)
             .map_err(|e| e.finish(Location::Module(module_id.clone())))?;
 
         let loaded = LoadedFunctionInstantiation {
@@ -812,7 +771,6 @@
         data_store: &mut TransactionDataCache,
         module_store: &ModuleStorageAdapter,
     ) -> VMResult<Type> {
-<<<<<<< HEAD
         let resolver = |struct_tag: &StructTag| -> VMResult<Arc<StructType>> {
             let module_id = ModuleId::new(struct_tag.address, struct_tag.module.clone());
             self.load_module(&module_id, data_store, module_store)?;
@@ -823,53 +781,6 @@
 
         let ty_builder = self.ty_builder();
         ty_builder.create_ty(ty_tag, resolver)
-=======
-        Ok(match type_tag {
-            TypeTag::Bool => Type::Bool,
-            TypeTag::U8 => Type::U8,
-            TypeTag::U16 => Type::U16,
-            TypeTag::U32 => Type::U32,
-            TypeTag::U64 => Type::U64,
-            TypeTag::U128 => Type::U128,
-            TypeTag::U256 => Type::U256,
-            TypeTag::Address => Type::Address,
-            TypeTag::Signer => Type::Signer,
-            TypeTag::Vector(elem_tag) => Type::Vector(triomphe::Arc::new(self.load_type(
-                elem_tag,
-                data_store,
-                module_store,
-            )?)),
-            TypeTag::Struct(struct_tag) => {
-                let module_id = ModuleId::new(struct_tag.address, struct_tag.module.clone());
-                self.load_module(&module_id, data_store, module_store)?;
-                let struct_type = module_store
-                    .get_struct_type_by_identifier(&struct_tag.name, &module_id)
-                    .map_err(|e| e.finish(Location::Undefined))?;
-                if struct_type.ty_params.is_empty() && struct_tag.type_args.is_empty() {
-                    Type::Struct {
-                        idx: struct_type.idx,
-                        ability: AbilityInfo::struct_(struct_type.abilities),
-                    }
-                } else {
-                    let ty_args = struct_tag
-                        .type_args
-                        .iter()
-                        .map(|ty| self.load_type(ty, data_store, module_store))
-                        .collect::<VMResult<Vec<_>>>()?;
-                    self.verify_ty_arg_abilities(struct_type.ty_param_constraints(), &ty_args)
-                        .map_err(|e| e.finish(Location::Undefined))?;
-                    Type::StructInstantiation {
-                        idx: struct_type.idx,
-                        ty_args: triomphe::Arc::new(ty_args),
-                        ability: AbilityInfo::generic_struct(
-                            struct_type.abilities,
-                            struct_type.phantom_ty_params_mask.clone(),
-                        ),
-                    }
-                }
-            },
-        })
->>>>>>> e8c5e4bd
     }
 
     /// Traverses the whole transitive closure of dependencies, starting from the specified
@@ -1253,78 +1164,6 @@
         Ok(())
     }
 
-<<<<<<< HEAD
-=======
-    // Return an instantiated type given a generic and an instantiation.
-    // Stopgap to avoid a recursion that is either taking too long or using too
-    // much memory
-    fn subst(&self, ty: &Type, ty_args: &[Type]) -> PartialVMResult<Type> {
-        // Before instantiating the type, count the # of nodes of all type arguments plus
-        // existing type instantiation.
-        // If that number is larger than MAX_TYPE_INSTANTIATION_NODES, refuse to construct this type.
-        // This prevents constructing larger and lager types via struct instantiation.
-        match ty {
-            Type::MutableReference(_) | Type::Reference(_) | Type::Vector(_) => {
-                if self.vm_config.type_size_limit
-                    && self.count_type_nodes(ty) > MAX_TYPE_INSTANTIATION_NODES
-                {
-                    return Err(PartialVMError::new(StatusCode::TOO_MANY_TYPE_NODES));
-                }
-            },
-            Type::StructInstantiation {
-                ty_args: struct_inst,
-                ..
-            } => {
-                let mut sum_nodes = 1u64;
-                for ty in ty_args.iter().chain(struct_inst.iter()) {
-                    sum_nodes = sum_nodes.saturating_add(self.count_type_nodes(ty));
-                    if sum_nodes > MAX_TYPE_INSTANTIATION_NODES {
-                        return Err(PartialVMError::new(StatusCode::TOO_MANY_TYPE_NODES));
-                    }
-                }
-            },
-            Type::Address
-            | Type::Bool
-            | Type::Signer
-            | Type::Struct { .. }
-            | Type::TyParam(_)
-            | Type::U8
-            | Type::U16
-            | Type::U32
-            | Type::U64
-            | Type::U128
-            | Type::U256 => (),
-        };
-        ty.subst(ty_args)
-    }
-
-    // Verify the kind (constraints) of an instantiation.
-    // Both function and script invocation use this function to verify correctness
-    // of type arguments provided
-    fn verify_ty_arg_abilities<'a, I>(
-        &self,
-        expected_ty_arg_abilities: I,
-        ty_args: &[Type],
-    ) -> PartialVMResult<()>
-    where
-        I: IntoIterator<Item = &'a AbilitySet>,
-        I::IntoIter: ExactSizeIterator,
-    {
-        let expected_ty_arg_abilities = expected_ty_arg_abilities.into_iter();
-        if expected_ty_arg_abilities.len() != ty_args.len() {
-            return Err(PartialVMError::new(
-                StatusCode::NUMBER_OF_TYPE_ARGUMENTS_MISMATCH,
-            ));
-        }
-        for (ty, expected_ability) in ty_args.iter().zip(expected_ty_arg_abilities) {
-            if !expected_ability.is_subset(ty.abilities()?) {
-                return Err(PartialVMError::new(StatusCode::CONSTRAINT_NOT_SATISFIED));
-            }
-        }
-        Ok(())
-    }
-
->>>>>>> e8c5e4bd
     //
     // Internal helpers
     //
@@ -1482,7 +1321,6 @@
             BinaryType::Script(_) => unreachable!("Scripts cannot have type instructions"),
         };
 
-<<<<<<< HEAD
         let struct_ty = &struct_inst.definition_struct_type;
         let ty_builder = self.loader().ty_builder();
         ty_builder.create_struct_instantiation_ty(
@@ -1490,52 +1328,13 @@
             struct_inst.instantiation.clone(),
             ty_args,
         )
-=======
-        // Before instantiating the type, count the # of nodes of all type arguments plus
-        // existing type instantiation.
-        // If that number is larger than MAX_TYPE_INSTANTIATION_NODES, refuse to construct this type.
-        // This prevents constructing larger and larger types via struct instantiation.
-        let mut sum_nodes = 1u64;
-        for ty in ty_args.iter().chain(struct_inst.instantiation.iter()) {
-            sum_nodes = sum_nodes.saturating_add(self.loader.count_type_nodes(ty));
-            if sum_nodes > MAX_TYPE_INSTANTIATION_NODES {
-                return Err(
-                    PartialVMError::new(StatusCode::TOO_MANY_TYPE_NODES).with_message(format!(
-                        "Number of type instantiation nodes exceeded the maximum of {}",
-                        MAX_TYPE_INSTANTIATION_NODES
-                    )),
-                );
-            }
-        }
-
-        let struct_ = &struct_inst.definition_struct_type;
-        Ok(Type::StructInstantiation {
-            idx: struct_.idx,
-            ty_args: triomphe::Arc::new(
-                struct_inst
-                    .instantiation
-                    .iter()
-                    .map(|ty| self.subst(ty, ty_args))
-                    .collect::<PartialVMResult<_>>()?,
-            ),
-            ability: AbilityInfo::generic_struct(
-                struct_.abilities,
-                struct_.phantom_ty_params_mask.clone(),
-            ),
-        })
->>>>>>> e8c5e4bd
     }
 
     pub(crate) fn get_field_type(&self, idx: FieldHandleIndex) -> PartialVMResult<&Type> {
         match &self.binary {
             BinaryType::Module(module) => {
                 let handle = &module.field_handles[idx.0 as usize];
-<<<<<<< HEAD
-                Ok(&handle.definition_struct_type.fields[handle.offset])
-=======
-
-                Ok(handle.definition_struct_type.field_tys[handle.offset].clone())
->>>>>>> e8c5e4bd
+                Ok(&handle.definition_struct_type.field_tys[handle.offset])
             },
             BinaryType::Script(_) => unreachable!("Scripts cannot have type instructions"),
         }
@@ -1558,16 +1357,10 @@
             .map(|inst_ty| ty_builder.create_ty_with_subst(inst_ty, ty_args))
             .collect::<PartialVMResult<Vec<_>>>()?;
 
-<<<<<<< HEAD
         ty_builder.create_ty_with_subst(
-            &field_instantiation.definition_struct_type.fields[field_instantiation.offset],
+            &field_instantiation.definition_struct_type.field_tys[field_instantiation.offset],
             &instantiation_types,
         )
-=======
-        // TODO: Is this type substitution unbounded?
-        field_instantiation.definition_struct_type.field_tys[field_instantiation.offset]
-            .subst(&instantiation_types)
->>>>>>> e8c5e4bd
     }
 
     pub(crate) fn get_struct_field_tys(
@@ -1681,31 +1474,12 @@
                 let field_inst = &module.field_instantiations[idx.0 as usize];
                 let struct_ty = &field_inst.definition_struct_type;
 
-<<<<<<< HEAD
                 let ty_builder = self.loader().ty_builder();
                 ty_builder.create_struct_instantiation_ty(
                     struct_ty,
                     field_inst.instantiation.clone(),
                     ty_args,
                 )
-=======
-                let struct_ = &field_inst.definition_struct_type;
-
-                Ok(Type::StructInstantiation {
-                    idx: struct_.idx,
-                    ty_args: triomphe::Arc::new(
-                        field_inst
-                            .instantiation
-                            .iter()
-                            .map(|ty| ty.subst(args))
-                            .collect::<PartialVMResult<Vec<_>>>()?,
-                    ),
-                    ability: AbilityInfo::generic_struct(
-                        struct_.abilities,
-                        struct_.phantom_ty_params_mask.clone(),
-                    ),
-                })
->>>>>>> e8c5e4bd
             },
             BinaryType::Script(_) => unreachable!("Scripts cannot have field instructions"),
         }
