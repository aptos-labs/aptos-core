--- conflicted
+++ resolved
@@ -241,41 +241,13 @@
                         )?;
                         continue;
                     }
-<<<<<<< HEAD
-                    let frame = self
-                        .make_call_frame(gas_meter, loader, func, vec![])
+                    self.set_new_call_frame(&mut current_frame, gas_meter, loader, func, vec![])
                         .map_err(|err| {
                             self.attach_state_if_invariant_violation(
                                 self.set_location(err),
                                 &current_frame,
                             )
                         })?;
-
-                    // Access control for the new frame.
-                    self.access_control
-                        .enter_function(&frame, frame.function.as_ref())
-                        .map_err(|e| self.set_location(e))?;
-
-                    self.call_stack.push(current_frame).map_err(|frame| {
-                        let err = PartialVMError::new(StatusCode::CALL_STACK_OVERFLOW);
-                        let err = set_err_info!(frame, err);
-                        self.attach_state_if_invariant_violation(err, &frame)
-=======
-                    self.set_new_call_frame(
-                        &mut current_frame,
-                        gas_meter,
-                        loader,
-                        module_store,
-                        func,
-                        vec![],
-                    )
-                    .map_err(|err| {
-                        self.attach_state_if_invariant_violation(
-                            self.set_location(err),
-                            &current_frame,
-                        )
->>>>>>> d8a0a03f
-                    })?;
                 },
                 ExitCode::CallGeneric(idx) => {
                     let ty_args = resolver
@@ -323,41 +295,13 @@
                         )?;
                         continue;
                     }
-<<<<<<< HEAD
-                    let frame = self
-                        .make_call_frame(gas_meter, loader, func, ty_args)
+                    self.set_new_call_frame(&mut current_frame, gas_meter, loader, func, ty_args)
                         .map_err(|err| {
                             self.attach_state_if_invariant_violation(
                                 self.set_location(err),
                                 &current_frame,
                             )
                         })?;
-
-                    // Access control for the new frame.
-                    self.access_control
-                        .enter_function(&frame, frame.function.as_ref())
-                        .map_err(|e| self.set_location(e))?;
-
-                    self.call_stack.push(current_frame).map_err(|frame| {
-                        let err = PartialVMError::new(StatusCode::CALL_STACK_OVERFLOW);
-                        let err = set_err_info!(frame, err);
-                        self.attach_state_if_invariant_violation(err, &frame)
-=======
-                    self.set_new_call_frame(
-                        &mut current_frame,
-                        gas_meter,
-                        loader,
-                        module_store,
-                        func,
-                        ty_args,
-                    )
-                    .map_err(|err| {
-                        self.attach_state_if_invariant_violation(
-                            self.set_location(err),
-                            &current_frame,
-                        )
->>>>>>> d8a0a03f
-                    })?;
                 },
             }
         }
@@ -368,7 +312,6 @@
         current_frame: &mut Frame,
         gas_meter: &mut impl GasMeter,
         loader: &Loader,
-        module_store: &ModuleStorageAdapter,
         func: Arc<Function>,
         ty_args: Vec<Type>,
     ) -> PartialVMResult<()> {
@@ -389,7 +332,7 @@
             _ => (),
         }
 
-        let mut frame = self.make_call_frame(gas_meter, loader, module_store, func, ty_args)?;
+        let mut frame = self.make_call_frame(gas_meter, loader, func, ty_args)?;
 
         // Access control for the new frame.
         self.access_control
@@ -539,6 +482,7 @@
         function: Arc<Function>,
         ty_args: Vec<Type>,
     ) -> PartialVMResult<()> {
+        let ty_builder = resolver.loader().ty_builder();
         let return_type_count = function.return_type_count();
         let mut args = VecDeque::new();
         let expected_args = function.arg_count();
@@ -548,7 +492,6 @@
         let mut args_ty = VecDeque::new();
 
         if self.paranoid_type_checks {
-            let ty_builder = resolver.loader().ty_builder();
             for i in 0..expected_args {
                 let expected_ty = ty_builder
                     .subst(&function.parameter_types()[expected_args - i - 1], &ty_args)?;
@@ -606,7 +549,8 @@
 
                 if self.paranoid_type_checks {
                     for ty in function.return_types() {
-                        self.operand_stack.push_ty(resolver.subst(ty, &ty_args)?)?;
+                        self.operand_stack
+                            .push_ty(ty_builder.subst(ty, &ty_args)?)?;
                     }
                 }
 
@@ -652,14 +596,6 @@
                             .with_message(format!("Module {} doesn't exist", module_name))
                     })?;
 
-<<<<<<< HEAD
-        if self.paranoid_type_checks {
-            let ty_builder = resolver.loader().ty_builder();
-            for ty in function.return_types() {
-                self.operand_stack
-                    .push_ty(ty_builder.subst(ty, &ty_args)?)?;
-            }
-=======
                 let target_func = resolver.function_from_name(&module_name, &func_name)?;
 
                 if target_func.is_friend_or_private()
@@ -705,7 +641,6 @@
                     current_frame,
                     gas_meter,
                     resolver.loader(),
-                    module_store,
                     target_func,
                     ty_args,
                 )
@@ -739,7 +674,6 @@
                 current_frame.pc += 1; // advance past the Call instruction in the caller
                 Ok(())
             },
->>>>>>> d8a0a03f
         }
     }
 
