--- conflicted
+++ resolved
@@ -33,24 +33,14 @@
     "Move"
   ],
   "dependencies": {
-<<<<<<< HEAD
     "@movingco/bytes-to-hex": "^0.4.1",
-    "@scure/bip39": "^1.1.0",
-    "axios": "^0.27.2",
-    "ed25519-hd-key": "^1.2.0",
-    "js-sha3": "^0.8.0",
-    "tweetnacl": "^1.0.3",
-    "typescript-memoize": "^1.1.0"
-=======
     "@scure/bip39": "^1.1.0",
     "axios": "^0.27.2",
     "buffer": "^6.0.3",
     "ed25519-hd-key": "^1.2.0",
     "js-sha3": "^0.8.0",
     "tweetnacl": "^1.0.3",
-    "typescript-memoize": "^1.1.0",
-    "yarn": "^1.22.19"
->>>>>>> a72c1cd7
+    "typescript-memoize": "^1.1.0"
   },
   "devDependencies": {
     "@types/jest": "^28.1.8",
@@ -63,11 +53,7 @@
     "eslint-config-airbnb-typescript": "^17.0.0",
     "eslint-config-prettier": "^8.5.0",
     "eslint-plugin-import": "^2.25.4",
-<<<<<<< HEAD
-    "jest": "^28.1.3",
-=======
     "jest": "^29.0.0",
->>>>>>> a72c1cd7
     "openapi-typescript-codegen": "^0.23.0",
     "prettier": "^2.6.2",
     "standard-version": "^9.5.0",
