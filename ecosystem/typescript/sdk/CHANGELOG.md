# Aptos TS SDK Changelog

All notable changes to the Aptos Node SDK will be captured in this file. This changelog is written by hand for now. It adheres to the format set out by [Keep a Changelog](https://keepachangelog.com/en/1.0.0/).

**Note:** The Aptos TS SDK does not follow semantic version while we are in active development. Instead, breaking changes will be announced with each devnet cut. Once we launch our mainnet, the SDK will follow semantic versioning closely.

## Unreleased

<<<<<<< HEAD
- Added new functions `getBlockByHeight` and `getBlockByVersion`.
=======
- Enable SDK axios client to carry cookies for both the browser and node environments.
>>>>>>> d76fc80c

## 1.3.13 (2022-09-15)

- Increase the default wait time for `waitForTransactionWithResult` to 20s.
- A new function called `getEventsByCreationNumber` has been added, corresponding to the new endpoint on the API. For more information on this change, see the [API changelog](https://github.com/aptos-labs/aptos-core/blob/main/api/doc/CHANGELOG.md) for API version 1.1.0.
- **[Deprecated]** The `getEventsByEventKey` function is now deprecated. In the next release it will be removed entirely. You must migrate to the new function, `getEventsByCreationNumber`, by then.
- Included in the `Event` struct (which is what the events endpoints return) is a new field called `guid`. This is a more easily interpretable representation of an event identifier than the `key` field. See the [API changelog](https://github.com/aptos-labs/aptos-core/blob/main/api/doc/CHANGELOG.md) for an example of the new field.
- **[Deprecated]** The `key` field in the `Event` struct is now deprecated. In the next release it will be removed entirely. You must migrate to using the `guid` field by then.
- Removed NPM dependencies ed25519-hd-key and typescript-memoize.
- Added IIFE bundle that can be served from CDN. No NPM is required to use the SDK in browser environment.

## 1.3.12 (2022-09-08)

- Feature to rotate auth key for single signature account

## 1.3.11 (2022-08-31)

- Upgraded typescript version from 4.7.4 to 4.8.2, as well as linter package versions.
- **[Breaking Change]** ModuleBundle transaction support is removed. Instead, SDK users should use `AptosClient.publishPackage` to publish Move packages.
- Expose detailed API errors.
- Accept stringified values as transaction payload parameters.

## 1.3.10 (2022-08-26)

- Fix the bug in `waitForTransactionWithResult`. When API returns `404`, the function should continue waiting rather than returning early. The reason is that the txn might not be committed promptly. `waitForTransactionWithResult` should either timeout or get an error in such case.

## 1.3.9 (2022-08-25)

- **[Breaking Change]** Reimplemented the JSON transaction submission interfaces with BCS. This is a breaking change. `createSigningMessage` is removed. Before the changes, the transaction payloads take string aruguments. But now, Typescript payload arguments have to match the smart contract arugment types. e.g. `number` matches `u8`, `number | bigint` matches `u64` and `u128`, etc.
- **[Breaking Change]** `getTokenBalance` and `getTokenBalanceForAccount` have been renamed to `getToken` and `getTokenForAccount`, since they were never getting just the balance, but the full token.
- Added `CoinClient` to help working with coins. This contains common operations such as `transfer`, `checkBalance`, etc.
- Added `generateSignSubmitWaitForTransaction`, a function that provides a simple way to execute the full end to end transaction submission flow. You may also leverage `generateSignSubmit`, a helper that does the same but without waiting, instead returning teh transaction hash.
- Added `fromDerivePath` to `AptosAccount`. You can use this to create an `AptosAccount` (which is a local representation of an account) using a bip44 path and mnemonics.

## 1.3.7 (2022-08-17)

- Add a transaction builder that is able to serialize transaction arguments with remote ABIs. Remote ABIs are fetchable through REST APIs. With the remote ABI transaction builder, developers can build BCS transactions by only providing the native JS values.
- Make all functions that accept `BigInt` parameters accept `BigInt | number` instead.

## 1.3.6 (2022-08-10)

- Switch back to representing certain move types (MoveModuleId, MoveStructTag, ScriptFunctionId) as strings, for both requests and responses. This reverts the change made in 1.3.2. See [#2663](https://github.com/aptos-labs/aptos-core/pull/2663) for more.
- Represent certain fields with slightly different snake casing, e.g. `ed25519_signature` now instead of `ed_25519_signature`.
- Add generated types for healthcheck endpoint.
- If the given URL is missing `/v1`, the `AptosClient` constructor will add it for you. You can opt out of this behavior by setting `doNotFixNodeUrl` to true when calling the constructor.

## 1.3.5 (2022-08-08)

- Re-expose BCS and items from `transaction_builder/builder` from the root of the module.

## 1.3.4 (2022-08-07)

- Downscaled default value for `max_gas`.

## 1.3.3 (2022-08-05)

- Update the token clients to submit transactions through BCS interface. The new token client doesn't hex-code "name", "decription" and "uri" any more. String properties are passed and saved just as strings.
- Expose `buildTransactionPayload` from ABI transaction builder. In some scenarios, developers just want to get a TransactionPayload rather than a RawTransaction.

## 1.3.2 (2022-08-04)

This special entry does not conform to the format set out by [Keep a Changelog](https://keepachangelog.com/en/1.0.0/) as there are noteworthy breaking changes with necessary rationale. Future entries will follow this format.

This release updates the SDK to work with V1 of the Aptos Node API. There are some key changes between V0 and V1 that you can read about in the [API changelog](https://github.com/aptos-labs/aptos-core/blob/main/api/doc/v1/CHANGELOG.md), refer to the notes for version 1.0.0. Accordingly, this SDK version represents breaking changes compared to 1.2.1.

- The SDK now communicates by default with the `/v1` path of the API. It will not work correctly with the v0 API. If you provide a path yourself when instantiating a client, make sure you include `/v1`, e.g. http://fullnode.devnet.aptoslabs.com/v1.
- As of this release, the API, API spec, client generated from that spec, SDK wrapper, and examples are all tested together in CI. Previously it was possible for these to be out of sync, or in some cases, they would test against a different deployment entirely, such as devnet. Now we make the guarantee that all these pieces from the same commit work together. Notably this means exactly that; there is no guarantee that the latest version of the SDK will work with a particular Aptos network, such as devnet, except for a network built from the same commit as the SDK.
- The generated client within the SDK is generated using a different tool, [openapi-typescript-codegen](https://www.npmjs.com/package/openapi-typescript-codegen). Most of these changes are transparent to the user, as we continue to wrap the generated client, but some of the generated types are different, which we mention here.
- Token types are no longer exposed from the generated client (under `Types`) as they are no longer part of the API (indeed, they never truly were). Instead you can find these definitions exposed at `TokenTypes`.
- Some functions, such as for getting account resources and events, no longer accept resource types as concatenated strings. For example:

```tsx
# Before:
const aptosCoin = "0x1::coin::CoinStore<0x1::aptos_coin::AptosCoin>";
# After
const aptosCoin = const aptosCoin = {
    address: "0x1",
    module: "coin",
    name: "CoinStore",
    generic_type_params: ["0x1::aptos_coin::AptosCoin"],
};
```

- Similarly, some endpoints no longer return this data as a string, but in a structured format, e.g. `MoveStructTag`. Remember to use something like `lodash.isEqual` to do equality checks with these structs.
- To help work with these different formats, functions for converting between them have been added to `utils`.
- A new function, `waitForTransactionWithResult`, has been added to help wait for a transaction and then get access to the response from the server once the function exits.

For help with migration, we recommend you see the updated examples under `examples/`, they demonstrate how to deal with some of these changes, such as the more structured responses. We are also available to assist in the [Aptos Discord](https://discord.com/invite/aptoslabs).

**Deprecation Notice**: On September 1st we will remove the v0 API from the running nodes. As a user of the TS SDK, the best way you can migrate prior to this is by upgrading to version 1.3.2 or higher of the SDK. We will repeatedly remind developers of this upcoming deprecation as we approach that date.

## 1.3.1 (2022-08-04)

See release notes for 1.3.2.

## 1.3.0 (2022-08-03)

See release notes for 1.3.2.

## 1.2.1 (2022-07-23)

**Note:** This entry and earlier do not conform to the format set out by [Keep a Changelog](https://keepachangelog.com/en/1.0.0/).

### Features

- Deprecate getTokenBalance api in SDK ([2ec554e](https://github.com/aptos-labs/aptos-core/commit/2ec554e6e40a81cee4e760f6f84ef7362c570240))
- Memoize chain id in aptos client ([#1589](https://github.com/aptos-labs/aptos-core/issues/1589)) ([4a6453b](https://github.com/aptos-labs/aptos-core/commit/4a6453bf0e620247557854053b661446bff807a7))
- **Multiagent:** Support multiagent transaction submission ([#1543](https://github.com/aptos-labs/aptos-core/issues/1543)) ([0f0c70e](https://github.com/aptos-labs/aptos-core/commit/0f0c70e8ed2fefa952f0c89b7edb78edc174cb49))
- Support retrieving token balance for any account ([7f93c21](https://github.com/aptos-labs/aptos-core/commit/7f93c2100f8b8e848461a0b5a395bfb76ade8667))

### Bug Fixes

- Get rid of "natual" calls ([#1678](https://github.com/aptos-labs/aptos-core/issues/1678)) ([54601f7](https://github.com/aptos-labs/aptos-core/commit/54601f79206ea0f8b8b1b0d6599d31832fc4d195))

## 1.2.0 (2022-06-28)

### Features

- Vector tests for transaction signing ([6210c10](https://github.com/aptos-labs/aptos-core/commit/6210c10d3192fd0417b35709545fae850099e4d4))
- Add royalty support for NFT tokens ([93a2cd0](https://github.com/aptos-labs/aptos-core/commit/93a2cd0bfd644725ac524f419e94077e0b16343b))
- Add transaction builder examples ([a710a50](https://github.com/aptos-labs/aptos-core/commit/a710a50e8177258d9c0766762b3c2959fc231259))
- Support transaction simulation ([93073bf](https://github.com/aptos-labs/aptos-core/commit/93073bf1b508d00cfa1f8bb441ed57085fd08a82))

### Bug Fixes

- Fix a typo, natual now becomes natural ([1b7d295](https://github.com/aptos-labs/aptos-core/commit/1b7d2957b79a5d2821ada0c5096cf43c412e0c2d)), closes [#1526](https://github.com/aptos-labs/aptos-core/issues/1526)
- Fix Javascript example ([5781fee](https://github.com/aptos-labs/aptos-core/commit/5781fee74b8f2b065e7f04c2f76952026860751d)), closes [#1405](https://github.com/aptos-labs/aptos-core/issues/1405)<|MERGE_RESOLUTION|>--- conflicted
+++ resolved
@@ -6,11 +6,8 @@
 
 ## Unreleased
 
-<<<<<<< HEAD
+- Enable SDK axios client to carry cookies for both the browser and node environments.
 - Added new functions `getBlockByHeight` and `getBlockByVersion`.
-=======
-- Enable SDK axios client to carry cookies for both the browser and node environments.
->>>>>>> d76fc80c
 
 ## 1.3.13 (2022-09-15)
 
