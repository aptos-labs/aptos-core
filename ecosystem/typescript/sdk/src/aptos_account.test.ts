--- conflicted
+++ resolved
@@ -8,20 +8,15 @@
   publicKeyHex: "0xde19e5d1880cac87d57484ce9ed2e84cf0f9599f12e7cc3a52e4e7657a763f2c",
 };
 
-<<<<<<< HEAD
 const mnemonic = 'shoot island position soft burden budget tooth cruel issue economy destroy above';
 
 test('generates random accounts', () => {
-=======
-test("generates random accounts", () => {
->>>>>>> 9593a8d5
   const a1 = new AptosAccount();
   const a2 = new AptosAccount();
   expect(a1.authKey()).not.toBe(a2.authKey());
   expect(a1.address().hex()).not.toBe(a2.address().hex());
 });
 
-<<<<<<< HEAD
 test('generates derive path accounts', () => {
   const address = '0x07968dab936c1bad187c60ce4082f307d030d780e91e694ae03aef16aba73f30';
   const a1 = AptosAccount.fromDerivePath('m/44\'/637\'/0\'/0\'/0\'', mnemonic);
@@ -34,10 +29,6 @@
 
 test('accepts custom address', () => {
   const address = '0x777';
-=======
-test("accepts custom address", () => {
-  const address = "0x777";
->>>>>>> 9593a8d5
   const a1 = new AptosAccount(null, address);
   expect(a1.address().hex()).toBe(address);
 });
