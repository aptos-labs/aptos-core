--- conflicted
+++ resolved
@@ -2,11 +2,7 @@
 // SPDX-License-Identifier: Apache-2.0
 
 import { HexString, MaybeHexString } from "./hex_string";
-<<<<<<< HEAD
-import { fixNodeUrl, Memoize, sleep } from "./utils";
-=======
 import { clear, fixNodeUrl, Memoize, sleep } from "./utils";
->>>>>>> 2b16401a
 import { AptosAccount } from "./aptos_account";
 import * as Gen from "./generated/index";
 import {
