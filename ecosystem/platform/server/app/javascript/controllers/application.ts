/*
 * Copyright (c) Aptos
 * SPDX-License-Identifier: Apache-2.0
 */

import { Application } from "@hotwired/stimulus";
import type { Types } from "aptos";

declare global {
  interface Window {
    Stimulus: Application;
    aptos?: {
      connect: () => Promise<{ address: string; publicKey: string }>;
      signAndSubmitTransaction: (transaction: {}) => Promise<Types.Transaction>;
      signMessage: (transaction: {}) => Promise<Record<string, unknown>>;
      network: () => Promise<string>;
<<<<<<< HEAD
    }
    martian?: {
      connect: () => Promise<{address: string, publicKey: string}>;
      account: () => Promise<{address: string, publicKey: string}>;
      generateSignAndSubmitTransaction: (sender: string, transaction: {}) => Promise<string>;
      signMessage: (transaction: {}) => Promise<Record<string, unknown>>;
      network: () => Promise<string>;
    }
=======
    };
>>>>>>> f86fd5fb
  }
}

const application = Application.start();

// Configure Stimulus development experience
application.debug = false;
window.Stimulus = application;

export { application };<|MERGE_RESOLUTION|>--- conflicted
+++ resolved
@@ -14,7 +14,6 @@
       signAndSubmitTransaction: (transaction: {}) => Promise<Types.Transaction>;
       signMessage: (transaction: {}) => Promise<Record<string, unknown>>;
       network: () => Promise<string>;
-<<<<<<< HEAD
     }
     martian?: {
       connect: () => Promise<{address: string, publicKey: string}>;
@@ -22,10 +21,7 @@
       generateSignAndSubmitTransaction: (sender: string, transaction: {}) => Promise<string>;
       signMessage: (transaction: {}) => Promise<Record<string, unknown>>;
       network: () => Promise<string>;
-    }
-=======
     };
->>>>>>> f86fd5fb
   }
 }
 
