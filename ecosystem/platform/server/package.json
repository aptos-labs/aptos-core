--- conflicted
+++ resolved
@@ -2,19 +2,6 @@
   "name": "app",
   "private": "true",
   "dependencies": {
-<<<<<<< HEAD
-    "@hotwired/stimulus": "3.0.1",
-    "@hotwired/turbo-rails": "7.1.3",
-    "@sentry/browser": "7.12.1",
-    "@tailwindcss/forms": "0.5.2",
-    "@tailwindcss/typography": "0.5.2",
-    "aptos": "1.2.0",
-    "autoprefixer": "10.4.7",
-    "dotenv": "16.0.2",
-    "esbuild": "0.14.47",
-    "postcss": "8.4.14",
-    "tailwindcss": "3.1.4"
-=======
     "@hotwired/stimulus": "3.1.0",
     "@hotwired/turbo-rails": "7.1.3",
     "@sentry/browser": "7.13.0",
@@ -26,7 +13,6 @@
     "esbuild": "0.15.7",
     "postcss": "8.4.16",
     "tailwindcss": "3.1.8"
->>>>>>> 2b16401a
   },
   "scripts": {
     "build": "./build.js",
@@ -35,18 +21,10 @@
     "dev": "tsc-watch --noClear -p tsconfig.json --onSuccess \"yarn build\" --onFailure \"yarn failure:js\""
   },
   "devDependencies": {
-<<<<<<< HEAD
-    "@typescript-eslint/eslint-plugin": "5.30.0",
-    "@typescript-eslint/parser": "5.30.0",
-    "prettier": "2.7.1",
-    "tsc-watch": "5.0.3",
-    "typescript": "4.7.4"
-=======
     "@typescript-eslint/eslint-plugin": "5.37.0",
     "@typescript-eslint/parser": "5.37.0",
     "prettier": "2.7.1",
     "tsc-watch": "5.0.3",
     "typescript": "4.8.3"
->>>>>>> 2b16401a
   }
 }