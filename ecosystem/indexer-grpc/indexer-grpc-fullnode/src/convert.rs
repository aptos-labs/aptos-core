// Copyright © Aptos Foundation
// SPDX-License-Identifier: Apache-2.0

use aptos_api_types::{
    transaction::ValidatorTransaction as ApiValidatorTransactionEnum, AccountSignature,
    DeleteModule, DeleteResource, Ed25519Signature, EntryFunctionId, EntryFunctionPayload, Event,
    GenesisPayload, MoveAbility, MoveFunction, MoveFunctionGenericTypeParam,
    MoveFunctionVisibility, MoveModule, MoveModuleBytecode, MoveModuleId, MoveScriptBytecode,
    MoveStruct, MoveStructField, MoveStructTag, MoveType, MultiEd25519Signature, MultiKeySignature,
    MultisigPayload, MultisigTransactionPayload, PublicKey, ScriptPayload, Signature,
    SingleKeySignature, Transaction, TransactionInfo, TransactionPayload, TransactionSignature,
    WriteSet, WriteSetChange,
};
use aptos_bitvec::BitVec;
use aptos_logger::warn;
use aptos_protos::{
<<<<<<< HEAD
    transaction::{
        v1 as transaction,
        v1::{any_signature, Ed25519, Keyless, Secp256k1Ecdsa, TransactionSizeInfo, WebAuthn},
=======
    transaction::v1::{
        self as transaction, any_signature, validator_transaction,
        validator_transaction::observed_jwk_update::exported_provider_jw_ks::{
            jwk::{JwkType, Rsa, UnsupportedJwk},
            Jwk as ProtoJwk,
        },
        Ed25519, Keyless, Secp256k1Ecdsa, TransactionSizeInfo, WebAuthn,
>>>>>>> 7b0872a6
    },
    util::timestamp,
};
use aptos_types::jwks::jwk::JWK;
use hex;
use move_binary_format::file_format::Ability;
use std::time::Duration;

pub fn convert_move_module_id(move_module_id: &MoveModuleId) -> transaction::MoveModuleId {
    transaction::MoveModuleId {
        address: move_module_id.address.to_string(),
        name: move_module_id.name.to_string(),
    }
}

pub fn convert_move_ability(move_ability: &MoveAbility) -> transaction::MoveAbility {
    match move_ability.0 {
        Ability::Copy => transaction::MoveAbility::Copy,
        Ability::Drop => transaction::MoveAbility::Drop,
        Ability::Store => transaction::MoveAbility::Store,
        Ability::Key => transaction::MoveAbility::Key,
    }
}

pub fn convert_move_struct_field(msf: &MoveStructField) -> transaction::MoveStructField {
    transaction::MoveStructField {
        name: msf.name.0.to_string(),
        r#type: Some(convert_move_type(&msf.typ)),
    }
}

pub fn convert_move_struct(move_struct: &MoveStruct) -> transaction::MoveStruct {
    transaction::MoveStruct {
        name: move_struct.name.0.to_string(),
        is_native: move_struct.is_native,
        abilities: move_struct
            .abilities
            .iter()
            .map(|i| convert_move_ability(i) as i32)
            .collect(),
        generic_type_params: vec![],
        fields: move_struct
            .fields
            .iter()
            .map(convert_move_struct_field)
            .collect(),
    }
}

pub fn convert_move_function_visibility(
    visibility: &MoveFunctionVisibility,
) -> transaction::move_function::Visibility {
    match visibility {
        MoveFunctionVisibility::Public => transaction::move_function::Visibility::Public,
        MoveFunctionVisibility::Private => transaction::move_function::Visibility::Private,
        MoveFunctionVisibility::Friend => transaction::move_function::Visibility::Friend,
    }
}

pub fn convert_move_function_generic_type_params(
    mfgtp: &MoveFunctionGenericTypeParam,
) -> transaction::MoveFunctionGenericTypeParam {
    transaction::MoveFunctionGenericTypeParam {
        constraints: mfgtp
            .constraints
            .iter()
            .map(|i| convert_move_ability(i) as i32)
            .collect(),
    }
}

pub fn convert_move_function(move_func: &MoveFunction) -> transaction::MoveFunction {
    transaction::MoveFunction {
        name: move_func.name.0.to_string(),
        visibility: convert_move_function_visibility(&move_func.visibility) as i32,
        is_entry: move_func.is_entry,
        generic_type_params: move_func
            .generic_type_params
            .iter()
            .map(convert_move_function_generic_type_params)
            .collect(),
        params: move_func.params.iter().map(convert_move_type).collect(),
        r#return: move_func.return_.iter().map(convert_move_type).collect(),
    }
}

pub fn convert_move_module(move_module: &MoveModule) -> transaction::MoveModule {
    transaction::MoveModule {
        address: move_module.address.to_string(),
        name: move_module.name.0.to_string(),
        friends: move_module
            .friends
            .iter()
            .map(convert_move_module_id)
            .collect(),
        exposed_functions: move_module
            .exposed_functions
            .iter()
            .map(convert_move_function)
            .collect(),
        structs: move_module
            .structs
            .iter()
            .map(convert_move_struct)
            .collect(),
    }
}

pub fn convert_move_module_bytecode(mmb: &MoveModuleBytecode) -> transaction::MoveModuleBytecode {
    let abi = mmb.clone().try_parse_abi().map_or_else(
        |e| {
            warn!("[fh-stream] Could not decode MoveModuleBytecode ABI: {}", e);
            None
        },
        |mmb| mmb.abi.map(|move_module| convert_move_module(&move_module)),
    );
    transaction::MoveModuleBytecode {
        bytecode: mmb.bytecode.0.clone(),
        abi,
    }
}

pub fn convert_entry_function_id(
    entry_function_id: &EntryFunctionId,
) -> transaction::EntryFunctionId {
    transaction::EntryFunctionId {
        module: Some(convert_move_module_id(&entry_function_id.module)),
        name: entry_function_id.name.to_string(),
    }
}

pub fn convert_transaction_payload(
    payload: &TransactionPayload,
) -> transaction::TransactionPayload {
    match payload {
        TransactionPayload::EntryFunctionPayload(sfp) => transaction::TransactionPayload {
            r#type: transaction::transaction_payload::Type::EntryFunctionPayload as i32,
            payload: Some(
                transaction::transaction_payload::Payload::EntryFunctionPayload(
                    convert_entry_function_payload(sfp),
                ),
            ),
        },
        TransactionPayload::ScriptPayload(sp) => transaction::TransactionPayload {
            r#type: transaction::transaction_payload::Type::ScriptPayload as i32,
            payload: Some(transaction::transaction_payload::Payload::ScriptPayload(
                convert_script_payload(sp),
            )),
        },
        TransactionPayload::MultisigPayload(mp) => transaction::TransactionPayload {
            r#type: transaction::transaction_payload::Type::MultisigPayload as i32,
            payload: Some(transaction::transaction_payload::Payload::MultisigPayload(
                convert_multisig_payload(mp),
            )),
        },

        // Deprecated.
        TransactionPayload::ModuleBundlePayload(_) => {
            unreachable!("Module bundle payload has been removed")
        },
    }
}

#[inline]
pub fn convert_events(events: &[Event]) -> Vec<transaction::Event> {
    events.iter().map(convert_event).collect()
}

pub fn convert_write_set(write_set: &WriteSet) -> transaction::WriteSet {
    let (write_set_type, write_set) = match write_set {
        WriteSet::ScriptWriteSet(sws) => {
            let write_set_type = transaction::write_set::WriteSetType::ScriptWriteSet as i32;

            let write_set =
                transaction::write_set::WriteSet::ScriptWriteSet(transaction::ScriptWriteSet {
                    execute_as: sws.execute_as.to_string(),
                    script: Some(convert_script_payload(&sws.script)),
                });
            (write_set_type, Some(write_set))
        },
        WriteSet::DirectWriteSet(dws) => {
            let write_set_type = transaction::write_set::WriteSetType::DirectWriteSet as i32;

            let write_set =
                transaction::write_set::WriteSet::DirectWriteSet(transaction::DirectWriteSet {
                    write_set_change: convert_write_set_changes(&dws.changes),
                    events: convert_events(&dws.events),
                });
            (write_set_type, Some(write_set))
        },
    };
    transaction::WriteSet {
        write_set_type,
        write_set,
    }
}

pub fn empty_move_type(r#type: transaction::MoveTypes) -> transaction::MoveType {
    transaction::MoveType {
        r#type: r#type as i32,
        content: None,
    }
}

pub fn convert_move_type(move_type: &MoveType) -> transaction::MoveType {
    let r#type = match move_type {
        MoveType::Bool => transaction::MoveTypes::Bool,
        MoveType::U8 => transaction::MoveTypes::U8,
        MoveType::U16 => transaction::MoveTypes::U16,
        MoveType::U32 => transaction::MoveTypes::U32,
        MoveType::U64 => transaction::MoveTypes::U64,
        MoveType::U128 => transaction::MoveTypes::U128,
        MoveType::U256 => transaction::MoveTypes::U256,
        MoveType::Address => transaction::MoveTypes::Address,
        MoveType::Signer => transaction::MoveTypes::Signer,
        MoveType::Vector { .. } => transaction::MoveTypes::Vector,
        MoveType::Struct(_) => transaction::MoveTypes::Struct,
        MoveType::GenericTypeParam { .. } => transaction::MoveTypes::GenericTypeParam,
        MoveType::Reference { .. } => transaction::MoveTypes::Reference,
        MoveType::Unparsable(_) => transaction::MoveTypes::Unparsable,
    };
    let content = match move_type {
        MoveType::Bool => None,
        MoveType::U8 => None,
        MoveType::U16 => None,
        MoveType::U32 => None,
        MoveType::U64 => None,
        MoveType::U128 => None,
        MoveType::U256 => None,
        MoveType::Address => None,
        MoveType::Signer => None,
        MoveType::Vector { items } => Some(transaction::move_type::Content::Vector(Box::from(
            convert_move_type(items),
        ))),
        MoveType::Struct(struct_tag) => Some(transaction::move_type::Content::Struct(
            convert_move_struct_tag(struct_tag),
        )),
        MoveType::GenericTypeParam { index } => Some(
            transaction::move_type::Content::GenericTypeParamIndex((*index) as u32),
        ),
        MoveType::Reference { mutable, to } => Some(transaction::move_type::Content::Reference(
            Box::new(transaction::move_type::ReferenceType {
                mutable: *mutable,
                to: Some(Box::new(convert_move_type(to))),
            }),
        )),
        MoveType::Unparsable(string) => {
            Some(transaction::move_type::Content::Unparsable(string.clone()))
        },
    };
    transaction::MoveType {
        r#type: r#type as i32,
        content,
    }
}

#[inline]
pub fn convert_write_set_changes(changes: &[WriteSetChange]) -> Vec<transaction::WriteSetChange> {
    changes.iter().map(convert_write_set_change).collect()
}

#[inline]
pub fn convert_hex_string_to_bytes(hex_string: &str) -> Vec<u8> {
    hex::decode(hex_string.strip_prefix("0x").unwrap_or(hex_string))
        .unwrap_or_else(|_| panic!("Could not convert '{}' to bytes", hex_string))
}

pub fn convert_move_struct_tag(struct_tag: &MoveStructTag) -> transaction::MoveStructTag {
    transaction::MoveStructTag {
        address: struct_tag.address.to_string(),
        module: struct_tag.module.to_string(),
        name: struct_tag.name.to_string(),
        generic_type_params: struct_tag
            .generic_type_params
            .iter()
            .map(convert_move_type)
            .collect(),
    }
}

pub fn convert_delete_module(delete_module: &DeleteModule) -> transaction::DeleteModule {
    transaction::DeleteModule {
        address: delete_module.address.to_string(),
        state_key_hash: convert_hex_string_to_bytes(&delete_module.state_key_hash),
        module: Some(transaction::MoveModuleId {
            address: delete_module.module.address.to_string(),
            name: delete_module.module.name.to_string(),
        }),
    }
}

pub fn convert_delete_resource(delete_resource: &DeleteResource) -> transaction::DeleteResource {
    transaction::DeleteResource {
        address: delete_resource.address.to_string(),
        state_key_hash: convert_hex_string_to_bytes(&delete_resource.state_key_hash),
        r#type: Some(convert_move_struct_tag(&delete_resource.resource)),
        type_str: delete_resource.resource.to_string(),
    }
}

pub fn convert_write_set_change(change: &WriteSetChange) -> transaction::WriteSetChange {
    match change {
        WriteSetChange::DeleteModule(delete_module) => transaction::WriteSetChange {
            r#type: transaction::write_set_change::Type::DeleteModule as i32,
            change: Some(transaction::write_set_change::Change::DeleteModule(
                convert_delete_module(delete_module),
            )),
        },
        WriteSetChange::DeleteResource(delete_resource) => transaction::WriteSetChange {
            r#type: transaction::write_set_change::Type::DeleteResource as i32,
            change: Some(transaction::write_set_change::Change::DeleteResource(
                convert_delete_resource(delete_resource),
            )),
        },
        WriteSetChange::DeleteTableItem(delete_table_item) => {
            let data = delete_table_item.data.as_ref().unwrap_or_else(|| {
                panic!(
                    "Could not extract data from DeletedTableItem '{:?}' with handle '{:?}'",
                    delete_table_item,
                    delete_table_item.handle.to_string()
                )
            });

            transaction::WriteSetChange {
                r#type: transaction::write_set_change::Type::DeleteTableItem as i32,
                change: Some(transaction::write_set_change::Change::DeleteTableItem(
                    transaction::DeleteTableItem {
                        state_key_hash: convert_hex_string_to_bytes(
                            &delete_table_item.state_key_hash,
                        ),
                        handle: delete_table_item.handle.to_string(),
                        key: delete_table_item.key.to_string(),
                        data: Some(transaction::DeleteTableData {
                            key: data.key.to_string(),
                            key_type: data.key_type.clone(),
                        }),
                    },
                )),
            }
        },
        WriteSetChange::WriteModule(write_module) => transaction::WriteSetChange {
            r#type: transaction::write_set_change::Type::WriteModule as i32,
            change: Some(transaction::write_set_change::Change::WriteModule(
                transaction::WriteModule {
                    address: write_module.address.to_string(),
                    state_key_hash: convert_hex_string_to_bytes(&write_module.state_key_hash),
                    data: Some(convert_move_module_bytecode(&write_module.data)),
                },
            )),
        },
        WriteSetChange::WriteResource(write_resource) => transaction::WriteSetChange {
            r#type: transaction::write_set_change::Type::WriteResource as i32,
            change: Some(transaction::write_set_change::Change::WriteResource(
                transaction::WriteResource {
                    address: write_resource.address.to_string(),
                    state_key_hash: convert_hex_string_to_bytes(&write_resource.state_key_hash),
                    r#type: Some(convert_move_struct_tag(&write_resource.data.typ)),
                    type_str: write_resource.data.typ.to_string(),
                    data: serde_json::to_string(&write_resource.data.data).unwrap_or_else(|_| {
                        panic!(
                            "Could not convert move_resource data to json '{:?}'",
                            write_resource.data
                        )
                    }),
                },
            )),
        },
        WriteSetChange::WriteTableItem(write_table_item) => {
            let data = write_table_item.data.as_ref().unwrap_or_else(|| {
                panic!(
                    "Could not extract data from DecodedTableData '{:?}' with handle '{:?}'",
                    write_table_item,
                    write_table_item.handle.to_string(),
                )
            });
            transaction::WriteSetChange {
                r#type: transaction::write_set_change::Type::WriteTableItem as i32,
                change: Some(transaction::write_set_change::Change::WriteTableItem(
                    transaction::WriteTableItem {
                        state_key_hash: convert_hex_string_to_bytes(
                            &write_table_item.state_key_hash,
                        ),
                        handle: write_table_item.handle.to_string(),
                        key: write_table_item.key.to_string(),
                        data: Some(transaction::WriteTableData {
                            key: data.key.to_string(),
                            key_type: data.key_type.clone(),
                            value: data.value.to_string(),
                            value_type: data.value_type.clone(),
                        }),
                    },
                )),
            }
        },
    }
}

pub fn convert_move_script_bytecode(msb: &MoveScriptBytecode) -> transaction::MoveScriptBytecode {
    let abi = msb
        .clone()
        .try_parse_abi()
        .abi
        .map(|move_func| convert_move_function(&move_func));

    transaction::MoveScriptBytecode {
        bytecode: msb.bytecode.0.clone(),
        abi,
    }
}

pub fn convert_entry_function_payload(
    entry_function_payload: &EntryFunctionPayload,
) -> transaction::EntryFunctionPayload {
    transaction::EntryFunctionPayload {
        function: Some(convert_entry_function_id(&entry_function_payload.function)),
        type_arguments: entry_function_payload
            .type_arguments
            .iter()
            .map(convert_move_type)
            .collect(),
        arguments: entry_function_payload
            .arguments
            .iter()
            .map(|move_value| move_value.to_string())
            .collect(),
        entry_function_id_str: entry_function_payload.function.to_string(),
    }
}

pub fn convert_script_payload(script_payload: &ScriptPayload) -> transaction::ScriptPayload {
    transaction::ScriptPayload {
        code: Some(convert_move_script_bytecode(&script_payload.code)),
        type_arguments: script_payload
            .type_arguments
            .iter()
            .map(convert_move_type)
            .collect(),
        arguments: script_payload
            .arguments
            .iter()
            .map(|move_value| move_value.to_string())
            .collect(),
    }
}

pub fn convert_multisig_payload(
    multisig_payload: &MultisigPayload,
) -> transaction::MultisigPayload {
    let transaction_payload = multisig_payload
        .transaction_payload
        .as_ref()
        .map(|p| match p {
            MultisigTransactionPayload::EntryFunctionPayload(entry_function_payload) => {
                transaction::MultisigTransactionPayload {
                    r#type: transaction::multisig_transaction_payload::Type::EntryFunctionPayload
                        as i32,
                    payload: Some(
                        transaction::multisig_transaction_payload::Payload::EntryFunctionPayload(
                            convert_entry_function_payload(entry_function_payload),
                        ),
                    ),
                }
            },
        });
    transaction::MultisigPayload {
        multisig_address: multisig_payload.multisig_address.to_string(),
        transaction_payload,
    }
}

pub fn convert_event(event: &Event) -> transaction::Event {
    let event_key: aptos_types::event::EventKey = event.guid.into();
    transaction::Event {
        key: Some(transaction::EventKey {
            creation_number: event_key.get_creation_number(),
            account_address: event_key.get_creator_address().to_string(),
        }),
        sequence_number: event.sequence_number.0,
        r#type: Some(convert_move_type(&event.typ)),
        type_str: event.typ.to_string(),
        data: event.data.to_string(),
    }
}

pub fn convert_timestamp_secs(timestamp: u64) -> timestamp::Timestamp {
    timestamp::Timestamp {
        seconds: timestamp as i64,
        nanos: 0,
    }
}

pub fn convert_timestamp_usecs(timestamp: u64) -> timestamp::Timestamp {
    let ts = Duration::from_nanos(timestamp * 1000);
    timestamp::Timestamp {
        seconds: ts.as_secs() as i64,
        nanos: ts.subsec_nanos() as i32,
    }
}

pub fn convert_transaction_info(
    transaction_info: &TransactionInfo,
) -> transaction::TransactionInfo {
    transaction::TransactionInfo {
        hash: transaction_info.hash.0.to_vec(),
        state_checkpoint_hash: transaction_info
            .state_checkpoint_hash
            .map(|hash| hash.0.to_vec()),
        state_change_hash: transaction_info.state_change_hash.0.to_vec(),
        event_root_hash: transaction_info.event_root_hash.0.to_vec(),
        gas_used: transaction_info.gas_used.0,
        success: transaction_info.success,
        vm_status: transaction_info.vm_status.to_string(),
        accumulator_root_hash: transaction_info.accumulator_root_hash.0.to_vec(),
        changes: convert_write_set_changes(&transaction_info.changes),
    }
}

pub fn convert_ed25519_signature(sig: &Ed25519Signature) -> transaction::Ed25519Signature {
    transaction::Ed25519Signature {
        public_key: sig.public_key.0.clone(),
        signature: sig.signature.0.clone(),
    }
}

pub fn convert_multi_ed25519_signature(
    sig: &MultiEd25519Signature,
) -> transaction::MultiEd25519Signature {
    let public_key_indices: Vec<usize> = BitVec::from(sig.bitmap.0.clone()).iter_ones().collect();
    transaction::MultiEd25519Signature {
        public_keys: sig.public_keys.iter().map(|pk| pk.0.clone()).collect(),
        signatures: sig.signatures.iter().map(|sig| sig.0.clone()).collect(),
        threshold: sig.threshold as u32,
        public_key_indices: public_key_indices
            .iter()
            .map(|index| *index as u32)
            .collect(),
    }
}

pub fn convert_single_key_signature(sig: &SingleKeySignature) -> transaction::SingleKeySignature {
    transaction::SingleKeySignature {
        public_key: Some(convert_public_key(&sig.public_key)),
        signature: Some(convert_signature(&sig.signature)),
    }
}

pub fn convert_multi_key_signature(sig: &MultiKeySignature) -> transaction::MultiKeySignature {
    transaction::MultiKeySignature {
        public_keys: sig.public_keys.iter().map(convert_public_key).collect(),
        signatures: sig
            .signatures
            .iter()
            .map(|signature| transaction::IndexedSignature {
                index: signature.index as u32,
                signature: Some(convert_signature(&signature.signature)),
            })
            .collect(),
        signatures_required: sig.signatures_required as u32,
    }
}

#[allow(deprecated)]
fn convert_signature(signature: &Signature) -> transaction::AnySignature {
    match signature {
        Signature::Ed25519(s) => transaction::AnySignature {
            r#type: transaction::any_signature::Type::Ed25519 as i32,
            signature: s.value.clone().into(),
            signature_variant: Some(any_signature::SignatureVariant::Ed25519(Ed25519 {
                signature: s.value.clone().into(),
            })),
        },
        Signature::Secp256k1Ecdsa(s) => transaction::AnySignature {
            r#type: transaction::any_signature::Type::Secp256k1Ecdsa as i32,
            signature: s.value.clone().into(),
            signature_variant: Some(any_signature::SignatureVariant::Secp256k1Ecdsa(
                Secp256k1Ecdsa {
                    signature: s.value.clone().into(),
                },
            )),
        },
        Signature::WebAuthn(s) => transaction::AnySignature {
            r#type: transaction::any_signature::Type::Webauthn as i32,
            signature: s.value.clone().into(),
            signature_variant: Some(any_signature::SignatureVariant::Webauthn(WebAuthn {
                signature: s.value.clone().into(),
            })),
        },
        Signature::Keyless(s) => transaction::AnySignature {
            r#type: transaction::any_signature::Type::Keyless as i32,
<<<<<<< HEAD
            signature: s.0.clone(),
            signature_variant: Some(any_signature::SignatureVariant::Keyless(Keyless {
                signature: s.0.clone(),
=======
            signature: s.value.clone().into(),
            signature_variant: Some(any_signature::SignatureVariant::Keyless(Keyless {
                signature: s.value.clone().into(),
>>>>>>> 7b0872a6
            })),
        },
    }
}

fn convert_public_key(public_key: &PublicKey) -> transaction::AnyPublicKey {
    match public_key {
        PublicKey::Ed25519(p) => transaction::AnyPublicKey {
            r#type: transaction::any_public_key::Type::Ed25519 as i32,
            public_key: p.value.clone().into(),
        },
        PublicKey::Secp256k1Ecdsa(p) => transaction::AnyPublicKey {
            r#type: transaction::any_public_key::Type::Secp256k1Ecdsa as i32,
            public_key: p.value.clone().into(),
        },
        PublicKey::Secp256r1Ecdsa(p) => transaction::AnyPublicKey {
            r#type: transaction::any_public_key::Type::Secp256r1Ecdsa as i32,
            public_key: p.value.clone().into(),
        },
        PublicKey::Keyless(p) => transaction::AnyPublicKey {
            r#type: transaction::any_public_key::Type::Keyless as i32,
<<<<<<< HEAD
            public_key: p.0.clone(),
=======
            public_key: p.value.clone().into(),
>>>>>>> 7b0872a6
        },
    }
}

pub fn convert_account_signature(
    account_signature: &AccountSignature,
) -> transaction::AccountSignature {
    let (r#type, signature) = match account_signature {
        AccountSignature::Ed25519Signature(s) => (
            transaction::account_signature::Type::Ed25519,
            transaction::account_signature::Signature::Ed25519(convert_ed25519_signature(s)),
        ),
        AccountSignature::MultiEd25519Signature(s) => (
            transaction::account_signature::Type::MultiEd25519,
            transaction::account_signature::Signature::MultiEd25519(
                convert_multi_ed25519_signature(s),
            ),
        ),
        AccountSignature::SingleKeySignature(s) => (
            transaction::account_signature::Type::SingleKey,
            transaction::account_signature::Signature::SingleKeySignature(
                convert_single_key_signature(s),
            ),
        ),
        AccountSignature::MultiKeySignature(s) => (
            transaction::account_signature::Type::MultiKey,
            transaction::account_signature::Signature::MultiKeySignature(
                convert_multi_key_signature(s),
            ),
        ),
    };

    transaction::AccountSignature {
        r#type: r#type as i32,
        signature: Some(signature),
    }
}

pub fn convert_transaction_signature(
    signature: &Option<TransactionSignature>,
) -> Option<transaction::Signature> {
    let signature = match signature {
        None => return None,
        Some(s) => s,
    };
    let r#type = match signature {
        TransactionSignature::Ed25519Signature(_) => transaction::signature::Type::Ed25519,
        TransactionSignature::MultiEd25519Signature(_) => {
            transaction::signature::Type::MultiEd25519
        },
        TransactionSignature::MultiAgentSignature(_) => transaction::signature::Type::MultiAgent,
        TransactionSignature::FeePayerSignature(_) => transaction::signature::Type::FeePayer,
        TransactionSignature::SingleSender(_) => transaction::signature::Type::SingleSender,
    };

    let signature = match signature {
        TransactionSignature::Ed25519Signature(s) => {
            transaction::signature::Signature::Ed25519(convert_ed25519_signature(s))
        },
        TransactionSignature::MultiEd25519Signature(s) => {
            transaction::signature::Signature::MultiEd25519(convert_multi_ed25519_signature(s))
        },
        TransactionSignature::MultiAgentSignature(s) => {
            transaction::signature::Signature::MultiAgent(transaction::MultiAgentSignature {
                sender: Some(convert_account_signature(&s.sender)),
                secondary_signer_addresses: s
                    .secondary_signer_addresses
                    .iter()
                    .map(|s| s.to_string())
                    .collect(),
                secondary_signers: s
                    .secondary_signers
                    .iter()
                    .map(convert_account_signature)
                    .collect(),
            })
        },
        TransactionSignature::FeePayerSignature(s) => {
            transaction::signature::Signature::FeePayer(transaction::FeePayerSignature {
                sender: Some(convert_account_signature(&s.sender)),
                secondary_signer_addresses: s
                    .secondary_signer_addresses
                    .iter()
                    .map(|s| s.to_string())
                    .collect(),
                secondary_signers: s
                    .secondary_signers
                    .iter()
                    .map(convert_account_signature)
                    .collect(),
                fee_payer_address: s.fee_payer_address.to_string(),
                fee_payer_signer: Some(convert_account_signature(&s.fee_payer_signer)),
            })
        },
        TransactionSignature::SingleSender(s) => {
            transaction::signature::Signature::SingleSender(transaction::SingleSender {
                sender: Some(convert_account_signature(s)),
            })
        },
    };

    Some(transaction::Signature {
        r#type: r#type as i32,
        signature: Some(signature),
    })
}

pub fn convert_transaction(
    transaction: &Transaction,
    block_height: u64,
    epoch: u64,
    size_info: TransactionSizeInfo,
) -> transaction::Transaction {
    let mut timestamp: Option<timestamp::Timestamp> = None;

    let txn_type = match transaction {
        Transaction::UserTransaction(_) => transaction::transaction::TransactionType::User,
        Transaction::GenesisTransaction(_) => transaction::transaction::TransactionType::Genesis,
        Transaction::BlockMetadataTransaction(_) => {
            transaction::transaction::TransactionType::BlockMetadata
        },
        Transaction::StateCheckpointTransaction(_) => {
            transaction::transaction::TransactionType::StateCheckpoint
        },
        Transaction::BlockEpilogueTransaction(_) => {
            transaction::transaction::TransactionType::BlockEpilogue
        },
        Transaction::PendingTransaction(_) => panic!("PendingTransaction is not supported"),
        Transaction::ValidatorTransaction(_) => {
            transaction::transaction::TransactionType::Validator
        },
    };

    let txn_data = match &transaction {
        Transaction::UserTransaction(ut) => {
            timestamp = Some(convert_timestamp_usecs(ut.timestamp.0));
            let expiration_timestamp_secs = Some(convert_timestamp_secs(std::cmp::min(
                ut.request.expiration_timestamp_secs.0,
                chrono::NaiveDateTime::MAX.timestamp() as u64,
            )));
            transaction::transaction::TxnData::User(transaction::UserTransaction {
                request: Some(transaction::UserTransactionRequest {
                    sender: ut.request.sender.to_string(),
                    sequence_number: ut.request.sequence_number.0,
                    max_gas_amount: ut.request.max_gas_amount.0,
                    gas_unit_price: ut.request.gas_unit_price.0,
                    expiration_timestamp_secs,
                    payload: Some(convert_transaction_payload(&ut.request.payload)),
                    signature: convert_transaction_signature(&ut.request.signature),
                }),
                events: convert_events(&ut.events),
            })
        },
        Transaction::GenesisTransaction(gt) => {
            let payload = match &gt.payload {
                GenesisPayload::WriteSetPayload(wsp) => convert_write_set(&wsp.write_set),
            };
            transaction::transaction::TxnData::Genesis(transaction::GenesisTransaction {
                payload: Some(payload),
                events: convert_events(&gt.events),
            })
        },
        Transaction::BlockMetadataTransaction(bm) => {
            timestamp = Some(convert_timestamp_usecs(bm.timestamp.0));
            transaction::transaction::TxnData::BlockMetadata(
                transaction::BlockMetadataTransaction {
                    id: bm.id.to_string(),
                    events: convert_events(&bm.events),
                    previous_block_votes_bitvec: bm.previous_block_votes_bitvec.clone(),
                    proposer: bm.proposer.to_string(),
                    failed_proposer_indices: bm.failed_proposer_indices.clone(),
                    round: bm.round.0,
                },
            )
        },
        Transaction::StateCheckpointTransaction(_st) => {
            transaction::transaction::TxnData::StateCheckpoint(
                transaction::StateCheckpointTransaction {},
            )
        },
        Transaction::BlockEpilogueTransaction(block_epilogue) => {
            transaction::transaction::TxnData::BlockEpilogue(
                transaction::BlockEpilogueTransaction {
                    block_end_info: block_epilogue
                        .block_end_info
                        .as_ref()
                        .map(|block_end_info| transaction::BlockEndInfo {
                            block_gas_limit_reached: block_end_info.block_gas_limit_reached,
                            block_output_limit_reached: block_end_info.block_output_limit_reached,
                            block_effective_block_gas_units: block_end_info
                                .block_effective_block_gas_units,
                            block_approx_output_size: block_end_info.block_approx_output_size,
                        }),
                },
            )
        },
        Transaction::PendingTransaction(_) => panic!("PendingTransaction not supported"),
        Transaction::ValidatorTransaction(api_validator_txn) => {
            convert_validator_transaction(api_validator_txn)
        },
    };

    transaction::Transaction {
        timestamp: Some(
            timestamp.unwrap_or_else(|| convert_timestamp_usecs(transaction.timestamp())),
        ),
        version: transaction.version().unwrap_or_else(|| {
            panic!(
                "Could not extract version from Transaction '{:?}'",
                transaction
            )
        }),
        info: Some(convert_transaction_info(
            transaction.transaction_info().unwrap_or_else(|_| {
                panic!(
                    "Could not extract transaction_info from Transaction '{:?}'",
                    transaction
                )
            }),
        )),
        epoch,
        block_height,
        r#type: txn_type as i32,
        txn_data: Some(txn_data),
        size_info: Some(size_info),
    }
<<<<<<< HEAD
=======
}

fn convert_validator_transaction(
    api_validator_txn: &aptos_api_types::transaction::ValidatorTransaction,
) -> transaction::transaction::TxnData {
    transaction::transaction::TxnData::Validator(transaction::ValidatorTransaction {
        validator_transaction_type: match api_validator_txn {
            ApiValidatorTransactionEnum::DkgResult(dgk_result) => {
                Some(
                    validator_transaction::ValidatorTransactionType::DkgUpdate(
                        validator_transaction::DkgUpdate {
                            dkg_transcript: Some(validator_transaction::dkg_update::DkgTranscript {
                                author: dgk_result.dkg_transcript.author.to_string(),
                                epoch: dgk_result.dkg_transcript.epoch.0,
                                payload: dgk_result.dkg_transcript.payload.0.clone(),
                            }),
                        },
                    )
                )
            },
            ApiValidatorTransactionEnum::ObservedJwkUpdate(observed_jwk_update) => {
                Some(
                    validator_transaction::ValidatorTransactionType::ObservedJwkUpdate(
                        validator_transaction::ObservedJwkUpdate {
                            quorum_certified_update: Some(
                                validator_transaction::observed_jwk_update::QuorumCertifiedUpdate {
                                    update: Some(
                                        validator_transaction::observed_jwk_update::ExportedProviderJwKs {
                                            issuer: observed_jwk_update.quorum_certified_update.update.issuer.clone(),
                                            version: observed_jwk_update.quorum_certified_update.update.version,
                                            jwks: observed_jwk_update.quorum_certified_update.update.jwks.iter().map(|jwk| {
                                                match jwk {
                                                    JWK::RSA(rsa) => {
                                                        ProtoJwk {
                                                            jwk_type: Some(
                                                                JwkType::Rsa(
                                                                    Rsa {
                                                                        kid: rsa.kid.clone(),
                                                                        n: rsa.n.clone(),
                                                                        e: rsa.e.clone(),
                                                                        kty: rsa.kty.clone(),
                                                                        alg: rsa.alg.clone(),
                                                                    }
                                                                )
                                                            )
                                                        }
                                                    },
                                                    JWK::Unsupported(unsupported) => {
                                                        ProtoJwk {
                                                            jwk_type: Some(
                                                                JwkType::UnsupportedJwk(
                                                                    UnsupportedJwk {
                                                                        id: unsupported.id.clone(),
                                                                        payload: unsupported.payload.clone()
                                                                    }
                                                                )
                                                            )
                                                        }
                                                    }
                                                }
                                            }).collect(),
                                        }
                                    ),
                                    multi_sig: Some(aptos_protos::transaction::v1::validator_transaction::observed_jwk_update::ExportedAggregateSignature {
                                        signer_indices: observed_jwk_update.quorum_certified_update.multi_sig.signer_indices.clone().into_iter().map(|i| i as u64).collect(),
                                        sig: match &observed_jwk_update.quorum_certified_update.multi_sig.sig {
                                            Some(sig) =>  sig.0.clone(),
                                            None => vec![],
                                        },
                                    }),
                                }
                            )
                        },
                    )
                )
            },
        },
        events: convert_events(api_validator_txn.events()),
    })
>>>>>>> 7b0872a6
}<|MERGE_RESOLUTION|>--- conflicted
+++ resolved
@@ -14,11 +14,6 @@
 use aptos_bitvec::BitVec;
 use aptos_logger::warn;
 use aptos_protos::{
-<<<<<<< HEAD
-    transaction::{
-        v1 as transaction,
-        v1::{any_signature, Ed25519, Keyless, Secp256k1Ecdsa, TransactionSizeInfo, WebAuthn},
-=======
     transaction::v1::{
         self as transaction, any_signature, validator_transaction,
         validator_transaction::observed_jwk_update::exported_provider_jw_ks::{
@@ -26,7 +21,6 @@
             Jwk as ProtoJwk,
         },
         Ed25519, Keyless, Secp256k1Ecdsa, TransactionSizeInfo, WebAuthn,
->>>>>>> 7b0872a6
     },
     util::timestamp,
 };
@@ -616,15 +610,9 @@
         },
         Signature::Keyless(s) => transaction::AnySignature {
             r#type: transaction::any_signature::Type::Keyless as i32,
-<<<<<<< HEAD
-            signature: s.0.clone(),
-            signature_variant: Some(any_signature::SignatureVariant::Keyless(Keyless {
-                signature: s.0.clone(),
-=======
             signature: s.value.clone().into(),
             signature_variant: Some(any_signature::SignatureVariant::Keyless(Keyless {
                 signature: s.value.clone().into(),
->>>>>>> 7b0872a6
             })),
         },
     }
@@ -646,11 +634,7 @@
         },
         PublicKey::Keyless(p) => transaction::AnyPublicKey {
             r#type: transaction::any_public_key::Type::Keyless as i32,
-<<<<<<< HEAD
-            public_key: p.0.clone(),
-=======
             public_key: p.value.clone().into(),
->>>>>>> 7b0872a6
         },
     }
 }
@@ -877,8 +861,6 @@
         txn_data: Some(txn_data),
         size_info: Some(size_info),
     }
-<<<<<<< HEAD
-=======
 }
 
 fn convert_validator_transaction(
@@ -958,5 +940,4 @@
         },
         events: convert_events(api_validator_txn.events()),
     })
->>>>>>> 7b0872a6
 }