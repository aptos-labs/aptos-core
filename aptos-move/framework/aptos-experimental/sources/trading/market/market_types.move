module aptos_experimental::market_types {
    friend aptos_experimental::order_placement;
    friend aptos_experimental::market_bulk_order;
    friend aptos_experimental::order_operations;

    use std::option;
    use std::option::Option;
    use std::signer;
    use std::string::String;
    use aptos_std::table;
    use aptos_std::table::Table;
    use aptos_framework::event;
    use aptos_framework::transaction_context;
    use aptos_experimental::bulk_order_book_types::BulkOrderRejection;
    use aptos_experimental::market_clearinghouse_order_info::MarketClearinghouseOrderInfo;
    use aptos_experimental::single_order_types::SingleOrder;
    use aptos_experimental::order_book_types::{OrderIdType, new_order_id_type};
    use aptos_experimental::order_book_types::TimeInForce;
    use aptos_experimental::order_book_types::TriggerCondition;
    use aptos_experimental::order_book::{OrderBook, new_order_book};
    use aptos_experimental::pre_cancellation_tracker::{PreCancellationTracker, new_pre_cancellation_tracker};

    #[test_only]
    use aptos_experimental::pre_cancellation_tracker::destroy_tracker;

    const EINVALID_ADDRESS: u64 = 1;
    const EINVALID_SETTLE_RESULT: u64 = 2;
    const EINVALID_TIME_IN_FORCE: u64 = 3;
    const EORDER_DOES_NOT_EXIST: u64 = 6;

    const PRE_CANCELLATION_TRACKER_KEY: u8 = 0;

    enum OrderStatus has drop, copy, store {
        /// Order has been accepted by the engine.
        OPEN,
        /// Order has been fully or partially filled.
        FILLED,
        /// Order has been cancelled by the user or engine.
        CANCELLED,
        /// Order has been rejected by the engine. Unlike cancelled orders, rejected
        /// orders are invalid orders. Rejection reasons:
        /// 1. Insufficient margin
        /// 2. Order is reduce_only but does not reduce
        REJECTED,
        SIZE_REDUCED,
        /// Order has been acknowledged by the engine. This is used when the system wants to provide an early acknowledgement
        /// of the order placement along with order id before the order is opened.
        ACKNOWLEDGED,
    }

    public fun order_status_open(): OrderStatus {
        OrderStatus::OPEN
    }

    public fun order_status_filled(): OrderStatus {
        OrderStatus::FILLED
    }

    public fun order_status_cancelled(): OrderStatus {
        OrderStatus::CANCELLED
    }

    public fun order_status_rejected(): OrderStatus {
        OrderStatus::REJECTED
    }

    public fun order_status_size_reduced(): OrderStatus {
        OrderStatus::SIZE_REDUCED
    }

    public fun order_status_acknowledged(): OrderStatus {
        OrderStatus::ACKNOWLEDGED
    }

    enum CallbackResult<R: store + copy + drop> has copy, drop {
        NOT_AVAILABLE,
        CONTINUE_MATCHING {
            result: R
        }
        STOP_MATCHING {
            result: R,
        }
    }

    enum SettleTradeResult<R : store + copy + drop> has drop {
        V1 {
            settled_size: u64,
            maker_cancellation_reason: Option<String>,
            taker_cancellation_reason: Option<String>,
            callback_result: CallbackResult<R>
        }
    }

    enum ValidationResult has drop, copy {
        V1 {
            // If valid this is none, else contains the reason for invalidity
            failure_reason: Option<String>,
        }
    }

    enum PlaceMakerOrderResult<R: store + copy + drop> has drop, copy {
        V1 {
            cancellation_reason: Option<String>,
            action: Option<R>
        }
    }

    enum MarketClearinghouseCallbacks<M: store + copy + drop, R: store + copy + drop> has drop {
        V1 {
            /// settle_trade_f arguments: market, taker, maker, fill_id, settled_price, settled_size,
            settle_trade_f:  |&mut Market<M>, MarketClearinghouseOrderInfo<M>,  MarketClearinghouseOrderInfo<M>, u64, u64, u64| SettleTradeResult<R> has drop + copy,
            /// validate_settlement_update_f arguments: order_info, size
            validate_order_placement_f: | MarketClearinghouseOrderInfo<M>, u64| ValidationResult has drop + copy,
            /// Validate the bulk order placement arguments: account, bids_prices, bids_sizes, asks_prices, asks_sizes
            validate_bulk_order_placement_f: |address, vector<u64>, vector<u64>, vector<u64>, vector<u64>, M| ValidationResult has drop + copy,
            /// place_maker_order_f arguments: order_info, size
            place_maker_order_f: |MarketClearinghouseOrderInfo<M>, u64| PlaceMakerOrderResult<R> has drop + copy,
            /// cleanup_order_f arguments: order_info, cleanup_size, is_taker
            cleanup_order_f: |MarketClearinghouseOrderInfo<M>, u64, bool| has drop + copy,
            /// cleanup_bulk_orders_f arguments: account, is_bid, remaining_sizes
            cleanup_bulk_order_at_price_f: |address, OrderIdType, bool, u64, u64| has drop + copy,
            /// decrease_order_size_f arguments: order_info, size
            decrease_order_size_f: |MarketClearinghouseOrderInfo<M>, u64| has drop + copy,
            /// get a string representation of order metadata to be used in events
            get_order_metadata_bytes: |M| vector<u8> has drop + copy
        }
    }

    public fun new_settle_trade_result<R: store + copy + drop>(
        settled_size: u64,
        maker_cancellation_reason: Option<String>,
        taker_cancellation_reason: Option<String>,
        callback_result: CallbackResult<R>
    ): SettleTradeResult<R> {
        SettleTradeResult::V1 {
            settled_size,
            maker_cancellation_reason,
            taker_cancellation_reason,
            callback_result
        }
    }

    public fun new_validation_result(
        cancellation_reason: Option<String>,
    ): ValidationResult {
        ValidationResult::V1 {
            failure_reason: cancellation_reason,
        }
    }

    public fun new_place_maker_order_result<R: store + copy + drop>(
        cancellation_reason: Option<String>,
        actions: Option<R>
    ): PlaceMakerOrderResult<R> {
        PlaceMakerOrderResult::V1 {
            cancellation_reason: cancellation_reason,
            action: actions
        }
    }

    public fun new_market_clearinghouse_callbacks<M: store + copy + drop, R: store + copy + drop>(
        settle_trade_f:  |&mut Market<M>, MarketClearinghouseOrderInfo<M>,  MarketClearinghouseOrderInfo<M>, u64, u64, u64| SettleTradeResult<R> has drop + copy,
        validate_order_placement_f: | MarketClearinghouseOrderInfo<M>, u64| ValidationResult has drop + copy,
        validate_bulk_order_placement_f: |address, vector<u64>, vector<u64>, vector<u64>, vector<u64>, M| ValidationResult has drop + copy,
        place_maker_order_f: |MarketClearinghouseOrderInfo<M>, u64| PlaceMakerOrderResult<R> has drop + copy,
        cleanup_order_f: |MarketClearinghouseOrderInfo<M>, u64, bool| has drop + copy,
        cleanup_bulk_order_at_price_f: |address, OrderIdType, bool, u64, u64| has drop + copy,
        decrease_order_size_f: |MarketClearinghouseOrderInfo<M>, u64| has drop + copy,
        get_order_metadata_bytes: |M| vector<u8> has drop + copy
    ): MarketClearinghouseCallbacks<M, R> {
        MarketClearinghouseCallbacks::V1 {
            settle_trade_f,
            validate_order_placement_f,
            validate_bulk_order_placement_f,
            place_maker_order_f,
            cleanup_order_f,
            cleanup_bulk_order_at_price_f,
            decrease_order_size_f,
            get_order_metadata_bytes
        }
    }

    public fun get_settled_size<R: store + copy + drop>(self: &SettleTradeResult<R>): u64 {
        self.settled_size
    }

    public fun get_maker_cancellation_reason<R: store + copy + drop>(self: &SettleTradeResult<R>): Option<String> {
        self.maker_cancellation_reason
    }

    public fun get_taker_cancellation_reason<R: store + copy + drop>(self: &SettleTradeResult<R>): Option<String> {
        self.taker_cancellation_reason
    }

    public fun get_callback_result<R: store + copy + drop>(self: &SettleTradeResult<R>): &CallbackResult<R> {
        &self.callback_result
    }

    public fun is_validation_result_valid(self: &ValidationResult): bool {
        self.failure_reason.is_none()
    }

    public fun get_validation_failure_reason(self: &ValidationResult): Option<String> {
        self.failure_reason
    }

    public fun get_place_maker_order_actions<R: store + copy + drop>(self: &PlaceMakerOrderResult<R>): Option<R> {
        self.action
    }

    public fun get_place_maker_order_cancellation_reason<R: store + copy + drop>(self: &PlaceMakerOrderResult<R>): Option<String> {
        self.cancellation_reason
    }

    public fun extract_results<R: store + copy + drop>(self: CallbackResult<R>): Option<R> {
        match (self) {
            CallbackResult::NOT_AVAILABLE => option::none(),
            CallbackResult::CONTINUE_MATCHING { result } => option::some(result),
            CallbackResult::STOP_MATCHING { result } => option::some(result),
        }
    }

    public fun should_stop_matching<R: store + copy + drop>(self: &CallbackResult<R>): bool {
        match (self) {
            CallbackResult::CONTINUE_MATCHING { result: _ } => false,
            CallbackResult::STOP_MATCHING { result: _ } => true,
            CallbackResult::NOT_AVAILABLE => false,
        }
    }

    public fun new_callback_result_continue_matching<R: store + copy + drop>(result: R): CallbackResult<R> {
        CallbackResult::CONTINUE_MATCHING { result }
    }

    public fun new_callback_result_stop_matching<R: store + copy + drop>(result: R): CallbackResult<R> {
        CallbackResult::STOP_MATCHING { result }
    }

    public fun new_callback_result_not_available<R: store + copy + drop>(): CallbackResult<R> {
        CallbackResult::NOT_AVAILABLE
    }

    #[lint::skip(needless_mutable_reference)]
    public fun settle_trade<M: store + copy + drop, R: store + copy + drop>(
        self: &MarketClearinghouseCallbacks<M, R>,
        market: &mut Market<M>,
        taker: MarketClearinghouseOrderInfo<M>,
        maker: MarketClearinghouseOrderInfo<M>,
        fill_id: u64,
        settled_price: u64,
        settled_size: u64): SettleTradeResult<R> {
        (self.settle_trade_f)(market, taker, maker, fill_id, settled_price, settled_size)
    }

    public fun validate_order_placement<M: store + copy + drop, R: store + copy + drop>(
        self: &MarketClearinghouseCallbacks<M, R>,
        order_info: MarketClearinghouseOrderInfo<M>,
        size: u64): ValidationResult {
        (self.validate_order_placement_f)(order_info, size)
    }

    public fun validate_bulk_order_placement<M: store + copy + drop, R: store + copy + drop>(
        self: &MarketClearinghouseCallbacks<M, R>,
        account: address,
        bids_prices: vector<u64>,
        bids_sizes: vector<u64>,
        asks_prices: vector<u64>,
        asks_sizes: vector<u64>,
        order_metadata: M
    ): ValidationResult {
        (self.validate_bulk_order_placement_f)(account, bids_prices, bids_sizes, asks_prices, asks_sizes, order_metadata)
    }

    public fun place_maker_order<M: store + copy + drop, R: store + copy + drop>(
        self: &MarketClearinghouseCallbacks<M, R>,
        order_info: MarketClearinghouseOrderInfo<M>,
        size: u64): PlaceMakerOrderResult<R> {
        (self.place_maker_order_f)(order_info, size)
    }

    public fun cleanup_order<M: store + copy + drop, R: store + copy + drop>(
        self: &MarketClearinghouseCallbacks<M, R>,
        order_info: MarketClearinghouseOrderInfo<M>,
        cleanup_size: u64,
        is_taker: bool
    ) {
        (self.cleanup_order_f)(order_info, cleanup_size, is_taker)
    }

    public fun cleanup_bulk_order_at_price<M: store + copy + drop, R: store + copy + drop>(
        self: &MarketClearinghouseCallbacks<M, R>,
        account: address,
        order_id: OrderIdType,
        is_bid: bool,
        price: u64,
        cleanup_size: u64,
    ) {
        (self.cleanup_bulk_order_at_price_f)(account, order_id, is_bid, price, cleanup_size)
    }

    public fun decrease_order_size<M: store + copy + drop, R: store + copy + drop>(
        self: &MarketClearinghouseCallbacks<M, R>,
        order_info: MarketClearinghouseOrderInfo<M>,
        size: u64) {
        (self.decrease_order_size_f)(order_info, size)
    }

    public fun get_order_metadata_bytes<M: store + copy + drop, R: store + copy + drop>(
        self: &MarketClearinghouseCallbacks<M, R>,
        order_metadata: M): vector<u8> {
        (self.get_order_metadata_bytes)(order_metadata)
    }

    // ============================= Market Types ====================================
    enum Market<M: store + copy + drop> has store {
        V1 {
            /// Address of the parent object that created this market
            /// Purely for grouping events based on the source DEX, not used otherwise
            parent: address,
            /// Address of the market object of this market.
            market: address,
            // Incremental fill id for matched orders
            next_fill_id: u64,
            config: MarketConfig,
            order_book: OrderBook<M>,
            /// Pre cancellation tracker for the market, it is wrapped inside a table
            /// as otherwise any insertion/deletion from the tracker would cause conflict
            /// with the order book.
            pre_cancellation_tracker: Table<u8, PreCancellationTracker>,
        }
    }

    enum MarketConfig has store {
        V1 {
            /// Weather to allow self matching orders
            allow_self_trade: bool,
            /// Whether to allow sending all events for the markett
            allow_events_emission: bool,
            /// Pre cancellation window in seconds
            pre_cancellation_window_secs: u64
        }
    }

    #[event]
    struct OrderEvent has drop, copy, store {
        parent: address,
        market: address,
        order_id: u128,
        client_order_id: Option<String>,
        user: address,
        /// Original size of the order
        orig_size: u64,
        /// Remaining size of the order in the order book
        remaining_size: u64,
        // TODO(bl): Brian and Sean will revisit to see if we should have split
        // into multiple events for OrderEvent
        /// OPEN - size_delta will be amount of size added
        /// CANCELLED - size_delta will be amount of size removed
        /// FILLED - size_delta will be amount of size filled
        /// REJECTED - size_delta will always be 0
        size_delta: u64,
        price: u64,
        is_bid: bool,
        /// Whether the order crosses the orderbook.
        is_taker: bool,
        status: OrderStatus,
        details: std::string::String,
        metadata_bytes: vector<u8>,
        time_in_force: TimeInForce,
        trigger_condition: Option<TriggerCondition>, // Only emitted with order placement events
    }

    #[event]
    struct BulkOrderPlacedEvent has drop, copy, store {
        parent: address,
        market: address,
        order_id: u128,
        sequence_number: u64,
        user: address,
        bid_prices: vector<u64>,
        bid_sizes: vector<u64>,
        ask_prices: vector<u64>,
        ask_sizes: vector<u64>,
        cancelled_bid_prices: vector<u64>,
        cancelled_bid_sizes: vector<u64>,
        cancelled_ask_prices: vector<u64>,
        cancelled_ask_sizes: vector<u64>,
        previous_seq_num: u64,
    }


    #[event]
    // This event is emitted when a bulk order is modified - especially when some levels of the bulk orders
    // are cancelled.
    struct BulkOrderModifiedEvent has drop, copy, store {
        parent: address,
        market: address,
        order_id: u128,
        sequence_number: u64,
        user: address,
        bid_prices: vector<u64>,
        bid_sizes: vector<u64>,
        ask_prices: vector<u64>,
        ask_sizes: vector<u64>,
        cancelled_bid_prices: vector<u64>,
        cancelled_bid_sizes: vector<u64>,
        cancelled_ask_prices: vector<u64>,
        cancelled_ask_sizes: vector<u64>,
        previous_seq_num: u64,
    }

    #[event]
    struct BulkOrderFilledEvent has drop, copy, store {
        parent: address,
        market: address,
        order_id: u128,
        sequence_number: u64,
        user: address,
        filled_size: u64,
        price: u64,
        orig_price: u64,
        is_bid: bool,
    }

    #[event]
    struct BulkRejectedEvent has drop, copy, store {
        parent: address,
        market: address,
        sequence_number: u64,
        user: address,
        bid_prices: vector<u64>,
        bid_sizes: vector<u64>,
        ask_prices: vector<u64>,
<<<<<<< HEAD
        ask_sizes: vector<u64>,
=======
        reason: BulkOrderRejection,
>>>>>>> b27c3618
        details: std::string::String,
    }

    // ============================= Public APIs ====================================
    public fun new_market_config(
        allow_self_matching: bool, allow_events_emission: bool, pre_cancellation_window_secs: u64
    ): MarketConfig {
        MarketConfig::V1 {
            allow_self_trade: allow_self_matching,
            allow_events_emission,
            pre_cancellation_window_secs,
        }
    }

    public fun new_market<M: store + copy + drop>(
        parent: &signer, market: &signer, config: MarketConfig
    ): Market<M> {
        // requiring signers, and not addresses, purely to guarantee different dexes
        // cannot polute events to each other, accidentally or maliciously.
        let pre_cancellation_window = config.pre_cancellation_window_secs;
        let pre_cancellation_tracker = table::new();
        pre_cancellation_tracker.add(
            PRE_CANCELLATION_TRACKER_KEY,
            new_pre_cancellation_tracker(pre_cancellation_window)
        );
        Market::V1 {
            parent: signer::address_of(parent),
            market: signer::address_of(market),
            next_fill_id: 0,
            config,
            order_book: new_order_book(),
            pre_cancellation_tracker,
        }
    }

    public fun next_order_id<M: store + copy + drop>(self: &mut Market<M>): OrderIdType {
        new_order_id_type(transaction_context::monotonically_increasing_counter())
    }

    public fun next_fill_id<M: store + copy + drop>(self: &mut Market<M>): u64 {
        let next_fill_id = self.next_fill_id;
        self.next_fill_id += 1;
        next_fill_id
    }

    public fun get_order_book<M: store + copy + drop>(self: &Market<M>): &OrderBook<M> {
        &self.order_book
    }

    public fun get_market_address<M: store + copy + drop>(self: &Market<M>): address {
        self.market
    }

    public fun best_bid_price<M: store + copy + drop>(self: &Market<M>): Option<u64> {
        self.order_book.best_bid_price()
    }

    public fun best_ask_price<M: store + copy + drop>(self: &Market<M>): Option<u64> {
        self.order_book.best_ask_price()
    }

    public fun is_taker_order<M: store + copy + drop>(
        self: &Market<M>,
        price: u64,
        is_bid: bool,
        trigger_condition: Option<TriggerCondition>
    ): bool {
        self.order_book.is_taker_order(price, is_bid, trigger_condition)
    }

    public fun is_allowed_self_trade<M: store + copy + drop>(self: &Market<M>): bool {
        self.config.allow_self_trade
    }

    /// Remaining size of the order in the order book.
    public fun get_remaining_size<M: store + copy + drop>(
        self: &Market<M>, order_id: OrderIdType
    ): u64 {
        self.order_book.get_remaining_size(order_id)
    }

    public fun get_bulk_order_remaining_size<M: store + copy + drop>(
        self: &Market<M>, user: address, is_bid: bool
    ): u64 {
        self.order_book.get_bulk_order_remaining_size(user, is_bid)
    }

    public fun get_order_metadata<M: store + copy + drop>(
        self: &Market<M>, order_id: OrderIdType
    ): Option<M> {
        self.order_book.get_order_metadata(order_id)
    }

    /// Returns the order metadata for an order by order id.
    /// It is up to the caller to perform necessary permissions checks
    public fun set_order_metadata<M: store + copy + drop>(
        self: &mut Market<M>, order_id: OrderIdType, metadata: M
    ) {
        self.order_book.set_order_metadata(order_id, metadata);
    }

    public fun get_order_metadata_by_client_id<M: store + copy + drop>(
        self: &Market<M>, user: address, client_order_id: String
    ): Option<M> {
        let order_id = self.order_book.get_order_id_by_client_id(user, client_order_id);
        if (order_id.is_none()) {
            return option::none();
        };
        return self.get_order_metadata(order_id.destroy_some())
    }

    /// Sets the order metadata for an order by client id. It is up to the caller to perform necessary permissions checks
    /// around ownership of the order.
    public fun set_order_metadata_by_client_id<M: store + copy + drop>(
        self: &mut Market<M>, user: address, client_order_id: String, metadata: M
    ) {
        let order_id = self.order_book.get_order_id_by_client_id(user, client_order_id);
        assert!(order_id.is_some(), EORDER_DOES_NOT_EXIST);
        self.set_order_metadata(order_id.destroy_some(), metadata);
    }

    /// Returns all the pending order ready to be executed based on the oracle price. The caller is responsible to
    /// call the `place_order_with_order_id` API to place the order with the order id returned from this API.
    public fun take_ready_price_based_orders<M: store + copy + drop>(
        self: &mut Market<M>, oracle_price: u64, order_limit: u64
    ): vector<SingleOrder<M>> {
        self.order_book.take_ready_price_based_orders(oracle_price, order_limit)
    }

    /// Returns all the pending order that are ready to be executed based on current time stamp. The caller is responsible to
    /// call the `place_order_with_order_id` API to place the order with the order id returned from this API.
    public fun take_ready_time_based_orders<M: store + copy + drop>(
        self: &mut Market<M>, order_limit: u64
    ): vector<SingleOrder<M>> {
        self.order_book.take_ready_time_based_orders(order_limit)
    }

    public fun emit_event_for_order<M: store + copy + drop, R: store + copy + drop>(
        self: &Market<M>,
        order_id: OrderIdType,
        client_order_id: Option<String>,
        user: address,
        orig_size: u64,
        remaining_size: u64,
        size_delta: u64,
        price: u64,
        is_bid: bool,
        is_taker: bool,
        status: OrderStatus,
        details: String,
        metadata: M,
        trigger_condition: Option<TriggerCondition>,
        time_in_force: TimeInForce,
        callbacks: &MarketClearinghouseCallbacks<M, R>
    ) {
        // Final check whether event sending is enabled
        if (self.config.allow_events_emission) {
            let metadata_bytes =
                callbacks.get_order_metadata_bytes(metadata);
            event::emit(
                OrderEvent {
                    parent: self.parent,
                    market: self.market,
                    order_id: order_id.get_order_id_value(),
                    client_order_id,
                    user,
                    orig_size,
                    remaining_size,
                    size_delta,
                    price,
                    is_bid,
                    is_taker,
                    status,
                    details,
                    metadata_bytes,
                    time_in_force,
                    trigger_condition
                }
            );
        };
    }

    public fun emit_event_for_bulk_order_placed<M: store + copy + drop>(
        self: &Market<M>,
        order_id: OrderIdType,
        sequence_number: u64,
        user: address,
        bid_prices: vector<u64>,
        bid_sizes: vector<u64>,
        ask_prices: vector<u64>,
        ask_sizes: vector<u64>,
        cancelled_bid_prices: vector<u64>,
        cancelled_bid_sizes: vector<u64>,
        cancelled_ask_prices: vector<u64>,
        cancelled_ask_sizes: vector<u64>,
        previous_seq_num: u64,
    ) {
        // Final check whether event sending is enabled
        if (self.config.allow_events_emission) {
            event::emit(
                BulkOrderPlacedEvent {
                    parent: self.parent,
                    market: self.market,
                    order_id: order_id.get_order_id_value(),
                    sequence_number,
                    user,
                    bid_prices,
                    bid_sizes,
                    ask_prices,
                    ask_sizes,
                    cancelled_bid_prices,
                    cancelled_bid_sizes,
                    cancelled_ask_prices,
                    cancelled_ask_sizes,
                    previous_seq_num,
                }
            );
        };
    }

    public fun emit_event_for_bulk_order_cancelled<M: store + copy + drop>(
        self: &Market<M>,
        order_id: OrderIdType,
        sequence_number: u64,
        user: address,
        cancelled_bid_prices: vector<u64>,
        cancelled_bid_sizes: vector<u64>,
        cancelled_ask_prices: vector<u64>,
        cancelled_ask_sizes: vector<u64>,
    ) {
        // Final check whether event sending is enabled
        if (self.config.allow_events_emission) {
            event::emit(
                BulkOrderModifiedEvent {
                    parent: self.parent,
                    market: self.market,
                    order_id: order_id.get_order_id_value(),
                    sequence_number,
                    user,
                    bid_prices: vector[],
                    bid_sizes: vector[],
                    ask_prices: vector[],
                    ask_sizes: vector[],
                    cancelled_bid_prices,
                    cancelled_bid_sizes,
                    cancelled_ask_prices,
                    cancelled_ask_sizes,
                    previous_seq_num: sequence_number,
                }
            )
        };
    }

    public fun emit_event_for_bulk_order_filled<M: store + copy + drop>(
        self: &Market<M>,
        order_id: OrderIdType,
        sequence_number: u64,
        user: address,
        filled_size: u64,
        price: u64,
        orig_price: u64,
        is_bid: bool,
    ) {
        // Final check whether event sending is enabled
        if (self.config.allow_events_emission) {
            event::emit(
                BulkOrderFilledEvent {
                    parent: self.parent,
                    market: self.market,
                    order_id: order_id.get_order_id_value(),
                    sequence_number,
                    user,
                    filled_size,
                    price,
                    orig_price,
                    is_bid,
                }
            );
        };
    }

    public fun emit_event_for_bulk_order_modified<M: store + copy + drop>(
        self: &Market<M>,
        order_id: OrderIdType,
        sequence_number: u64,
        user: address,
        bid_prices: vector<u64>,
        bid_sizes: vector<u64>,
        ask_prices: vector<u64>,
        ask_sizes: vector<u64>,
        cancelled_bid_sizes: vector<u64>,
        cancelled_bid_prices: vector<u64>,
        cancelled_ask_sizes: vector<u64>,
        cancelled_ask_prices: vector<u64>,
    ) {
        // Final check whether event sending is enabled
        if (self.config.allow_events_emission) {
            event::emit(
                BulkOrderModifiedEvent {
                    parent: self.parent,
                    market: self.market,
                    order_id: order_id.get_order_id_value(),
                    sequence_number,
                    user,
                    bid_prices,
                    bid_sizes,
                    ask_prices,
                    ask_sizes,
                    cancelled_bid_prices,
                    cancelled_bid_sizes,
                    cancelled_ask_prices,
                    cancelled_ask_sizes,
                    previous_seq_num: sequence_number,
                }
            );
        };
    }

    public fun emit_event_for_bulk_order_rejected<M: store + copy + drop>(
        self: &Market<M>,
        sequence_number: u64,
        user: address,
        bid_prices: vector<u64>,
        bid_sizes: vector<u64>,
        ask_prices: vector<u64>,
<<<<<<< HEAD
        ask_sizes: vector<u64>,
=======
        reason: BulkOrderRejection,
>>>>>>> b27c3618
        details: std::string::String,
    ) {
        // Final check whether event sending is enabled
        if (self.config.allow_events_emission) {
            event::emit(
                BulkRejectedEvent {
                    parent: self.parent,
                    market: self.market,
                    sequence_number,
                    user,
                    bid_prices,
                    bid_sizes,
                    ask_prices,
<<<<<<< HEAD
                    ask_sizes,
=======
                    reason,
>>>>>>> b27c3618
                    details,
                }
            );
        };
    }

    // ============================= Public Package APIs ====================================
    public(friend) fun get_order_book_mut<M: store + copy + drop>(self: &mut Market<M>): &mut OrderBook<M> {
        &mut self.order_book
    }

    public(friend) fun get_pre_cancellation_tracker_mut<M: store + copy + drop>(
        self: &mut Market<M>
    ): &mut PreCancellationTracker {
        self.pre_cancellation_tracker.borrow_mut(PRE_CANCELLATION_TRACKER_KEY)
    }


    // ============================= test_only APIs ====================================
    #[test_only]
    public fun destroy_market<M: store + copy + drop>(self: Market<M>) {
        let Market::V1 {
            parent: _parent,
            market: _market,
            next_fill_id: _next_fill_id,
            config,
            order_book,
            pre_cancellation_tracker,
        } = self;
        let MarketConfig::V1 { allow_self_trade: _, allow_events_emission: _, pre_cancellation_window_secs: _ } = config;
        destroy_tracker(pre_cancellation_tracker.remove(PRE_CANCELLATION_TRACKER_KEY));
        pre_cancellation_tracker.drop_unchecked();
        order_book.destroy_order_book()
    }

    #[test_only]
    public fun get_order_id_from_event(self: OrderEvent): OrderIdType {
        new_order_id_type(self.order_id)
    }

    #[test_only]
    public fun get_client_order_id_from_event(self: OrderEvent): Option<String> {
        self.client_order_id
    }

    #[test_only]
    public fun verify_order_event(
        self: OrderEvent,
        order_id: OrderIdType,
        client_order_id: Option<String>,
        market: address,
        user: address,
        orig_size: u64,
        remaining_size: u64,
        size_delta: u64,
        price: u64,
        is_bid: bool,
        is_taker: bool,
        status: OrderStatus
    ) {
        assert!(self.order_id == order_id.get_order_id_value());
        assert!(self.client_order_id == client_order_id);
        assert!(self.market == market);
        assert!(self.user == user);
        assert!(self.orig_size == orig_size);
        assert!(self.remaining_size == remaining_size);
        assert!(self.size_delta == size_delta);
        assert!(self.price == price);
        assert!(self.is_bid == is_bid);
        assert!(self.is_taker == is_taker);
        assert!(self.status == status);
    }

    #[test_only]
    public fun verify_bulk_order_placed_event(
        self: BulkOrderPlacedEvent,
        order_id: OrderIdType,
        market: address,
        user: address,
        bid_prices: vector<u64>,
        bid_sizes: vector<u64>,
        ask_prices: vector<u64>,
        ask_sizes: vector<u64>,
    ) {
        assert!(self.order_id == order_id.get_order_id_value());
        assert!(self.market == market);
        assert!(self.user == user);
        assert!(self.bid_sizes == bid_sizes);
        assert!(self.bid_prices == bid_prices);
        assert!(self.ask_sizes == ask_sizes);
        assert!(self.ask_prices == ask_prices);
    }

    #[test_only]
    public fun verify_bulk_order_filled_event(
        self: BulkOrderFilledEvent,
        order_id: OrderIdType,
        sequence_number: u64,
        market: address,
        user: address,
        filled_size: u64,
        price: u64,
        is_bid: bool,
    ) {
        assert!(self.order_id == order_id.get_order_id_value());
        assert!(self.sequence_number == sequence_number);
        assert!(self.market == market);
        assert!(self.user == user);
        assert!(self.filled_size == filled_size);
        assert!(self.price == price);
        assert!(self.is_bid == is_bid);
    }

    #[test_only]
    public fun verify_bulk_order_modified_event(
        self: BulkOrderModifiedEvent,
        order_id: OrderIdType,
        sequence_number: u64,
        market: address,
        user: address,
        bid_prices: vector<u64>,
        bid_sizes: vector<u64>,
        ask_prices: vector<u64>,
        ask_sizes: vector<u64>,
        cancelled_bid_prices: vector<u64>,
        cancelled_bid_sizes: vector<u64>,
        cancelled_ask_prices: vector<u64>,
        cancelled_ask_sizes: vector<u64>,
        previous_seq_num: u64,
    ) {
        assert!(self.order_id == order_id.get_order_id_value());
        assert!(self.sequence_number == sequence_number);
        assert!(self.market == market);
        assert!(self.user == user);
        assert!(self.bid_sizes == bid_sizes);
        assert!(self.bid_prices == bid_prices);
        assert!(self.ask_sizes == ask_sizes);
        assert!(self.ask_prices == ask_prices);
        assert!(self.cancelled_bid_sizes == cancelled_bid_sizes);
        assert!(self.cancelled_bid_prices == cancelled_bid_prices);
        assert!(self.cancelled_ask_sizes == cancelled_ask_sizes);
        assert!(self.cancelled_ask_prices == cancelled_ask_prices);
        assert!(self.previous_seq_num == previous_seq_num);
    }
}<|MERGE_RESOLUTION|>--- conflicted
+++ resolved
@@ -431,11 +431,8 @@
         bid_prices: vector<u64>,
         bid_sizes: vector<u64>,
         ask_prices: vector<u64>,
-<<<<<<< HEAD
         ask_sizes: vector<u64>,
-=======
         reason: BulkOrderRejection,
->>>>>>> b27c3618
         details: std::string::String,
     }
 
@@ -761,11 +758,8 @@
         bid_prices: vector<u64>,
         bid_sizes: vector<u64>,
         ask_prices: vector<u64>,
-<<<<<<< HEAD
         ask_sizes: vector<u64>,
-=======
         reason: BulkOrderRejection,
->>>>>>> b27c3618
         details: std::string::String,
     ) {
         // Final check whether event sending is enabled
@@ -779,11 +773,8 @@
                     bid_prices,
                     bid_sizes,
                     ask_prices,
-<<<<<<< HEAD
                     ask_sizes,
-=======
                     reason,
->>>>>>> b27c3618
                     details,
                 }
             );
