--- conflicted
+++ resolved
@@ -96,13 +96,10 @@
             bid_prices,
             bid_sizes,
             ask_prices,
-<<<<<<< HEAD
             ask_sizes,
             std::string::utf8(b"validation failed"),
-=======
             get_validation_failed_rejection(),
             validation_result.get_validation_failure_reason().destroy_some(),
->>>>>>> b27c3618
         );
         <b>return</b> <a href="../../aptos-framework/../aptos-stdlib/../move-stdlib/doc/option.md#0x1_option_none">option::none</a>();
     };
