/// This defines an object-based Collection. A collection acts as a set organizer for a group of
/// tokens. This includes aspects such as a general description, project URI, name, and may contain
/// other useful generalizations across this set of tokens.
///
/// Being built upon objects enables collections to be relatively flexible. As core primitives it
/// supports:
/// * Common fields: name, uri, description, creator
/// * MutatorRef leaving mutability configuration to a higher level component
/// * Addressed by a global identifier of creator's address and collection name, thus collections
///   cannot be deleted as a restriction of the object model.
/// * Optional support for collection-wide royalties
/// * Optional support for tracking of supply with events on mint or burn
///
/// TODO:
/// * Consider supporting changing the name of the collection with the MutatorRef. This would
///   require adding the field original_name.
/// * Consider supporting changing the aspects of supply with the MutatorRef.
/// * Add aggregator support when added to framework
module aptos_token_objects::collection {
    use std::error;
    use std::option::{Self, Option};
    use std::signer;
    use std::string::{Self, String};
    use supra_framework::aggregator_v2::{Self, Aggregator, AggregatorSnapshot};
    use supra_framework::event;
    use supra_framework::object::{Self, ConstructorRef, ExtendRef, Object};

    use aptos_token_objects::royalty::{Self, Royalty};

    friend aptos_token_objects::token;

    /// The collection does not exist
    const ECOLLECTION_DOES_NOT_EXIST: u64 = 1;
    /// The collection has reached its supply and no more tokens can be minted, unless some are burned
    const ECOLLECTION_SUPPLY_EXCEEDED: u64 = 2;
    /// The collection name is over the maximum length
    const ECOLLECTION_NAME_TOO_LONG: u64 = 3;
    /// The URI is over the maximum length
    const EURI_TOO_LONG: u64 = 4;
    /// The description is over the maximum length
    const EDESCRIPTION_TOO_LONG: u64 = 5;
    /// The max supply must be positive
    const EMAX_SUPPLY_CANNOT_BE_ZERO: u64 = 6;
    /// Concurrent feature flag is not yet enabled, so the function cannot be performed
    const ECONCURRENT_NOT_ENABLED: u64 = 7;
    /// Tried upgrading collection to concurrent, but collection is already concurrent
    const EALREADY_CONCURRENT: u64 = 8;
    /// The new max supply cannot be less than the current supply
    const EINVALID_MAX_SUPPLY: u64 = 9;
    /// The collection does not have a max supply
    const ENO_MAX_SUPPLY_IN_COLLECTION: u64 = 10;

    const MAX_COLLECTION_NAME_LENGTH: u64 = 128;
    const MAX_URI_LENGTH: u64 = 512;
    const MAX_DESCRIPTION_LENGTH: u64 = 2048;

    const MAX_U64: u64 = 18446744073709551615;

    #[resource_group_member(group = supra_framework::object::ObjectGroup)]
    /// Represents the common fields for a collection.
    struct Collection has key {
        /// The creator of this collection.
        creator: address,
        /// A brief description of the collection.
        description: String,
        /// An optional categorization of similar token.
        name: String,
        /// The Uniform Resource Identifier (uri) pointing to the JSON file stored in off-chain
        /// storage; the URL length will likely need a maximum any suggestions?
        uri: String,
        /// Emitted upon any mutation of the collection.
        mutation_events: event::EventHandle<MutationEvent>,
    }

    /// This enables mutating description and URI by higher level services.
    struct MutatorRef has drop, store {
        self: address,
    }

    /// Contains the mutated fields name. This makes the life of indexers easier, so that they can
    /// directly understand the behavior in a writeset.
    struct MutationEvent has drop, store {
        mutated_field_name: String,
    }

<<<<<<< HEAD
    #[resource_group_member(group = supra_framework::object::ObjectGroup)]
=======
    #[event]
    /// Contains the mutated fields name. This makes the life of indexers easier, so that they can
    /// directly understand the behavior in a writeset.
    struct Mutation has drop, store {
        mutated_field_name: String,
        collection: Object<Collection>,
        old_value: String,
        new_value: String,
    }

    #[resource_group_member(group = aptos_framework::object::ObjectGroup)]
>>>>>>> 7b0872a6
    /// Fixed supply tracker, this is useful for ensuring that a limited number of tokens are minted.
    /// and adding events and supply tracking to a collection.
    struct FixedSupply has key {
        /// Total minted - total burned
        current_supply: u64,
        max_supply: u64,
        total_minted: u64,
        /// Emitted upon burning a Token.
        burn_events: event::EventHandle<BurnEvent>,
        /// Emitted upon minting an Token.
        mint_events: event::EventHandle<MintEvent>,
    }

    #[resource_group_member(group = supra_framework::object::ObjectGroup)]
    /// Unlimited supply tracker, this is useful for adding events and supply tracking to a collection.
    struct UnlimitedSupply has key {
        current_supply: u64,
        total_minted: u64,
        /// Emitted upon burning a Token.
        burn_events: event::EventHandle<BurnEvent>,
        /// Emitted upon minting an Token.
        mint_events: event::EventHandle<MintEvent>,
    }

    #[resource_group_member(group = supra_framework::object::ObjectGroup)]
    /// Supply tracker, useful for tracking amount of issued tokens.
    /// If max_value is not set to U64_MAX, this ensures that a limited number of tokens are minted.
    struct ConcurrentSupply has key {
        /// Total minted - total burned
        current_supply: Aggregator<u64>,
        total_minted: Aggregator<u64>,
    }

    struct BurnEvent has drop, store {
        index: u64,
        token: address,
    }

    struct MintEvent has drop, store {
        index: u64,
        token: address,
    }

    #[event]
    struct Burn has drop, store {
        collection: address,
        index: u64,
        token: address,
        previous_owner: address,
    }

    #[event]
    struct Mint has drop, store {
        collection: address,
        index: AggregatorSnapshot<u64>,
        token: address,
    }

    // DEPRECATED, NEVER USED
    #[deprecated]
    #[event]
    struct ConcurrentBurnEvent has drop, store {
        collection_addr: address,
        index: u64,
        token: address,
    }

    // DEPRECATED, NEVER USED
    #[deprecated]
    #[event]
    struct ConcurrentMintEvent has drop, store {
        collection_addr: address,
        index: AggregatorSnapshot<u64>,
        token: address,
    }

    #[event]
    struct SetMaxSupply has drop, store {
        collection: Object<Collection>,
        old_max_supply: u64,
        new_max_supply: u64,
    }

    /// Creates a fixed-sized collection, or a collection that supports a fixed amount of tokens.
    /// This is useful to create a guaranteed, limited supply on-chain digital asset. For example,
    /// a collection 1111 vicious vipers. Note, creating restrictions such as upward limits results
    /// in data structures that prevent Aptos from parallelizing mints of this collection type.
    /// Beyond that, it adds supply tracking with events.
    public fun create_fixed_collection(
        creator: &signer,
        description: String,
        max_supply: u64,
        name: String,
        royalty: Option<Royalty>,
        uri: String,
    ): ConstructorRef {
        assert!(max_supply != 0, error::invalid_argument(EMAX_SUPPLY_CANNOT_BE_ZERO));
        let collection_seed = create_collection_seed(&name);
        let constructor_ref = object::create_named_object(creator, collection_seed);

        let supply = ConcurrentSupply {
            current_supply: aggregator_v2::create_aggregator(max_supply),
            total_minted: aggregator_v2::create_unbounded_aggregator(),
        };

        create_collection_internal(
            creator,
            constructor_ref,
            description,
            name,
            royalty,
            uri,
            option::some(supply),
        )
    }

    /// Creates an unlimited collection. This has support for supply tracking but does not limit
    /// the supply of tokens.
    public fun create_unlimited_collection(
        creator: &signer,
        description: String,
        name: String,
        royalty: Option<Royalty>,
        uri: String,
    ): ConstructorRef {
        let collection_seed = create_collection_seed(&name);
        let constructor_ref = object::create_named_object(creator, collection_seed);

        let supply = ConcurrentSupply {
            current_supply: aggregator_v2::create_unbounded_aggregator(),
            total_minted: aggregator_v2::create_unbounded_aggregator(),
        };

        create_collection_internal(
            creator,
            constructor_ref,
            description,
            name,
            royalty,
            uri,
            option::some(supply),
        )
    }

    /// Creates an untracked collection, or a collection that supports an arbitrary amount of
    /// tokens. This is useful for mass airdrops that fully leverage Aptos parallelization.
    /// TODO: Hide this until we bring back meaningful way to enforce burns
    fun create_untracked_collection(
        creator: &signer,
        description: String,
        name: String,
        royalty: Option<Royalty>,
        uri: String,
    ): ConstructorRef {
        let collection_seed = create_collection_seed(&name);
        let constructor_ref = object::create_named_object(creator, collection_seed);

        create_collection_internal<FixedSupply>(
            creator,
            constructor_ref,
            description,
            name,
            royalty,
            uri,
            option::none(),
        )
    }

    inline fun create_collection_internal<Supply: key>(
        creator: &signer,
        constructor_ref: ConstructorRef,
        description: String,
        name: String,
        royalty: Option<Royalty>,
        uri: String,
        supply: Option<Supply>,
    ): ConstructorRef {
        assert!(string::length(&name) <= MAX_COLLECTION_NAME_LENGTH, error::out_of_range(ECOLLECTION_NAME_TOO_LONG));
        assert!(string::length(&uri) <= MAX_URI_LENGTH, error::out_of_range(EURI_TOO_LONG));
        assert!(string::length(&description) <= MAX_DESCRIPTION_LENGTH, error::out_of_range(EDESCRIPTION_TOO_LONG));

        let object_signer = object::generate_signer(&constructor_ref);

        let collection = Collection {
            creator: signer::address_of(creator),
            description,
            name,
            uri,
            mutation_events: object::new_event_handle(&object_signer),
        };
        move_to(&object_signer, collection);

        if (option::is_some(&supply)) {
            move_to(&object_signer, option::destroy_some(supply))
        } else {
            option::destroy_none(supply)
        };

        if (option::is_some(&royalty)) {
            royalty::init(&constructor_ref, option::extract(&mut royalty))
        };

        let transfer_ref = object::generate_transfer_ref(&constructor_ref);
        object::disable_ungated_transfer(&transfer_ref);

        constructor_ref
    }

    /// Generates the collections address based upon the creators address and the collection's name
    public fun create_collection_address(creator: &address, name: &String): address {
        object::create_object_address(creator, create_collection_seed(name))
    }

    /// Named objects are derived from a seed, the collection's seed is its name.
    public fun create_collection_seed(name: &String): vector<u8> {
        assert!(string::length(name) <= MAX_COLLECTION_NAME_LENGTH, error::out_of_range(ECOLLECTION_NAME_TOO_LONG));
        *string::bytes(name)
    }

    /// Called by token on mint to increment supply if there's an appropriate Supply struct.
    public(friend) fun increment_supply(
        collection: &Object<Collection>,
        token: address,
<<<<<<< HEAD
    ): Option<u64> acquires FixedSupply, UnlimitedSupply {
        let collection_addr = object::object_address(collection);
        if (exists<FixedSupply>(collection_addr)) {
            let supply = borrow_global_mut<FixedSupply>(collection_addr);
            supply.current_supply = supply.current_supply + 1;
            supply.total_minted = supply.total_minted + 1;
            assert!(
                supply.current_supply <= supply.max_supply,
                error::out_of_range(ECOLLECTION_SUPPLY_EXCEEDED),
            );
            event::emit_event(&mut supply.mint_events,
                MintEvent {
                    index: supply.total_minted,
                    token,
                },
            );
            option::some(supply.total_minted)
        } else if (exists<UnlimitedSupply>(collection_addr)) {
            let supply = borrow_global_mut<UnlimitedSupply>(collection_addr);
            supply.current_supply = supply.current_supply + 1;
            supply.total_minted = supply.total_minted + 1;
            event::emit_event(
                &mut supply.mint_events,
                MintEvent {
                    index: supply.total_minted,
                    token,
                },
            );
            option::some(supply.total_minted)
        } else if (exists<ConcurrentSupply>(collection_addr)) {
            abort error::invalid_argument(ECONCURRENT_NOT_ENABLED)
        } else {
            option::none()
        }
    }

    /// Called by token on mint to increment supply if there's an appropriate Supply struct.
    public(friend) fun increment_concurrent_supply(
        collection: &Object<Collection>,
        token: address,
=======
>>>>>>> 7b0872a6
    ): Option<AggregatorSnapshot<u64>> acquires FixedSupply, UnlimitedSupply, ConcurrentSupply {
        let collection_addr = object::object_address(collection);
        if (exists<ConcurrentSupply>(collection_addr)) {
            let supply = borrow_global_mut<ConcurrentSupply>(collection_addr);
            assert!(
                aggregator_v2::try_add(&mut supply.current_supply, 1),
                error::out_of_range(ECOLLECTION_SUPPLY_EXCEEDED),
            );
            aggregator_v2::add(&mut supply.total_minted, 1);
            event::emit(
                Mint {
                    collection: collection_addr,
                    index: aggregator_v2::snapshot(&supply.total_minted),
                    token,
                },
            );
            option::some(aggregator_v2::snapshot(&supply.total_minted))
        } else if (exists<FixedSupply>(collection_addr)) {
            let supply = borrow_global_mut<FixedSupply>(collection_addr);
            supply.current_supply = supply.current_supply + 1;
            supply.total_minted = supply.total_minted + 1;
            assert!(
                supply.current_supply <= supply.max_supply,
                error::out_of_range(ECOLLECTION_SUPPLY_EXCEEDED),
            );
<<<<<<< HEAD
            // TODO[agg_v2](cleanup): Update to Mint in the future release
=======
            if (std::features::module_event_migration_enabled()) {
                event::emit(
                    Mint {
                        collection: collection_addr,
                        index: aggregator_v2::create_snapshot(supply.total_minted),
                        token,
                    },
                );
            };
>>>>>>> 7b0872a6
            event::emit_event(&mut supply.mint_events,
                MintEvent {
                    index: supply.total_minted,
                    token,
                },
            );
            option::some(aggregator_v2::create_snapshot<u64>(supply.total_minted))
        } else if (exists<UnlimitedSupply>(collection_addr)) {
            let supply = borrow_global_mut<UnlimitedSupply>(collection_addr);
            supply.current_supply = supply.current_supply + 1;
            supply.total_minted = supply.total_minted + 1;
<<<<<<< HEAD
            // TODO[agg_v2](cleanup): Update to Mint in the future release
=======
            if (std::features::module_event_migration_enabled()) {
                event::emit(
                    Mint {
                        collection: collection_addr,
                        index: aggregator_v2::create_snapshot(supply.total_minted),
                        token,
                    },
                );
            };
>>>>>>> 7b0872a6
            event::emit_event(
                &mut supply.mint_events,
                MintEvent {
                    index: supply.total_minted,
                    token,
                },
            );
            option::some(aggregator_v2::create_snapshot<u64>(supply.total_minted))
        } else {
            option::none()
        }
    }

    /// Called by token on burn to decrement supply if there's an appropriate Supply struct.
    public(friend) fun decrement_supply(
        collection: &Object<Collection>,
        token: address,
        index: Option<u64>,
        previous_owner: address,
    ) acquires FixedSupply, UnlimitedSupply, ConcurrentSupply {
        let collection_addr = object::object_address(collection);
        if (exists<ConcurrentSupply>(collection_addr)) {
            let supply = borrow_global_mut<ConcurrentSupply>(collection_addr);
            aggregator_v2::sub(&mut supply.current_supply, 1);

            event::emit(
                Burn {
                    collection: collection_addr,
                    index: *option::borrow(&index),
                    token,
                    previous_owner,
                },
            );
        } else if (exists<FixedSupply>(collection_addr)) {
            let supply = borrow_global_mut<FixedSupply>(collection_addr);
            supply.current_supply = supply.current_supply - 1;
<<<<<<< HEAD
            // TODO[agg_v2](cleanup): Update to Burn in the future release
=======
            if (std::features::module_event_migration_enabled()) {
                event::emit(
                    Burn {
                        collection: collection_addr,
                        index: *option::borrow(&index),
                        token,
                        previous_owner,
                    },
                );
            };
>>>>>>> 7b0872a6
            event::emit_event(
                &mut supply.burn_events,
                BurnEvent {
                    index: *option::borrow(&index),
                    token,
                },
            );
        } else if (exists<UnlimitedSupply>(collection_addr)) {
            let supply = borrow_global_mut<UnlimitedSupply>(collection_addr);
            supply.current_supply = supply.current_supply - 1;
<<<<<<< HEAD
            // TODO[agg_v2](cleanup): Update to Burn in the future release
=======
            if (std::features::module_event_migration_enabled()) {
                event::emit(
                    Burn {
                        collection: collection_addr,
                        index: *option::borrow(&index),
                        token,
                        previous_owner,
                    },
                );
            };
>>>>>>> 7b0872a6
            event::emit_event(
                &mut supply.burn_events,
                BurnEvent {
                    index: *option::borrow(&index),
                    token,
                },
            );
        }
    }

    /// Creates a MutatorRef, which gates the ability to mutate any fields that support mutation.
    public fun generate_mutator_ref(ref: &ConstructorRef): MutatorRef {
        let object = object::object_from_constructor_ref<Collection>(ref);
        MutatorRef { self: object::object_address(&object) }
    }

    public fun upgrade_to_concurrent(
        ref: &ExtendRef,
    ) acquires FixedSupply, UnlimitedSupply {
        let metadata_object_address = object::address_from_extend_ref(ref);
        let metadata_object_signer = object::generate_signer_for_extending(ref);

        let (supply, current_supply, total_minted, burn_events, mint_events) = if (exists<FixedSupply>(
            metadata_object_address
        )) {
            let FixedSupply {
                current_supply,
                max_supply,
                total_minted,
                burn_events,
                mint_events,
            } = move_from<FixedSupply>(metadata_object_address);

            let supply = ConcurrentSupply {
                current_supply: aggregator_v2::create_aggregator(max_supply),
                total_minted: aggregator_v2::create_unbounded_aggregator(),
            };
            (supply, current_supply, total_minted, burn_events, mint_events)
        } else if (exists<UnlimitedSupply>(metadata_object_address)) {
            let UnlimitedSupply {
                current_supply,
                total_minted,
                burn_events,
                mint_events,
            } = move_from<UnlimitedSupply>(metadata_object_address);

            let supply = ConcurrentSupply {
                current_supply: aggregator_v2::create_unbounded_aggregator(),
                total_minted: aggregator_v2::create_unbounded_aggregator(),
            };
            (supply, current_supply, total_minted, burn_events, mint_events)
        } else {
            // untracked collection is already concurrent, and other variants too.
            abort error::invalid_argument(EALREADY_CONCURRENT)
        };

        // update current state:
        aggregator_v2::add(&mut supply.current_supply, current_supply);
        aggregator_v2::add(&mut supply.total_minted, total_minted);
        move_to(&metadata_object_signer, supply);

        event::destroy_handle(burn_events);
        event::destroy_handle(mint_events);
    }

    // Accessors

    inline fun check_collection_exists(addr: address) {
        assert!(
            exists<Collection>(addr),
            error::not_found(ECOLLECTION_DOES_NOT_EXIST),
        );
    }

    inline fun borrow<T: key>(collection: &Object<T>): &Collection {
        let collection_address = object::object_address(collection);
        check_collection_exists(collection_address);
        borrow_global<Collection>(collection_address)
    }

    #[view]
    /// Provides the count of the current selection if supply tracking is used
    ///
    /// Note: Calling this method from transaction that also mints/burns, prevents
    /// it from being parallelized.
    public fun count<T: key>(
        collection: Object<T>
    ): Option<u64> acquires FixedSupply, UnlimitedSupply, ConcurrentSupply {
        let collection_address = object::object_address(&collection);
        check_collection_exists(collection_address);

        if (exists<ConcurrentSupply>(collection_address)) {
            let supply = borrow_global_mut<ConcurrentSupply>(collection_address);
            option::some(aggregator_v2::read(&supply.current_supply))
        } else if (exists<FixedSupply>(collection_address)) {
            let supply = borrow_global_mut<FixedSupply>(collection_address);
            option::some(supply.current_supply)
        } else if (exists<UnlimitedSupply>(collection_address)) {
            let supply = borrow_global_mut<UnlimitedSupply>(collection_address);
            option::some(supply.current_supply)
        } else {
            option::none()
        }
    }

    #[view]
    public fun creator<T: key>(collection: Object<T>): address acquires Collection {
        borrow(&collection).creator
    }

    #[view]
    public fun description<T: key>(collection: Object<T>): String acquires Collection {
        borrow(&collection).description
    }

    #[view]
    public fun name<T: key>(collection: Object<T>): String acquires Collection {
        borrow(&collection).name
    }

    #[view]
    public fun uri<T: key>(collection: Object<T>): String acquires Collection {
        borrow(&collection).uri
    }

    // Mutators

    inline fun borrow_mut(mutator_ref: &MutatorRef): &mut Collection {
        check_collection_exists(mutator_ref.self);
        borrow_global_mut<Collection>(mutator_ref.self)
    }

    /// Callers of this function must be aware that changing the name will change the calculated
    /// collection's address when calling `create_collection_address`.
    /// Once the collection has been created, the collection address should be saved for reference and
    /// `create_collection_address` should not be used to derive the collection's address.
    ///
    /// After changing the collection's name, to create tokens - only call functions that accept the collection object as an argument.
    public fun set_name(mutator_ref: &MutatorRef, name: String) acquires Collection {
        assert!(string::length(&name) <= MAX_COLLECTION_NAME_LENGTH, error::out_of_range(ECOLLECTION_NAME_TOO_LONG));
        let collection = borrow_mut(mutator_ref);
        event::emit(Mutation {
            mutated_field_name: string::utf8(b"name") ,
            collection: object::address_to_object(mutator_ref.self),
            old_value: collection.name,
            new_value: name,
        });
        collection.name = name;
    }

    public fun set_description(mutator_ref: &MutatorRef, description: String) acquires Collection {
        assert!(string::length(&description) <= MAX_DESCRIPTION_LENGTH, error::out_of_range(EDESCRIPTION_TOO_LONG));
        let collection = borrow_mut(mutator_ref);
        if (std::features::module_event_migration_enabled()) {
            event::emit(Mutation {
                mutated_field_name: string::utf8(b"description"),
                collection: object::address_to_object(mutator_ref.self),
                old_value: collection.description,
                new_value: description,
            });
        };
        collection.description = description;
        event::emit_event(
            &mut collection.mutation_events,
            MutationEvent { mutated_field_name: string::utf8(b"description") },
        );
    }

    public fun set_uri(mutator_ref: &MutatorRef, uri: String) acquires Collection {
        assert!(string::length(&uri) <= MAX_URI_LENGTH, error::out_of_range(EURI_TOO_LONG));
        let collection = borrow_mut(mutator_ref);
        if (std::features::module_event_migration_enabled()) {
            event::emit(Mutation {
                mutated_field_name: string::utf8(b"uri"),
                collection: object::address_to_object(mutator_ref.self),
                old_value: collection.uri,
                new_value: uri,
            });
        };
        collection.uri = uri;
        event::emit_event(
            &mut collection.mutation_events,
            MutationEvent { mutated_field_name: string::utf8(b"uri") },
        );
    }

    public fun set_max_supply(mutator_ref: &MutatorRef, max_supply: u64) acquires ConcurrentSupply, FixedSupply {
        let collection = object::address_to_object<Collection>(mutator_ref.self);
        let collection_address = object::object_address(&collection);
        let old_max_supply;

        if (exists<ConcurrentSupply>(collection_address)) {
            let supply = borrow_global_mut<ConcurrentSupply>(collection_address);
            let current_supply = aggregator_v2::read(&supply.current_supply);
            assert!(
                max_supply >= current_supply,
                error::out_of_range(EINVALID_MAX_SUPPLY),
            );
            old_max_supply = aggregator_v2::max_value(&supply.current_supply);
            supply.current_supply = aggregator_v2::create_aggregator(max_supply);
            aggregator_v2::add(&mut supply.current_supply, current_supply);
        } else if (exists<FixedSupply>(collection_address)) {
            let supply = borrow_global_mut<FixedSupply>(collection_address);
            assert!(
                max_supply >= supply.current_supply,
                error::out_of_range(EINVALID_MAX_SUPPLY),
            );
            old_max_supply = supply.max_supply;
            supply.max_supply = max_supply;
        } else {
            abort error::invalid_argument(ENO_MAX_SUPPLY_IN_COLLECTION)
        };

        event::emit(SetMaxSupply { collection, old_max_supply, new_max_supply: max_supply });
    }

    // Tests

    #[test_only]
    fun downgrade_from_concurrent_for_test(
        ref: &ExtendRef,
    ) acquires ConcurrentSupply {
        let metadata_object_address = object::address_from_extend_ref(ref);
        let metadata_object_signer = object::generate_signer_for_extending(ref);

        let ConcurrentSupply {
            current_supply,
            total_minted,
        } = move_from<ConcurrentSupply>(metadata_object_address);

        if (aggregator_v2::max_value(&current_supply) == MAX_U64) {
            move_to(&metadata_object_signer, UnlimitedSupply {
                current_supply: aggregator_v2::read(&current_supply),
                total_minted: aggregator_v2::read(&total_minted),
                burn_events: object::new_event_handle(&metadata_object_signer),
                mint_events: object::new_event_handle(&metadata_object_signer),
            });
        } else {
            move_to(&metadata_object_signer, FixedSupply {
                current_supply: aggregator_v2::read(&current_supply),
                max_supply: aggregator_v2::max_value(&current_supply),
                total_minted: aggregator_v2::read(&total_minted),
                burn_events: object::new_event_handle(&metadata_object_signer),
                mint_events: object::new_event_handle(&metadata_object_signer),
            });
        }
    }

    #[test(creator = @0x123)]
    fun test_create_mint_burn_for_unlimited(creator: &signer) acquires FixedSupply, UnlimitedSupply, ConcurrentSupply {
        let creator_address = signer::address_of(creator);
        let name = string::utf8(b"collection name");
        let constructor_ref = create_unlimited_collection(creator, string::utf8(b""), name, option::none(), string::utf8(b""));
        downgrade_from_concurrent_for_test(&object::generate_extend_ref(&constructor_ref));

        let collection_address = create_collection_address(&creator_address, &name);
        let collection = object::address_to_object<Collection>(collection_address);
        assert!(count(collection) == option::some(0), 0);
        let cid = aggregator_v2::read_snapshot(&option::destroy_some(increment_supply(&collection, creator_address)));
        assert!(count(collection) == option::some(1), 0);
        assert!(event::counter(&borrow_global<UnlimitedSupply>(collection_address).mint_events) == 1, 0);
<<<<<<< HEAD
        decrement_supply(&collection, creator_address, cid, creator_address);
=======
        decrement_supply(&collection, creator_address, option::some(cid), creator_address);
>>>>>>> 7b0872a6
        assert!(count(collection) == option::some(0), 0);
        assert!(event::counter(&borrow_global<UnlimitedSupply>(collection_address).burn_events) == 1, 0);
    }

    #[test(creator = @0x123)]
    fun test_create_mint_burn_for_fixed(creator: &signer) acquires FixedSupply, UnlimitedSupply, ConcurrentSupply {
        let creator_address = signer::address_of(creator);
        let name = string::utf8(b"collection name");
        let constructor_ref = create_fixed_collection(creator, string::utf8(b""), 1, name, option::none(), string::utf8(b""));
        downgrade_from_concurrent_for_test(&object::generate_extend_ref(&constructor_ref));

        let collection_address = create_collection_address(&creator_address, &name);
        let collection = object::address_to_object<Collection>(collection_address);
        assert!(count(collection) == option::some(0), 0);
        let cid = aggregator_v2::read_snapshot(&option::destroy_some(increment_supply(&collection, creator_address)));
        assert!(count(collection) == option::some(1), 0);
        assert!(event::counter(&borrow_global<FixedSupply>(collection_address).mint_events) == 1, 0);
<<<<<<< HEAD
        decrement_supply(&collection, creator_address, cid, creator_address);
=======
        decrement_supply(&collection, creator_address, option::some(cid), creator_address);
>>>>>>> 7b0872a6
        assert!(count(collection) == option::some(0), 0);
        assert!(event::counter(&borrow_global<FixedSupply>(collection_address).burn_events) == 1, 0);
    }

<<<<<<< HEAD
    #[test(fx = @supra_framework, creator = @0x123)]
    fun test_create_mint_burn_for_concurrent(fx: &signer, creator: &signer) acquires FixedSupply, UnlimitedSupply, ConcurrentSupply {
        let feature = features::get_concurrent_token_v2_feature();
        let agg_feature = features::get_aggregator_v2_api_feature();
        let auid_feature = features::get_auids();
        let module_event_feature = features::get_module_event_feature();
        features::change_feature_flags(fx, vector[feature, auid_feature, module_event_feature, agg_feature], vector[]);

=======
    #[test(creator = @0x123)]
    fun test_create_mint_burn_for_concurrent(
        creator: &signer
    ) acquires FixedSupply, UnlimitedSupply, ConcurrentSupply {
>>>>>>> 7b0872a6
        let creator_address = signer::address_of(creator);
        let name = string::utf8(b"collection name");
        create_fixed_collection(creator, string::utf8(b""), 1, name, option::none(), string::utf8(b""));
        let collection_address = create_collection_address(&creator_address, &name);
        let collection = object::address_to_object<Collection>(collection_address);
        assert!(count(collection) == option::some(0), 0);
<<<<<<< HEAD
        let cid = increment_concurrent_supply(&collection, creator_address);
=======
        let cid = increment_supply(&collection, creator_address);
>>>>>>> 7b0872a6
        event::was_event_emitted<Mint>(&Mint {
            collection: collection_address,
            index: aggregator_v2::create_snapshot(0),
            token: creator_address,
        });
        assert!(cid == option::some(aggregator_v2::create_snapshot(1)), 1);
        assert!(count(collection) == option::some(1), 0);
        decrement_supply(&collection, creator_address, option::some(1), creator_address);
        event::was_event_emitted<Burn>(&Burn {
            collection: collection_address,
            index: 1,
            token: creator_address,
            previous_owner: creator_address,
        });
        assert!(count(collection) == option::some(0), 0);
    }

    #[test(creator = @0x123, trader = @0x456)]
    #[expected_failure(abort_code = 0x50003, location = supra_framework::object)]
    entry fun test_create_and_transfer(creator: &signer, trader: &signer) {
        let creator_address = signer::address_of(creator);
        let collection_name = string::utf8(b"collection name");
        create_collection_helper(creator, collection_name);

        let collection = object::address_to_object<Collection>(
            create_collection_address(&creator_address, &collection_name),
        );
        assert!(object::owner(collection) == creator_address, 1);
        object::transfer(creator, collection, signer::address_of(trader));
    }

    #[test(creator = @0x123)]
    #[expected_failure(abort_code = 0x80001, location = supra_framework::object)]
    entry fun test_duplicate_collection(creator: &signer) {
        let collection_name = string::utf8(b"collection name");
        create_collection_helper(creator, collection_name);
        create_collection_helper(creator, collection_name);
    }

    #[test(creator = @0x123)]
    entry fun test_set_name(creator: &signer) acquires Collection {
        let collection_name = string::utf8(b"collection name");
        let constructor_ref = create_collection_helper(creator, collection_name);
        let mutator_ref = generate_mutator_ref(&constructor_ref);
        let collection = object::address_to_object<Collection>(
            create_collection_address(&signer::address_of(creator), &collection_name),
        );
        let new_collection_name = string::utf8(b"new collection name");
        assert!(new_collection_name != name(collection), 0);
        set_name(&mutator_ref, new_collection_name);
        assert!(new_collection_name == name(collection), 1);
        event::was_event_emitted(&Mutation {
            mutated_field_name: string::utf8(b"name"),
            collection,
            old_value: collection_name,
            new_value: new_collection_name,
        });
    }

    #[test(creator = @0x123)]
    entry fun test_set_description(creator: &signer) acquires Collection {
        let collection_name = string::utf8(b"collection name");
        let constructor_ref = create_collection_helper(creator, collection_name);
        let collection = object::address_to_object<Collection>(
            create_collection_address(&signer::address_of(creator), &collection_name),
        );
        let mutator_ref = generate_mutator_ref(&constructor_ref);
        let description = string::utf8(b"no fail");
        assert!(description != description(collection), 0);
        set_description(&mutator_ref, description);
        assert!(description == description(collection), 1);
    }

    #[test(creator = @0x123)]
    entry fun test_set_uri(creator: &signer) acquires Collection {
        let collection_name = string::utf8(b"collection name");
        let constructor_ref = create_collection_helper(creator, collection_name);
        let mutator_ref = generate_mutator_ref(&constructor_ref);
        let collection = object::address_to_object<Collection>(
            create_collection_address(&signer::address_of(creator), &collection_name),
        );
        let uri = string::utf8(b"no fail");
        assert!(uri != uri(collection), 0);
        set_uri(&mutator_ref, uri);
        assert!(uri == uri(collection), 1);
    }

    #[test(creator = @0x123)]
    entry fun test_set_max_supply_concurrent(creator: &signer) acquires ConcurrentSupply, FixedSupply {
        let collection_name = string::utf8(b"collection name");
        let max_supply = 100;
        let constructor_ref = create_fixed_collection_helper(creator, collection_name, max_supply);
        let mutator_ref = generate_mutator_ref(&constructor_ref);

        let new_max_supply = 200;
        set_max_supply(&mutator_ref, new_max_supply);

        let collection_address = create_collection_address(&signer::address_of(creator), &collection_name);
        let supply = borrow_global<ConcurrentSupply>(collection_address);
        assert!(aggregator_v2::max_value(&supply.current_supply) == new_max_supply, 0);

        event::was_event_emitted<SetMaxSupply>(&SetMaxSupply {
            collection: object::address_to_object<Collection>(collection_address),
            old_max_supply: max_supply,
            new_max_supply,
        });
    }

    #[test(creator = @0x123)]
    entry fun test_set_max_supply_same_as_current_supply_fixed(
        creator: &signer,
    ) acquires ConcurrentSupply, FixedSupply, UnlimitedSupply {
        let collection_name = string::utf8(b"collection name");
        let max_supply = 10;
        let constructor_ref = create_fixed_collection_helper(creator, collection_name, max_supply);
        let collection = object::object_from_constructor_ref<Collection>(&constructor_ref);
        let token_signer = create_token(creator);

        let current_supply = 5;
        let i = 0;
        while (i < current_supply) {
            increment_supply(&collection, signer::address_of(&token_signer));
            i = i + 1;
        };

        let mutator_ref = generate_mutator_ref(&constructor_ref);
        set_max_supply(&mutator_ref, current_supply);

        let collection_address = create_collection_address(&signer::address_of(creator), &collection_name);
        let supply = borrow_global<ConcurrentSupply>(collection_address);
        assert!(aggregator_v2::max_value(&supply.current_supply) == current_supply, EINVALID_MAX_SUPPLY);

        event::was_event_emitted<SetMaxSupply>(&SetMaxSupply {
            collection: object::address_to_object<Collection>(collection_address),
            old_max_supply: current_supply,
            new_max_supply: current_supply,
        });
    }

    #[test(creator = @0x123)]
    #[expected_failure(abort_code = 0x1000A, location = aptos_token_objects::collection)]
    entry fun test_set_max_supply_none(creator: &signer) acquires ConcurrentSupply, FixedSupply {
        let collection_name = string::utf8(b"collection name");
        let constructor_ref = create_collection_helper(creator, collection_name);
        let mutator_ref = generate_mutator_ref(&constructor_ref);
        set_max_supply(&mutator_ref, 200);
    }

    #[test(creator = @0x123)]
    #[expected_failure(abort_code = 0x20009, location = aptos_token_objects::collection)]
    entry fun test_set_max_supply_too_low_fixed_supply(creator: &signer) acquires ConcurrentSupply, FixedSupply, UnlimitedSupply {
        let max_supply = 3;
        let collection_name = string::utf8(b"Low Supply Collection");
        let constructor_ref = create_fixed_collection_helper(creator, collection_name, max_supply);
        downgrade_from_concurrent_for_test(&object::generate_extend_ref(&constructor_ref));

        let collection = object::object_from_constructor_ref<Collection>(&constructor_ref);
        let token_signer = create_token(creator);

        let i = 0;
        while (i < max_supply) {
            increment_supply(&collection, signer::address_of(&token_signer));
            i = i + 1;
        };

        let mutator_ref = generate_mutator_ref(&constructor_ref);
        let new_max_supply = 2;
        set_max_supply(&mutator_ref, new_max_supply);
    }

    #[test(creator = @0x123)]
    #[expected_failure(abort_code = 0x20009, location = aptos_token_objects::collection)]
    entry fun test_set_max_supply_too_low_concurrent_supply(creator: &signer) acquires ConcurrentSupply, FixedSupply, UnlimitedSupply {
        let collection_name = string::utf8(b"Low Supply Collection");
        let max_supply = 3;
        let constructor_ref = create_fixed_collection_helper(creator, collection_name, max_supply);
        let collection = object::object_from_constructor_ref<Collection>(&constructor_ref);
        let token_signer = create_token(creator);

        let i = 0;
        while (i < max_supply) {
            increment_supply(&collection, signer::address_of(&token_signer));
            i = i + 1;
        };

        let mutator_ref = generate_mutator_ref(&constructor_ref);
        let new_max_supply = 2;
        set_max_supply(&mutator_ref, new_max_supply);
    }

    #[test_only]
    fun create_collection_helper(creator: &signer, name: String): ConstructorRef {
        create_untracked_collection(
            creator,
            string::utf8(b"collection description"),
            name,
            option::none(),
            string::utf8(b"collection uri"),
        )
    }

    #[test_only]
    fun create_fixed_collection_helper(creator: &signer, name: String, max_supply: u64): ConstructorRef {
        create_fixed_collection(
            creator,
            string::utf8(b"description"),
            max_supply,
            name,
            option::none(),
            string::utf8(b"uri"),
        )
    }

    #[test_only]
    /// Create a token as we cannot create a dependency cycle between collection and token modules.
    fun create_token(creator: &signer): signer {
        let token_constructor_ref = &object::create_object(signer::address_of(creator));
        object::generate_signer(token_constructor_ref)
    }
}<|MERGE_RESOLUTION|>--- conflicted
+++ resolved
@@ -83,9 +83,6 @@
         mutated_field_name: String,
     }
 
-<<<<<<< HEAD
-    #[resource_group_member(group = supra_framework::object::ObjectGroup)]
-=======
     #[event]
     /// Contains the mutated fields name. This makes the life of indexers easier, so that they can
     /// directly understand the behavior in a writeset.
@@ -96,8 +93,7 @@
         new_value: String,
     }
 
-    #[resource_group_member(group = aptos_framework::object::ObjectGroup)]
->>>>>>> 7b0872a6
+    #[resource_group_member(group = supra_framework::object::ObjectGroup)]
     /// Fixed supply tracker, this is useful for ensuring that a limited number of tokens are minted.
     /// and adding events and supply tracking to a collection.
     struct FixedSupply has key {
@@ -321,49 +317,6 @@
     public(friend) fun increment_supply(
         collection: &Object<Collection>,
         token: address,
-<<<<<<< HEAD
-    ): Option<u64> acquires FixedSupply, UnlimitedSupply {
-        let collection_addr = object::object_address(collection);
-        if (exists<FixedSupply>(collection_addr)) {
-            let supply = borrow_global_mut<FixedSupply>(collection_addr);
-            supply.current_supply = supply.current_supply + 1;
-            supply.total_minted = supply.total_minted + 1;
-            assert!(
-                supply.current_supply <= supply.max_supply,
-                error::out_of_range(ECOLLECTION_SUPPLY_EXCEEDED),
-            );
-            event::emit_event(&mut supply.mint_events,
-                MintEvent {
-                    index: supply.total_minted,
-                    token,
-                },
-            );
-            option::some(supply.total_minted)
-        } else if (exists<UnlimitedSupply>(collection_addr)) {
-            let supply = borrow_global_mut<UnlimitedSupply>(collection_addr);
-            supply.current_supply = supply.current_supply + 1;
-            supply.total_minted = supply.total_minted + 1;
-            event::emit_event(
-                &mut supply.mint_events,
-                MintEvent {
-                    index: supply.total_minted,
-                    token,
-                },
-            );
-            option::some(supply.total_minted)
-        } else if (exists<ConcurrentSupply>(collection_addr)) {
-            abort error::invalid_argument(ECONCURRENT_NOT_ENABLED)
-        } else {
-            option::none()
-        }
-    }
-
-    /// Called by token on mint to increment supply if there's an appropriate Supply struct.
-    public(friend) fun increment_concurrent_supply(
-        collection: &Object<Collection>,
-        token: address,
-=======
->>>>>>> 7b0872a6
     ): Option<AggregatorSnapshot<u64>> acquires FixedSupply, UnlimitedSupply, ConcurrentSupply {
         let collection_addr = object::object_address(collection);
         if (exists<ConcurrentSupply>(collection_addr)) {
@@ -389,9 +342,6 @@
                 supply.current_supply <= supply.max_supply,
                 error::out_of_range(ECOLLECTION_SUPPLY_EXCEEDED),
             );
-<<<<<<< HEAD
-            // TODO[agg_v2](cleanup): Update to Mint in the future release
-=======
             if (std::features::module_event_migration_enabled()) {
                 event::emit(
                     Mint {
@@ -401,7 +351,6 @@
                     },
                 );
             };
->>>>>>> 7b0872a6
             event::emit_event(&mut supply.mint_events,
                 MintEvent {
                     index: supply.total_minted,
@@ -413,9 +362,6 @@
             let supply = borrow_global_mut<UnlimitedSupply>(collection_addr);
             supply.current_supply = supply.current_supply + 1;
             supply.total_minted = supply.total_minted + 1;
-<<<<<<< HEAD
-            // TODO[agg_v2](cleanup): Update to Mint in the future release
-=======
             if (std::features::module_event_migration_enabled()) {
                 event::emit(
                     Mint {
@@ -425,7 +371,6 @@
                     },
                 );
             };
->>>>>>> 7b0872a6
             event::emit_event(
                 &mut supply.mint_events,
                 MintEvent {
@@ -462,9 +407,6 @@
         } else if (exists<FixedSupply>(collection_addr)) {
             let supply = borrow_global_mut<FixedSupply>(collection_addr);
             supply.current_supply = supply.current_supply - 1;
-<<<<<<< HEAD
-            // TODO[agg_v2](cleanup): Update to Burn in the future release
-=======
             if (std::features::module_event_migration_enabled()) {
                 event::emit(
                     Burn {
@@ -475,7 +417,6 @@
                     },
                 );
             };
->>>>>>> 7b0872a6
             event::emit_event(
                 &mut supply.burn_events,
                 BurnEvent {
@@ -486,9 +427,6 @@
         } else if (exists<UnlimitedSupply>(collection_addr)) {
             let supply = borrow_global_mut<UnlimitedSupply>(collection_addr);
             supply.current_supply = supply.current_supply - 1;
-<<<<<<< HEAD
-            // TODO[agg_v2](cleanup): Update to Burn in the future release
-=======
             if (std::features::module_event_migration_enabled()) {
                 event::emit(
                     Burn {
@@ -499,7 +437,6 @@
                     },
                 );
             };
->>>>>>> 7b0872a6
             event::emit_event(
                 &mut supply.burn_events,
                 BurnEvent {
@@ -761,11 +698,7 @@
         let cid = aggregator_v2::read_snapshot(&option::destroy_some(increment_supply(&collection, creator_address)));
         assert!(count(collection) == option::some(1), 0);
         assert!(event::counter(&borrow_global<UnlimitedSupply>(collection_address).mint_events) == 1, 0);
-<<<<<<< HEAD
-        decrement_supply(&collection, creator_address, cid, creator_address);
-=======
         decrement_supply(&collection, creator_address, option::some(cid), creator_address);
->>>>>>> 7b0872a6
         assert!(count(collection) == option::some(0), 0);
         assert!(event::counter(&borrow_global<UnlimitedSupply>(collection_address).burn_events) == 1, 0);
     }
@@ -783,41 +716,22 @@
         let cid = aggregator_v2::read_snapshot(&option::destroy_some(increment_supply(&collection, creator_address)));
         assert!(count(collection) == option::some(1), 0);
         assert!(event::counter(&borrow_global<FixedSupply>(collection_address).mint_events) == 1, 0);
-<<<<<<< HEAD
-        decrement_supply(&collection, creator_address, cid, creator_address);
-=======
         decrement_supply(&collection, creator_address, option::some(cid), creator_address);
->>>>>>> 7b0872a6
         assert!(count(collection) == option::some(0), 0);
         assert!(event::counter(&borrow_global<FixedSupply>(collection_address).burn_events) == 1, 0);
     }
 
-<<<<<<< HEAD
-    #[test(fx = @supra_framework, creator = @0x123)]
-    fun test_create_mint_burn_for_concurrent(fx: &signer, creator: &signer) acquires FixedSupply, UnlimitedSupply, ConcurrentSupply {
-        let feature = features::get_concurrent_token_v2_feature();
-        let agg_feature = features::get_aggregator_v2_api_feature();
-        let auid_feature = features::get_auids();
-        let module_event_feature = features::get_module_event_feature();
-        features::change_feature_flags(fx, vector[feature, auid_feature, module_event_feature, agg_feature], vector[]);
-
-=======
     #[test(creator = @0x123)]
     fun test_create_mint_burn_for_concurrent(
         creator: &signer
     ) acquires FixedSupply, UnlimitedSupply, ConcurrentSupply {
->>>>>>> 7b0872a6
         let creator_address = signer::address_of(creator);
         let name = string::utf8(b"collection name");
         create_fixed_collection(creator, string::utf8(b""), 1, name, option::none(), string::utf8(b""));
         let collection_address = create_collection_address(&creator_address, &name);
         let collection = object::address_to_object<Collection>(collection_address);
         assert!(count(collection) == option::some(0), 0);
-<<<<<<< HEAD
-        let cid = increment_concurrent_supply(&collection, creator_address);
-=======
         let cid = increment_supply(&collection, creator_address);
->>>>>>> 7b0872a6
         event::was_event_emitted<Mint>(&Mint {
             collection: collection_address,
             index: aggregator_v2::create_snapshot(0),
