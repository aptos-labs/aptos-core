--- conflicted
+++ resolved
@@ -9,11 +9,7 @@
     use aptos_std::from_bcs;
     use aptos_std::simple_map::{Self, SimpleMap};
     use aptos_std::type_info;
-<<<<<<< HEAD
-    use supra_framework::object::{Self, ConstructorRef, Object};
-=======
-    use aptos_framework::object::{Self, ConstructorRef, Object, ExtendRef, ObjectCore};
->>>>>>> 7b0872a6
+    use supra_framework::object::{Self, ConstructorRef, Object, ExtendRef, ObjectCore};
 
     // Errors
     /// The property map does not exist
