/// This defines an object-based Token. The key differentiating features from the Aptos standard
/// token are:
/// * Decoupled token ownership from token data.
/// * Explicit data model for token metadata via adjacent resources
/// * Extensible framework for tokens
///
module aptos_token_objects::token {
    use std::error;
    use std::option::{Self, Option};
    use std::string::{Self, String};
    use std::signer;
    use std::vector;
<<<<<<< HEAD
    use supra_framework::aggregator_v2::{Self, AggregatorSnapshot, DerivedStringSnapshot};
    use supra_framework::event;
    use supra_framework::object::{Self, ConstructorRef, Object};
    use aptos_std::string_utils::{to_string};
=======
    use aptos_framework::aggregator_v2::{Self, AggregatorSnapshot, DerivedStringSnapshot};
    use aptos_framework::event;
    use aptos_framework::object::{Self, ConstructorRef, Object};
>>>>>>> 7b0872a6
    use aptos_token_objects::collection::{Self, Collection};
    use aptos_token_objects::royalty::{Self, Royalty};

    #[test_only]
    use supra_framework::object::ExtendRef;

    /// The token does not exist
    const ETOKEN_DOES_NOT_EXIST: u64 = 1;
    /// The provided signer is not the creator
    const ENOT_CREATOR: u64 = 2;
    /// The field being changed is not mutable
    const EFIELD_NOT_MUTABLE: u64 = 3;
    /// The token name is over the maximum length
    const ETOKEN_NAME_TOO_LONG: u64 = 4;
    /// The URI is over the maximum length
    const EURI_TOO_LONG: u64 = 5;
    /// The description is over the maximum length
    const EDESCRIPTION_TOO_LONG: u64 = 6;
    /// The seed is over the maximum length
    const ESEED_TOO_LONG: u64 = 7;

    const MAX_TOKEN_NAME_LENGTH: u64 = 128;
    const MAX_TOKEN_SEED_LENGTH: u64 = 128;
    const MAX_URI_LENGTH: u64 = 512;
    const MAX_DESCRIPTION_LENGTH: u64 = 2048;

    #[resource_group_member(group = supra_framework::object::ObjectGroup)]
    /// Represents the common fields to all tokens.
    struct Token has key {
        /// The collection from which this token resides.
        collection: Object<Collection>,
        /// Deprecated in favor of `index` inside TokenIdentifiers.
        /// Was populated until concurrent_token_v2_enabled feature flag was enabled.
        ///
        /// Unique identifier within the collection, optional, 0 means unassigned
        index: u64,
        // DEPRECATED
        /// A brief description of the token.
        description: String,
        /// Deprecated in favor of `name` inside TokenIdentifiers.
        /// Was populated until concurrent_token_v2_enabled feature flag was enabled.
        ///
        /// The name of the token, which should be unique within the collection; the length of name
        /// should be smaller than 128, characters, eg: "Aptos Animal #1234"
        name: String,
        // DEPRECATED
        /// The Uniform Resource Identifier (uri) pointing to the JSON file stored in off-chain
        /// storage; the URL length will likely need a maximum any suggestions?
        uri: String,
        /// Emitted upon any mutation of the token.
        mutation_events: event::EventHandle<MutationEvent>,
    }

    #[resource_group_member(group = supra_framework::object::ObjectGroup)]
    /// Represents first addition to the common fields for all tokens
    /// Started being populated once aggregator_v2_api_enabled was enabled.
    struct TokenIdentifiers has key {
        /// Unique identifier within the collection, optional, 0 means unassigned
        index: AggregatorSnapshot<u64>,
        /// The name of the token, which should be unique within the collection; the length of name
        /// should be smaller than 128, characters, eg: "Aptos Animal #1234"
        name: DerivedStringSnapshot,
    }

    // DEPRECATED, NEVER USED
    #[deprecated]
    #[resource_group_member(group = supra_framework::object::ObjectGroup)]
    struct ConcurrentTokenIdentifiers has key {
        index: AggregatorSnapshot<u64>,
        name: AggregatorSnapshot<String>,
    }

    /// This enables burning an NFT, if possible, it will also delete the object. Note, the data
    /// in inner and self occupies 32-bytes each, rather than have both, this data structure makes
    /// a small optimization to support either and take a fixed amount of 34-bytes.
    struct BurnRef has drop, store {
        inner: Option<object::DeleteRef>,
        self: Option<address>,
    }

    /// This enables mutating description and URI by higher level services.
    struct MutatorRef has drop, store {
        self: address,
    }

    /// Contains the mutated fields name. This makes the life of indexers easier, so that they can
    /// directly understand the behavior in a writeset.
    struct MutationEvent has drop, store {
        mutated_field_name: String,
        old_value: String,
        new_value: String
    }

    #[event]
    struct Mutation has drop, store {
        token_address: address,
        mutated_field_name: String,
        old_value: String,
        new_value: String
    }

    inline fun create_common(
        creator: &signer,
        constructor_ref: &ConstructorRef,
        collection_name: String,
        description: String,
        name_prefix: String,
        // If option::some, numbered token is created - i.e. index is appended to the name.
        // If option::none, name_prefix is the full name of the token.
        name_with_index_suffix: Option<String>,
        royalty: Option<Royalty>,
        uri: String,
    ) {
        let creator_address = signer::address_of(creator);
        let collection_addr = collection::create_collection_address(&creator_address, &collection_name);
        let collection = object::address_to_object<Collection>(collection_addr);

        create_common_with_collection(
            creator,
            constructor_ref,
            collection,
            description,
            name_prefix,
            name_with_index_suffix,
            royalty,
            uri
        )
    }

    inline fun create_common_with_collection(
        creator: &signer,
        constructor_ref: &ConstructorRef,
        collection: Object<Collection>,
        description: String,
        name_prefix: String,
        // If option::some, numbered token is created - i.e. index is appended to the name.
        // If option::none, name_prefix is the full name of the token.
        name_with_index_suffix: Option<String>,
        royalty: Option<Royalty>,
        uri: String,
    ) {
        assert!(collection::creator(collection) == signer::address_of(creator), error::unauthenticated(ENOT_CREATOR));

        if (option::is_some(&name_with_index_suffix)) {
            // Be conservative, as we don't know what length the index will be, and assume worst case (20 chars in MAX_U64)
            assert!(
                string::length(&name_prefix) + 20 + string::length(
                    option::borrow(&name_with_index_suffix)
                ) <= MAX_TOKEN_NAME_LENGTH,
                error::out_of_range(ETOKEN_NAME_TOO_LONG)
            );
        } else {
            assert!(string::length(&name_prefix) <= MAX_TOKEN_NAME_LENGTH, error::out_of_range(ETOKEN_NAME_TOO_LONG));
        };
        assert!(string::length(&description) <= MAX_DESCRIPTION_LENGTH, error::out_of_range(EDESCRIPTION_TOO_LONG));
        assert!(string::length(&uri) <= MAX_URI_LENGTH, error::out_of_range(EURI_TOO_LONG));

        let object_signer = object::generate_signer(constructor_ref);

        let index = option::destroy_with_default(
            collection::increment_supply(&collection, signer::address_of(&object_signer)),
            aggregator_v2::create_snapshot<u64>(0)
        );

        // If create_numbered_token called us, add index to the name.
        let name = if (option::is_some(&name_with_index_suffix)) {
            aggregator_v2::derive_string_concat(name_prefix, &index, option::extract(&mut name_with_index_suffix))
        } else {
            aggregator_v2::create_derived_string(name_prefix)
        };

        let deprecated_index = 0;
        let deprecated_name = string::utf8(b"");

        let token_concurrent = TokenIdentifiers {
            index,
            name,
        };
        move_to(&object_signer, token_concurrent);

        let token = Token {
            collection,
            index: deprecated_index,
            description,
            name: deprecated_name,
            uri,
            mutation_events: object::new_event_handle(&object_signer),
        };
        move_to(&object_signer, token);

        if (option::is_some(&royalty)) {
            royalty::init(constructor_ref, option::extract(&mut royalty))
        };
    }

    /// Creates a new token object with a unique address and returns the ConstructorRef
    /// for additional specialization.
    /// This takes in the collection object instead of the collection name.
    /// This function must be called if the collection name has been previously changed.
    public fun create_token(
        creator: &signer,
        collection: Object<Collection>,
        description: String,
        name: String,
        royalty: Option<Royalty>,
        uri: String,
    ): ConstructorRef {
        let creator_address = signer::address_of(creator);
        let constructor_ref = object::create_object(creator_address);
        create_common_with_collection(
            creator,
            &constructor_ref,
            collection,
            description,
            name,
            option::none(),
            royalty,
            uri
        );
        constructor_ref
    }

    /// Creates a new token object with a unique address and returns the ConstructorRef
    /// for additional specialization.
    public fun create(
        creator: &signer,
        collection_name: String,
        description: String,
        name: String,
        royalty: Option<Royalty>,
        uri: String,
    ): ConstructorRef {
        let creator_address = signer::address_of(creator);
        let constructor_ref = object::create_object(creator_address);
        create_common(
            creator,
            &constructor_ref,
            collection_name,
            description,
            name,
            option::none(),
            royalty,
            uri
        );
        constructor_ref
    }

    /// Creates a new token object with a unique address and returns the ConstructorRef
    /// for additional specialization.
    /// The name is created by concatenating the (name_prefix, index, name_suffix).
    /// This function allows creating tokens in parallel, from the same collection,
    /// while providing sequential names.
    ///
    /// This takes in the collection object instead of the collection name.
    /// This function must be called if the collection name has been previously changed.
    public fun create_numbered_token_object(
        creator: &signer,
        collection: Object<Collection>,
        description: String,
        name_with_index_prefix: String,
        name_with_index_suffix: String,
        royalty: Option<Royalty>,
        uri: String,
    ): ConstructorRef {
        let creator_address = signer::address_of(creator);
        let constructor_ref = object::create_object(creator_address);
        create_common_with_collection(
            creator,
            &constructor_ref,
            collection,
            description,
            name_with_index_prefix,
            option::some(name_with_index_suffix),
            royalty,
            uri
        );
        constructor_ref
    }

    /// Creates a new token object with a unique address and returns the ConstructorRef
    /// for additional specialization.
    /// The name is created by concatenating the (name_prefix, index, name_suffix).
    /// This function will allow creating tokens in parallel, from the same collection,
    /// while providing sequential names.
    public fun create_numbered_token(
        creator: &signer,
        collection_name: String,
        description: String,
        name_with_index_prefix: String,
        name_with_index_suffix: String,
        royalty: Option<Royalty>,
        uri: String,
    ): ConstructorRef {
        let creator_address = signer::address_of(creator);
        let constructor_ref = object::create_object(creator_address);
        create_common(
            creator,
            &constructor_ref,
            collection_name,
            description,
            name_with_index_prefix,
            option::some(name_with_index_suffix),
            royalty,
            uri
        );
        constructor_ref
    }

    /// Creates a new token object from a token name and returns the ConstructorRef for
    /// additional specialization.
    /// This function must be called if the collection name has been previously changed.
    public fun create_named_token_object(
        creator: &signer,
        collection: Object<Collection>,
        description: String,
        name: String,
        royalty: Option<Royalty>,
        uri: String,
    ): ConstructorRef {
        let seed = create_token_seed(&collection::name(collection), &name);
        let constructor_ref = object::create_named_object(creator, seed);
        create_common_with_collection(
            creator,
            &constructor_ref,
            collection,
            description,
            name,
            option::none(),
            royalty,
            uri
        );
        constructor_ref
    }

    /// Creates a new token object from a token name and returns the ConstructorRef for
    /// additional specialization.
    public fun create_named_token(
        creator: &signer,
        collection_name: String,
        description: String,
        name: String,
        royalty: Option<Royalty>,
        uri: String,
    ): ConstructorRef {
        let seed = create_token_seed(&collection_name, &name);

        let constructor_ref = object::create_named_object(creator, seed);
        create_common(
            creator,
            &constructor_ref,
            collection_name,
            description,
            name,
            option::none(),
            royalty,
            uri
        );
        constructor_ref
    }

    /// Creates a new token object from a token name and seed.
    /// Returns the ConstructorRef for additional specialization.
    /// This function must be called if the collection name has been previously changed.
    public fun create_named_token_from_seed(
        creator: &signer,
        collection: Object<Collection>,
        description: String,
        name: String,
        seed: String,
        royalty: Option<Royalty>,
        uri: String,
    ): ConstructorRef {
        let seed = create_token_name_with_seed(&collection::name(collection), &name, &seed);
        let constructor_ref = object::create_named_object(creator, seed);
        create_common_with_collection(creator, &constructor_ref, collection, description, name, option::none(), royalty, uri);
        constructor_ref
    }

    #[deprecated]
    /// DEPRECATED: Use `create` instead for identical behavior.
    ///
    /// Creates a new token object from an account GUID and returns the ConstructorRef for
    /// additional specialization.
    public fun create_from_account(
        creator: &signer,
        collection_name: String,
        description: String,
        name: String,
        royalty: Option<Royalty>,
        uri: String,
    ): ConstructorRef {
        let constructor_ref = object::create_object_from_account(creator);
        create_common(
            creator,
            &constructor_ref,
            collection_name,
            description,
            name,
            option::none(),
            royalty,
            uri
        );
        constructor_ref
    }

    /// Generates the token's address based upon the creator's address, the collection's name and the token's name.
    public fun create_token_address(creator: &address, collection: &String, name: &String): address {
        object::create_object_address(creator, create_token_seed(collection, name))
    }

    #[view]
    /// Generates the token's address based upon the creator's address, the collection object and the token's name and seed.
    public fun create_token_address_with_seed(creator: address, collection: String, name: String, seed: String): address {
        let seed = create_token_name_with_seed(&collection, &name, &seed);
        object::create_object_address(&creator, seed)
    }

    /// Named objects are derived from a seed, the token's seed is its name appended to the collection's name.
    public fun create_token_seed(collection: &String, name: &String): vector<u8> {
        assert!(string::length(name) <= MAX_TOKEN_NAME_LENGTH, error::out_of_range(ETOKEN_NAME_TOO_LONG));
        let seed = *string::bytes(collection);
        vector::append(&mut seed, b"::");
        vector::append(&mut seed, *string::bytes(name));
        seed
    }

    public fun create_token_name_with_seed(collection: &String, name: &String, seed: &String): vector<u8> {
        assert!(string::length(seed) <= MAX_TOKEN_SEED_LENGTH, error::out_of_range(ESEED_TOO_LONG));
        let seeds = create_token_seed(collection, name);
        vector::append(&mut seeds, *string::bytes(seed));
        seeds
    }

    /// Creates a MutatorRef, which gates the ability to mutate any fields that support mutation.
    public fun generate_mutator_ref(ref: &ConstructorRef): MutatorRef {
        let object = object::object_from_constructor_ref<Token>(ref);
        MutatorRef { self: object::object_address(&object) }
    }

    /// Creates a BurnRef, which gates the ability to burn the given token.
    public fun generate_burn_ref(ref: &ConstructorRef): BurnRef {
        let (inner, self) = if (object::can_generate_delete_ref(ref)) {
            let delete_ref = object::generate_delete_ref(ref);
            (option::some(delete_ref), option::none())
        } else {
            let addr = object::address_from_constructor_ref(ref);
            (option::none(), option::some(addr))
        };
        BurnRef { self, inner }
    }

    /// Extracts the tokens address from a BurnRef.
    public fun address_from_burn_ref(ref: &BurnRef): address {
        if (option::is_some(&ref.inner)) {
            object::address_from_delete_ref(option::borrow(&ref.inner))
        } else {
            *option::borrow(&ref.self)
        }
    }

    // Accessors

    inline fun borrow<T: key>(token: &Object<T>): &Token acquires Token {
        let token_address = object::object_address(token);
        assert!(
            exists<Token>(token_address),
            error::not_found(ETOKEN_DOES_NOT_EXIST),
        );
        borrow_global<Token>(token_address)
    }

    #[view]
    public fun creator<T: key>(token: Object<T>): address acquires Token {
        collection::creator(borrow(&token).collection)
    }

    #[view]
    public fun collection_name<T: key>(token: Object<T>): String acquires Token {
        collection::name(borrow(&token).collection)
    }

    #[view]
    public fun collection_object<T: key>(token: Object<T>): Object<Collection> acquires Token {
        borrow(&token).collection
    }

    #[view]
    public fun description<T: key>(token: Object<T>): String acquires Token {
        borrow(&token).description
    }

    // To be added if/when needed - i.e. if there is a need to access name of the numbered token
    // within the transaction that creates it, to set additional application-specific fields.
    //
    // /// This method allows minting to happen in parallel, making it efficient.
    // fun name_snapshot<T: key>(token: &Object<T>): AggregatorSnapshot<String> acquires Token, TokenIdentifiers {
    //     let token_address = object::object_address(token);
    //     if (exists<TokenIdentifiers>(token_address)) {
    //         aggregator_v2::copy_snapshot(&borrow_global<TokenIdentifiers>(token_address).name)
    //     } else {
    //         aggregator_v2::create_snapshot(borrow(token).name)
    //     }
    // }

    #[view]
    /// Avoid this method in the same transaction as the token is minted
    /// as that would prohibit transactions to be executed in parallel.
    public fun name<T: key>(token: Object<T>): String acquires Token, TokenIdentifiers {
        let token_address = object::object_address(&token);
        if (exists<TokenIdentifiers>(token_address)) {
            aggregator_v2::read_derived_string(&borrow_global<TokenIdentifiers>(token_address).name)
        } else {
            borrow(&token).name
        }
    }

    #[view]
    public fun uri<T: key>(token: Object<T>): String acquires Token {
        borrow(&token).uri
    }

    #[view]
    public fun royalty<T: key>(token: Object<T>): Option<Royalty> acquires Token {
        borrow(&token);
        let royalty = royalty::get(token);
        if (option::is_some(&royalty)) {
            royalty
        } else {
            let creator = creator(token);
            let collection_name = collection_name(token);
            let collection_address = collection::create_collection_address(&creator, &collection_name);
            let collection = object::address_to_object<collection::Collection>(collection_address);
            royalty::get(collection)
        }
    }

    // To be added if/when needed - i.e. if there is a need to access index of the token
    // within the transaction that creates it, to set additional application-specific fields.
    //
    // /// This method allows minting to happen in parallel, making it efficient.
    // fun index_snapshot<T: key>(token: &Object<T>): AggregatorSnapshot<u64> acquires Token, TokenIdentifiers {
    //     let token_address = object::object_address(token);
    //     if (exists<TokenIdentifiers>(token_address)) {
    //         aggregator_v2::copy_snapshot(&borrow_global<TokenIdentifiers>(token_address).index)
    //     } else {
    //         aggregator_v2::create_snapshot(borrow(token).index)
    //     }
    // }

    #[view]
    /// Avoid this method in the same transaction as the token is minted
    /// as that would prohibit transactions to be executed in parallel.
    public fun index<T: key>(token: Object<T>): u64 acquires Token, TokenIdentifiers {
        let token_address = object::object_address(&token);
        if (exists<TokenIdentifiers>(token_address)) {
            aggregator_v2::read_snapshot(&borrow_global<TokenIdentifiers>(token_address).index)
        } else {
            borrow(&token).index
        }
    }

    // Mutators

    inline fun borrow_mut(mutator_ref: &MutatorRef): &mut Token acquires Token {
        assert!(
            exists<Token>(mutator_ref.self),
            error::not_found(ETOKEN_DOES_NOT_EXIST),
        );
        borrow_global_mut<Token>(mutator_ref.self)
    }

    public fun burn(burn_ref: BurnRef) acquires Token, TokenIdentifiers {
        let (addr, previous_owner) = if (option::is_some(&burn_ref.inner)) {
            let delete_ref = option::extract(&mut burn_ref.inner);
            let addr = object::address_from_delete_ref(&delete_ref);
            let previous_owner = object::owner(object::address_to_object<Token>(addr));
            object::delete(delete_ref);
            (addr, previous_owner)
        } else {
            let addr = option::extract(&mut burn_ref.self);
            let previous_owner = object::owner(object::address_to_object<Token>(addr));
            (addr, previous_owner)
        };

        if (royalty::exists_at(addr)) {
            royalty::delete(addr)
        };

        let Token {
            collection,
            index: deprecated_index,
            description: _,
            name: _,
            uri: _,
            mutation_events,
        } = move_from<Token>(addr);

        let index = if (exists<TokenIdentifiers>(addr)) {
            let TokenIdentifiers {
                index,
                name: _,
            } = move_from<TokenIdentifiers>(addr);
            aggregator_v2::read_snapshot(&index)
        } else {
            deprecated_index
        };

        event::destroy_handle(mutation_events);
        collection::decrement_supply(&collection, addr, option::some(index), previous_owner);
    }

    public fun set_description(mutator_ref: &MutatorRef, description: String) acquires Token {
        assert!(string::length(&description) <= MAX_DESCRIPTION_LENGTH, error::out_of_range(EDESCRIPTION_TOO_LONG));
        let token = borrow_mut(mutator_ref);
        if (std::features::module_event_migration_enabled()) {
            event::emit(Mutation {
                token_address: mutator_ref.self,
                mutated_field_name: string::utf8(b"description"),
                old_value: token.description,
                new_value: description
            })
        };
        event::emit_event(
            &mut token.mutation_events,
            MutationEvent {
                mutated_field_name: string::utf8(b"description"),
                old_value: token.description,
                new_value: description
            },
        );
        token.description = description;
    }

    public fun set_name(mutator_ref: &MutatorRef, name: String) acquires Token, TokenIdentifiers {
        assert!(string::length(&name) <= MAX_TOKEN_NAME_LENGTH, error::out_of_range(ETOKEN_NAME_TOO_LONG));

        let token = borrow_mut(mutator_ref);

        let old_name = if (exists<TokenIdentifiers>(mutator_ref.self)) {
            let token_concurrent = borrow_global_mut<TokenIdentifiers>(mutator_ref.self);
            let old_name = aggregator_v2::read_derived_string(&token_concurrent.name);
            token_concurrent.name = aggregator_v2::create_derived_string(name);
            old_name
        } else {
            let old_name = token.name;
            token.name = name;
            old_name
        };

        if (std::features::module_event_migration_enabled()) {
            event::emit(Mutation {
                token_address: mutator_ref.self,
                mutated_field_name: string::utf8(b"name"),
                old_value: old_name,
                new_value: name
            })
        };
        event::emit_event(
            &mut token.mutation_events,
            MutationEvent {
                mutated_field_name: string::utf8(b"name"),
                old_value: old_name,
                new_value: name
            },
        );
    }

    public fun set_uri(mutator_ref: &MutatorRef, uri: String) acquires Token {
        assert!(string::length(&uri) <= MAX_URI_LENGTH, error::out_of_range(EURI_TOO_LONG));
        let token = borrow_mut(mutator_ref);
        if (std::features::module_event_migration_enabled()) {
            event::emit(Mutation {
                token_address: mutator_ref.self,
                mutated_field_name: string::utf8(b"uri"),
                old_value: token.uri,
                new_value: uri,
            })
        };
        event::emit_event(
            &mut token.mutation_events,
            MutationEvent {
                mutated_field_name: string::utf8(b"uri"),
                old_value: token.uri,
                new_value: uri,
            },
        );
        token.uri = uri;
    }

    #[test(creator = @0x123, trader = @0x456)]
    fun test_create_and_transfer(creator: &signer, trader: &signer) acquires Token {
        let collection_name = string::utf8(b"collection name");
        let token_name = string::utf8(b"token name");

        create_collection_helper(creator, collection_name, 1);
        create_token_helper(creator, collection_name, token_name);

        let creator_address = signer::address_of(creator);
        let token_addr = create_token_address(&creator_address, &collection_name, &token_name);
        let token = object::address_to_object<Token>(token_addr);
        assert!(object::owner(token) == creator_address, 1);
        object::transfer(creator, token, signer::address_of(trader));
        assert!(object::owner(token) == signer::address_of(trader), 1);

        let expected_royalty = royalty::create(25, 10000, creator_address);
        assert!(option::some(expected_royalty) == royalty(token), 2);
    }

    #[test(creator = @0x123, trader = @0x456)]
    #[expected_failure(abort_code = 0x40002, location = aptos_token_objects::token)]
    fun test_create_token_non_creator(creator: &signer, trader: &signer) {
        let constructor_ref = &create_fixed_collection(creator, string::utf8(b"collection name"), 5);
        let collection = get_collection_from_ref(&object::generate_extend_ref(constructor_ref));
        create_token(
            trader, collection, string::utf8(b"token description"), string::utf8(b"token name"),
            option::some(royalty::create(25, 10000, signer::address_of(creator))), string::utf8(b"uri"),
        );
    }

    #[test(creator = @0x123, trader = @0x456)]
    #[expected_failure(abort_code = 0x40002, location = aptos_token_objects::token)]
    fun test_create_named_token_non_creator(creator: &signer, trader: &signer) {
        let constructor_ref = &create_fixed_collection(creator, string::utf8(b"collection name"), 5);
        let collection = get_collection_from_ref(&object::generate_extend_ref(constructor_ref));
        create_token_with_collection_helper(trader, collection, string::utf8(b"token name"));
    }

    #[test(creator = @0x123, trader = @0x456)]
    #[expected_failure(abort_code = 0x40002, location = aptos_token_objects::token)]
    fun test_create_named_token_object_non_creator(creator: &signer, trader: &signer) {
        let constructor_ref = &create_fixed_collection(creator, string::utf8(b"collection name"), 5);
        let collection = get_collection_from_ref(&object::generate_extend_ref(constructor_ref));
        create_named_token_object(
            trader, collection, string::utf8(b"token description"), string::utf8(b"token name"),
            option::some(royalty::create(25, 10000, signer::address_of(creator))), string::utf8(b"uri"),
        );
    }

    #[test(creator = @0x123, trader = @0x456)]
    #[expected_failure(abort_code = 0x40002, location = aptos_token_objects::token)]
    fun test_create_named_token_from_seed_non_creator(creator: &signer, trader: &signer) {
        let constructor_ref = &create_fixed_collection(creator, string::utf8(b"collection name"), 5);
        let collection = get_collection_from_ref(&object::generate_extend_ref(constructor_ref));
        create_named_token_object(
            trader, collection, string::utf8(b"token description"), string::utf8(b"token name"),
            option::some(royalty::create(25, 10000, signer::address_of(creator))), string::utf8(b"uri"),
        );
    }

    #[test(creator = @0x123, trader = @0x456)]
    fun test_create_and_transfer_token_with_seed(creator: &signer, trader: &signer) acquires Token {
        let collection_name = string::utf8(b"collection name");
        let token_name = string::utf8(b"token name");

        let extend_ref = create_collection_helper(creator, collection_name, 1);
        let collection = get_collection_from_ref(&extend_ref);
        let seed = string::utf8(b"seed");
        create_token_object_with_seed_helper(creator, collection, token_name, seed);

        let creator_address = signer::address_of(creator);
        // Calculate the token address with collection, token name and seed.
        let token_addr = create_token_address_with_seed(creator_address, collection_name, token_name, seed);
        let token = object::address_to_object<Token>(token_addr);
        assert!(object::owner(token) == creator_address, 1);
        object::transfer(creator, token, signer::address_of(trader));
        assert!(object::owner(token) == signer::address_of(trader), 1);

        let expected_royalty = royalty::create(25, 10000, creator_address);
        assert!(option::some(expected_royalty) == royalty(token), 2);
    }

    #[test(creator = @0x123)]
    fun test_collection_royalty(creator: &signer) acquires Token {
        let collection_name = string::utf8(b"collection name");
        let token_name = string::utf8(b"token name");

        let creator_address = signer::address_of(creator);
        let expected_royalty = royalty::create(10, 1000, creator_address);
        let constructor_ref = collection::create_fixed_collection(
            creator,
            string::utf8(b"collection description"),
            5,
            collection_name,
            option::some(expected_royalty),
            string::utf8(b"collection uri"),
        );

        let collection = object::object_from_constructor_ref<Collection>(&constructor_ref);
        create_named_token_object(
            creator,
            collection,
            string::utf8(b"token description"),
            token_name,
            option::none(),
            string::utf8(b"token uri"),
        );

        let token_addr = create_token_address(&creator_address, &collection_name, &token_name);
        let token = object::address_to_object<Token>(token_addr);
        assert!(option::some(expected_royalty) == royalty(token), 0);
    }

    #[test(creator = @0x123)]
    fun test_no_royalty(creator: &signer) acquires Token {
        let collection_name = string::utf8(b"collection name");
        let token_name = string::utf8(b"token name");

        collection::create_unlimited_collection(
            creator,
            string::utf8(b"collection description"),
            collection_name,
            option::none(),
            string::utf8(b"collection uri"),
        );

        create_named_token(
            creator,
            collection_name,
            string::utf8(b"token description"),
            token_name,
            option::none(),
            string::utf8(b"token uri"),
        );

        let creator_address = signer::address_of(creator);
        let token_addr = create_token_address(&creator_address, &collection_name, &token_name);
        let token = object::address_to_object<Token>(token_addr);
        assert!(option::none() == royalty(token), 0);
    }

    #[test(creator = @0x123)]
    #[expected_failure(abort_code = 0x20002, location = aptos_token_objects::collection)]
    fun test_too_many_tokens(creator: &signer) {
        let collection_name = string::utf8(b"collection name");
        let token_name = string::utf8(b"token name");

        create_collection_helper(creator, collection_name, 1);
        create_token_helper(creator, collection_name, token_name);
        create_token_helper(creator, collection_name, string::utf8(b"bad"));
    }

    #[test(creator = @0x123)]
    #[expected_failure(abort_code = 0x80001, location = supra_framework::object)]
    fun test_duplicate_tokens(creator: &signer) {
        let collection_name = string::utf8(b"collection name");
        let token_name = string::utf8(b"token name");

        create_collection_helper(creator, collection_name, 2);
        create_token_helper(creator, collection_name, token_name);
        create_token_helper(creator, collection_name, token_name);
    }

    #[test(creator = @0x123)]
    fun test_set_description(creator: &signer) acquires Token {
        let collection_name = string::utf8(b"collection name");
        let token_name = string::utf8(b"token name");

        create_collection_helper(creator, collection_name, 1);
        let mutator_ref = create_token_with_mutation_ref(creator, collection_name, token_name);
        let token = object::address_to_object<Token>(
            create_token_address(&signer::address_of(creator), &collection_name, &token_name),
        );

        let description = string::utf8(b"no fail");
        assert!(description != description(token), 0);
        set_description(&mutator_ref, description);
        assert!(description == description(token), 1);
    }

    #[test(creator = @0x123)]
    fun test_set_name(creator: &signer) acquires Token, TokenIdentifiers {
        let collection_name = string::utf8(b"collection name");
        let token_name = string::utf8(b"token name");

        create_collection_helper(creator, collection_name, 1);
        let mutator_ref = create_token_with_mutation_ref(creator, collection_name, token_name);
        let token = object::address_to_object<Token>(
            create_token_address(&signer::address_of(creator), &collection_name, &token_name),
        );

        let name = string::utf8(b"no fail");
        assert!(name != name(token), 0);
        set_name(&mutator_ref, name);
        assert!(name == name(token), 2);
    }

    #[test(creator = @0x123)]
    fun test_set_uri(creator: &signer) acquires Token {
        let collection_name = string::utf8(b"collection name");
        let token_name = string::utf8(b"token name");

        create_collection_helper(creator, collection_name, 1);
        let mutator_ref = create_token_with_mutation_ref(creator, collection_name, token_name);
        let token = object::address_to_object<Token>(
            create_token_address(&signer::address_of(creator), &collection_name, &token_name),
        );

        let uri = string::utf8(b"no fail");
        assert!(uri != uri(token), 0);
        set_uri(&mutator_ref, uri);
        assert!(uri == uri(token), 1);
    }

    #[test(creator = @0x123)]
    fun test_burn_without_royalty(creator: &signer) acquires Token, TokenIdentifiers {
        let collection_name = string::utf8(b"collection name");
        let token_name = string::utf8(b"token name");

        create_collection_helper(creator, collection_name, 1);
        let constructor_ref = create_named_token(
            creator,
            collection_name,
            string::utf8(b"token description"),
            token_name,
            option::none(),
            string::utf8(b"token uri"),
        );
        let burn_ref = generate_burn_ref(&constructor_ref);
        let token_addr = object::address_from_constructor_ref(&constructor_ref);
        assert!(exists<Token>(token_addr), 0);
        assert!(!royalty::exists_at(token_addr), 3);
        burn(burn_ref);
        assert!(!exists<Token>(token_addr), 2);
        assert!(!royalty::exists_at(token_addr), 3);
    }

    #[test(creator = @0x123)]
    fun test_burn_with_royalty(creator: &signer) acquires Token, TokenIdentifiers {
        let collection_name = string::utf8(b"collection name");
        let token_name = string::utf8(b"token name");

        create_collection_helper(creator, collection_name, 1);
        let constructor_ref = create_named_token(
            creator,
            collection_name,
            string::utf8(b"token description"),
            token_name,
            option::some(royalty::create(1, 1, signer::address_of(creator))),
            string::utf8(b"token uri"),
        );
        let burn_ref = generate_burn_ref(&constructor_ref);
        let token_addr = object::address_from_constructor_ref(&constructor_ref);
        assert!(exists<Token>(token_addr), 0);
        assert!(royalty::exists_at(token_addr), 1);
        burn(burn_ref);
        assert!(!exists<Token>(token_addr), 2);
        assert!(!royalty::exists_at(token_addr), 3);
        assert!(object::is_object(token_addr), 4);
    }

    #[test(creator = @0x123)]
    fun test_create_from_account_burn_and_delete(creator: &signer) acquires Token, TokenIdentifiers {
        use supra_framework::account;

        let collection_name = string::utf8(b"collection name");
        let token_name = string::utf8(b"token name");

        create_collection_helper(creator, collection_name, 1);
        account::create_account_for_test(signer::address_of(creator));
        let constructor_ref = create_from_account(
            creator,
            collection_name,
            string::utf8(b"token description"),
            token_name,
            option::none(),
            string::utf8(b"token uri"),
        );
        let burn_ref = generate_burn_ref(&constructor_ref);
        let token_addr = object::address_from_constructor_ref(&constructor_ref);
        assert!(exists<Token>(token_addr), 0);
        burn(burn_ref);
        assert!(!exists<Token>(token_addr), 1);
        assert!(!object::is_object(token_addr), 2);
    }

<<<<<<< HEAD
    #[test(creator = @0x123,fx = @std)]
    fun test_create_burn_and_delete(creator: &signer, fx: signer) acquires Token, TokenIdentifiers {
        use supra_framework::account;
        use std::features;

        let feature = features::get_auids();
        features::change_feature_flags(&fx, vector[feature], vector[]);
=======
    #[test(creator = @0x123)]
    fun test_create_burn_and_delete(creator: &signer) acquires Token, TokenIdentifiers {
        use aptos_framework::account;
>>>>>>> 7b0872a6

        let collection_name = string::utf8(b"collection name");
        let token_name = string::utf8(b"token name");

        let extend_ref = create_collection_helper(creator, collection_name, 1);
        let collection = get_collection_from_ref(&extend_ref);
        account::create_account_for_test(signer::address_of(creator));
        let constructor_ref = create_token(
            creator,
            collection,
            string::utf8(b"token description"),
            token_name,
            option::none(),
            string::utf8(b"token uri"),
        );
        let burn_ref = generate_burn_ref(&constructor_ref);
        let token_addr = object::address_from_constructor_ref(&constructor_ref);
        assert!(exists<Token>(token_addr), 0);
        burn(burn_ref);
        assert!(!exists<Token>(token_addr), 1);
        assert!(!object::is_object(token_addr), 2);
    }

<<<<<<< HEAD
    #[test(fx = @supra_framework, creator = @0x123)]
    fun test_upgrade_to_concurrent_and_numbered_tokens(fx: &signer, creator: &signer) acquires Token, TokenIdentifiers {
        use std::debug;

        let feature = features::get_concurrent_token_v2_feature();
        let agg_feature = features::get_aggregator_v2_api_feature();
        let auid_feature = features::get_auids();
        let module_event_feature = features::get_module_event_feature();
        features::change_feature_flags(fx, vector[auid_feature, module_event_feature], vector[feature, agg_feature]);

=======
    #[test(creator = @0x123)]
    fun test_upgrade_to_concurrent_and_numbered_tokens(creator: &signer) acquires Token, TokenIdentifiers {
>>>>>>> 7b0872a6
        let collection_name = string::utf8(b"collection name");
        let token_name = string::utf8(b"token name");

        let extend_ref = create_collection_helper(creator, collection_name, 2);
        let collection = get_collection_from_ref(&extend_ref);
        let token_1_ref = create_numbered_token_helper(creator, collection, token_name);
        let token_1_name = name(object::object_from_constructor_ref<Token>(&token_1_ref));
        assert!(token_1_name == std::string::utf8(b"token name1"), 1);

        let token_2_ref = create_numbered_token_helper(creator, collection, token_name);
        assert!(name(object::object_from_constructor_ref<Token>(&token_2_ref)) == std::string::utf8(b"token name2"), 1);
<<<<<<< HEAD
        assert!(vector::length(&event::emitted_events<collection::Mint>()) == 1, 0);
=======
        assert!(vector::length(&event::emitted_events<collection::Mint>()) == 2, 0);
>>>>>>> 7b0872a6

        let burn_ref = generate_burn_ref(&token_2_ref);
        let token_addr = object::address_from_constructor_ref(&token_2_ref);
        assert!(exists<Token>(token_addr), 0);
        burn(burn_ref);
        assert!(vector::length(&event::emitted_events<collection::Burn>()) == 1, 0);
<<<<<<< HEAD
=======
    }

    #[test(creator = @0x123)]
    /// This test verifies that once the collection name can be changed, tokens can still be be minted from the collection.
    fun test_change_collection_name(creator: &signer) {
        let collection_name = string::utf8(b"collection name");
        let token_name = string::utf8(b"token name");

        let constructor_ref = &create_fixed_collection(creator, collection_name, 5);
        let collection = get_collection_from_ref(&object::generate_extend_ref(constructor_ref));
        let mutator_ref = collection::generate_mutator_ref(constructor_ref);

        create_token_with_collection_helper(creator, collection, token_name);
        collection::set_name(&mutator_ref, string::utf8(b"new collection name"));
        create_token_with_collection_helper(creator, collection, token_name);

        assert!(collection::count(collection) == option::some(2), 0);
>>>>>>> 7b0872a6
    }

    #[test_only]
    fun create_collection_helper(creator: &signer, collection_name: String, max_supply: u64): ExtendRef {
        let constructor_ref = create_fixed_collection(creator, collection_name, max_supply);
        object::generate_extend_ref(&constructor_ref)
    }

    #[test_only]
    fun create_fixed_collection(creator: &signer, collection_name: String, max_supply: u64): ConstructorRef {
        collection::create_fixed_collection(
            creator,
            string::utf8(b"collection description"),
            max_supply,
            collection_name,
            option::none(),
            string::utf8(b"collection uri"),
        )
    }

    #[test_only]
    fun create_token_helper(creator: &signer, collection_name: String, token_name: String): ConstructorRef {
        create_named_token(
            creator,
            collection_name,
            string::utf8(b"token description"),
            token_name,
            option::some(royalty::create(25, 10000, signer::address_of(creator))),
            string::utf8(b"uri"),
        )
    }

    #[test_only]
    fun create_token_with_collection_helper(creator: &signer, collection: Object<Collection>, token_name: String): ConstructorRef {
        create_named_token_object(
            creator,
            collection,
            string::utf8(b"token description"),
            token_name,
            option::some(royalty::create(25, 10000, signer::address_of(creator))),
            string::utf8(b"uri"),
        )
    }

    #[test_only]
    fun create_token_object_with_seed_helper(creator: &signer, collection: Object<Collection>, token_name: String, seed: String): ConstructorRef {
        create_named_token_from_seed(
            creator,
            collection,
            string::utf8(b"token description"),
            token_name,
            seed,
            option::some(royalty::create(25, 10000, signer::address_of(creator))),
            string::utf8(b"uri"),
        )
    }

    #[test_only]
    fun create_numbered_token_helper(creator: &signer, collection: Object<Collection>, token_prefix: String): ConstructorRef {
        create_numbered_token_object(
            creator,
            collection,
            string::utf8(b"token description"),
            token_prefix,
            string::utf8(b""),
            option::some(royalty::create(25, 10000, signer::address_of(creator))),
            string::utf8(b"uri"),
        )
    }

    #[test_only]
    fun create_token_with_mutation_ref(
        creator: &signer,
        collection_name: String,
        token_name: String,
    ): MutatorRef {
        let constructor_ref = create_token_helper(creator, collection_name, token_name);
        generate_mutator_ref(&constructor_ref)
    }

    #[test_only]
    fun get_collection_from_ref(extend_ref: &ExtendRef): Object<Collection> {
        let collection_address = signer::address_of(&object::generate_signer_for_extending(extend_ref));
        object::address_to_object<Collection>(collection_address)
    }
}<|MERGE_RESOLUTION|>--- conflicted
+++ resolved
@@ -10,16 +10,9 @@
     use std::string::{Self, String};
     use std::signer;
     use std::vector;
-<<<<<<< HEAD
     use supra_framework::aggregator_v2::{Self, AggregatorSnapshot, DerivedStringSnapshot};
     use supra_framework::event;
     use supra_framework::object::{Self, ConstructorRef, Object};
-    use aptos_std::string_utils::{to_string};
-=======
-    use aptos_framework::aggregator_v2::{Self, AggregatorSnapshot, DerivedStringSnapshot};
-    use aptos_framework::event;
-    use aptos_framework::object::{Self, ConstructorRef, Object};
->>>>>>> 7b0872a6
     use aptos_token_objects::collection::{Self, Collection};
     use aptos_token_objects::royalty::{Self, Royalty};
 
@@ -995,19 +988,9 @@
         assert!(!object::is_object(token_addr), 2);
     }
 
-<<<<<<< HEAD
-    #[test(creator = @0x123,fx = @std)]
-    fun test_create_burn_and_delete(creator: &signer, fx: signer) acquires Token, TokenIdentifiers {
+    #[test(creator = @0x123)]
+    fun test_create_burn_and_delete(creator: &signer) acquires Token, TokenIdentifiers {
         use supra_framework::account;
-        use std::features;
-
-        let feature = features::get_auids();
-        features::change_feature_flags(&fx, vector[feature], vector[]);
-=======
-    #[test(creator = @0x123)]
-    fun test_create_burn_and_delete(creator: &signer) acquires Token, TokenIdentifiers {
-        use aptos_framework::account;
->>>>>>> 7b0872a6
 
         let collection_name = string::utf8(b"collection name");
         let token_name = string::utf8(b"token name");
@@ -1031,21 +1014,8 @@
         assert!(!object::is_object(token_addr), 2);
     }
 
-<<<<<<< HEAD
-    #[test(fx = @supra_framework, creator = @0x123)]
-    fun test_upgrade_to_concurrent_and_numbered_tokens(fx: &signer, creator: &signer) acquires Token, TokenIdentifiers {
-        use std::debug;
-
-        let feature = features::get_concurrent_token_v2_feature();
-        let agg_feature = features::get_aggregator_v2_api_feature();
-        let auid_feature = features::get_auids();
-        let module_event_feature = features::get_module_event_feature();
-        features::change_feature_flags(fx, vector[auid_feature, module_event_feature], vector[feature, agg_feature]);
-
-=======
     #[test(creator = @0x123)]
     fun test_upgrade_to_concurrent_and_numbered_tokens(creator: &signer) acquires Token, TokenIdentifiers {
->>>>>>> 7b0872a6
         let collection_name = string::utf8(b"collection name");
         let token_name = string::utf8(b"token name");
 
@@ -1057,19 +1027,13 @@
 
         let token_2_ref = create_numbered_token_helper(creator, collection, token_name);
         assert!(name(object::object_from_constructor_ref<Token>(&token_2_ref)) == std::string::utf8(b"token name2"), 1);
-<<<<<<< HEAD
-        assert!(vector::length(&event::emitted_events<collection::Mint>()) == 1, 0);
-=======
         assert!(vector::length(&event::emitted_events<collection::Mint>()) == 2, 0);
->>>>>>> 7b0872a6
 
         let burn_ref = generate_burn_ref(&token_2_ref);
         let token_addr = object::address_from_constructor_ref(&token_2_ref);
         assert!(exists<Token>(token_addr), 0);
         burn(burn_ref);
         assert!(vector::length(&event::emitted_events<collection::Burn>()) == 1, 0);
-<<<<<<< HEAD
-=======
     }
 
     #[test(creator = @0x123)]
@@ -1087,7 +1051,6 @@
         create_token_with_collection_helper(creator, collection, token_name);
 
         assert!(collection::count(collection) == option::some(2), 0);
->>>>>>> 7b0872a6
     }
 
     #[test_only]
