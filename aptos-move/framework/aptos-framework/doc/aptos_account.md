
<a id="0x1_aptos_account"></a>

# Module `0x1::aptos_account`



-  [Resource `DirectTransferConfig`](#0x1_aptos_account_DirectTransferConfig)
-  [Struct `DirectCoinTransferConfigUpdatedEvent`](#0x1_aptos_account_DirectCoinTransferConfigUpdatedEvent)
-  [Constants](#@Constants_0)
-  [Function `create_account`](#0x1_aptos_account_create_account)
-  [Function `batch_transfer`](#0x1_aptos_account_batch_transfer)
-  [Function `transfer`](#0x1_aptos_account_transfer)
-  [Function `batch_transfer_coins`](#0x1_aptos_account_batch_transfer_coins)
-  [Function `transfer_coins`](#0x1_aptos_account_transfer_coins)
-  [Function `deposit_coins`](#0x1_aptos_account_deposit_coins)
-  [Function `assert_account_exists`](#0x1_aptos_account_assert_account_exists)
-  [Function `assert_account_is_registered_for_apt`](#0x1_aptos_account_assert_account_is_registered_for_apt)
-  [Function `set_allow_direct_coin_transfers`](#0x1_aptos_account_set_allow_direct_coin_transfers)
-  [Function `can_receive_direct_coin_transfers`](#0x1_aptos_account_can_receive_direct_coin_transfers)
-  [Specification](#@Specification_1)
    -  [Function `create_account`](#@Specification_1_create_account)
    -  [Function `batch_transfer`](#@Specification_1_batch_transfer)
    -  [Function `transfer`](#@Specification_1_transfer)
    -  [Function `batch_transfer_coins`](#@Specification_1_batch_transfer_coins)
    -  [Function `transfer_coins`](#@Specification_1_transfer_coins)
    -  [Function `deposit_coins`](#@Specification_1_deposit_coins)
    -  [Function `assert_account_exists`](#@Specification_1_assert_account_exists)
    -  [Function `assert_account_is_registered_for_apt`](#@Specification_1_assert_account_is_registered_for_apt)
    -  [Function `set_allow_direct_coin_transfers`](#@Specification_1_set_allow_direct_coin_transfers)
    -  [Function `can_receive_direct_coin_transfers`](#@Specification_1_can_receive_direct_coin_transfers)


<pre><code><b>use</b> <a href="account.md#0x1_account">0x1::account</a>;
<b>use</b> <a href="aptos_coin.md#0x1_aptos_coin">0x1::aptos_coin</a>;
<b>use</b> <a href="coin.md#0x1_coin">0x1::coin</a>;
<b>use</b> <a href="create_signer.md#0x1_create_signer">0x1::create_signer</a>;
<b>use</b> <a href="../../aptos-stdlib/../move-stdlib/doc/error.md#0x1_error">0x1::error</a>;
<b>use</b> <a href="event.md#0x1_event">0x1::event</a>;
<b>use</b> <a href="../../aptos-stdlib/../move-stdlib/doc/signer.md#0x1_signer">0x1::signer</a>;
</code></pre>



<a id="0x1_aptos_account_DirectTransferConfig"></a>

## Resource `DirectTransferConfig`

Configuration for whether an account can receive direct transfers of coins that they have not registered.

By default, this is enabled. Users can opt-out by disabling at any time.


<pre><code><b>struct</b> <a href="aptos_account.md#0x1_aptos_account_DirectTransferConfig">DirectTransferConfig</a> <b>has</b> key
</code></pre>



<details>
<summary>Fields</summary>


<dl>
<dt>
<code>allow_arbitrary_coin_transfers: bool</code>
</dt>
<dd>

</dd>
<dt>
<code>update_coin_transfer_events: <a href="event.md#0x1_event_EventHandle">event::EventHandle</a>&lt;<a href="aptos_account.md#0x1_aptos_account_DirectCoinTransferConfigUpdatedEvent">aptos_account::DirectCoinTransferConfigUpdatedEvent</a>&gt;</code>
</dt>
<dd>

</dd>
</dl>


</details>

<a id="0x1_aptos_account_DirectCoinTransferConfigUpdatedEvent"></a>

## Struct `DirectCoinTransferConfigUpdatedEvent`

Event emitted when an account's direct coins transfer config is updated.


<pre><code><b>struct</b> <a href="aptos_account.md#0x1_aptos_account_DirectCoinTransferConfigUpdatedEvent">DirectCoinTransferConfigUpdatedEvent</a> <b>has</b> drop, store
</code></pre>



<details>
<summary>Fields</summary>


<dl>
<dt>
<code>new_allow_direct_transfers: bool</code>
</dt>
<dd>

</dd>
</dl>


</details>

<a id="@Constants_0"></a>

## Constants


<a id="0x1_aptos_account_EACCOUNT_DOES_NOT_ACCEPT_DIRECT_COIN_TRANSFERS"></a>

Account opted out of receiving coins that they did not register to receive.


<pre><code><b>const</b> <a href="aptos_account.md#0x1_aptos_account_EACCOUNT_DOES_NOT_ACCEPT_DIRECT_COIN_TRANSFERS">EACCOUNT_DOES_NOT_ACCEPT_DIRECT_COIN_TRANSFERS</a>: u64 = 3;
</code></pre>



<a id="0x1_aptos_account_EACCOUNT_DOES_NOT_ACCEPT_DIRECT_TOKEN_TRANSFERS"></a>

Account opted out of directly receiving NFT tokens.


<pre><code><b>const</b> <a href="aptos_account.md#0x1_aptos_account_EACCOUNT_DOES_NOT_ACCEPT_DIRECT_TOKEN_TRANSFERS">EACCOUNT_DOES_NOT_ACCEPT_DIRECT_TOKEN_TRANSFERS</a>: u64 = 4;
</code></pre>



<a id="0x1_aptos_account_EACCOUNT_NOT_FOUND"></a>

Account does not exist.


<pre><code><b>const</b> <a href="aptos_account.md#0x1_aptos_account_EACCOUNT_NOT_FOUND">EACCOUNT_NOT_FOUND</a>: u64 = 1;
</code></pre>



<a id="0x1_aptos_account_EACCOUNT_NOT_REGISTERED_FOR_APT"></a>

Account is not registered to receive APT.


<pre><code><b>const</b> <a href="aptos_account.md#0x1_aptos_account_EACCOUNT_NOT_REGISTERED_FOR_APT">EACCOUNT_NOT_REGISTERED_FOR_APT</a>: u64 = 2;
</code></pre>



<a id="0x1_aptos_account_EMISMATCHING_RECIPIENTS_AND_AMOUNTS_LENGTH"></a>

The lengths of the recipients and amounts lists don't match.


<pre><code><b>const</b> <a href="aptos_account.md#0x1_aptos_account_EMISMATCHING_RECIPIENTS_AND_AMOUNTS_LENGTH">EMISMATCHING_RECIPIENTS_AND_AMOUNTS_LENGTH</a>: u64 = 5;
</code></pre>



<a id="0x1_aptos_account_create_account"></a>

## Function `create_account`

Basic account creation methods.


<pre><code><b>public</b> entry <b>fun</b> <a href="aptos_account.md#0x1_aptos_account_create_account">create_account</a>(auth_key: <b>address</b>)
</code></pre>



<details>
<summary>Implementation</summary>


<pre><code><b>public</b> entry <b>fun</b> <a href="aptos_account.md#0x1_aptos_account_create_account">create_account</a>(auth_key: <b>address</b>) {
    <b>let</b> <a href="../../aptos-stdlib/../move-stdlib/doc/signer.md#0x1_signer">signer</a> = <a href="account.md#0x1_account_create_account">account::create_account</a>(auth_key);
    <a href="coin.md#0x1_coin_register">coin::register</a>&lt;AptosCoin&gt;(&<a href="../../aptos-stdlib/../move-stdlib/doc/signer.md#0x1_signer">signer</a>);
}
</code></pre>



</details>

<a id="0x1_aptos_account_batch_transfer"></a>

## Function `batch_transfer`

Batch version of APT transfer.


<pre><code><b>public</b> entry <b>fun</b> <a href="aptos_account.md#0x1_aptos_account_batch_transfer">batch_transfer</a>(source: &<a href="../../aptos-stdlib/../move-stdlib/doc/signer.md#0x1_signer">signer</a>, recipients: <a href="../../aptos-stdlib/../move-stdlib/doc/vector.md#0x1_vector">vector</a>&lt;<b>address</b>&gt;, amounts: <a href="../../aptos-stdlib/../move-stdlib/doc/vector.md#0x1_vector">vector</a>&lt;u64&gt;)
</code></pre>



<details>
<summary>Implementation</summary>


<pre><code><b>public</b> entry <b>fun</b> <a href="aptos_account.md#0x1_aptos_account_batch_transfer">batch_transfer</a>(source: &<a href="../../aptos-stdlib/../move-stdlib/doc/signer.md#0x1_signer">signer</a>, recipients: <a href="../../aptos-stdlib/../move-stdlib/doc/vector.md#0x1_vector">vector</a>&lt;<b>address</b>&gt;, amounts: <a href="../../aptos-stdlib/../move-stdlib/doc/vector.md#0x1_vector">vector</a>&lt;u64&gt;) {
    <b>let</b> recipients_len = <a href="../../aptos-stdlib/../move-stdlib/doc/vector.md#0x1_vector_length">vector::length</a>(&recipients);
    <b>assert</b>!(
        recipients_len == <a href="../../aptos-stdlib/../move-stdlib/doc/vector.md#0x1_vector_length">vector::length</a>(&amounts),
        <a href="../../aptos-stdlib/../move-stdlib/doc/error.md#0x1_error_invalid_argument">error::invalid_argument</a>(<a href="aptos_account.md#0x1_aptos_account_EMISMATCHING_RECIPIENTS_AND_AMOUNTS_LENGTH">EMISMATCHING_RECIPIENTS_AND_AMOUNTS_LENGTH</a>),
    );

    <a href="../../aptos-stdlib/../move-stdlib/doc/vector.md#0x1_vector_enumerate_ref">vector::enumerate_ref</a>(&recipients, |i, <b>to</b>| {
        <b>let</b> amount = *<a href="../../aptos-stdlib/../move-stdlib/doc/vector.md#0x1_vector_borrow">vector::borrow</a>(&amounts, i);
        <a href="aptos_account.md#0x1_aptos_account_transfer">transfer</a>(source, *<b>to</b>, amount);
    });
}
</code></pre>



</details>

<a id="0x1_aptos_account_transfer"></a>

## Function `transfer`

Convenient function to transfer APT to a recipient account that might not exist.
This would create the recipient account first, which also registers it to receive APT, before transferring.


<pre><code><b>public</b> entry <b>fun</b> <a href="aptos_account.md#0x1_aptos_account_transfer">transfer</a>(source: &<a href="../../aptos-stdlib/../move-stdlib/doc/signer.md#0x1_signer">signer</a>, <b>to</b>: <b>address</b>, amount: u64)
</code></pre>



<details>
<summary>Implementation</summary>


<pre><code><b>public</b> entry <b>fun</b> <a href="aptos_account.md#0x1_aptos_account_transfer">transfer</a>(source: &<a href="../../aptos-stdlib/../move-stdlib/doc/signer.md#0x1_signer">signer</a>, <b>to</b>: <b>address</b>, amount: u64) {
    <b>if</b> (!<a href="account.md#0x1_account_exists_at">account::exists_at</a>(<b>to</b>)) {
        <a href="aptos_account.md#0x1_aptos_account_create_account">create_account</a>(<b>to</b>)
    };
    // Resource accounts can be created without registering them <b>to</b> receive APT.
    // This conveniently does the registration <b>if</b> necessary.
    <b>if</b> (!<a href="coin.md#0x1_coin_is_account_registered">coin::is_account_registered</a>&lt;AptosCoin&gt;(<b>to</b>)) {
        <a href="coin.md#0x1_coin_register">coin::register</a>&lt;AptosCoin&gt;(&<a href="create_signer.md#0x1_create_signer">create_signer</a>(<b>to</b>));
    };
    <a href="coin.md#0x1_coin_transfer">coin::transfer</a>&lt;AptosCoin&gt;(source, <b>to</b>, amount)
}
</code></pre>



</details>

<a id="0x1_aptos_account_batch_transfer_coins"></a>

## Function `batch_transfer_coins`

Batch version of transfer_coins.


<pre><code><b>public</b> entry <b>fun</b> <a href="aptos_account.md#0x1_aptos_account_batch_transfer_coins">batch_transfer_coins</a>&lt;CoinType&gt;(from: &<a href="../../aptos-stdlib/../move-stdlib/doc/signer.md#0x1_signer">signer</a>, recipients: <a href="../../aptos-stdlib/../move-stdlib/doc/vector.md#0x1_vector">vector</a>&lt;<b>address</b>&gt;, amounts: <a href="../../aptos-stdlib/../move-stdlib/doc/vector.md#0x1_vector">vector</a>&lt;u64&gt;)
</code></pre>



<details>
<summary>Implementation</summary>


<pre><code><b>public</b> entry <b>fun</b> <a href="aptos_account.md#0x1_aptos_account_batch_transfer_coins">batch_transfer_coins</a>&lt;CoinType&gt;(
    from: &<a href="../../aptos-stdlib/../move-stdlib/doc/signer.md#0x1_signer">signer</a>, recipients: <a href="../../aptos-stdlib/../move-stdlib/doc/vector.md#0x1_vector">vector</a>&lt;<b>address</b>&gt;, amounts: <a href="../../aptos-stdlib/../move-stdlib/doc/vector.md#0x1_vector">vector</a>&lt;u64&gt;) <b>acquires</b> <a href="aptos_account.md#0x1_aptos_account_DirectTransferConfig">DirectTransferConfig</a> {
    <b>let</b> recipients_len = <a href="../../aptos-stdlib/../move-stdlib/doc/vector.md#0x1_vector_length">vector::length</a>(&recipients);
    <b>assert</b>!(
        recipients_len == <a href="../../aptos-stdlib/../move-stdlib/doc/vector.md#0x1_vector_length">vector::length</a>(&amounts),
        <a href="../../aptos-stdlib/../move-stdlib/doc/error.md#0x1_error_invalid_argument">error::invalid_argument</a>(<a href="aptos_account.md#0x1_aptos_account_EMISMATCHING_RECIPIENTS_AND_AMOUNTS_LENGTH">EMISMATCHING_RECIPIENTS_AND_AMOUNTS_LENGTH</a>),
    );

    <a href="../../aptos-stdlib/../move-stdlib/doc/vector.md#0x1_vector_enumerate_ref">vector::enumerate_ref</a>(&recipients, |i, <b>to</b>| {
        <b>let</b> amount = *<a href="../../aptos-stdlib/../move-stdlib/doc/vector.md#0x1_vector_borrow">vector::borrow</a>(&amounts, i);
        <a href="aptos_account.md#0x1_aptos_account_transfer_coins">transfer_coins</a>&lt;CoinType&gt;(from, *<b>to</b>, amount);
    });
}
</code></pre>



</details>

<a id="0x1_aptos_account_transfer_coins"></a>

## Function `transfer_coins`

Convenient function to transfer a custom CoinType to a recipient account that might not exist.
This would create the recipient account first and register it to receive the CoinType, before transferring.


<pre><code><b>public</b> entry <b>fun</b> <a href="aptos_account.md#0x1_aptos_account_transfer_coins">transfer_coins</a>&lt;CoinType&gt;(from: &<a href="../../aptos-stdlib/../move-stdlib/doc/signer.md#0x1_signer">signer</a>, <b>to</b>: <b>address</b>, amount: u64)
</code></pre>



<details>
<summary>Implementation</summary>


<pre><code><b>public</b> entry <b>fun</b> <a href="aptos_account.md#0x1_aptos_account_transfer_coins">transfer_coins</a>&lt;CoinType&gt;(from: &<a href="../../aptos-stdlib/../move-stdlib/doc/signer.md#0x1_signer">signer</a>, <b>to</b>: <b>address</b>, amount: u64) <b>acquires</b> <a href="aptos_account.md#0x1_aptos_account_DirectTransferConfig">DirectTransferConfig</a> {
    <a href="aptos_account.md#0x1_aptos_account_deposit_coins">deposit_coins</a>(<b>to</b>, <a href="coin.md#0x1_coin_withdraw">coin::withdraw</a>&lt;CoinType&gt;(from, amount));
}
</code></pre>



</details>

<a id="0x1_aptos_account_deposit_coins"></a>

## Function `deposit_coins`

Convenient function to deposit a custom CoinType into a recipient account that might not exist.
This would create the recipient account first and register it to receive the CoinType, before transferring.


<pre><code><b>public</b> <b>fun</b> <a href="aptos_account.md#0x1_aptos_account_deposit_coins">deposit_coins</a>&lt;CoinType&gt;(<b>to</b>: <b>address</b>, coins: <a href="coin.md#0x1_coin_Coin">coin::Coin</a>&lt;CoinType&gt;)
</code></pre>



<details>
<summary>Implementation</summary>


<pre><code><b>public</b> <b>fun</b> <a href="aptos_account.md#0x1_aptos_account_deposit_coins">deposit_coins</a>&lt;CoinType&gt;(<b>to</b>: <b>address</b>, coins: Coin&lt;CoinType&gt;) <b>acquires</b> <a href="aptos_account.md#0x1_aptos_account_DirectTransferConfig">DirectTransferConfig</a> {
    <b>if</b> (!<a href="account.md#0x1_account_exists_at">account::exists_at</a>(<b>to</b>)) {
        <a href="aptos_account.md#0x1_aptos_account_create_account">create_account</a>(<b>to</b>);
        <b>spec</b> {
            <b>assert</b> <a href="coin.md#0x1_coin_is_account_registered">coin::is_account_registered</a>&lt;AptosCoin&gt;(<b>to</b>);
            <b>assume</b> aptos_std::type_info::type_of&lt;CoinType&gt;() == aptos_std::type_info::type_of&lt;AptosCoin&gt;() ==&gt;
                <a href="coin.md#0x1_coin_is_account_registered">coin::is_account_registered</a>&lt;CoinType&gt;(<b>to</b>);
        };
    };
    <b>if</b> (!<a href="coin.md#0x1_coin_is_account_registered">coin::is_account_registered</a>&lt;CoinType&gt;(<b>to</b>)) {
        <b>assert</b>!(
            <a href="aptos_account.md#0x1_aptos_account_can_receive_direct_coin_transfers">can_receive_direct_coin_transfers</a>(<b>to</b>),
            <a href="../../aptos-stdlib/../move-stdlib/doc/error.md#0x1_error_permission_denied">error::permission_denied</a>(<a href="aptos_account.md#0x1_aptos_account_EACCOUNT_DOES_NOT_ACCEPT_DIRECT_COIN_TRANSFERS">EACCOUNT_DOES_NOT_ACCEPT_DIRECT_COIN_TRANSFERS</a>),
        );
        <a href="coin.md#0x1_coin_register">coin::register</a>&lt;CoinType&gt;(&<a href="create_signer.md#0x1_create_signer">create_signer</a>(<b>to</b>));
    };
    <a href="coin.md#0x1_coin_deposit">coin::deposit</a>&lt;CoinType&gt;(<b>to</b>, coins)
}
</code></pre>



</details>

<a id="0x1_aptos_account_assert_account_exists"></a>

## Function `assert_account_exists`



<pre><code><b>public</b> <b>fun</b> <a href="aptos_account.md#0x1_aptos_account_assert_account_exists">assert_account_exists</a>(addr: <b>address</b>)
</code></pre>



<details>
<summary>Implementation</summary>


<pre><code><b>public</b> <b>fun</b> <a href="aptos_account.md#0x1_aptos_account_assert_account_exists">assert_account_exists</a>(addr: <b>address</b>) {
    <b>assert</b>!(<a href="account.md#0x1_account_exists_at">account::exists_at</a>(addr), <a href="../../aptos-stdlib/../move-stdlib/doc/error.md#0x1_error_not_found">error::not_found</a>(<a href="aptos_account.md#0x1_aptos_account_EACCOUNT_NOT_FOUND">EACCOUNT_NOT_FOUND</a>));
}
</code></pre>



</details>

<a id="0x1_aptos_account_assert_account_is_registered_for_apt"></a>

## Function `assert_account_is_registered_for_apt`



<pre><code><b>public</b> <b>fun</b> <a href="aptos_account.md#0x1_aptos_account_assert_account_is_registered_for_apt">assert_account_is_registered_for_apt</a>(addr: <b>address</b>)
</code></pre>



<details>
<summary>Implementation</summary>


<pre><code><b>public</b> <b>fun</b> <a href="aptos_account.md#0x1_aptos_account_assert_account_is_registered_for_apt">assert_account_is_registered_for_apt</a>(addr: <b>address</b>) {
    <a href="aptos_account.md#0x1_aptos_account_assert_account_exists">assert_account_exists</a>(addr);
    <b>assert</b>!(<a href="coin.md#0x1_coin_is_account_registered">coin::is_account_registered</a>&lt;AptosCoin&gt;(addr), <a href="../../aptos-stdlib/../move-stdlib/doc/error.md#0x1_error_not_found">error::not_found</a>(<a href="aptos_account.md#0x1_aptos_account_EACCOUNT_NOT_REGISTERED_FOR_APT">EACCOUNT_NOT_REGISTERED_FOR_APT</a>));
}
</code></pre>



</details>

<a id="0x1_aptos_account_set_allow_direct_coin_transfers"></a>

## Function `set_allow_direct_coin_transfers`

Set whether <code><a href="account.md#0x1_account">account</a></code> can receive direct transfers of coins that they have not explicitly registered to receive.


<pre><code><b>public</b> entry <b>fun</b> <a href="aptos_account.md#0x1_aptos_account_set_allow_direct_coin_transfers">set_allow_direct_coin_transfers</a>(<a href="account.md#0x1_account">account</a>: &<a href="../../aptos-stdlib/../move-stdlib/doc/signer.md#0x1_signer">signer</a>, allow: bool)
</code></pre>



<details>
<summary>Implementation</summary>


<pre><code><b>public</b> entry <b>fun</b> <a href="aptos_account.md#0x1_aptos_account_set_allow_direct_coin_transfers">set_allow_direct_coin_transfers</a>(<a href="account.md#0x1_account">account</a>: &<a href="../../aptos-stdlib/../move-stdlib/doc/signer.md#0x1_signer">signer</a>, allow: bool) <b>acquires</b> <a href="aptos_account.md#0x1_aptos_account_DirectTransferConfig">DirectTransferConfig</a> {
    <b>let</b> addr = <a href="../../aptos-stdlib/../move-stdlib/doc/signer.md#0x1_signer_address_of">signer::address_of</a>(<a href="account.md#0x1_account">account</a>);
    <b>if</b> (<b>exists</b>&lt;<a href="aptos_account.md#0x1_aptos_account_DirectTransferConfig">DirectTransferConfig</a>&gt;(addr)) {
        <b>let</b> direct_transfer_config = <b>borrow_global_mut</b>&lt;<a href="aptos_account.md#0x1_aptos_account_DirectTransferConfig">DirectTransferConfig</a>&gt;(addr);
        // Short-circuit <b>to</b> avoid emitting an <a href="event.md#0x1_event">event</a> <b>if</b> direct transfer config is not changing.
        <b>if</b> (direct_transfer_config.allow_arbitrary_coin_transfers == allow) {
            <b>return</b>
        };

        direct_transfer_config.allow_arbitrary_coin_transfers = allow;
        emit_event(
            &<b>mut</b> direct_transfer_config.update_coin_transfer_events,
            <a href="aptos_account.md#0x1_aptos_account_DirectCoinTransferConfigUpdatedEvent">DirectCoinTransferConfigUpdatedEvent</a> { new_allow_direct_transfers: allow });
    } <b>else</b> {
        <b>let</b> direct_transfer_config = <a href="aptos_account.md#0x1_aptos_account_DirectTransferConfig">DirectTransferConfig</a> {
            allow_arbitrary_coin_transfers: allow,
            update_coin_transfer_events: new_event_handle&lt;<a href="aptos_account.md#0x1_aptos_account_DirectCoinTransferConfigUpdatedEvent">DirectCoinTransferConfigUpdatedEvent</a>&gt;(<a href="account.md#0x1_account">account</a>),
        };
        emit_event(
            &<b>mut</b> direct_transfer_config.update_coin_transfer_events,
            <a href="aptos_account.md#0x1_aptos_account_DirectCoinTransferConfigUpdatedEvent">DirectCoinTransferConfigUpdatedEvent</a> { new_allow_direct_transfers: allow });
        <b>move_to</b>(<a href="account.md#0x1_account">account</a>, direct_transfer_config);
    };
}
</code></pre>



</details>

<a id="0x1_aptos_account_can_receive_direct_coin_transfers"></a>

## Function `can_receive_direct_coin_transfers`

Return true if <code><a href="account.md#0x1_account">account</a></code> can receive direct transfers of coins that they have not explicitly registered to
receive.

By default, this returns true if an account has not explicitly set whether the can receive direct transfers.


<pre><code>#[view]
<b>public</b> <b>fun</b> <a href="aptos_account.md#0x1_aptos_account_can_receive_direct_coin_transfers">can_receive_direct_coin_transfers</a>(<a href="account.md#0x1_account">account</a>: <b>address</b>): bool
</code></pre>



<details>
<summary>Implementation</summary>


<pre><code><b>public</b> <b>fun</b> <a href="aptos_account.md#0x1_aptos_account_can_receive_direct_coin_transfers">can_receive_direct_coin_transfers</a>(<a href="account.md#0x1_account">account</a>: <b>address</b>): bool <b>acquires</b> <a href="aptos_account.md#0x1_aptos_account_DirectTransferConfig">DirectTransferConfig</a> {
    !<b>exists</b>&lt;<a href="aptos_account.md#0x1_aptos_account_DirectTransferConfig">DirectTransferConfig</a>&gt;(<a href="account.md#0x1_account">account</a>) ||
        <b>borrow_global</b>&lt;<a href="aptos_account.md#0x1_aptos_account_DirectTransferConfig">DirectTransferConfig</a>&gt;(<a href="account.md#0x1_account">account</a>).allow_arbitrary_coin_transfers
}
</code></pre>



</details>

<a id="@Specification_1"></a>

## Specification



<pre><code><b>pragma</b> aborts_if_is_strict;
</code></pre>



<a id="@Specification_1_create_account"></a>

### Function `create_account`


<pre><code><b>public</b> entry <b>fun</b> <a href="aptos_account.md#0x1_aptos_account_create_account">create_account</a>(auth_key: <b>address</b>)
</code></pre>


Check if the bytes of the auth_key is 32.
The Account does not exist under the auth_key before creating the account.
Limit the address of auth_key is not @vm_reserved / @aptos_framework / @aptos_toke.


<pre><code><b>include</b> <a href="aptos_account.md#0x1_aptos_account_CreateAccountAbortsIf">CreateAccountAbortsIf</a>;
<b>ensures</b> <b>exists</b>&lt;<a href="account.md#0x1_account_Account">account::Account</a>&gt;(auth_key);
<b>ensures</b> <b>exists</b>&lt;<a href="coin.md#0x1_coin_CoinStore">coin::CoinStore</a>&lt;AptosCoin&gt;&gt;(auth_key);
</code></pre>




<a id="0x1_aptos_account_CreateAccountAbortsIf"></a>


<pre><code><b>schema</b> <a href="aptos_account.md#0x1_aptos_account_CreateAccountAbortsIf">CreateAccountAbortsIf</a> {
    auth_key: <b>address</b>;
    <b>aborts_if</b> <b>exists</b>&lt;<a href="account.md#0x1_account_Account">account::Account</a>&gt;(auth_key);
    <b>aborts_if</b> <a href="aptos_account.md#0x1_aptos_account_length_judgment">length_judgment</a>(auth_key);
    <b>aborts_if</b> auth_key == @vm_reserved || auth_key == @aptos_framework || auth_key == @aptos_token;
}
</code></pre>




<a id="0x1_aptos_account_length_judgment"></a>


<pre><code><b>fun</b> <a href="aptos_account.md#0x1_aptos_account_length_judgment">length_judgment</a>(auth_key: <b>address</b>): bool {
   <b>use</b> std::bcs;

   <b>let</b> authentication_key = <a href="../../aptos-stdlib/../move-stdlib/doc/bcs.md#0x1_bcs_to_bytes">bcs::to_bytes</a>(auth_key);
   len(authentication_key) != 32
}
</code></pre>



<a id="@Specification_1_batch_transfer"></a>

### Function `batch_transfer`


<pre><code><b>public</b> entry <b>fun</b> <a href="aptos_account.md#0x1_aptos_account_batch_transfer">batch_transfer</a>(source: &<a href="../../aptos-stdlib/../move-stdlib/doc/signer.md#0x1_signer">signer</a>, recipients: <a href="../../aptos-stdlib/../move-stdlib/doc/vector.md#0x1_vector">vector</a>&lt;<b>address</b>&gt;, amounts: <a href="../../aptos-stdlib/../move-stdlib/doc/vector.md#0x1_vector">vector</a>&lt;u64&gt;)
</code></pre>




<pre><code><b>pragma</b> verify = <b>false</b>;
<b>let</b> account_addr_source = <a href="../../aptos-stdlib/../move-stdlib/doc/signer.md#0x1_signer_address_of">signer::address_of</a>(source);
<b>let</b> coin_store_source = <b>global</b>&lt;<a href="coin.md#0x1_coin_CoinStore">coin::CoinStore</a>&lt;AptosCoin&gt;&gt;(account_addr_source);
<b>let</b> balance_source = coin_store_source.<a href="coin.md#0x1_coin">coin</a>.value;
<b>requires</b> <b>forall</b> i in 0..len(recipients):
    recipients[i] != account_addr_source;
<b>requires</b> <b>exists</b> i in 0..len(recipients):
    amounts[i] &gt; 0;
<b>aborts_if</b> len(recipients) != len(amounts);
<b>aborts_if</b> <b>exists</b> i in 0..len(recipients):
        !<a href="account.md#0x1_account_exists_at">account::exists_at</a>(recipients[i]) && <a href="aptos_account.md#0x1_aptos_account_length_judgment">length_judgment</a>(recipients[i]);
<b>aborts_if</b> <b>exists</b> i in 0..len(recipients):
        !<a href="account.md#0x1_account_exists_at">account::exists_at</a>(recipients[i]) && (recipients[i] == @vm_reserved || recipients[i] == @aptos_framework || recipients[i] == @aptos_token);
<b>ensures</b> <b>forall</b> i in 0..len(recipients):
        (!<a href="account.md#0x1_account_exists_at">account::exists_at</a>(recipients[i]) ==&gt; !<a href="aptos_account.md#0x1_aptos_account_length_judgment">length_judgment</a>(recipients[i])) &&
            (!<a href="account.md#0x1_account_exists_at">account::exists_at</a>(recipients[i]) ==&gt; (recipients[i] != @vm_reserved && recipients[i] != @aptos_framework && recipients[i] != @aptos_token));
<b>aborts_if</b> <b>exists</b> i in 0..len(recipients):
    !<b>exists</b>&lt;<a href="coin.md#0x1_coin_CoinStore">coin::CoinStore</a>&lt;AptosCoin&gt;&gt;(account_addr_source);
<b>aborts_if</b> <b>exists</b> i in 0..len(recipients):
    coin_store_source.frozen;
<b>aborts_if</b> <b>exists</b> i in 0..len(recipients):
    <b>global</b>&lt;<a href="coin.md#0x1_coin_CoinStore">coin::CoinStore</a>&lt;AptosCoin&gt;&gt;(account_addr_source).<a href="coin.md#0x1_coin">coin</a>.value &lt; amounts[i];
<b>aborts_if</b> <b>exists</b> i in 0..len(recipients):
    <b>exists</b>&lt;<a href="coin.md#0x1_coin_CoinStore">coin::CoinStore</a>&lt;AptosCoin&gt;&gt;(recipients[i]) && <b>global</b>&lt;<a href="coin.md#0x1_coin_CoinStore">coin::CoinStore</a>&lt;AptosCoin&gt;&gt;(recipients[i]).frozen;
<b>aborts_if</b> <b>exists</b> i in 0..len(recipients):
    <a href="account.md#0x1_account_exists_at">account::exists_at</a>(recipients[i]) && !<b>exists</b>&lt;<a href="coin.md#0x1_coin_CoinStore">coin::CoinStore</a>&lt;AptosCoin&gt;&gt;(recipients[i]) && <b>global</b>&lt;<a href="account.md#0x1_account_Account">account::Account</a>&gt;(recipients[i]).guid_creation_num + 2 &gt;= <a href="account.md#0x1_account_MAX_GUID_CREATION_NUM">account::MAX_GUID_CREATION_NUM</a>;
<b>aborts_if</b> <b>exists</b> i in 0..len(recipients):
    <a href="account.md#0x1_account_exists_at">account::exists_at</a>(recipients[i]) && !<b>exists</b>&lt;<a href="coin.md#0x1_coin_CoinStore">coin::CoinStore</a>&lt;AptosCoin&gt;&gt;(recipients[i]) && <b>global</b>&lt;<a href="account.md#0x1_account_Account">account::Account</a>&gt;(recipients[i]).guid_creation_num + 2 &gt; MAX_U64;
</code></pre>



<a id="@Specification_1_transfer"></a>

### Function `transfer`


<pre><code><b>public</b> entry <b>fun</b> <a href="aptos_account.md#0x1_aptos_account_transfer">transfer</a>(source: &<a href="../../aptos-stdlib/../move-stdlib/doc/signer.md#0x1_signer">signer</a>, <b>to</b>: <b>address</b>, amount: u64)
</code></pre>




<pre><code><b>let</b> account_addr_source = <a href="../../aptos-stdlib/../move-stdlib/doc/signer.md#0x1_signer_address_of">signer::address_of</a>(source);
<b>requires</b> account_addr_source != <b>to</b>;
<b>include</b> <a href="aptos_account.md#0x1_aptos_account_CreateAccountTransferAbortsIf">CreateAccountTransferAbortsIf</a>;
<b>include</b> <a href="aptos_account.md#0x1_aptos_account_GuidAbortsIf">GuidAbortsIf</a>&lt;AptosCoin&gt;;
<b>include</b> <a href="aptos_account.md#0x1_aptos_account_WithdrawAbortsIf">WithdrawAbortsIf</a>&lt;AptosCoin&gt;{from: source};
<b>include</b> <a href="aptos_account.md#0x1_aptos_account_TransferEnsures">TransferEnsures</a>&lt;AptosCoin&gt;;
<b>aborts_if</b> <b>exists</b>&lt;<a href="coin.md#0x1_coin_CoinStore">coin::CoinStore</a>&lt;AptosCoin&gt;&gt;(<b>to</b>) && <b>global</b>&lt;<a href="coin.md#0x1_coin_CoinStore">coin::CoinStore</a>&lt;AptosCoin&gt;&gt;(<b>to</b>).frozen;
<b>ensures</b> <b>exists</b>&lt;aptos_framework::account::Account&gt;(<b>to</b>);
<b>ensures</b> <b>exists</b>&lt;<a href="coin.md#0x1_coin_CoinStore">coin::CoinStore</a>&lt;AptosCoin&gt;&gt;(<b>to</b>);
</code></pre>



<a id="@Specification_1_batch_transfer_coins"></a>

### Function `batch_transfer_coins`


<pre><code><b>public</b> entry <b>fun</b> <a href="aptos_account.md#0x1_aptos_account_batch_transfer_coins">batch_transfer_coins</a>&lt;CoinType&gt;(from: &<a href="../../aptos-stdlib/../move-stdlib/doc/signer.md#0x1_signer">signer</a>, recipients: <a href="../../aptos-stdlib/../move-stdlib/doc/vector.md#0x1_vector">vector</a>&lt;<b>address</b>&gt;, amounts: <a href="../../aptos-stdlib/../move-stdlib/doc/vector.md#0x1_vector">vector</a>&lt;u64&gt;)
</code></pre>




<pre><code><b>pragma</b> verify = <b>false</b>;
<b>let</b> account_addr_source = <a href="../../aptos-stdlib/../move-stdlib/doc/signer.md#0x1_signer_address_of">signer::address_of</a>(from);
<b>let</b> coin_store_source = <b>global</b>&lt;<a href="coin.md#0x1_coin_CoinStore">coin::CoinStore</a>&lt;CoinType&gt;&gt;(account_addr_source);
<b>let</b> balance_source = coin_store_source.<a href="coin.md#0x1_coin">coin</a>.value;
<b>requires</b> <b>forall</b> i in 0..len(recipients):
    recipients[i] != account_addr_source;
<b>requires</b> <b>exists</b> i in 0..len(recipients):
    amounts[i] &gt; 0;
<b>aborts_if</b> len(recipients) != len(amounts);
<b>aborts_if</b> <b>exists</b> i in 0..len(recipients):
        !<a href="account.md#0x1_account_exists_at">account::exists_at</a>(recipients[i]) && <a href="aptos_account.md#0x1_aptos_account_length_judgment">length_judgment</a>(recipients[i]);
<b>aborts_if</b> <b>exists</b> i in 0..len(recipients):
        !<a href="account.md#0x1_account_exists_at">account::exists_at</a>(recipients[i]) && (recipients[i] == @vm_reserved || recipients[i] == @aptos_framework || recipients[i] == @aptos_token);
<b>ensures</b> <b>forall</b> i in 0..len(recipients):
        (!<a href="account.md#0x1_account_exists_at">account::exists_at</a>(recipients[i]) ==&gt; !<a href="aptos_account.md#0x1_aptos_account_length_judgment">length_judgment</a>(recipients[i])) &&
            (!<a href="account.md#0x1_account_exists_at">account::exists_at</a>(recipients[i]) ==&gt; (recipients[i] != @vm_reserved && recipients[i] != @aptos_framework && recipients[i] != @aptos_token));
<b>aborts_if</b> <b>exists</b> i in 0..len(recipients):
    !<b>exists</b>&lt;<a href="coin.md#0x1_coin_CoinStore">coin::CoinStore</a>&lt;CoinType&gt;&gt;(account_addr_source);
<b>aborts_if</b> <b>exists</b> i in 0..len(recipients):
    coin_store_source.frozen;
<b>aborts_if</b> <b>exists</b> i in 0..len(recipients):
    <b>global</b>&lt;<a href="coin.md#0x1_coin_CoinStore">coin::CoinStore</a>&lt;CoinType&gt;&gt;(account_addr_source).<a href="coin.md#0x1_coin">coin</a>.value &lt; amounts[i];
<b>aborts_if</b> <b>exists</b> i in 0..len(recipients):
    <b>exists</b>&lt;<a href="coin.md#0x1_coin_CoinStore">coin::CoinStore</a>&lt;CoinType&gt;&gt;(recipients[i]) && <b>global</b>&lt;<a href="coin.md#0x1_coin_CoinStore">coin::CoinStore</a>&lt;CoinType&gt;&gt;(recipients[i]).frozen;
<b>aborts_if</b> <b>exists</b> i in 0..len(recipients):
    <a href="account.md#0x1_account_exists_at">account::exists_at</a>(recipients[i]) && !<b>exists</b>&lt;<a href="coin.md#0x1_coin_CoinStore">coin::CoinStore</a>&lt;CoinType&gt;&gt;(recipients[i]) && <b>global</b>&lt;<a href="account.md#0x1_account_Account">account::Account</a>&gt;(recipients[i]).guid_creation_num + 2 &gt;= <a href="account.md#0x1_account_MAX_GUID_CREATION_NUM">account::MAX_GUID_CREATION_NUM</a>;
<b>aborts_if</b> <b>exists</b> i in 0..len(recipients):
    <a href="account.md#0x1_account_exists_at">account::exists_at</a>(recipients[i]) && !<b>exists</b>&lt;<a href="coin.md#0x1_coin_CoinStore">coin::CoinStore</a>&lt;CoinType&gt;&gt;(recipients[i]) && <b>global</b>&lt;<a href="account.md#0x1_account_Account">account::Account</a>&gt;(recipients[i]).guid_creation_num + 2 &gt; MAX_U64;
<b>aborts_if</b> <b>exists</b> i in 0..len(recipients):
    !<a href="coin.md#0x1_coin_is_account_registered">coin::is_account_registered</a>&lt;CoinType&gt;(recipients[i]) && !<a href="../../aptos-stdlib/doc/type_info.md#0x1_type_info_spec_is_struct">type_info::spec_is_struct</a>&lt;CoinType&gt;();
<b>aborts_if</b> <b>exists</b> i in 0..len(recipients):
    !<a href="coin.md#0x1_coin_is_account_registered">coin::is_account_registered</a>&lt;CoinType&gt;(recipients[i]) && !<a href="aptos_account.md#0x1_aptos_account_can_receive_direct_coin_transfers">can_receive_direct_coin_transfers</a>(recipients[i]);
</code></pre>



<a id="@Specification_1_transfer_coins"></a>

### Function `transfer_coins`


<pre><code><b>public</b> entry <b>fun</b> <a href="aptos_account.md#0x1_aptos_account_transfer_coins">transfer_coins</a>&lt;CoinType&gt;(from: &<a href="../../aptos-stdlib/../move-stdlib/doc/signer.md#0x1_signer">signer</a>, <b>to</b>: <b>address</b>, amount: u64)
</code></pre>




<pre><code><b>let</b> account_addr_source = <a href="../../aptos-stdlib/../move-stdlib/doc/signer.md#0x1_signer_address_of">signer::address_of</a>(from);
<b>requires</b> account_addr_source != <b>to</b>;
<b>include</b> <a href="aptos_account.md#0x1_aptos_account_CreateAccountTransferAbortsIf">CreateAccountTransferAbortsIf</a>;
<b>include</b> <a href="aptos_account.md#0x1_aptos_account_WithdrawAbortsIf">WithdrawAbortsIf</a>&lt;CoinType&gt;;
<b>include</b> <a href="aptos_account.md#0x1_aptos_account_GuidAbortsIf">GuidAbortsIf</a>&lt;CoinType&gt;;
<b>include</b> <a href="aptos_account.md#0x1_aptos_account_RegistCoinAbortsIf">RegistCoinAbortsIf</a>&lt;CoinType&gt;;
<b>include</b> <a href="aptos_account.md#0x1_aptos_account_TransferEnsures">TransferEnsures</a>&lt;CoinType&gt;;
<b>aborts_if</b> <b>exists</b>&lt;<a href="coin.md#0x1_coin_CoinStore">coin::CoinStore</a>&lt;CoinType&gt;&gt;(<b>to</b>) && <b>global</b>&lt;<a href="coin.md#0x1_coin_CoinStore">coin::CoinStore</a>&lt;CoinType&gt;&gt;(<b>to</b>).frozen;
<b>ensures</b> <b>exists</b>&lt;aptos_framework::account::Account&gt;(<b>to</b>);
<b>ensures</b> <b>exists</b>&lt;aptos_framework::coin::CoinStore&lt;CoinType&gt;&gt;(<b>to</b>);
</code></pre>




<a id="0x1_aptos_account_CreateAccountTransferAbortsIf"></a>


<pre><code><b>schema</b> <a href="aptos_account.md#0x1_aptos_account_CreateAccountTransferAbortsIf">CreateAccountTransferAbortsIf</a> {
    <b>to</b>: <b>address</b>;
    <b>aborts_if</b> !<a href="account.md#0x1_account_exists_at">account::exists_at</a>(<b>to</b>) && <a href="aptos_account.md#0x1_aptos_account_length_judgment">length_judgment</a>(<b>to</b>);
    <b>aborts_if</b> !<a href="account.md#0x1_account_exists_at">account::exists_at</a>(<b>to</b>) && (<b>to</b> == @vm_reserved || <b>to</b> == @aptos_framework || <b>to</b> == @aptos_token);
}
</code></pre>




<a id="0x1_aptos_account_WithdrawAbortsIf"></a>


<pre><code><b>schema</b> <a href="aptos_account.md#0x1_aptos_account_WithdrawAbortsIf">WithdrawAbortsIf</a>&lt;CoinType&gt; {
    from: &<a href="../../aptos-stdlib/../move-stdlib/doc/signer.md#0x1_signer">signer</a>;
    amount: u64;
    <b>let</b> account_addr_source = <a href="../../aptos-stdlib/../move-stdlib/doc/signer.md#0x1_signer_address_of">signer::address_of</a>(from);
    <b>let</b> coin_store_source = <b>global</b>&lt;<a href="coin.md#0x1_coin_CoinStore">coin::CoinStore</a>&lt;CoinType&gt;&gt;(account_addr_source);
    <b>let</b> balance_source = coin_store_source.<a href="coin.md#0x1_coin">coin</a>.value;
    <b>aborts_if</b> !<b>exists</b>&lt;<a href="coin.md#0x1_coin_CoinStore">coin::CoinStore</a>&lt;CoinType&gt;&gt;(account_addr_source);
    <b>aborts_if</b> coin_store_source.frozen;
    <b>aborts_if</b> balance_source &lt; amount;
}
</code></pre>




<a id="0x1_aptos_account_GuidAbortsIf"></a>


<pre><code><b>schema</b> <a href="aptos_account.md#0x1_aptos_account_GuidAbortsIf">GuidAbortsIf</a>&lt;CoinType&gt; {
    <b>to</b>: <b>address</b>;
    <b>let</b> acc = <b>global</b>&lt;<a href="account.md#0x1_account_Account">account::Account</a>&gt;(<b>to</b>);
    <b>aborts_if</b> <a href="account.md#0x1_account_exists_at">account::exists_at</a>(<b>to</b>) && !<b>exists</b>&lt;<a href="coin.md#0x1_coin_CoinStore">coin::CoinStore</a>&lt;CoinType&gt;&gt;(<b>to</b>) && acc.guid_creation_num + 2 &gt;= <a href="account.md#0x1_account_MAX_GUID_CREATION_NUM">account::MAX_GUID_CREATION_NUM</a>;
    <b>aborts_if</b> <a href="account.md#0x1_account_exists_at">account::exists_at</a>(<b>to</b>) && !<b>exists</b>&lt;<a href="coin.md#0x1_coin_CoinStore">coin::CoinStore</a>&lt;CoinType&gt;&gt;(<b>to</b>) && acc.guid_creation_num + 2 &gt; MAX_U64;
}
</code></pre>




<a id="0x1_aptos_account_RegistCoinAbortsIf"></a>


<pre><code><b>schema</b> <a href="aptos_account.md#0x1_aptos_account_RegistCoinAbortsIf">RegistCoinAbortsIf</a>&lt;CoinType&gt; {
    <b>to</b>: <b>address</b>;
    <b>aborts_if</b> !<a href="coin.md#0x1_coin_is_account_registered">coin::is_account_registered</a>&lt;CoinType&gt;(<b>to</b>) && !<a href="../../aptos-stdlib/doc/type_info.md#0x1_type_info_spec_is_struct">type_info::spec_is_struct</a>&lt;CoinType&gt;();
    <b>aborts_if</b> <b>exists</b>&lt;aptos_framework::account::Account&gt;(<b>to</b>)
        && !<a href="coin.md#0x1_coin_is_account_registered">coin::is_account_registered</a>&lt;CoinType&gt;(<b>to</b>) && !<a href="aptos_account.md#0x1_aptos_account_can_receive_direct_coin_transfers">can_receive_direct_coin_transfers</a>(<b>to</b>);
    <b>aborts_if</b> <a href="../../aptos-stdlib/doc/type_info.md#0x1_type_info_type_of">type_info::type_of</a>&lt;CoinType&gt;() != <a href="../../aptos-stdlib/doc/type_info.md#0x1_type_info_type_of">type_info::type_of</a>&lt;AptosCoin&gt;()
        && !<a href="coin.md#0x1_coin_is_account_registered">coin::is_account_registered</a>&lt;CoinType&gt;(<b>to</b>) && !<a href="aptos_account.md#0x1_aptos_account_can_receive_direct_coin_transfers">can_receive_direct_coin_transfers</a>(<b>to</b>);
}
</code></pre>



<<<<<<< HEAD

<a name="0x1_aptos_account_TransferEnsures"></a>


<pre><code><b>schema</b> <a href="aptos_account.md#0x1_aptos_account_TransferEnsures">TransferEnsures</a>&lt;CoinType&gt; {
    <b>to</b>: <b>address</b>;
    account_addr_source: <b>address</b>;
    amount: u64;
    <b>let</b> if_exist_account = <b>exists</b>&lt;<a href="account.md#0x1_account_Account">account::Account</a>&gt;(<b>to</b>);
    <b>let</b> if_exist_coin = <b>exists</b>&lt;<a href="coin.md#0x1_coin_CoinStore">coin::CoinStore</a>&lt;CoinType&gt;&gt;(<b>to</b>);
    <b>let</b> coin_store_to = <b>global</b>&lt;<a href="coin.md#0x1_coin_CoinStore">coin::CoinStore</a>&lt;CoinType&gt;&gt;(<b>to</b>);
    <b>let</b> coin_store_source = <b>global</b>&lt;<a href="coin.md#0x1_coin_CoinStore">coin::CoinStore</a>&lt;CoinType&gt;&gt;(account_addr_source);
    <b>let</b> <b>post</b> p_coin_store_to = <b>global</b>&lt;<a href="coin.md#0x1_coin_CoinStore">coin::CoinStore</a>&lt;CoinType&gt;&gt;(<b>to</b>);
    <b>let</b> <b>post</b> p_coin_store_source = <b>global</b>&lt;<a href="coin.md#0x1_coin_CoinStore">coin::CoinStore</a>&lt;CoinType&gt;&gt;(account_addr_source);
    <b>ensures</b> coin_store_source.<a href="coin.md#0x1_coin">coin</a>.value - amount == p_coin_store_source.<a href="coin.md#0x1_coin">coin</a>.value;
    <b>ensures</b> if_exist_account && if_exist_coin ==&gt; coin_store_to.<a href="coin.md#0x1_coin">coin</a>.value + amount == p_coin_store_to.<a href="coin.md#0x1_coin">coin</a>.value;
}
</code></pre>



<a name="@Specification_1_deposit_coins"></a>
=======
<a id="@Specification_1_deposit_coins"></a>
>>>>>>> 17b3f92e

### Function `deposit_coins`


<pre><code><b>public</b> <b>fun</b> <a href="aptos_account.md#0x1_aptos_account_deposit_coins">deposit_coins</a>&lt;CoinType&gt;(<b>to</b>: <b>address</b>, coins: <a href="coin.md#0x1_coin_Coin">coin::Coin</a>&lt;CoinType&gt;)
</code></pre>




<pre><code><b>include</b> <a href="aptos_account.md#0x1_aptos_account_CreateAccountTransferAbortsIf">CreateAccountTransferAbortsIf</a>;
<b>include</b> <a href="aptos_account.md#0x1_aptos_account_GuidAbortsIf">GuidAbortsIf</a>&lt;CoinType&gt;;
<b>include</b> <a href="aptos_account.md#0x1_aptos_account_RegistCoinAbortsIf">RegistCoinAbortsIf</a>&lt;CoinType&gt;;
<b>let</b> if_exist_coin = <b>exists</b>&lt;<a href="coin.md#0x1_coin_CoinStore">coin::CoinStore</a>&lt;CoinType&gt;&gt;(<b>to</b>);
<b>aborts_if</b> if_exist_coin && <b>global</b>&lt;<a href="coin.md#0x1_coin_CoinStore">coin::CoinStore</a>&lt;CoinType&gt;&gt;(<b>to</b>).frozen;
<b>ensures</b> <b>exists</b>&lt;aptos_framework::account::Account&gt;(<b>to</b>);
<b>ensures</b> <b>exists</b>&lt;aptos_framework::coin::CoinStore&lt;CoinType&gt;&gt;(<b>to</b>);
<b>let</b> coin_store_to = <b>global</b>&lt;<a href="coin.md#0x1_coin_CoinStore">coin::CoinStore</a>&lt;CoinType&gt;&gt;(<b>to</b>).<a href="coin.md#0x1_coin">coin</a>.value;
<b>let</b> <b>post</b> post_coin_store_to = <b>global</b>&lt;<a href="coin.md#0x1_coin_CoinStore">coin::CoinStore</a>&lt;CoinType&gt;&gt;(<b>to</b>).<a href="coin.md#0x1_coin">coin</a>.value;
<b>ensures</b> if_exist_coin ==&gt; post_coin_store_to == coin_store_to + coins.value;
</code></pre>



<a id="@Specification_1_assert_account_exists"></a>

### Function `assert_account_exists`


<pre><code><b>public</b> <b>fun</b> <a href="aptos_account.md#0x1_aptos_account_assert_account_exists">assert_account_exists</a>(addr: <b>address</b>)
</code></pre>




<pre><code><b>aborts_if</b> !<a href="account.md#0x1_account_exists_at">account::exists_at</a>(addr);
</code></pre>



<a id="@Specification_1_assert_account_is_registered_for_apt"></a>

### Function `assert_account_is_registered_for_apt`


<pre><code><b>public</b> <b>fun</b> <a href="aptos_account.md#0x1_aptos_account_assert_account_is_registered_for_apt">assert_account_is_registered_for_apt</a>(addr: <b>address</b>)
</code></pre>


Check if the address existed.
Check if the AptosCoin under the address existed.


<pre><code><b>aborts_if</b> !<a href="account.md#0x1_account_exists_at">account::exists_at</a>(addr);
<b>aborts_if</b> !<a href="coin.md#0x1_coin_is_account_registered">coin::is_account_registered</a>&lt;AptosCoin&gt;(addr);
</code></pre>



<a id="@Specification_1_set_allow_direct_coin_transfers"></a>

### Function `set_allow_direct_coin_transfers`


<pre><code><b>public</b> entry <b>fun</b> <a href="aptos_account.md#0x1_aptos_account_set_allow_direct_coin_transfers">set_allow_direct_coin_transfers</a>(<a href="account.md#0x1_account">account</a>: &<a href="../../aptos-stdlib/../move-stdlib/doc/signer.md#0x1_signer">signer</a>, allow: bool)
</code></pre>




<pre><code><b>let</b> addr = <a href="../../aptos-stdlib/../move-stdlib/doc/signer.md#0x1_signer_address_of">signer::address_of</a>(<a href="account.md#0x1_account">account</a>);
<b>include</b> !<b>exists</b>&lt;<a href="aptos_account.md#0x1_aptos_account_DirectTransferConfig">DirectTransferConfig</a>&gt;(addr) ==&gt; <a href="account.md#0x1_account_NewEventHandleAbortsIf">account::NewEventHandleAbortsIf</a>;
<b>ensures</b> <b>global</b>&lt;<a href="aptos_account.md#0x1_aptos_account_DirectTransferConfig">DirectTransferConfig</a>&gt;(addr).allow_arbitrary_coin_transfers == allow;
</code></pre>



<a id="@Specification_1_can_receive_direct_coin_transfers"></a>

### Function `can_receive_direct_coin_transfers`


<pre><code>#[view]
<b>public</b> <b>fun</b> <a href="aptos_account.md#0x1_aptos_account_can_receive_direct_coin_transfers">can_receive_direct_coin_transfers</a>(<a href="account.md#0x1_account">account</a>: <b>address</b>): bool
</code></pre>




<pre><code><b>aborts_if</b> <b>false</b>;
<b>ensures</b> result == (
    !<b>exists</b>&lt;<a href="aptos_account.md#0x1_aptos_account_DirectTransferConfig">DirectTransferConfig</a>&gt;(<a href="account.md#0x1_account">account</a>) ||
        <b>global</b>&lt;<a href="aptos_account.md#0x1_aptos_account_DirectTransferConfig">DirectTransferConfig</a>&gt;(<a href="account.md#0x1_account">account</a>).allow_arbitrary_coin_transfers
);
</code></pre>


[move-book]: https://aptos.dev/move/book/SUMMARY<|MERGE_RESOLUTION|>--- conflicted
+++ resolved
@@ -742,7 +742,7 @@
 
 
 
-<<<<<<< HEAD
+
 
 <a name="0x1_aptos_account_TransferEnsures"></a>
 
@@ -762,13 +762,6 @@
 }
 </code></pre>
 
-
-
-<a name="@Specification_1_deposit_coins"></a>
-=======
-<a id="@Specification_1_deposit_coins"></a>
->>>>>>> 17b3f92e
-
 ### Function `deposit_coins`
 
 
