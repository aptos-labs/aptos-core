--- conflicted
+++ resolved
@@ -7,44 +7,30 @@
 
     spec stake_pool_address(staker: address, operator: address): address {
         include ContractExistsAbortsIf;
-<<<<<<< HEAD
         let staking_contracts = global<Store>(staker).staking_contracts;
         ensures result == simple_map::spec_get(staking_contracts, operator).pool_address;
-=======
->>>>>>> 63fa082c
+
     }
 
     /// Staking_contract exists the stacker/operator pair.
     spec last_recorded_principal(staker: address, operator: address): u64 {
         include ContractExistsAbortsIf;
-<<<<<<< HEAD
         let staking_contracts = global<Store>(staker).staking_contracts;
         ensures result == simple_map::spec_get(staking_contracts, operator).principal;
-
-=======
->>>>>>> 63fa082c
     }
 
     /// Staking_contract exists the stacker/operator pair.
     spec commission_percentage(staker: address, operator: address): u64 {
         include ContractExistsAbortsIf;
-<<<<<<< HEAD
         let staking_contracts = global<Store>(staker).staking_contracts;
         ensures result == simple_map::spec_get(staking_contracts, operator).commission_percentage;
-=======
->>>>>>> 63fa082c
     }
 
     /// Staking_contract exists the stacker/operator pair.
     spec staking_contract_amounts(staker: address, operator: address): (u64, u64, u64) {
-<<<<<<< HEAD
         pragma verify_duration_estimate = 120; // TODO: set because of timeout (property proved).
         requires staking_contract.commission_percentage >= 0 && staking_contract.commission_percentage <= 100;
-
-=======
-        // TODO: set because of timeout
-        pragma verify = false;
->>>>>>> 63fa082c
+        
         let staking_contracts = global<Store>(staker).staking_contracts;
         let staking_contract = simple_map::spec_get(staking_contracts, operator);
 
@@ -64,14 +50,11 @@
     /// Staking_contract exists the stacker/operator pair.
     spec pending_distribution_counts(staker: address, operator: address): u64 {
         include ContractExistsAbortsIf;
-<<<<<<< HEAD
 
         let staking_contracts = global<Store>(staker).staking_contracts;
         let staking_contract = simple_map::spec_get(staking_contracts, operator);
         let shareholders_count = len(staking_contract.distribution_pool.shareholders);
         ensures result == shareholders_count;
-=======
->>>>>>> 63fa082c
     }
 
     spec staking_contract_exists(staker: address, operator: address): bool {
@@ -97,22 +80,12 @@
         commission_percentage: u64,
         contract_creation_seed: vector<u8>,
     ) {
-<<<<<<< HEAD
         pragma verify_duration_estimate = 200; // TODO: set because of timeout (property proved).
 
         // preconditions
         include PreconditionsInCreateContract;
-
         include WithdrawAbortsIf<AptosCoin> {account: staker};
-
         include CreateStakingContractWithCoinsAbortsif;
-=======
-        // TODO: set because of timeout
-        pragma verify = false;
-        include PreconditionsInCreateContract;
-        include WithdrawAbortsIf<AptosCoin> {account: staker};
-        include Create_Staking_Contract_With_Coins_Abortsif;
->>>>>>> 63fa082c
     }
 
     /// The amount should be at least the min_stake_required, so the stake pool will be eligible to join the validator set.
@@ -126,7 +99,6 @@
         commission_percentage: u64,
         contract_creation_seed: vector<u8>,
     ): address {
-<<<<<<< HEAD
         pragma verify_duration_estimate = 200; // TODO: set because of timeout (property proved).
 
         // preconditions
@@ -140,25 +112,15 @@
         let seed_1 = concat(concat(concat(seed_0, bcs::to_bytes(operator)), SALT), contract_creation_seed);
         let resource_addr = account::spec_create_resource_address(staker_address, seed_1);
         ensures result == resource_addr;
-=======
+
+    }
+
+    /// Account is not frozen and sufficient to withdraw.
+    /// Staking_contract exists the stacker/operator pair.
+    spec add_stake(staker: &signer, operator: address, amount: u64) {
         // TODO: set because of timeout
         pragma verify = false;
-        include PreconditionsInCreateContract;
-
-        let amount = coins.value;
-        include Create_Staking_Contract_With_Coins_Abortsif { amount };
->>>>>>> 63fa082c
-    }
-
-    /// Account is not frozen and sufficient to withdraw.
-    /// Staking_contract exists the stacker/operator pair.
-    spec add_stake(staker: &signer, operator: address, amount: u64) {
-<<<<<<< HEAD
-=======
-        // TODO: set because of timeout
-        pragma verify = false;
-
->>>>>>> 63fa082c
+
         // preconditions
         include stake::ResourceRequirement;
 
@@ -180,10 +142,8 @@
         let post post_store = global<Store>(staker_address);
         let post post_staking_contract = simple_map::spec_get(post_store.staking_contracts, operator);
         aborts_if staking_contract.principal + amount > MAX_U64;
-<<<<<<< HEAD
+        
         // property 3: Adding stake to the stake pool increases the principal value of the pool, reflecting the additional stake amount.
-=======
->>>>>>> 63fa082c
         ensures post_staking_contract.principal == staking_contract.principal + amount;
     }
 
@@ -346,22 +306,12 @@
         voter: address,
         contract_creation_seed: vector<u8>,
     ): (signer, SignerCapability, OwnerCapability) {
-<<<<<<< HEAD
         // preconditions
         include stake::ResourceRequirement;
 
         let staker_address = signer::address_of(staker);
-
         // verify account::create_resource_account()
-=======
-        // TODO: this function is normal in the local machine
-        // However, timeout in the github test
-
-        pragma verify = false;
-
-        include stake::ResourceRequirement;
-        let staker_address = signer::address_of(staker);
->>>>>>> 63fa082c
+
         let seed_0 = bcs::to_bytes(staker_address);
         let seed_1 = concat(concat(concat(seed_0, bcs::to_bytes(operator)), SALT), contract_creation_seed);
         let resource_addr = account::spec_create_resource_address(staker_address, seed_1);
@@ -380,13 +330,9 @@
         let post post_delegated_voter = post_stake_pool.delegated_voter;
         ensures resource_addr != operator ==> post_operator == operator;
         ensures resource_addr != voter ==> post_delegated_voter == voter;
-<<<<<<< HEAD
-
         ensures signer::address_of(result_1) == resource_addr;
         ensures result_2 == SignerCapability { account: resource_addr };
         ensures result_3 == OwnerCapability { pool_address: resource_addr };
-=======
->>>>>>> 63fa082c
     }
 
     spec update_distribution_pool(
