spec aptos_framework::staking_contract {
    spec module {
        pragma verify = true;
        pragma aborts_if_is_strict;
    }

    spec stake_pool_address(staker: address, operator: address): address {
        include ContractExistsAbortsIf;
        let staking_contracts = global<Store>(staker).staking_contracts;
        ensures result == simple_map::spec_get(staking_contracts, operator).pool_address;

    }

    /// Staking_contract exists the stacker/operator pair.
    spec last_recorded_principal(staker: address, operator: address): u64 {
        include ContractExistsAbortsIf;
        let staking_contracts = global<Store>(staker).staking_contracts;
        ensures result == simple_map::spec_get(staking_contracts, operator).principal;
    }

    /// Staking_contract exists the stacker/operator pair.
    spec commission_percentage(staker: address, operator: address): u64 {
        include ContractExistsAbortsIf;
        let staking_contracts = global<Store>(staker).staking_contracts;
        ensures result == simple_map::spec_get(staking_contracts, operator).commission_percentage;
    }

    /// Staking_contract exists the stacker/operator pair.
    spec staking_contract_amounts(staker: address, operator: address): (u64, u64, u64) {
        // TODO: set because of timeout (property proved).
        pragma verify_duration_estimate = 120;
        requires staking_contract.commission_percentage >= 0 && staking_contract.commission_percentage <= 100;
        let staking_contracts = global<Store>(staker).staking_contracts;
        let staking_contract = simple_map::spec_get(staking_contracts, operator);

        include ContractExistsAbortsIf;
        include GetStakingContractAmountsAbortsIf{staking_contract};
        let pool_address = staking_contract.pool_address;
        let stake_pool = global<stake::StakePool>(pool_address);
        let active = coin::value(stake_pool.active);
        let pending_active = coin::value(stake_pool.pending_active);
        let total_active_stake = active + pending_active;
        let accumulated_rewards = total_active_stake - staking_contract.principal;
        ensures result_1 == total_active_stake;
        ensures result_2 == accumulated_rewards;
        // this property may cause timeout
        // ensures result_3 == accumulated_rewards * staking_contract.commission_percentage / 100;
    }

    /// Staking_contract exists the stacker/operator pair.
    spec pending_distribution_counts(staker: address, operator: address): u64 {
        include ContractExistsAbortsIf;

        let staking_contracts = global<Store>(staker).staking_contracts;
        let staking_contract = simple_map::spec_get(staking_contracts, operator);
        let shareholders_count = len(staking_contract.distribution_pool.shareholders);
        ensures result == shareholders_count;
    }

    spec staking_contract_exists(staker: address, operator: address): bool {
        aborts_if false;
        ensures result == spec_staking_contract_exists(staker, operator);
    }

    spec fun spec_staking_contract_exists(staker: address, operator: address): bool {
        if (!exists<Store>(staker)) {
            false
        } else {
            let store = global<Store>(staker);
            simple_map::spec_contains_key(store.staking_contracts, operator)
        }
    }

    /// Account is not frozen and sufficient to withdraw.
    spec create_staking_contract(
        staker: &signer,
        operator: address,
        voter: address,
        amount: u64,
        commission_percentage: u64,
        contract_creation_seed: vector<u8>,
    ) {
        pragma aborts_if_is_partial;
        include PreconditionsInCreateContract;
        include WithdrawAbortsIf<AptosCoin> {account: staker};
        // this property may cause timeout
        // include CreateStakingContractWithCoinsAbortsIfAndEnsures;
    }

    /// The amount should be at least the min_stake_required, so the stake pool will be eligible to join the validator set.
    /// Initialize Store resource if this is the first time the staker has delegated to anyone.
    /// Cannot create the staking contract if it already exists.
    spec create_staking_contract_with_coins(
        staker: &signer,
        operator: address,
        voter: address,
        coins: Coin<AptosCoin>,
        commission_percentage: u64,
        contract_creation_seed: vector<u8>,
    ): address {
<<<<<<< HEAD
=======
        pragma verify_duration_estimate = 120;
>>>>>>> 7cb2f57e
        pragma aborts_if_is_partial;
        include PreconditionsInCreateContract;

        // this property may cause timeout
        // let amount = coins.value;
        // include CreateStakingContractWithCoinsAbortsIfAndEnsures { amount };

        // let staker_address = signer::address_of(staker);
        // let seed_0 = bcs::to_bytes(staker_address);
        // let seed_1 = concat(concat(concat(seed_0, bcs::to_bytes(operator)), SALT), contract_creation_seed);
        // let resource_addr = account::spec_create_resource_address(staker_address, seed_1);
        // ensures result == resource_addr;

    }

    /// Account is not frozen and sufficient to withdraw.
    /// Staking_contract exists the stacker/operator pair.
    spec add_stake(staker: &signer, operator: address, amount: u64) {
        include stake::ResourceRequirement;

        let staker_address = signer::address_of(staker);
        include ContractExistsAbortsIf { staker: staker_address };
        let store = global<Store>(staker_address);
        let staking_contract = simple_map::spec_get(store.staking_contracts, operator);

        include WithdrawAbortsIf<AptosCoin>{account: staker};
        let balance = global<coin::CoinStore<AptosCoin>>(staker_address).coin.value;
        let post post_coin = global<coin::CoinStore<AptosCoin>>(staker_address).coin.value;
        ensures post_coin == balance - amount;

        // postconditions stake::add_stake_with_cap()
        let owner_cap = staking_contract.owner_cap;
        include stake::AddStakeWithCapAbortsIfAndEnsures { owner_cap };

        let post post_store = global<Store>(staker_address);
        let post post_staking_contract = simple_map::spec_get(post_store.staking_contracts, operator);
        aborts_if staking_contract.principal + amount > MAX_U64;

        // property 3: Adding stake to the stake pool increases the principal value of the pool, reflecting the additional stake amount.
        ensures post_staking_contract.principal == staking_contract.principal + amount;
    }

    /// Staking_contract exists the stacker/operator pair.
    spec update_voter(staker: &signer, operator: address, new_voter: address) {
        let staker_address = signer::address_of(staker);
        include UpdateVoterSchema {staker: staker_address};

        let post store = global<Store>(staker_address);
        let post staking_contract = simple_map::spec_get(store.staking_contracts, operator);
        let post pool_address = staking_contract.owner_cap.pool_address;
        let post new_delegated_voter = global<stake::StakePool>(pool_address).delegated_voter;
        // property 4: The staker may update the voter of a staking contract, enabling them
        // to modify the assigned voter address and ensure it accurately reflects their desired choice.
        ensures new_delegated_voter == new_voter;
    }

    /// Staking_contract exists the stacker/operator pair.
    /// Only active validator can update locked_until_secs.
    spec reset_lockup(staker: &signer, operator: address) {
        let staker_address = signer::address_of(staker);
        include ContractExistsAbortsIf{staker: staker_address};
        include IncreaseLockupWithCapAbortsIf{staker: staker_address};
    }

    spec update_commision (staker: &signer, operator: address, new_commission_percentage: u64) {
        // TODO: Call `distribute_internal` and could not verify `update_distribution_pool`.
        pragma verify = false;

        let staker_address = signer::address_of(staker);
        aborts_if new_commission_percentage < 0 || new_commission_percentage > 100;
        include ContractExistsAbortsIf{staker: staker_address};
    }

    /// Only staker or operator can call this.
    spec request_commission(account: &signer, staker: address, operator: address) {
        // TODO: Call `update_distribution_pool` and could not verify `update_distribution_pool`.
        pragma verify = false;
        let account_addr = signer::address_of(account);
        include ContractExistsAbortsIf{staker};
        aborts_if account_addr != staker && account_addr != operator;
    }

    spec request_commission_internal(
        operator: address,
        staking_contract: &mut StakingContract,
        add_distribution_events: &mut EventHandle<AddDistributionEvent>,
        request_commission_events: &mut EventHandle<RequestCommissionEvent>,
    ): u64 {
        // TODO: invariant not hold in pool_u64.spec
        pragma verify = false;
        include GetStakingContractAmountsAbortsIf;
    }

    /// Staking_contract exists the stacker/operator pair.
    spec unlock_rewards(staker: &signer, operator: address) {
        // TODO: Call `update_distribution_pool` and could not verify `update_distribution_pool`.
        pragma aborts_if_is_partial;
        requires staking_contract.commission_percentage >= 0 && staking_contract.commission_percentage <= 100;
        let staker_address = signer::address_of(staker);
        let staking_contracts = global<Store>(staker_address).staking_contracts;
        let staking_contract = simple_map::spec_get(staking_contracts, operator);
        include ContractExistsAbortsIf{staker: staker_address};
    }

    spec unlock_stake(staker: &signer, operator: address, amount: u64) {
        // TODO: Call `update_distribution_pool` and could not verify `update_distribution_pool`.
        pragma verify = false;
    }

    /// Staking_contract exists the stacker/operator pair.
    spec switch_operator_with_same_commission(
        staker: &signer,
        old_operator: address,
        new_operator: address,
    ) {
        // TODO: Call `update_distribution_pool` and could not verify `update_distribution_pool`.
        pragma aborts_if_is_partial;
        let staker_address = signer::address_of(staker);
        include ContractExistsAbortsIf{staker: staker_address, operator: old_operator};
    }

    /// Staking_contract exists the stacker/operator pair.
    spec switch_operator(
        staker: &signer,
        old_operator: address,
        new_operator: address,
        new_commission_percentage: u64,
    ) {
        // TODO: Call `update_distribution_pool` and could not verify `update_distribution_pool`.
        pragma verify = false;
        let staker_address = signer::address_of(staker);
        include ContractExistsAbortsIf{staker: staker_address, operator: old_operator};
        let store = global<Store>(staker_address);
        let staking_contracts = store.staking_contracts;
        aborts_if simple_map::spec_contains_key(staking_contracts, new_operator);
    }

    /// Staking_contract exists the stacker/operator pair.
    spec distribute(staker: address, operator: address) {
        // TODO: Call `distribute_internal` and could not verify `update_distribution_pool`.
        pragma aborts_if_is_partial;
        include ContractExistsAbortsIf;
    }

    /// The StakePool exists under the pool_address of StakingContract.
    /// The value of inactive and pending_inactive in the stake_pool is up to MAX_U64.
    spec distribute_internal(
        staker: address,
        operator: address,
        staking_contract: &mut StakingContract,
        distribute_events: &mut EventHandle<DistributeEvent>,
    ) {
        // TODO: Call `update_distribution_pool` and could not verify `update_distribution_pool`.
        pragma aborts_if_is_partial;
        let pool_address = staking_contract.pool_address;
        let stake_pool = borrow_global<stake::StakePool>(pool_address);
        aborts_if !exists<stake::StakePool>(pool_address);
        aborts_if stake_pool.inactive.value + stake_pool.pending_inactive.value > MAX_U64;
        aborts_if !exists<stake::StakePool>(staking_contract.owner_cap.pool_address);
    }

    /// Staking_contract exists the stacker/operator pair.
    spec assert_staking_contract_exists(staker: address, operator: address) {
        include ContractExistsAbortsIf;
    }

    spec add_distribution(
        operator: address,
        staking_contract: &mut StakingContract,
        recipient: address,
        coins_amount: u64,
        add_distribution_events: &mut EventHandle<AddDistributionEvent>,
    ) {
        // TODO: Call `update_distribution_pool` and could not verify `update_distribution_pool`.
        pragma verify = false;
    }

    /// The StakePool exists under the pool_address of StakingContract.
    spec get_staking_contract_amounts_internal(staking_contract: &StakingContract): (u64, u64, u64) {
        include GetStakingContractAmountsAbortsIf;

        let pool_address = staking_contract.pool_address;
        let stake_pool = global<stake::StakePool>(pool_address);
        let active = coin::value(stake_pool.active);
        let pending_active = coin::value(stake_pool.pending_active);
        let total_active_stake = active + pending_active;
        let accumulated_rewards = total_active_stake - staking_contract.principal;
        let commission_amount = accumulated_rewards * staking_contract.commission_percentage / 100;
        ensures result_1 == total_active_stake;
        ensures result_2 == accumulated_rewards;
        ensures result_3 == commission_amount;
    }

    spec create_stake_pool(
        staker: &signer,
        operator: address,
        voter: address,
        contract_creation_seed: vector<u8>,
    ): (signer, SignerCapability, OwnerCapability) {
        include stake::ResourceRequirement;
        let staker_address = signer::address_of(staker);
        // postconditions account::create_resource_account()

        let seed_0 = bcs::to_bytes(staker_address);
        let seed_1 = concat(concat(concat(seed_0, bcs::to_bytes(operator)), SALT), contract_creation_seed);
        let resource_addr = account::spec_create_resource_address(staker_address, seed_1);
        include CreateStakePoolAbortsIf {resource_addr};
        ensures exists<account::Account>(resource_addr);
        let post post_account = global<account::Account>(resource_addr);
        ensures post_account.authentication_key == account::ZERO_AUTH_KEY;
        ensures post_account.signer_capability_offer.for == std::option::spec_some(resource_addr);

        // postconditions stake::initialize_stake_owner()
        ensures exists<stake::StakePool>(resource_addr);
        let post post_owner_cap = global<stake::OwnerCapability>(resource_addr);
        let post post_pool_address = post_owner_cap.pool_address;
        let post post_stake_pool = global<stake::StakePool>(post_pool_address);
        let post post_operator = post_stake_pool.operator_address;
        let post post_delegated_voter = post_stake_pool.delegated_voter;
        ensures resource_addr != operator ==> post_operator == operator;
        ensures resource_addr != voter ==> post_delegated_voter == voter;
        ensures signer::address_of(result_1) == resource_addr;
        ensures result_2 == SignerCapability { account: resource_addr };
        ensures result_3 == OwnerCapability { pool_address: resource_addr };
    }

    spec update_distribution_pool(
        distribution_pool: &mut Pool,
        updated_total_coins: u64,
        operator: address,
        commission_percentage: u64,
    ) {
        // TODO: complex aborts conditions in the cycle.
        // pragma verify = false;
        pragma aborts_if_is_partial;
    }

    /// The Account exists under the staker.
    /// The guid_creation_num of the ccount resource is up to MAX_U64.
    spec new_staking_contracts_holder(staker: &signer): Store {
        include NewStakingContractsHolderAbortsIf;
    }

    spec schema NewStakingContractsHolderAbortsIf {
        staker: signer;

        let addr = signer::address_of(staker);
        let account = global<account::Account>(addr);
        aborts_if !exists<account::Account>(addr);
        aborts_if account.guid_creation_num + 9 >= account::MAX_GUID_CREATION_NUM;
        aborts_if account.guid_creation_num + 9 > MAX_U64;
    }

    /// The Store exists under the staker.
    /// a staking_contract exists for the staker/operator pair.
    spec schema ContractExistsAbortsIf {
        staker: address;
        operator: address;

        aborts_if !exists<Store>(staker);
        let staking_contracts = global<Store>(staker).staking_contracts;
        aborts_if !simple_map::spec_contains_key(staking_contracts, operator);
    }

    spec schema UpdateVoterSchema {
        staker: address;
        operator: address;

        let store = global<Store>(staker);
        let staking_contract = simple_map::spec_get(store.staking_contracts, operator);
        let pool_address = staking_contract.pool_address;
        aborts_if !exists<stake::StakePool>(pool_address);
        aborts_if !exists<stake::StakePool>(staking_contract.owner_cap.pool_address);
        include ContractExistsAbortsIf;
    }

    spec schema WithdrawAbortsIf<CoinType> {
        account: signer;
        amount: u64;

        let account_addr = signer::address_of(account);
        let coin_store = global<coin::CoinStore<CoinType>>(account_addr);
        let balance = coin_store.coin.value;
        aborts_if !exists<coin::CoinStore<CoinType>>(account_addr);
        aborts_if coin_store.frozen;
        aborts_if balance < amount;
    }

    spec schema GetStakingContractAmountsAbortsIf {
        staking_contract: StakingContract;

        let pool_address = staking_contract.pool_address;
        let stake_pool = global<stake::StakePool>(pool_address);
        let active = coin::value(stake_pool.active);
        let pending_active = coin::value(stake_pool.pending_active);
        let total_active_stake = active + pending_active;
        let accumulated_rewards = total_active_stake - staking_contract.principal;
        aborts_if !exists<stake::StakePool>(pool_address);
        aborts_if active + pending_active > MAX_U64;
        // TODO: These function causes the timeout
        aborts_if total_active_stake < staking_contract.principal;
        aborts_if accumulated_rewards * staking_contract.commission_percentage > MAX_U64;
    }

    spec schema IncreaseLockupWithCapAbortsIf{
        use aptos_framework::timestamp;
        staker: address;
        operator: address;

        let store = global<Store>(staker);
        let staking_contract = simple_map::spec_get(store.staking_contracts, operator);
        let pool_address = staking_contract.owner_cap.pool_address;

        // property 5: Only the owner of the stake pool has the permission to reset the lockup period of the pool.
        aborts_if !stake::stake_pool_exists(pool_address);
        aborts_if !exists<staking_config::StakingConfig>(@aptos_framework);

        let config = global<staking_config::StakingConfig>(@aptos_framework);
        let stake_pool = global<stake::StakePool>(pool_address);
        let old_locked_until_secs = stake_pool.locked_until_secs;
        let seconds = global<timestamp::CurrentTimeMicroseconds>(@aptos_framework).microseconds / timestamp::MICRO_CONVERSION_FACTOR;
        let new_locked_until_secs = seconds + config.recurring_lockup_duration_secs;
        aborts_if seconds + config.recurring_lockup_duration_secs > MAX_U64;
        aborts_if old_locked_until_secs > new_locked_until_secs || old_locked_until_secs == new_locked_until_secs;
        aborts_if !exists<timestamp::CurrentTimeMicroseconds>(@aptos_framework);

        let post post_store = global<Store>(staker);
        let post post_staking_contract = simple_map::spec_get(post_store.staking_contracts, operator);
        let post post_stake_pool = global<stake::StakePool>(post_staking_contract.owner_cap.pool_address);
        ensures post_stake_pool.locked_until_secs == new_locked_until_secs;
    }

    spec schema CreateStakingContractWithCoinsAbortsIfAndEnsures {
        staker: signer;
        operator: address;
        voter: address;
        amount: u64;
        commission_percentage: u64;
        contract_creation_seed: vector<u8>;

        aborts_if commission_percentage < 0 || commission_percentage > 100;

        aborts_if !exists<staking_config::StakingConfig>(@aptos_framework);
        let config = global<staking_config::StakingConfig>(@aptos_framework);
        let min_stake_required = config.minimum_stake;
        aborts_if amount < min_stake_required;

        let staker_address = signer::address_of(staker);
        let account = global<account::Account>(staker_address);
        aborts_if !exists<Store>(staker_address) && !exists<account::Account>(staker_address);
        aborts_if !exists<Store>(staker_address) && account.guid_creation_num + 9 >= account::MAX_GUID_CREATION_NUM;
        ensures exists<Store>(staker_address);
<<<<<<< HEAD

        let store = global<Store>(staker_address);
        let staking_contracts = store.staking_contracts;
        aborts_if simple_map::spec_contains_key(staking_contracts, operator);

        // postconditions create_stake_pool()
        let seed_0 = bcs::to_bytes(staker_address);
        let seed_1 = concat(concat(concat(seed_0, bcs::to_bytes(operator)), SALT), contract_creation_seed);
        let resource_addr = account::spec_create_resource_address(staker_address, seed_1);
        include CreateStakePoolAbortsIf {resource_addr};

        // postconditions stake::add_stake_with_cap()
        // We didn't use AddStakeWithCapAbortsIfAndEnsures in stake.spec.move because the "aborts_if !exists<StakePool>(pool_address);" in
        // this schema conflicts with the condition in CreateStakePoolAbortsIf.
        include StakeAddStakeWithCapAbortsIfAndEnsures{ pool_address: resource_addr };

=======
        // TODO: need to investigate the timeout
        // let store = global<Store>(staker_address);
        // let staking_contracts = store.staking_contracts;
        // aborts_if simple_map::spec_contains_key(staking_contracts, operator);
        //
        // // verify create_stake_pool()
        // let seed_0 = bcs::to_bytes(staker_address);
        // let seed_1 = concat(concat(concat(seed_0, bcs::to_bytes(operator)), SALT), contract_creation_seed);
        // let resource_addr = account::spec_create_resource_address(staker_address, seed_1);
        // include CreateStakePoolAbortsIf {resource_addr};
        //
        // // verify stake::add_stake_with_cap()
        // include StakeAddStakeWithCapAbortsIf{ pool_address: resource_addr };
        //
>>>>>>> 7cb2f57e
        let post post_store = global<Store>(staker_address);
        let post post_staking_contracts = post_store.staking_contracts;
        ensures simple_map::spec_contains_key(post_staking_contracts, operator);
    }

    spec schema StakeAddStakeWithCapAbortsIfAndEnsures {
        pool_address: address;
        amount: u64;

        let config = global<staking_config::StakingConfig>(@aptos_framework);
        let validator_set = global<stake::ValidatorSet>(@aptos_framework);
        let voting_power_increase_limit = config.voting_power_increase_limit;
        let post post_validator_set = global<stake::ValidatorSet>(@aptos_framework);
        let update_voting_power_increase = amount != 0 && (stake::spec_contains(validator_set.active_validators, pool_address)
                                                           || stake::spec_contains(validator_set.pending_active, pool_address));
        aborts_if update_voting_power_increase && validator_set.total_joining_power + amount > MAX_U128;
        ensures update_voting_power_increase ==> post_validator_set.total_joining_power == validator_set.total_joining_power + amount;
        aborts_if update_voting_power_increase && validator_set.total_voting_power > 0
                && validator_set.total_voting_power * voting_power_increase_limit > MAX_U128;
        aborts_if update_voting_power_increase && validator_set.total_voting_power > 0
                && validator_set.total_joining_power + amount > validator_set.total_voting_power * voting_power_increase_limit / 100;
        let stake_pool = global<stake::StakePool>(pool_address);
        let post post_stake_pool = global<stake::StakePool>(pool_address);
        let value_pending_active = stake_pool.pending_active.value;
        let value_active = stake_pool.active.value;
        ensures amount != 0 && stake::spec_is_current_epoch_validator(pool_address) ==> post_stake_pool.pending_active.value == value_pending_active + amount;
        ensures amount != 0 && !stake::spec_is_current_epoch_validator(pool_address) ==> post_stake_pool.active.value == value_active + amount;
        let maximum_stake = config.maximum_stake;
        let value_pending_inactive = stake_pool.pending_inactive.value;
        let next_epoch_voting_power = value_pending_active + value_active + value_pending_inactive;
        let voting_power = next_epoch_voting_power + amount;
        aborts_if amount != 0 && voting_power > MAX_U64;
        aborts_if amount != 0 && voting_power > maximum_stake;
    }

    spec schema PreconditionsInCreateContract {
        requires exists<stake::ValidatorPerformance>(@aptos_framework);
        requires exists<stake::ValidatorSet>(@aptos_framework);
        requires exists<staking_config::StakingRewardsConfig>(@aptos_framework) || !std::features::spec_periodical_reward_rate_decrease_enabled();
        requires exists<stake::ValidatorFees>(@aptos_framework);
        requires exists<aptos_framework::timestamp::CurrentTimeMicroseconds>(@aptos_framework);
        requires exists<stake::AptosCoinCapabilities>(@aptos_framework);
    }

    spec schema CreateStakePoolAbortsIf {
        resource_addr: address;
        operator: address;
        voter: address;
        contract_creation_seed: vector<u8>;

        // postconditions account::create_resource_account()
        let acc = global<account::Account>(resource_addr);
        aborts_if exists<account::Account>(resource_addr) && (len(acc.signer_capability_offer.for.vec) != 0 || acc.sequence_number != 0);
        aborts_if !exists<account::Account>(resource_addr) && len(bcs::to_bytes(resource_addr)) != 32;
        aborts_if len(account::ZERO_AUTH_KEY) != 32;

        // postconditions stake::initialize_stake_owner()
        aborts_if exists<stake::ValidatorConfig>(resource_addr);
        let allowed = global<stake::AllowedValidators>(@aptos_framework);
        aborts_if exists<stake::AllowedValidators>(@aptos_framework) && !contains(allowed.accounts, resource_addr);
        aborts_if exists<stake::StakePool>(resource_addr);
        aborts_if exists<stake::OwnerCapability>(resource_addr);
        // 12 is the times that calls 'events::guids'
        aborts_if exists<account::Account>(resource_addr) && acc.guid_creation_num + 12 >= account::MAX_GUID_CREATION_NUM;
    }
}<|MERGE_RESOLUTION|>--- conflicted
+++ resolved
@@ -98,10 +98,7 @@
         commission_percentage: u64,
         contract_creation_seed: vector<u8>,
     ): address {
-<<<<<<< HEAD
-=======
         pragma verify_duration_estimate = 120;
->>>>>>> 7cb2f57e
         pragma aborts_if_is_partial;
         include PreconditionsInCreateContract;
 
@@ -454,24 +451,6 @@
         aborts_if !exists<Store>(staker_address) && !exists<account::Account>(staker_address);
         aborts_if !exists<Store>(staker_address) && account.guid_creation_num + 9 >= account::MAX_GUID_CREATION_NUM;
         ensures exists<Store>(staker_address);
-<<<<<<< HEAD
-
-        let store = global<Store>(staker_address);
-        let staking_contracts = store.staking_contracts;
-        aborts_if simple_map::spec_contains_key(staking_contracts, operator);
-
-        // postconditions create_stake_pool()
-        let seed_0 = bcs::to_bytes(staker_address);
-        let seed_1 = concat(concat(concat(seed_0, bcs::to_bytes(operator)), SALT), contract_creation_seed);
-        let resource_addr = account::spec_create_resource_address(staker_address, seed_1);
-        include CreateStakePoolAbortsIf {resource_addr};
-
-        // postconditions stake::add_stake_with_cap()
-        // We didn't use AddStakeWithCapAbortsIfAndEnsures in stake.spec.move because the "aborts_if !exists<StakePool>(pool_address);" in
-        // this schema conflicts with the condition in CreateStakePoolAbortsIf.
-        include StakeAddStakeWithCapAbortsIfAndEnsures{ pool_address: resource_addr };
-
-=======
         // TODO: need to investigate the timeout
         // let store = global<Store>(staker_address);
         // let staking_contracts = store.staking_contracts;
@@ -485,8 +464,6 @@
         //
         // // verify stake::add_stake_with_cap()
         // include StakeAddStakeWithCapAbortsIf{ pool_address: resource_addr };
-        //
->>>>>>> 7cb2f57e
         let post post_store = global<Store>(staker_address);
         let post post_staking_contracts = post_store.staking_contracts;
         ensures simple_map::spec_contains_key(post_staking_contracts, operator);
