--- conflicted
+++ resolved
@@ -313,7 +313,6 @@
     /// Basic account creation methods.
     ///////////////////////////////////////////////////////////////////////////
 
-<<<<<<< HEAD
     public entry fun create_account(auth_key: address) acquires Account {
         let signer = create_account_internal(auth_key);
         coin::register<AptosCoin>(&signer);
@@ -324,22 +323,13 @@
     public fun create_resource_account_address(source_addr: &address, seed: vector<u8>): address {
         let bytes = bcs::to_bytes(source_addr);
         vector::append(&mut bytes, seed);
-        create_address(hash::sha3_256(bytes))
+        byte_conversions::to_address(hash::sha3_256(bytes))
     }
 
     /// A resource account is used to manage resources independent of an account managed by a user.
     public fun create_resource_account(source: &signer, seed: vector<u8>): (signer, SignerCapability) {
         let addr = create_resource_account_address(&signer::address_of(source), seed);
-        let signer = create_account_internal(copy addr);
-=======
-    /// A resource account is used to manage resources independent of an account managed by a user.
-    public fun create_resource_account(source: &signer, seed: vector<u8>): (signer, SignerCapability) {
-        let bytes = bcs::to_bytes(&signer::address_of(source));
-        vector::append(&mut bytes, seed);
-        let addr = byte_conversions::to_address(hash::sha3_256(bytes));
-
         let signer = create_account_unchecked(copy addr);
->>>>>>> a72c1cd7
         let signer_cap = SignerCapability { account: addr };
         (signer, signer_cap)
     }
