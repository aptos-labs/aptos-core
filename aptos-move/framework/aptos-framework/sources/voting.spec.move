spec aptos_framework::voting {
    spec module {
        pragma verify = true;
        pragma aborts_if_is_strict;
    }

    spec register<ProposalType: store>(account: &signer) {
        let addr = signer::address_of(account);

        // Will abort if there's already a `VotingForum<ProposalType>` under addr
        aborts_if exists<VotingForum<ProposalType>>(addr);
        // Creation of 4 new event handles changes the account's `guid_creation_num`
        aborts_if !exists<account::Account>(addr);
        let register_account = global<account::Account>(addr);
        aborts_if register_account.guid_creation_num + 4 >= account::MAX_GUID_CREATION_NUM;
        aborts_if register_account.guid_creation_num + 4 > MAX_U64;
        // `type_info::type_of()` may abort if the type parameter is not a struct
        aborts_if !type_info::spec_is_struct<ProposalType>();

        ensures exists<VotingForum<ProposalType>>(addr);
    }

    spec create_proposal<ProposalType: store>(
        proposer: address,
        voting_forum_address: address,
        execution_content: ProposalType,
        execution_hash: vector<u8>,
        min_vote_threshold: u128,
        expiration_secs: u64,
        early_resolution_vote_threshold: Option<u128>,
        metadata: SimpleMap<String, vector<u8>>,
    ): u64 {
        use aptos_framework::chain_status;

        requires chain_status::is_operating();
        include CreateProposalAbortsIf<ProposalType>{is_multi_step_proposal: false};
    }

    // The min_vote_threshold lower thanearly_resolution_vote_threshold.
    // Make sure the execution script's hash is not empty.
    // VotingForum<ProposalType> existed under the voting_forum_address.
    // The next_proposal_id in VotingForum is up to MAX_U64.
    // CurrentTimeMicroseconds existed under the @aptos_framework.
    spec create_proposal_v2<ProposalType: store>(
        proposer: address,
        voting_forum_address: address,
        execution_content: ProposalType,
        execution_hash: vector<u8>,
        min_vote_threshold: u128,
        expiration_secs: u64,
        early_resolution_vote_threshold: Option<u128>,
        metadata: SimpleMap<String, vector<u8>>,
        is_multi_step_proposal: bool,
    ): u64 {
        use aptos_framework::chain_status;

        requires chain_status::is_operating();
        include CreateProposalAbortsIf<ProposalType>;
    }

    spec schema CreateProposalAbortsIf<ProposalType> {
        voting_forum_address: address;
        execution_hash: vector<u8>;
        min_vote_threshold: u128;
        early_resolution_vote_threshold: Option<u128>;
        metadata: SimpleMap<String, vector<u8>>;
        is_multi_step_proposal: bool;

        let voting_forum = global<VotingForum<ProposalType>>(voting_forum_address);
        let proposal_id = voting_forum.next_proposal_id;

        aborts_if !exists<VotingForum<ProposalType>>(voting_forum_address);
        aborts_if table::spec_contains(voting_forum.proposals,proposal_id);
        aborts_if len(early_resolution_vote_threshold.vec) != 0 && min_vote_threshold > early_resolution_vote_threshold.vec[0];
        aborts_if !std::string::spec_internal_check_utf8(IS_MULTI_STEP_PROPOSAL_KEY);
        aborts_if !std::string::spec_internal_check_utf8(IS_MULTI_STEP_PROPOSAL_IN_EXECUTION_KEY);
        aborts_if len(execution_hash) <= 0;
        let execution_key = std::string::spec_utf8(IS_MULTI_STEP_PROPOSAL_KEY);
        aborts_if simple_map::spec_contains_key(metadata,execution_key);
        aborts_if voting_forum.next_proposal_id + 1 > MAX_U64;
        let is_multi_step_in_execution_key = std::string::spec_utf8(IS_MULTI_STEP_PROPOSAL_IN_EXECUTION_KEY);
        aborts_if is_multi_step_proposal && simple_map::spec_contains_key(metadata,is_multi_step_in_execution_key);
    }

    spec vote<ProposalType: store>(
        _proof: &ProposalType,
        voting_forum_address: address,
        proposal_id: u64,
        num_votes: u64,
        should_pass: bool,
    ) {
        use aptos_framework::chain_status;
        // Ensures existence of Timestamp
        requires chain_status::is_operating();

        aborts_if !exists<VotingForum<ProposalType>>(voting_forum_address);
        let voting_forum = global<VotingForum<ProposalType>>(voting_forum_address);
        let proposal = table::spec_get(voting_forum.proposals, proposal_id);
        // Getting proposal from voting forum might fail because of non-exist id
        aborts_if !table::spec_contains(voting_forum.proposals, proposal_id);
        // Aborts when voting period is over or resolved
        aborts_if is_voting_period_over(proposal);
        aborts_if proposal.is_resolved;
        // Assert this proposal is single-step, or if the proposal is multi-step, it is not in execution yet.
        aborts_if !std::string::spec_internal_check_utf8(IS_MULTI_STEP_PROPOSAL_IN_EXECUTION_KEY);
        let execution_key = std::string::spec_utf8(IS_MULTI_STEP_PROPOSAL_IN_EXECUTION_KEY);
        aborts_if simple_map::spec_contains_key(proposal.metadata, execution_key) &&
                  simple_map::spec_get(proposal.metadata, execution_key) != std::bcs::serialize(false);
        aborts_if if (should_pass) { proposal.yes_votes + num_votes > MAX_U128 } else { proposal.no_votes + num_votes > MAX_U128 };

        aborts_if !std::string::spec_internal_check_utf8(RESOLVABLE_TIME_METADATA_KEY);
    }

    spec is_proposal_resolvable<ProposalType: store>(
        voting_forum_address: address,
        proposal_id: u64,
    ) {

        use aptos_framework::chain_status;
        // Ensures existence of Timestamp
        requires chain_status::is_operating();
        include AbortsIfNotContainProposalID<ProposalType>;

<<<<<<< HEAD
        let voting_forum =  global<VotingForum<ProposalType>>(voting_forum_address);
        let proposal = table::spec_get(voting_forum.proposals, proposal_id);
        let early_resolution_threshold = option::spec_borrow(proposal.early_resolution_vote_threshold);
        let voting_period_over = timestamp::now_seconds() > proposal.expiration_secs;
        let be_resolved_early = option::spec_is_some(proposal.early_resolution_vote_threshold) &&
                                    (proposal.yes_votes >= early_resolution_threshold ||
                                     proposal.no_votes >= early_resolution_threshold);
        let voting_closed = voting_period_over || be_resolved_early;
        // Avoid Overflow
        aborts_if voting_closed && (proposal.yes_votes <= proposal.no_votes || proposal.yes_votes + proposal.no_votes < proposal.min_vote_threshold);
        // Resolvable_time Properties
        aborts_if !voting_closed;
=======
        requires chain_status::is_operating(); // Ensures existence of Timestamp
        include AbortsIfNotContainProposalID<ProposalType>;
        // If the proposal is not resolvable, this function aborts.
        aborts_if spec_get_proposal_state<ProposalType>(voting_forum_address, proposal_id) != PROPOSAL_STATE_SUCCEEDED;

        let voting_forum =  global<VotingForum<ProposalType>>(voting_forum_address);
        let proposal = table::spec_get(voting_forum.proposals, proposal_id);

>>>>>>> e914ed26
        aborts_if proposal.is_resolved;
        aborts_if !std::string::spec_internal_check_utf8(RESOLVABLE_TIME_METADATA_KEY);
        aborts_if !simple_map::spec_contains_key(proposal.metadata, std::string::spec_utf8(RESOLVABLE_TIME_METADATA_KEY));
        aborts_if !from_bcs::deserializable<u64>(simple_map::spec_get(proposal.metadata, std::string::spec_utf8(RESOLVABLE_TIME_METADATA_KEY)));
        aborts_if timestamp::spec_now_seconds() <= from_bcs::deserialize<u64>(simple_map::spec_get(proposal.metadata, std::string::spec_utf8(RESOLVABLE_TIME_METADATA_KEY)));
        aborts_if transaction_context::spec_get_script_hash() != proposal.execution_hash;
    }

    spec resolve<ProposalType: store>(
        voting_forum_address: address,
        proposal_id: u64,
    ): ProposalType {
        use aptos_framework::chain_status;
        // Ensures existence of Timestamp
        requires chain_status::is_operating();

        pragma aborts_if_is_partial;
        include AbortsIfNotContainProposalID<ProposalType>;
        aborts_if !std::string::spec_internal_check_utf8(IS_MULTI_STEP_PROPOSAL_KEY);
    }

    spec resolve_proposal_v2<ProposalType: store>(
        voting_forum_address: address,
        proposal_id: u64,
        next_execution_hash: vector<u8>,
    ) {
        use aptos_framework::chain_status;
        // Ensures existence of Timestamp
        requires chain_status::is_operating();

        pragma aborts_if_is_partial;
        include AbortsIfNotContainProposalID<ProposalType>;
        aborts_if !std::string::spec_internal_check_utf8(IS_MULTI_STEP_PROPOSAL_IN_EXECUTION_KEY);
        aborts_if !std::string::spec_internal_check_utf8(IS_MULTI_STEP_PROPOSAL_KEY);
    }

    spec next_proposal_id<ProposalType: store>(voting_forum_address: address): u64 {
        aborts_if !exists<VotingForum<ProposalType>>(voting_forum_address);
    }

    spec is_voting_closed<ProposalType: store>(voting_forum_address: address, proposal_id: u64): bool {
        use aptos_framework::chain_status;
        // Ensures existence of Timestamp
        requires chain_status::is_operating();
        include AbortsIfNotContainProposalID<ProposalType>;
    }

    spec can_be_resolved_early<ProposalType: store>(proposal: &Proposal<ProposalType>): bool {
        aborts_if false;
    }

    spec fun spec_get_proposal_state<ProposalType>(
        voting_forum_address: address,
        proposal_id: u64,
    ): u64;

    spec get_proposal_state<ProposalType: store>(
        voting_forum_address: address,
        proposal_id: u64,
    ): u64 {

        use aptos_framework::chain_status;
<<<<<<< HEAD
        pragma addition_overflow_unchecked;
        // Ensures existence of Timestamp
        requires chain_status::is_operating();

        include AbortsIfNotContainProposalID<ProposalType>;

        let voting_forum = global<VotingForum<ProposalType>>(voting_forum_address);
        let proposal = table::spec_get(voting_forum.proposals, proposal_id);
        let early_resolution_threshold = option::spec_borrow(proposal.early_resolution_vote_threshold);
        let voting_period_over = timestamp::now_seconds() > proposal.expiration_secs;
        let be_resolved_early = option::spec_is_some(proposal.early_resolution_vote_threshold) &&
                                    (proposal.yes_votes >= early_resolution_threshold ||
                                     proposal.no_votes >= early_resolution_threshold);
        let voting_closed = voting_period_over || be_resolved_early;
        // Voting Succeeded or Failed
        ensures voting_closed ==> if (proposal.yes_votes > proposal.no_votes && proposal.yes_votes + proposal.no_votes >= proposal.min_vote_threshold) {
            result == PROPOSAL_STATE_SUCCEEDED
        } else {
            result == PROPOSAL_STATE_FAILED
        };

        // Voting is Pending
        ensures !voting_closed ==> result == PROPOSAL_STATE_PENDING;
=======
        pragma opaque;
        requires chain_status::is_operating(); // Ensures existence of Timestamp
        // Addition of yes_votes and no_votes might overflow.
        pragma addition_overflow_unchecked;

        include AbortsIfNotContainProposalID<ProposalType>;
        // Any way to specify the result?
        ensures [abstract] result == spec_get_proposal_state<ProposalType>(voting_forum_address, proposal_id);
>>>>>>> e914ed26
    }

    spec get_proposal_creation_secs<ProposalType: store>(
        voting_forum_address: address,
        proposal_id: u64,
    ): u64 {
        include AbortsIfNotContainProposalID<ProposalType>;
    }

    spec get_proposal_expiration_secs<ProposalType: store>(
        voting_forum_address: address,
        proposal_id: u64,
    ): u64 {
        include AbortsIfNotContainProposalID<ProposalType>;
    }

    spec get_execution_hash<ProposalType: store>(
        voting_forum_address: address,
        proposal_id: u64,
    ): vector<u8> {
        include AbortsIfNotContainProposalID<ProposalType>;
    }

    spec get_min_vote_threshold<ProposalType: store>(
        voting_forum_address: address,
        proposal_id: u64,
    ): u128 {
        include AbortsIfNotContainProposalID<ProposalType>;
    }

    spec get_early_resolution_vote_threshold<ProposalType: store>(
        voting_forum_address: address,
        proposal_id: u64,
    ): Option<u128> {
        include AbortsIfNotContainProposalID<ProposalType>;
    }

    spec get_votes<ProposalType: store>(
        voting_forum_address: address,
        proposal_id: u64,
    ): (u128, u128) {
        include AbortsIfNotContainProposalID<ProposalType>;
    }

    spec is_resolved<ProposalType: store>(
        voting_forum_address: address,
        proposal_id: u64,
    ): bool {
        include AbortsIfNotContainProposalID<ProposalType>;
    }

    spec schema AbortsIfNotContainProposalID<ProposalType> {
        proposal_id: u64;
        voting_forum_address: address;
        let voting_forum = global<VotingForum<ProposalType>>(voting_forum_address);
        aborts_if !table::spec_contains(voting_forum.proposals, proposal_id);
        aborts_if !exists<VotingForum<ProposalType>>(voting_forum_address);
    }

    spec is_multi_step_proposal_in_execution<ProposalType: store>(
        voting_forum_address: address,
        proposal_id: u64,
    ): bool {
        let voting_forum = global<VotingForum<ProposalType>>(voting_forum_address);
        let proposal = table::spec_get(voting_forum.proposals,proposal_id);
        aborts_if !table::spec_contains(voting_forum.proposals,proposal_id);
        aborts_if !exists<VotingForum<ProposalType>>(voting_forum_address);
        aborts_if !std::string::spec_internal_check_utf8(IS_MULTI_STEP_PROPOSAL_IN_EXECUTION_KEY);

        let execution_key = std::string::spec_utf8(IS_MULTI_STEP_PROPOSAL_IN_EXECUTION_KEY);
        aborts_if !simple_map::spec_contains_key(proposal.metadata,execution_key);

        let is_multi_step_in_execution_key = simple_map::spec_get(proposal.metadata,execution_key);
        aborts_if !aptos_std::from_bcs::deserializable<bool>(is_multi_step_in_execution_key);
    }

    spec is_voting_period_over<ProposalType: store>(proposal: &Proposal<ProposalType>): bool {
        use aptos_framework::chain_status;
        requires chain_status::is_operating();
        aborts_if false;
    }

}<|MERGE_RESOLUTION|>--- conflicted
+++ resolved
@@ -121,7 +121,6 @@
         requires chain_status::is_operating();
         include AbortsIfNotContainProposalID<ProposalType>;
 
-<<<<<<< HEAD
         let voting_forum =  global<VotingForum<ProposalType>>(voting_forum_address);
         let proposal = table::spec_get(voting_forum.proposals, proposal_id);
         let early_resolution_threshold = option::spec_borrow(proposal.early_resolution_vote_threshold);
@@ -134,16 +133,7 @@
         aborts_if voting_closed && (proposal.yes_votes <= proposal.no_votes || proposal.yes_votes + proposal.no_votes < proposal.min_vote_threshold);
         // Resolvable_time Properties
         aborts_if !voting_closed;
-=======
-        requires chain_status::is_operating(); // Ensures existence of Timestamp
-        include AbortsIfNotContainProposalID<ProposalType>;
-        // If the proposal is not resolvable, this function aborts.
-        aborts_if spec_get_proposal_state<ProposalType>(voting_forum_address, proposal_id) != PROPOSAL_STATE_SUCCEEDED;
-
-        let voting_forum =  global<VotingForum<ProposalType>>(voting_forum_address);
-        let proposal = table::spec_get(voting_forum.proposals, proposal_id);
-
->>>>>>> e914ed26
+
         aborts_if proposal.is_resolved;
         aborts_if !std::string::spec_internal_check_utf8(RESOLVABLE_TIME_METADATA_KEY);
         aborts_if !simple_map::spec_contains_key(proposal.metadata, std::string::spec_utf8(RESOLVABLE_TIME_METADATA_KEY));
@@ -206,7 +196,7 @@
     ): u64 {
 
         use aptos_framework::chain_status;
-<<<<<<< HEAD
+
         pragma addition_overflow_unchecked;
         // Ensures existence of Timestamp
         requires chain_status::is_operating();
@@ -230,16 +220,7 @@
 
         // Voting is Pending
         ensures !voting_closed ==> result == PROPOSAL_STATE_PENDING;
-=======
-        pragma opaque;
-        requires chain_status::is_operating(); // Ensures existence of Timestamp
-        // Addition of yes_votes and no_votes might overflow.
-        pragma addition_overflow_unchecked;
-
-        include AbortsIfNotContainProposalID<ProposalType>;
-        // Any way to specify the result?
-        ensures [abstract] result == spec_get_proposal_state<ProposalType>(voting_forum_address, proposal_id);
->>>>>>> e914ed26
+
     }
 
     spec get_proposal_creation_secs<ProposalType: store>(
