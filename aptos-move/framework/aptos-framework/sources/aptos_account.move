module aptos_framework::aptos_account {
    use aptos_framework::account::{Self, new_event_handle};
    use aptos_framework::aptos_coin::AptosCoin;
    use aptos_framework::coin::{Self, Coin};
    use aptos_framework::create_signer::create_signer;
    use aptos_framework::event::{EventHandle, emit_event};
    use std::error;
    use std::signer;
    use std::vector;

    friend aptos_framework::genesis;
    friend aptos_framework::resource_account;

    /// Account does not exist.
    const EACCOUNT_NOT_FOUND: u64 = 1;
    /// Account is not registered to receive APT.
    const EACCOUNT_NOT_REGISTERED_FOR_APT: u64 = 2;
    /// Account opted out of receiving coins that they did not register to receive.
    const EACCOUNT_DOES_NOT_ACCEPT_DIRECT_COIN_TRANSFERS: u64 = 3;
    /// Account opted out of directly receiving NFT tokens.
    const EACCOUNT_DOES_NOT_ACCEPT_DIRECT_TOKEN_TRANSFERS: u64 = 4;
    /// The lengths of the recipients and amounts lists don't match.
    const EMISMATCHING_RECIPIENTS_AND_AMOUNTS_LENGTH: u64 = 5;

    /// Configuration for whether an account can receive direct transfers of coins that they have not registered.
    ///
    /// By default, this is enabled. Users can opt-out by disabling at any time.
    struct DirectTransferConfig has key {
        allow_arbitrary_coin_transfers: bool,
        update_coin_transfer_events: EventHandle<DirectCoinTransferConfigUpdatedEvent>,
    }

    /// Event emitted when an account's direct coins transfer config is updated.
    struct DirectCoinTransferConfigUpdatedEvent has drop, store {
        new_allow_direct_transfers: bool,
    }

    ///////////////////////////////////////////////////////////////////////////
    /// Basic account creation methods.
    ///////////////////////////////////////////////////////////////////////////

    public entry fun create_account(auth_key: address) {
        let signer = account::create_account(auth_key);
        coin::register<AptosCoin>(&signer);
    }

    /// Batch version of APT transfer.
    public entry fun batch_transfer(source: &signer, recipients: vector<address>, amounts: vector<u64>) {
        let recipients_len = vector::length(&recipients);
        assert!(
            recipients_len == vector::length(&amounts),
            error::invalid_argument(EMISMATCHING_RECIPIENTS_AND_AMOUNTS_LENGTH),
        );

<<<<<<< HEAD
        let i = 0;
        while ({
            spec {
                invariant i <= recipients_len;
                invariant forall j in 0..i:
                    (!account::exists_at(recipients[j]) ==> !length_judgment(recipients[j])) &&
                        (!account::exists_at(recipients[j]) ==> (recipients[j] != @vm_reserved && recipients[j] != @aptos_framework && recipients[j] != @aptos_token));
                invariant forall j in 0..i:
                    exists<coin::CoinStore<AptosCoin>>(signer::address_of(source));
                invariant forall j in 0..i:
                    !global<coin::CoinStore<AptosCoin>>(signer::address_of(source)).frozen;
                invariant forall j in 0..i:
                    exists<coin::CoinStore<AptosCoin>>(recipients[j]) ==> !global<coin::CoinStore<AptosCoin>>(recipients[j]).frozen;
                invariant forall j in 0..i:
                    global<coin::CoinStore<AptosCoin>>(signer::address_of(source)).coin.value >= amounts[j];
                invariant forall j in 0..i:
                    account::exists_at(recipients[j]) && !exists<coin::CoinStore<AptosCoin>>(recipients[j]) ==> global<account::Account>(recipients[j]).guid_creation_num + 2 < account::MAX_GUID_CREATION_NUM;
                invariant forall j in 0..i:
                    account::exists_at(recipients[j]) && !exists<coin::CoinStore<AptosCoin>>(recipients[j]) ==> global<account::Account>(recipients[j]).guid_creation_num + 2 >= MAX_U64;
                };
            (i < recipients_len)
        }) {
            let to = *vector::borrow(&recipients, i);
            let amount = *vector::borrow(&amounts, i);
            transfer(source, to, amount);
            spec {
                assume amounts[i] == 0;
            };
            i = i + 1;
        };
=======
        vector::enumerate_ref(&recipients, |i, to| {
            let amount = *vector::borrow(&amounts, i);
            transfer(source, *to, amount);
        });
>>>>>>> 86fa3d78
    }

    /// Convenient function to transfer APT to a recipient account that might not exist.
    /// This would create the recipient account first, which also registers it to receive APT, before transferring.
    public entry fun transfer(source: &signer, to: address, amount: u64) {
        if (!account::exists_at(to)) {
            create_account(to)
        };
        // Resource accounts can be created without registering them to receive APT.
        // This conveniently does the registration if necessary.
        if (!coin::is_account_registered<AptosCoin>(to)) {
            coin::register<AptosCoin>(&create_signer(to));
        };
        coin::transfer<AptosCoin>(source, to, amount)
    }

    /// Batch version of transfer_coins.
    public entry fun batch_transfer_coins<CoinType>(
        from: &signer, recipients: vector<address>, amounts: vector<u64>) acquires DirectTransferConfig {
        let recipients_len = vector::length(&recipients);
        assert!(
            recipients_len == vector::length(&amounts),
            error::invalid_argument(EMISMATCHING_RECIPIENTS_AND_AMOUNTS_LENGTH),
        );

<<<<<<< HEAD
        let i = 0;
        while ({
            spec {
                use aptos_std::type_info;
                invariant i <= recipients_len;
                invariant forall j in 0..i:
                    (!account::exists_at(recipients[j]) ==> !length_judgment(recipients[j])) &&
                        (!account::exists_at(recipients[j]) ==> (recipients[j] != @vm_reserved && recipients[j] != @aptos_framework && recipients[j] != @aptos_token));
                invariant forall j in 0..i:
                    exists<coin::CoinStore<CoinType>>(signer::address_of(from));
                invariant forall j in 0..i:
                    !global<coin::CoinStore<CoinType>>(signer::address_of(from)).frozen;
                invariant forall j in 0..i:
                    exists<coin::CoinStore<CoinType>>(recipients[j]) ==> !global<coin::CoinStore<CoinType>>(recipients[j]).frozen;
                invariant forall j in 0..i:
                    global<coin::CoinStore<CoinType>>(signer::address_of(from)).coin.value >= amounts[j];
                invariant forall j in 0..i:
                    account::exists_at(recipients[j]) && !exists<coin::CoinStore<CoinType>>(recipients[j]) ==> global<account::Account>(recipients[j]).guid_creation_num + 2 < account::MAX_GUID_CREATION_NUM;
                invariant forall j in 0..i:
                    account::exists_at(recipients[j]) && !exists<coin::CoinStore<CoinType>>(recipients[j]) ==> global<account::Account>(recipients[j]).guid_creation_num + 2 >= MAX_U64;
                invariant forall j in 0..i:
                    !coin::is_account_registered<CoinType>(recipients[j]) ==> type_info::spec_is_struct<CoinType>();
                invariant forall j in 0..i:
                    !coin::is_account_registered<CoinType>(recipients[j]) ==> can_receive_direct_coin_transfers(recipients[j]);
                };
            (i < recipients_len)
        }) {
            let to = *vector::borrow(&recipients, i);
            let amount = *vector::borrow(&amounts, i);
            transfer_coins<CoinType>(from, to, amount);
            spec {
                assume amounts[i] == 0;
            };
            i = i + 1;
        };
=======
        vector::enumerate_ref(&recipients, |i, to| {
            let amount = *vector::borrow(&amounts, i);
            transfer_coins<CoinType>(from, *to, amount);
        });
>>>>>>> 86fa3d78
    }

    /// Convenient function to transfer a custom CoinType to a recipient account that might not exist.
    /// This would create the recipient account first and register it to receive the CoinType, before transferring.
    public entry fun transfer_coins<CoinType>(from: &signer, to: address, amount: u64) acquires DirectTransferConfig {
        deposit_coins(to, coin::withdraw<CoinType>(from, amount));
    }

    /// Convenient function to deposit a custom CoinType into a recipient account that might not exist.
    /// This would create the recipient account first and register it to receive the CoinType, before transferring.
    public fun deposit_coins<CoinType>(to: address, coins: Coin<CoinType>) acquires DirectTransferConfig {
        if (!account::exists_at(to)) {
            create_account(to);
        };
        if (!coin::is_account_registered<CoinType>(to)) {
            assert!(
                can_receive_direct_coin_transfers(to),
                error::permission_denied(EACCOUNT_DOES_NOT_ACCEPT_DIRECT_COIN_TRANSFERS),
            );
            coin::register<CoinType>(&create_signer(to));
        };
        coin::deposit<CoinType>(to, coins)
    }

    public fun assert_account_exists(addr: address) {
        assert!(account::exists_at(addr), error::not_found(EACCOUNT_NOT_FOUND));
    }

    public fun assert_account_is_registered_for_apt(addr: address) {
        assert_account_exists(addr);
        assert!(coin::is_account_registered<AptosCoin>(addr), error::not_found(EACCOUNT_NOT_REGISTERED_FOR_APT));
    }

    /// Set whether `account` can receive direct transfers of coins that they have not explicitly registered to receive.
    public entry fun set_allow_direct_coin_transfers(account: &signer, allow: bool) acquires DirectTransferConfig {
        let addr = signer::address_of(account);
        if (exists<DirectTransferConfig>(addr)) {
            let direct_transfer_config = borrow_global_mut<DirectTransferConfig>(addr);
            // Short-circuit to avoid emitting an event if direct transfer config is not changing.
            if (direct_transfer_config.allow_arbitrary_coin_transfers == allow) {
                return
            };

            direct_transfer_config.allow_arbitrary_coin_transfers = allow;
            emit_event(
                &mut direct_transfer_config.update_coin_transfer_events,
                DirectCoinTransferConfigUpdatedEvent { new_allow_direct_transfers: allow });
        } else {
            let direct_transfer_config = DirectTransferConfig {
                allow_arbitrary_coin_transfers: allow,
                update_coin_transfer_events: new_event_handle<DirectCoinTransferConfigUpdatedEvent>(account),
            };
            emit_event(
                &mut direct_transfer_config.update_coin_transfer_events,
                DirectCoinTransferConfigUpdatedEvent { new_allow_direct_transfers: allow });
            move_to(account, direct_transfer_config);
        };
    }

    #[view]
    /// Return true if `account` can receive direct transfers of coins that they have not explicitly registered to
    /// receive.
    ///
    /// By default, this returns true if an account has not explicitly set whether the can receive direct transfers.
    public fun can_receive_direct_coin_transfers(account: address): bool acquires DirectTransferConfig {
        !exists<DirectTransferConfig>(account) ||
            borrow_global<DirectTransferConfig>(account).allow_arbitrary_coin_transfers
    }

    #[test_only]
    use aptos_std::from_bcs;
    #[test_only]
    use std::string::utf8;
    #[test_only]
    use aptos_framework::account::create_account_for_test;

    #[test_only]
    struct FakeCoin {}

    #[test(alice = @0xa11ce, core = @0x1)]
    public fun test_transfer(alice: &signer, core: &signer) {
        let bob = from_bcs::to_address(x"0000000000000000000000000000000000000000000000000000000000000b0b");
        let carol = from_bcs::to_address(x"00000000000000000000000000000000000000000000000000000000000ca501");

        let (burn_cap, mint_cap) = aptos_framework::aptos_coin::initialize_for_test(core);
        create_account(signer::address_of(alice));
        coin::deposit(signer::address_of(alice), coin::mint(10000, &mint_cap));
        transfer(alice, bob, 500);
        assert!(coin::balance<AptosCoin>(bob) == 500, 0);
        transfer(alice, carol, 500);
        assert!(coin::balance<AptosCoin>(carol) == 500, 1);
        transfer(alice, carol, 1500);
        assert!(coin::balance<AptosCoin>(carol) == 2000, 2);

        coin::destroy_burn_cap(burn_cap);
        coin::destroy_mint_cap(mint_cap);
    }

    #[test(alice = @0xa11ce, core = @0x1)]
    public fun test_transfer_to_resource_account(alice: &signer, core: &signer) {
        let (resource_account, _) = account::create_resource_account(alice, vector[]);
        let resource_acc_addr = signer::address_of(&resource_account);
        assert!(!coin::is_account_registered<AptosCoin>(resource_acc_addr), 0);

        let (burn_cap, mint_cap) = aptos_framework::aptos_coin::initialize_for_test(core);
        create_account(signer::address_of(alice));
        coin::deposit(signer::address_of(alice), coin::mint(10000, &mint_cap));
        transfer(alice, resource_acc_addr, 500);
        assert!(coin::balance<AptosCoin>(resource_acc_addr) == 500, 1);

        coin::destroy_burn_cap(burn_cap);
        coin::destroy_mint_cap(mint_cap);
    }

    #[test(from = @0x123, core = @0x1, recipient_1 = @0x124, recipient_2 = @0x125)]
    public fun test_batch_transfer(from: &signer, core: &signer, recipient_1: &signer, recipient_2: &signer) {
        let (burn_cap, mint_cap) = aptos_framework::aptos_coin::initialize_for_test(core);
        create_account(signer::address_of(from));
        let recipient_1_addr = signer::address_of(recipient_1);
        let recipient_2_addr = signer::address_of(recipient_2);
        create_account(recipient_1_addr);
        create_account(recipient_2_addr);
        coin::deposit(signer::address_of(from), coin::mint(10000, &mint_cap));
        batch_transfer(
            from,
            vector[recipient_1_addr, recipient_2_addr],
            vector[100, 500],
        );
        assert!(coin::balance<AptosCoin>(recipient_1_addr) == 100, 0);
        assert!(coin::balance<AptosCoin>(recipient_2_addr) == 500, 1);
        coin::destroy_burn_cap(burn_cap);
        coin::destroy_mint_cap(mint_cap);
    }

    #[test(from = @0x1, to = @0x12)]
    public fun test_direct_coin_transfers(from: &signer, to: &signer) acquires DirectTransferConfig {
        let (burn_cap, freeze_cap, mint_cap) = coin::initialize<FakeCoin>(
            from,
            utf8(b"FC"),
            utf8(b"FC"),
            10,
            true,
        );
        create_account_for_test(signer::address_of(from));
        create_account_for_test(signer::address_of(to));
        deposit_coins(signer::address_of(from), coin::mint(1000, &mint_cap));
        // Recipient account did not explicit register for the coin.
        let to_addr = signer::address_of(to);
        transfer_coins<FakeCoin>(from, to_addr, 500);
        assert!(coin::balance<FakeCoin>(to_addr) == 500, 0);

        coin::destroy_burn_cap(burn_cap);
        coin::destroy_mint_cap(mint_cap);
        coin::destroy_freeze_cap(freeze_cap);
    }

    #[test(from = @0x1, recipient_1 = @0x124, recipient_2 = @0x125)]
    public fun test_batch_transfer_coins(
        from: &signer, recipient_1: &signer, recipient_2: &signer) acquires DirectTransferConfig {
        let (burn_cap, freeze_cap, mint_cap) = coin::initialize<FakeCoin>(
            from,
            utf8(b"FC"),
            utf8(b"FC"),
            10,
            true,
        );
        create_account_for_test(signer::address_of(from));
        let recipient_1_addr = signer::address_of(recipient_1);
        let recipient_2_addr = signer::address_of(recipient_2);
        create_account_for_test(recipient_1_addr);
        create_account_for_test(recipient_2_addr);
        deposit_coins(signer::address_of(from), coin::mint(1000, &mint_cap));
        batch_transfer_coins<FakeCoin>(
            from,
            vector[recipient_1_addr, recipient_2_addr],
            vector[100, 500],
        );
        assert!(coin::balance<FakeCoin>(recipient_1_addr) == 100, 0);
        assert!(coin::balance<FakeCoin>(recipient_2_addr) == 500, 1);

        coin::destroy_burn_cap(burn_cap);
        coin::destroy_mint_cap(mint_cap);
        coin::destroy_freeze_cap(freeze_cap);
    }

    #[test(user = @0x123)]
    public fun test_set_allow_direct_coin_transfers(user: &signer) acquires DirectTransferConfig {
        let addr = signer::address_of(user);
        create_account_for_test(addr);
        set_allow_direct_coin_transfers(user, true);
        assert!(can_receive_direct_coin_transfers(addr), 0);
        set_allow_direct_coin_transfers(user, false);
        assert!(!can_receive_direct_coin_transfers(addr), 1);
        set_allow_direct_coin_transfers(user, true);
        assert!(can_receive_direct_coin_transfers(addr), 2);
    }

    #[test(from = @0x1, to = @0x12)]
    public fun test_direct_coin_transfers_with_explicit_direct_coin_transfer_config(
        from: &signer, to: &signer) acquires DirectTransferConfig {
        let (burn_cap, freeze_cap, mint_cap) = coin::initialize<FakeCoin>(
            from,
            utf8(b"FC"),
            utf8(b"FC"),
            10,
            true,
        );
        create_account_for_test(signer::address_of(from));
        create_account_for_test(signer::address_of(to));
        set_allow_direct_coin_transfers(from, true);
        deposit_coins(signer::address_of(from), coin::mint(1000, &mint_cap));
        // Recipient account did not explicit register for the coin.
        let to_addr = signer::address_of(to);
        transfer_coins<FakeCoin>(from, to_addr, 500);
        assert!(coin::balance<FakeCoin>(to_addr) == 500, 0);

        coin::destroy_burn_cap(burn_cap);
        coin::destroy_mint_cap(mint_cap);
        coin::destroy_freeze_cap(freeze_cap);
    }

    #[test(from = @0x1, to = @0x12)]
    #[expected_failure(abort_code = 0x50003, location = Self)]
    public fun test_direct_coin_transfers_fail_if_recipient_opted_out(
        from: &signer, to: &signer) acquires DirectTransferConfig {
        let (burn_cap, freeze_cap, mint_cap) = coin::initialize<FakeCoin>(
            from,
            utf8(b"FC"),
            utf8(b"FC"),
            10,
            true,
        );
        create_account_for_test(signer::address_of(from));
        create_account_for_test(signer::address_of(to));
        set_allow_direct_coin_transfers(from, false);
        deposit_coins(signer::address_of(from), coin::mint(1000, &mint_cap));
        // This should fail as the to account has explicitly opted out of receiving arbitrary coins.
        transfer_coins<FakeCoin>(from, signer::address_of(to), 500);

        coin::destroy_burn_cap(burn_cap);
        coin::destroy_mint_cap(mint_cap);
        coin::destroy_freeze_cap(freeze_cap);
    }
}<|MERGE_RESOLUTION|>--- conflicted
+++ resolved
@@ -52,43 +52,10 @@
             error::invalid_argument(EMISMATCHING_RECIPIENTS_AND_AMOUNTS_LENGTH),
         );
 
-<<<<<<< HEAD
-        let i = 0;
-        while ({
-            spec {
-                invariant i <= recipients_len;
-                invariant forall j in 0..i:
-                    (!account::exists_at(recipients[j]) ==> !length_judgment(recipients[j])) &&
-                        (!account::exists_at(recipients[j]) ==> (recipients[j] != @vm_reserved && recipients[j] != @aptos_framework && recipients[j] != @aptos_token));
-                invariant forall j in 0..i:
-                    exists<coin::CoinStore<AptosCoin>>(signer::address_of(source));
-                invariant forall j in 0..i:
-                    !global<coin::CoinStore<AptosCoin>>(signer::address_of(source)).frozen;
-                invariant forall j in 0..i:
-                    exists<coin::CoinStore<AptosCoin>>(recipients[j]) ==> !global<coin::CoinStore<AptosCoin>>(recipients[j]).frozen;
-                invariant forall j in 0..i:
-                    global<coin::CoinStore<AptosCoin>>(signer::address_of(source)).coin.value >= amounts[j];
-                invariant forall j in 0..i:
-                    account::exists_at(recipients[j]) && !exists<coin::CoinStore<AptosCoin>>(recipients[j]) ==> global<account::Account>(recipients[j]).guid_creation_num + 2 < account::MAX_GUID_CREATION_NUM;
-                invariant forall j in 0..i:
-                    account::exists_at(recipients[j]) && !exists<coin::CoinStore<AptosCoin>>(recipients[j]) ==> global<account::Account>(recipients[j]).guid_creation_num + 2 >= MAX_U64;
-                };
-            (i < recipients_len)
-        }) {
-            let to = *vector::borrow(&recipients, i);
-            let amount = *vector::borrow(&amounts, i);
-            transfer(source, to, amount);
-            spec {
-                assume amounts[i] == 0;
-            };
-            i = i + 1;
-        };
-=======
         vector::enumerate_ref(&recipients, |i, to| {
             let amount = *vector::borrow(&amounts, i);
             transfer(source, *to, amount);
         });
->>>>>>> 86fa3d78
     }
 
     /// Convenient function to transfer APT to a recipient account that might not exist.
@@ -114,48 +81,10 @@
             error::invalid_argument(EMISMATCHING_RECIPIENTS_AND_AMOUNTS_LENGTH),
         );
 
-<<<<<<< HEAD
-        let i = 0;
-        while ({
-            spec {
-                use aptos_std::type_info;
-                invariant i <= recipients_len;
-                invariant forall j in 0..i:
-                    (!account::exists_at(recipients[j]) ==> !length_judgment(recipients[j])) &&
-                        (!account::exists_at(recipients[j]) ==> (recipients[j] != @vm_reserved && recipients[j] != @aptos_framework && recipients[j] != @aptos_token));
-                invariant forall j in 0..i:
-                    exists<coin::CoinStore<CoinType>>(signer::address_of(from));
-                invariant forall j in 0..i:
-                    !global<coin::CoinStore<CoinType>>(signer::address_of(from)).frozen;
-                invariant forall j in 0..i:
-                    exists<coin::CoinStore<CoinType>>(recipients[j]) ==> !global<coin::CoinStore<CoinType>>(recipients[j]).frozen;
-                invariant forall j in 0..i:
-                    global<coin::CoinStore<CoinType>>(signer::address_of(from)).coin.value >= amounts[j];
-                invariant forall j in 0..i:
-                    account::exists_at(recipients[j]) && !exists<coin::CoinStore<CoinType>>(recipients[j]) ==> global<account::Account>(recipients[j]).guid_creation_num + 2 < account::MAX_GUID_CREATION_NUM;
-                invariant forall j in 0..i:
-                    account::exists_at(recipients[j]) && !exists<coin::CoinStore<CoinType>>(recipients[j]) ==> global<account::Account>(recipients[j]).guid_creation_num + 2 >= MAX_U64;
-                invariant forall j in 0..i:
-                    !coin::is_account_registered<CoinType>(recipients[j]) ==> type_info::spec_is_struct<CoinType>();
-                invariant forall j in 0..i:
-                    !coin::is_account_registered<CoinType>(recipients[j]) ==> can_receive_direct_coin_transfers(recipients[j]);
-                };
-            (i < recipients_len)
-        }) {
-            let to = *vector::borrow(&recipients, i);
-            let amount = *vector::borrow(&amounts, i);
-            transfer_coins<CoinType>(from, to, amount);
-            spec {
-                assume amounts[i] == 0;
-            };
-            i = i + 1;
-        };
-=======
         vector::enumerate_ref(&recipients, |i, to| {
             let amount = *vector::borrow(&amounts, i);
             transfer_coins<CoinType>(from, *to, amount);
         });
->>>>>>> 86fa3d78
     }
 
     /// Convenient function to transfer a custom CoinType to a recipient account that might not exist.
