/**
Allow multiple delegators to participate in the same stake pool in order to collect the minimum
stake required to join the validator set. Delegators are rewarded out of the validator rewards
proportionally to their stake and provided the same stake-management API as the stake pool owner.

The main accounting logic in the delegation pool contract handles the following:
1. Tracks how much stake each delegator owns, privately deposited as well as earned.
Accounting individual delegator stakes is achieved through the shares-based pool defined at
<code>aptos_std::pool_u64</code>, hence delegators own shares rather than absolute stakes into the delegation pool.
2. Tracks rewards earned by the stake pool, implicitly by the delegation one, in the meantime
and distribute them accordingly.
3. Tracks lockup cycles on the stake pool in order to separate inactive stake (not earning rewards)
from pending_inactive stake (earning rewards) and allow its delegators to withdraw the former.
4. Tracks how much commission fee has to be paid to the operator out of incoming rewards before
distributing them to the internal pool_u64 pools.

In order to distinguish between stakes in different states and route rewards accordingly,
separate pool_u64 pools are used for individual stake states:
1. one of <code>active</code> + <code>pending_active</code> stake
2. one of <code>inactive</code> stake FOR each past observed lockup cycle (OLC) on the stake pool
3. one of <code>pending_inactive</code> stake scheduled during this ongoing OLC

As stake-state transitions and rewards are computed only at the stake pool level, the delegation pool
gets outdated. To mitigate this, at any interaction with the delegation pool, a process of synchronization
to the underlying stake pool is executed before the requested operation itself.

At synchronization:
 - stake deviations between the two pools are actually the rewards produced in the meantime.
 - the commission fee is extracted from the rewards, the remaining stake is distributed to the internal
pool_u64 pools and then the commission stake used to buy shares for operator.
 - if detecting that the lockup expired on the stake pool, the delegation pool will isolate its
pending_inactive stake (now inactive) and create a new pool_u64 to host future pending_inactive stake
scheduled this newly started lockup.
Detecting a lockup expiration on the stake pool resumes to detecting new inactive stake.

Accounting main invariants:
 - each stake-management operation (add/unlock/reactivate/withdraw) and operator change triggers
the synchronization process before executing its own function.
 - each OLC maps to one or more real lockups on the stake pool, but not the opposite. Actually, only a real
lockup with 'activity' (which inactivated some unlocking stake) triggers the creation of a new OLC.
 - unlocking and/or unlocked stake originating from different real lockups are never mixed together into
the same pool_u64. This invalidates the accounting of which rewards belong to whom.
 - no delegator can have unlocking and/or unlocked stake (pending withdrawals) in different OLCs. This ensures
delegators do not have to keep track of the OLCs when they unlocked. When creating a new pending withdrawal,
the existing one is executed (withdrawn) if is already inactive.
 - <code>add_stake</code> fees are always refunded, but only after the epoch when they have been charged ends.
 - withdrawing pending_inactive stake (when validator had gone inactive before its lockup expired)
does not inactivate any stake additional to the requested one to ensure OLC would not advance indefinitely.
 - the pending withdrawal exists at an OLC iff delegator owns some shares within the shares pool of that OLC.

Example flow:
<ol>
<li>A node operator creates a delegation pool by calling
<code>initialize_delegation_pool</code> and sets
its commission fee to 0% (for simplicity). A stake pool is created with no initial stake and owned by
a resource account controlled by the delegation pool.</li>
<li>Delegator A adds 100 stake which is converted to 100 shares into the active pool_u64</li>
<li>Operator joins the validator set as the stake pool has now the minimum stake</li>
<li>The stake pool earned rewards and now has 200 active stake. A's active shares are worth 200 coins as
the commission fee is 0%.</li>
<li></li>
<ol>
    <li>A requests <code>unlock</code> for 100 stake</li>
    <li>Synchronization detects 200 - 100 active rewards which are entirely (0% commission) added to the active pool.</li>
    <li>100 coins = (100 * 100) / 200 = 50 shares are redeemed from the active pool and exchanged for 100 shares
into the pending_inactive one on A's behalf</li>
</ol>
<li>Delegator B adds 200 stake which is converted to (200 * 50) / 100 = 100 shares into the active pool</li>
<li>The stake pool earned rewards and now has 600 active and 200 pending_inactive stake.</li>
<li></li>
<ol>
    <li>A requests <code>reactivate_stake</code> for 100 stake</li>
    <li>
    Synchronization detects 600 - 300 active and 200 - 100 pending_inactive rewards which are both entirely
    distributed to their corresponding pools
    </li>
    <li>
    100 coins = (100 * 100) / 200 = 50 shares are redeemed from the pending_inactive pool and exchanged for
    (100 * 150) / 600 = 25 shares into the active one on A's behalf
    </li>
</ol>
<li>The lockup expires on the stake pool, inactivating the entire pending_inactive stake</li>
<li></li>
<ol>
    <li>B requests <code>unlock</code> for 100 stake</li>
    <li>
    Synchronization detects no active or pending_inactive rewards, but 0 -> 100 inactive stake on the stake pool,
    so it advances the observed lockup cycle and creates a pool_u64 for the new lockup, hence allowing previous
    pending_inactive shares to be redeemed</li>
    <li>
    100 coins = (100 * 175) / 700 = 25 shares are redeemed from the active pool and exchanged for 100 shares
    into the new pending_inactive one on B's behalf
    </li>
</ol>
<li>The stake pool earned rewards and now has some pending_inactive rewards.</li>
<li></li>
<ol>
    <li>A requests <code>withdraw</code> for its entire inactive stake</li>
    <li>
    Synchronization detects no new inactive stake, but some pending_inactive rewards which are distributed
    to the (2nd) pending_inactive pool
    </li>
    <li>
    A's 50 shares = (50 * 100) / 50 = 100 coins are redeemed from the (1st) inactive pool and 100 stake is
    transferred to A
    </li>
</ol>
</ol>
 */
module aptos_framework::delegation_pool {
    use std::error;
    use std::features;
    use std::signer;
    use std::vector;

    use aptos_std::math64;
    use aptos_std::pool_u64_unbound::{Self as pool_u64, total_coins};
    use aptos_std::table::{Self, Table};
    use aptos_std::smart_table::{Self, SmartTable};

    use aptos_framework::account;
    use aptos_framework::aptos_account;
    use aptos_framework::aptos_coin::AptosCoin;
    use aptos_framework::aptos_governance;
    use aptos_framework::coin;
    use aptos_framework::event::{Self, EventHandle, emit};
    use aptos_framework::permissioned_signer;
    use aptos_framework::stake;
    use aptos_framework::stake::get_operator;
    use aptos_framework::staking_config;
    use aptos_framework::timestamp;

    const MODULE_SALT: vector<u8> = b"aptos_framework::delegation_pool";

    /// Delegation pool owner capability does not exist at the provided account.
    const EOWNER_CAP_NOT_FOUND: u64 = 1;

    /// Account is already owning a delegation pool.
    const EOWNER_CAP_ALREADY_EXISTS: u64 = 2;

    /// Delegation pool does not exist at the provided pool address.
    const EDELEGATION_POOL_DOES_NOT_EXIST: u64 = 3;

    /// There is a pending withdrawal to be executed before `unlock`ing any new stake.
    const EPENDING_WITHDRAWAL_EXISTS: u64 = 4;

    /// Commission percentage has to be between 0 and `MAX_FEE` - 100%.
    const EINVALID_COMMISSION_PERCENTAGE: u64 = 5;

    /// There is not enough `active` stake on the stake pool to `unlock`.
    const ENOT_ENOUGH_ACTIVE_STAKE_TO_UNLOCK: u64 = 6;

    /// Slashing (if implemented) should not be applied to already `inactive` stake.
    /// Not only it invalidates the accounting of past observed lockup cycles (OLC),
    /// but is also unfair to delegators whose stake has been inactive before validator started misbehaving.
    /// Additionally, the inactive stake does not count on the voting power of validator.
    const ESLASHED_INACTIVE_STAKE_ON_PAST_OLC: u64 = 7;

    /// Delegator's active balance cannot be less than `MIN_COINS_ON_SHARES_POOL`.
    const EDELEGATOR_ACTIVE_BALANCE_TOO_LOW: u64 = 8;

    /// Delegator's pending_inactive balance cannot be less than `MIN_COINS_ON_SHARES_POOL`.
    const EDELEGATOR_PENDING_INACTIVE_BALANCE_TOO_LOW: u64 = 9;

    /// Creating delegation pools is not enabled yet.
    const EDELEGATION_POOLS_DISABLED: u64 = 10;

    /// Cannot request to withdraw zero stake.
    const EWITHDRAW_ZERO_STAKE: u64 = 11;

    /// Function is deprecated.
    const EDEPRECATED_FUNCTION: u64 = 12;

    /// The function is disabled or hasn't been enabled.
    const EDISABLED_FUNCTION: u64 = 13;

    /// Partial governance voting hasn't been enabled on this delegation pool.
    const EPARTIAL_GOVERNANCE_VOTING_NOT_ENABLED: u64 = 14;

    /// The voter does not have sufficient stake to create a proposal.
    const EINSUFFICIENT_PROPOSER_STAKE: u64 = 15;

    /// The voter does not have any voting power on this proposal.
    const ENO_VOTING_POWER: u64 = 16;

    /// The stake pool has already voted on the proposal before enabling partial governance voting on this delegation pool.
    const EALREADY_VOTED_BEFORE_ENABLE_PARTIAL_VOTING: u64 = 17;

    /// The account is not the operator of the stake pool.
    const ENOT_OPERATOR: u64 = 18;

    /// Changing beneficiaries for operators is not supported.
    const EOPERATOR_BENEFICIARY_CHANGE_NOT_SUPPORTED: u64 = 19;

    /// Commission percentage increase is too large.
    const ETOO_LARGE_COMMISSION_INCREASE: u64 = 20;

    /// Commission percentage change is too late in this lockup period, and should be done at least a quarter (1/4) of the lockup duration before the lockup cycle ends.
    const ETOO_LATE_COMMISSION_CHANGE: u64 = 21;

    /// Changing operator commission rate in delegation pool is not supported.
    const ECOMMISSION_RATE_CHANGE_NOT_SUPPORTED: u64 = 22;

    /// Delegators allowlisting is not supported.
    const EDELEGATORS_ALLOWLISTING_NOT_SUPPORTED: u64 = 23;

    /// Delegators allowlisting should be enabled to perform this operation.
    const EDELEGATORS_ALLOWLISTING_NOT_ENABLED: u64 = 24;

    /// Cannot add/reactivate stake unless being allowlisted by the pool owner.
    const EDELEGATOR_NOT_ALLOWLISTED: u64 = 25;

    /// Cannot evict an allowlisted delegator, should remove them from the allowlist first.
    const ECANNOT_EVICT_ALLOWLISTED_DELEGATOR: u64 = 26;

    /// Cannot unlock the accumulated active stake of NULL_SHAREHOLDER(0x0).
    const ECANNOT_UNLOCK_NULL_SHAREHOLDER: u64 = 27;

    /// Signer does not have permission to perform delegation logic.
    const ENO_DELEGATION_PERMISSION: u64 = 28;

    /// Voter must specify all delegators that have delegated to them for lockup verification.
    const EMISSING_DELEGATORS: u64 = 29;

    /// The delegator has an extra lock from having voted on governance proposals and cannot withdraw until the lock expires.
    const EDELEGATOR_STILL_LOCKED: u64 = 30;

    /// Voter cannot vote because one or more of the specified delegators didn't delegate to them.
    const EONE_OR_MORE_DELEGATIONS_MISMATCH: u64 = 31;

    /// Voter connot vote because one or more of the specified delegators doesn't have enough voting power.
    const EINSUFFICIENT_LOCKUP: u64 = 32;

    const MAX_U64: u64 = 18446744073709551615;

    /// Maximum operator percentage fee(of double digit precision): 22.85% is represented as 2285
    const MAX_FEE: u64 = 10000;

    const VALIDATOR_STATUS_INACTIVE: u64 = 4;

    /// Special shareholder temporarily owning the `add_stake` fees charged during this epoch.
    /// On each `add_stake` operation any resulted fee is used to buy active shares for this shareholder.
    /// First synchronization after this epoch ends will distribute accumulated fees to the rest of the pool as refunds.
    const NULL_SHAREHOLDER: address = @0x0;

    /// Minimum coins to exist on a shares pool at all times.
    /// Enforced per delegator for both active and pending_inactive pools.
    /// This constraint ensures the share price cannot overly increase and lead to
    /// substantial losses when buying shares (can lose at most 1 share which may
    /// be worth a lot if current share price is high).
    /// This constraint is not enforced on inactive pools as they only allow redeems
    /// (can lose at most 1 coin regardless of current share price).
    const MIN_COINS_ON_SHARES_POOL: u64 = 1000000000;

    /// Scaling factor of shares pools used within the delegation pool
    const SHARES_SCALING_FACTOR: u64 = 10000000000000000;

    /// Maximum commission percentage increase per lockup cycle. 10% is represented as 1000.
    const MAX_COMMISSION_INCREASE: u64 = 1000;

    /// Capability that represents ownership over privileged operations on the underlying stake pool.
    struct DelegationPoolOwnership has key, store {
        /// equal to address of the resource account owning the stake pool
        pool_address: address,
    }

    struct ObservedLockupCycle has copy, drop, store {
        index: u64,
    }

    struct DelegationPool has key {
        // Shares pool of `active` + `pending_active` stake
        active_shares: pool_u64::Pool,
        // Index of current observed lockup cycle on the delegation pool since its creation
        observed_lockup_cycle: ObservedLockupCycle,
        // Shares pools of `inactive` stake on each ended OLC and `pending_inactive` stake on the current one.
        // Tracks shares of delegators who requested withdrawals in each OLC
        inactive_shares: Table<ObservedLockupCycle, pool_u64::Pool>,
        // Mapping from delegator address to the OLC of its pending withdrawal if having one
        pending_withdrawals: Table<address, ObservedLockupCycle>,
        // Signer capability of the resource account owning the stake pool
        stake_pool_signer_cap: account::SignerCapability,
        // Total (inactive) coins on the shares pools over all ended OLCs
        total_coins_inactive: u64,
        // Commission fee paid to the node operator out of pool rewards
        operator_commission_percentage: u64,

        // The events emitted by stake-management operations on the delegation pool
        add_stake_events: EventHandle<AddStakeEvent>,
        reactivate_stake_events: EventHandle<ReactivateStakeEvent>,
        unlock_stake_events: EventHandle<UnlockStakeEvent>,
        withdraw_stake_events: EventHandle<WithdrawStakeEvent>,
        distribute_commission_events: EventHandle<DistributeCommissionEvent>,
    }

    struct VotingRecordKey has copy, drop, store {
        voter: address,
        proposal_id: u64,
    }

    /// Track delegated voter of each delegator.
    struct VoteDelegation has copy, drop, store {
        // The account who can vote on behalf of this delegator.
        voter: address,
        // The account that will become the voter in the next lockup period. Changing voter address needs 1 lockup
        // period to take effects.
        pending_voter: address,
        // Tracks the last known lockup cycle end when the voter was updated. This will be used to determine when
        // the new voter becomes effective.
        // If <locked_until_secs of the stake pool> != last_locked_until_secs, it means that a lockup period has passed.
        // This is slightly different from ObservedLockupCycle because ObservedLockupCycle cannot detect if a lockup
        // period is passed when there is no unlocking during the lockup period.
        last_locked_until_secs: u64,
    }

    /// Track total voting power of each voter.
    struct DelegatedVotes has copy, drop, store {
        // The total number of active shares delegated to this voter by all delegators.
        active_shares: u128,
        // The total number of pending inactive shares delegated to this voter by all delegators
        pending_inactive_shares: u128,
        // Total active shares delegated to this voter in the next lockup cycle.
        // `active_shares_next_lockup` might be different `active_shares` when some delegators change their voter.
        active_shares_next_lockup: u128,
        // Tracks the last known lockup cycle end when the voter was updated. This will be used to determine when
        // the new voter becomes effective.
        // If <locked_until_secs of the stake pool> != last_locked_until_secs, it means that a lockup period has passed.
        // This is slightly different from ObservedLockupCycle because ObservedLockupCycle cannot detect if a lockup
        // period is passed when there is no unlocking during the lockup period.
        last_locked_until_secs: u64,
    }

    /// Track governance information of a delegation(e.g. voter delegation/voting power calculation).
    /// This struct should be stored in the delegation pool resource account.
    struct GovernanceRecords has key {
        // `votes` tracks voting power usage of each voter on each proposal.
        votes: SmartTable<VotingRecordKey, u64>,
        // `votes_per_proposal` tracks voting power usage of this stake pool on each proposal. Key is proposal_id.
        votes_per_proposal: SmartTable<u64, u64>,
        vote_delegation: SmartTable<address, VoteDelegation>,
        delegated_votes: SmartTable<address, DelegatedVotes>,
        vote_events: EventHandle<VoteEvent>,
        create_proposal_events: EventHandle<CreateProposalEvent>,
        // Note: a DelegateVotingPowerEvent event only means that the delegator tries to change its voter. The change
        // won't take effect until the next lockup period.
        delegate_voting_power_events: EventHandle<DelegateVotingPowerEvent>,
    }

    struct BeneficiaryForOperator has key {
        beneficiary_for_operator: address,
    }

    struct NextCommissionPercentage has key {
        commission_percentage_next_lockup_cycle: u64,
        effective_after_secs: u64,
    }

    /// Tracks a delegation pool's allowlist of delegators.
    /// If allowlisting is enabled, existing delegators are not implicitly allowlisted and they can be individually
    /// evicted later by the pool owner.
    struct DelegationPoolAllowlisting has key {
        allowlist: SmartTable<address, bool>,
    }

    enum DelegationPermission has copy, drop, store {
        DelegationPoolManagementPermission,
        StakeManagementPermission,
    }

    struct DelegatorLock has key {
        /// Map from stake pool address to the lock expiration timestamp (in seconds).
        /// Before the lock expires, the delegator cannot unlock the stake.
        pools: SmartTable<address, u64>
    }

    #[event]
    struct AddStake has drop, store {
        pool_address: address,
        delegator_address: address,
        amount_added: u64,
        add_stake_fee: u64,
    }

    struct AddStakeEvent has drop, store {
        pool_address: address,
        delegator_address: address,
        amount_added: u64,
        add_stake_fee: u64,
    }

    #[event]
    struct ReactivateStake has drop, store {
        pool_address: address,
        delegator_address: address,
        amount_reactivated: u64,
    }

    struct ReactivateStakeEvent has drop, store {
        pool_address: address,
        delegator_address: address,
        amount_reactivated: u64,
    }

    #[event]
    struct UnlockStake has drop, store {
        pool_address: address,
        delegator_address: address,
        amount_unlocked: u64,
    }

    struct UnlockStakeEvent has drop, store {
        pool_address: address,
        delegator_address: address,
        amount_unlocked: u64,
    }

    #[event]
    struct WithdrawStake has drop, store {
        pool_address: address,
        delegator_address: address,
        amount_withdrawn: u64,
    }

    struct WithdrawStakeEvent has drop, store {
        pool_address: address,
        delegator_address: address,
        amount_withdrawn: u64,
    }

    #[event]
    struct DistributeCommissionEvent has drop, store {
        pool_address: address,
        operator: address,
        commission_active: u64,
        commission_pending_inactive: u64,
    }

    #[event]
    struct DistributeCommission has drop, store {
        pool_address: address,
        operator: address,
        beneficiary: address,
        commission_active: u64,
        commission_pending_inactive: u64,
    }

    #[event]
    struct Vote has drop, store {
        voter: address,
        proposal_id: u64,
        delegation_pool: address,
        num_votes: u64,
        should_pass: bool,
    }

    struct VoteEvent has drop, store {
        voter: address,
        proposal_id: u64,
        delegation_pool: address,
        num_votes: u64,
        should_pass: bool,
    }

    #[event]
    struct CreateProposal has drop, store {
        proposal_id: u64,
        voter: address,
        delegation_pool: address,
    }

    struct CreateProposalEvent has drop, store {
        proposal_id: u64,
        voter: address,
        delegation_pool: address,
    }

    #[event]
    struct DelegateVotingPower has drop, store {
        pool_address: address,
        delegator: address,
        voter: address,
    }

    struct DelegateVotingPowerEvent has drop, store {
        pool_address: address,
        delegator: address,
        voter: address,
    }

    #[event]
    struct SetBeneficiaryForOperator has drop, store {
        operator: address,
        old_beneficiary: address,
        new_beneficiary: address,
    }

    #[event]
    struct CommissionPercentageChange has drop, store {
        pool_address: address,
        owner: address,
        commission_percentage_next_lockup_cycle: u64,
    }

    #[event]
    struct EnableDelegatorsAllowlisting has drop, store {
        pool_address: address,
    }

    #[event]
    struct DisableDelegatorsAllowlisting has drop, store {
        pool_address: address,
    }

    #[event]
    struct AllowlistDelegator has drop, store {
        pool_address: address,
        delegator_address: address,
    }

    #[event]
    struct RemoveDelegatorFromAllowlist has drop, store {
        pool_address: address,
        delegator_address: address,
    }

    #[event]
    struct EvictDelegator has drop, store {
        pool_address: address,
        delegator_address: address,
    }

    #[view]
    /// Return whether supplied address `addr` is owner of a delegation pool.
    public fun owner_cap_exists(addr: address): bool {
        exists<DelegationPoolOwnership>(addr)
    }

    #[view]
    /// Return address of the delegation pool owned by `owner` or fail if there is none.
    public fun get_owned_pool_address(owner: address): address acquires DelegationPoolOwnership {
        assert_owner_cap_exists(owner);
        borrow_global<DelegationPoolOwnership>(owner).pool_address
    }

    #[view]
    /// Return whether a delegation pool exists at supplied address `addr`.
    public fun delegation_pool_exists(addr: address): bool {
        exists<DelegationPool>(addr)
    }

    #[view]
    /// Return whether a delegation pool has already enabled partial governance voting.
    public fun partial_governance_voting_enabled(pool_address: address): bool {
        exists<GovernanceRecords>(pool_address) && stake::get_delegated_voter(pool_address) == pool_address
    }

    #[view]
    /// Return the index of current observed lockup cycle on delegation pool `pool_address`.
    public fun observed_lockup_cycle(pool_address: address): u64 acquires DelegationPool {
        assert_delegation_pool_exists(pool_address);
        borrow_global<DelegationPool>(pool_address).observed_lockup_cycle.index
    }

    #[view]
    public fun delegator_lockup_expiration(delegator: address, pool_address: address): u64 acquires DelegatorLock {
        if (exists<DelegatorLock>(delegator)) {
            *DelegatorLock[delegator].pools.borrow_with_default(pool_address, &0)
        } else {
            0
        }
    }

    #[view]
    /// Return whether the commission percentage for the next lockup cycle is effective.
    public fun is_next_commission_percentage_effective(pool_address: address): bool acquires NextCommissionPercentage {
        exists<NextCommissionPercentage>(pool_address) &&
            timestamp::now_seconds() >= borrow_global<NextCommissionPercentage>(pool_address).effective_after_secs
    }

    #[view]
    /// Return the operator commission percentage set on the delegation pool `pool_address`.
    public fun operator_commission_percentage(
        pool_address: address
    ): u64 acquires DelegationPool, NextCommissionPercentage {
        assert_delegation_pool_exists(pool_address);
        if (is_next_commission_percentage_effective(pool_address)) {
            operator_commission_percentage_next_lockup_cycle(pool_address)
        } else {
            borrow_global<DelegationPool>(pool_address).operator_commission_percentage
        }
    }

    #[view]
    /// Return the operator commission percentage for the next lockup cycle.
    public fun operator_commission_percentage_next_lockup_cycle(
        pool_address: address
    ): u64 acquires DelegationPool, NextCommissionPercentage {
        assert_delegation_pool_exists(pool_address);
        if (exists<NextCommissionPercentage>(pool_address)) {
            borrow_global<NextCommissionPercentage>(pool_address).commission_percentage_next_lockup_cycle
        } else {
            borrow_global<DelegationPool>(pool_address).operator_commission_percentage
        }
    }

    #[view]
    /// Return the number of delegators owning active stake within `pool_address`.
    public fun shareholders_count_active_pool(pool_address: address): u64 acquires DelegationPool {
        assert_delegation_pool_exists(pool_address);
        pool_u64::shareholders_count(&borrow_global<DelegationPool>(pool_address).active_shares)
    }

    #[view]
    /// Return the stake amounts on `pool_address` in the different states:
    /// (`active`,`inactive`,`pending_active`,`pending_inactive`)
    public fun get_delegation_pool_stake(pool_address: address): (u64, u64, u64, u64) {
        assert_delegation_pool_exists(pool_address);
        stake::get_stake(pool_address)
    }

    #[view]
    /// Return whether the given delegator has any withdrawable stake. If they recently requested to unlock
    /// some stake and the stake pool's lockup cycle has not ended, their coins are not withdrawable yet.
    public fun get_pending_withdrawal(
        pool_address: address,
        delegator_address: address
    ): (bool, u64) acquires DelegationPool {
        assert_delegation_pool_exists(pool_address);
        let pool = borrow_global<DelegationPool>(pool_address);
        let (
            lockup_cycle_ended,
            _,
            pending_inactive,
            _,
            commission_pending_inactive
        ) = calculate_stake_pool_drift(pool);

        let (withdrawal_exists, withdrawal_olc) = pending_withdrawal_exists(pool, delegator_address);
        if (!withdrawal_exists) {
            // if no pending withdrawal, there is neither inactive nor pending_inactive stake
            (false, 0)
        } else {
            // delegator has either inactive or pending_inactive stake due to automatic withdrawals
            let inactive_shares = table::borrow(&pool.inactive_shares, withdrawal_olc);
            if (withdrawal_olc.index < pool.observed_lockup_cycle.index) {
                // if withdrawal's lockup cycle ended on delegation pool then it is inactive
                (true, pool_u64::balance(inactive_shares, delegator_address))
            } else {
                pending_inactive = pool_u64::shares_to_amount_with_total_coins(
                    inactive_shares,
                    pool_u64::shares(inactive_shares, delegator_address),
                    // exclude operator pending_inactive rewards not converted to shares yet
                    pending_inactive - commission_pending_inactive
                );
                // if withdrawal's lockup cycle ended ONLY on stake pool then it is also inactive
                (lockup_cycle_ended, pending_inactive)
            }
        }
    }

    #[view]
    /// Return total stake owned by `delegator_address` within delegation pool `pool_address`
    /// in each of its individual states: (`active`,`inactive`,`pending_inactive`)
    public fun get_stake(
        pool_address: address,
        delegator_address: address
    ): (u64, u64, u64) acquires DelegationPool, BeneficiaryForOperator {
        assert_delegation_pool_exists(pool_address);
        let pool = borrow_global<DelegationPool>(pool_address);
        let (
            lockup_cycle_ended,
            active,
            _,
            commission_active,
            commission_pending_inactive
        ) = calculate_stake_pool_drift(pool);

        let total_active_shares = pool_u64::total_shares(&pool.active_shares);
        let delegator_active_shares = pool_u64::shares(&pool.active_shares, delegator_address);

        let (_, _, pending_active, _) = stake::get_stake(pool_address);
        if (pending_active == 0) {
            // zero `pending_active` stake indicates that either there are no `add_stake` fees or
            // previous epoch has ended and should identify shares owning these fees as released
            total_active_shares = total_active_shares - pool_u64::shares(&pool.active_shares, NULL_SHAREHOLDER);
            if (delegator_address == NULL_SHAREHOLDER) {
                delegator_active_shares = 0
            }
        };
        active = pool_u64::shares_to_amount_with_total_stats(
            &pool.active_shares,
            delegator_active_shares,
            // exclude operator active rewards not converted to shares yet
            active - commission_active,
            total_active_shares
        );

        // get state and stake (0 if there is none) of the pending withdrawal
        let (withdrawal_inactive, withdrawal_stake) = get_pending_withdrawal(pool_address, delegator_address);
        // report non-active stakes accordingly to the state of the pending withdrawal
        let (inactive, pending_inactive) = if (withdrawal_inactive) (withdrawal_stake, 0) else (0, withdrawal_stake);

        // should also include commission rewards in case of the operator account
        // operator rewards are actually used to buy shares which is introducing
        // some imprecision (received stake would be slightly less)
        // but adding rewards onto the existing stake is still a good approximation
        if (delegator_address == beneficiary_for_operator(get_operator(pool_address))) {
            active = active + commission_active;
            // in-flight pending_inactive commission can coexist with already inactive withdrawal
            if (lockup_cycle_ended) {
                inactive = inactive + commission_pending_inactive
            } else {
                pending_inactive = pending_inactive + commission_pending_inactive
            }
        };

        (active, inactive, pending_inactive)
    }

    #[view]
    /// Return refundable stake to be extracted from added `amount` at `add_stake` operation on pool `pool_address`.
    /// If the validator produces rewards this epoch, added stake goes directly to `pending_active` and
    /// does not earn rewards. However, all shares within a pool appreciate uniformly and when this epoch ends:
    /// - either added shares are still `pending_active` and steal from rewards of existing `active` stake
    /// - or have moved to `pending_inactive` and get full rewards (they displaced `active` stake at `unlock`)
    /// To mitigate this, some of the added stake is extracted and fed back into the pool as placeholder
    /// for the rewards the remaining stake would have earned if active:
    /// extracted-fee = (amount - extracted-fee) * reward-rate% * (100% - operator-commission%)
    public fun get_add_stake_fee(
        pool_address: address,
        amount: u64
    ): u64 acquires DelegationPool, NextCommissionPercentage {
        if (stake::is_current_epoch_validator(pool_address)) {
            let (rewards_rate, rewards_rate_denominator) = staking_config::get_reward_rate(&staking_config::get());
            if (rewards_rate_denominator > 0) {
                assert_delegation_pool_exists(pool_address);

                rewards_rate = rewards_rate * (MAX_FEE - operator_commission_percentage(pool_address));
                rewards_rate_denominator = rewards_rate_denominator * MAX_FEE;
                ((((amount as u128) * (rewards_rate as u128)) / ((rewards_rate as u128) + (rewards_rate_denominator as u128))) as u64)
            } else { 0 }
        } else { 0 }
    }

    #[view]
    /// Return whether `pending_inactive` stake can be directly withdrawn from
    /// the delegation pool, implicitly its stake pool, in the special case
    /// the validator had gone inactive before its lockup expired.
    public fun can_withdraw_pending_inactive(pool_address: address): bool {
        stake::get_validator_state(pool_address) == VALIDATOR_STATUS_INACTIVE &&
            timestamp::now_seconds() >= stake::get_lockup_secs(pool_address)
    }

    #[view]
    /// Return the total voting power of a delegator in a delegation pool. This function syncs DelegationPool to the
    /// latest state.
    public fun calculate_and_update_voter_total_voting_power(
        pool_address: address,
        voter: address
    ): u64 acquires DelegationPool, GovernanceRecords, BeneficiaryForOperator, NextCommissionPercentage {
        assert_partial_governance_voting_enabled(pool_address);
        // Delegation pool need to be synced to explain rewards(which could change the coin amount) and
        // commission(which could cause share transfer).
        synchronize_delegation_pool(pool_address);
        let pool = borrow_global<DelegationPool>(pool_address);
        let governance_records = borrow_global_mut<GovernanceRecords>(pool_address);
        let latest_delegated_votes = update_and_borrow_mut_delegated_votes(pool, governance_records, voter);
        calculate_total_voting_power(pool, latest_delegated_votes)
    }

    #[view]
    /// Return the remaining voting power of a delegator in a delegation pool on a proposal. This function syncs DelegationPool to the
    /// latest state.
    public fun calculate_and_update_remaining_voting_power(
        pool_address: address,
        voter_address: address,
        proposal_id: u64
    ): u64 acquires DelegationPool, GovernanceRecords, BeneficiaryForOperator, NextCommissionPercentage {
        assert_partial_governance_voting_enabled(pool_address);
        // If the whole stake pool has no voting power(e.g. it has already voted before partial
        // governance voting flag is enabled), the delegator also has no voting power.
        if (aptos_governance::get_remaining_voting_power(pool_address, proposal_id) == 0) {
            return 0
        };

        let total_voting_power = calculate_and_update_voter_total_voting_power(pool_address, voter_address);
        let governance_records = borrow_global<GovernanceRecords>(pool_address);
        total_voting_power - get_used_voting_power(governance_records, voter_address, proposal_id)
    }

    #[view]
    /// Return the latest delegated voter of a delegator in a delegation pool. This function syncs DelegationPool to the
    /// latest state.
    public fun calculate_and_update_delegator_voter(
        pool_address: address,
        delegator_address: address
    ): address acquires DelegationPool, GovernanceRecords {
        assert_partial_governance_voting_enabled(pool_address);
        calculate_and_update_delegator_voter_internal(
            borrow_global<DelegationPool>(pool_address),
            borrow_global_mut<GovernanceRecords>(pool_address),
            delegator_address
        )
    }

    #[view]
    /// Return the current state of a voting delegation of a delegator in a delegation pool.
    public fun calculate_and_update_voting_delegation(
        pool_address: address,
        delegator_address: address
    ): (address, address, u64) acquires DelegationPool, GovernanceRecords {
        assert_partial_governance_voting_enabled(pool_address);
        let vote_delegation = update_and_borrow_mut_delegator_vote_delegation(
            borrow_global<DelegationPool>(pool_address),
            borrow_global_mut<GovernanceRecords>(pool_address),
            delegator_address
        );

        (vote_delegation.voter, vote_delegation.pending_voter, vote_delegation.last_locked_until_secs)
    }

    #[view]
    /// Return the address of the stake pool to be created with the provided owner, and seed.
    public fun get_expected_stake_pool_address(owner: address, delegation_pool_creation_seed: vector<u8>
    ): address {
        let seed = create_resource_account_seed(delegation_pool_creation_seed);
        account::create_resource_address(&owner, seed)
    }

    #[view]
    /// Return the minimum remaining time in seconds for commission change, which is one fourth of the lockup duration.
    public fun min_remaining_secs_for_commission_change(): u64 {
        let config = staking_config::get();
        staking_config::get_recurring_lockup_duration(&config) / 4
    }

    #[view]
    /// Return whether allowlisting is enabled for the provided delegation pool.
    public fun allowlisting_enabled(pool_address: address): bool {
        assert_delegation_pool_exists(pool_address);
        exists<DelegationPoolAllowlisting>(pool_address)
    }

    #[view]
    /// Return whether the provided delegator is allowlisted.
    /// A delegator is allowlisted if:
    /// - allowlisting is disabled on the pool
    /// - delegator is part of the allowlist
    public fun delegator_allowlisted(
        pool_address: address,
        delegator_address: address,
    ): bool acquires DelegationPoolAllowlisting {
        if (!allowlisting_enabled(pool_address)) { return true };
        smart_table::contains(freeze(borrow_mut_delegators_allowlist(pool_address)), delegator_address)
    }

    #[view]
    /// Return allowlist or revert if allowlisting is not enabled for the provided delegation pool.
    public fun get_delegators_allowlist(
        pool_address: address,
    ): vector<address> acquires DelegationPoolAllowlisting {
        assert_allowlisting_enabled(pool_address);

        let allowlist = vector[];
        smart_table::for_each_ref(freeze(borrow_mut_delegators_allowlist(pool_address)), |delegator, _v| {
            vector::push_back(&mut allowlist, *delegator);
        });
        allowlist
    }

    /// Permissions
    inline fun check_delegation_pool_management_permission(s: &signer) {
        assert!(
            permissioned_signer::check_permission_exists(s, DelegationPermission::DelegationPoolManagementPermission {}),
            error::permission_denied(ENO_DELEGATION_PERMISSION),
        );
    }

    public fun grant_delegation_pool_management_permission(master: &signer, permissioned_signer: &signer) {
        permissioned_signer::authorize_unlimited(master, permissioned_signer, DelegationPermission::DelegationPoolManagementPermission {})
    }

    inline fun check_stake_management_permission(s: &signer) {
        assert!(
            permissioned_signer::check_permission_exists(s, DelegationPermission::StakeManagementPermission {}),
            error::permission_denied(ENO_DELEGATION_PERMISSION),
        );
    }

    public fun grant_stake_management_permission(master: &signer, permissioned_signer: &signer) {
        permissioned_signer::authorize_unlimited(master, permissioned_signer, DelegationPermission::StakeManagementPermission {})
    }

    /// Initialize a delegation pool of custom fixed `operator_commission_percentage`.
    /// A resource account is created from `owner` signer and its supplied `delegation_pool_creation_seed`
    /// to host the delegation pool resource and own the underlying stake pool.
    /// Ownership over setting the operator/voter is granted to `owner` who has both roles initially.
    public entry fun initialize_delegation_pool(
        owner: &signer,
        operator_commission_percentage: u64,
        delegation_pool_creation_seed: vector<u8>,
    ) acquires DelegationPool, GovernanceRecords, BeneficiaryForOperator, NextCommissionPercentage {
        check_delegation_pool_management_permission(owner);
        assert!(features::delegation_pools_enabled(), error::invalid_state(EDELEGATION_POOLS_DISABLED));
        let owner_address = signer::address_of(owner);
        assert!(!owner_cap_exists(owner_address), error::already_exists(EOWNER_CAP_ALREADY_EXISTS));
        assert!(operator_commission_percentage <= MAX_FEE, error::invalid_argument(EINVALID_COMMISSION_PERCENTAGE));

        // generate a seed to be used to create the resource account hosting the delegation pool
        let seed = create_resource_account_seed(delegation_pool_creation_seed);

        let (stake_pool_signer, stake_pool_signer_cap) = account::create_resource_account(owner, seed);
        coin::register<AptosCoin>(&stake_pool_signer);

        // stake_pool_signer will be owner of the stake pool and have its `stake::OwnerCapability`
        let pool_address = signer::address_of(&stake_pool_signer);
        stake::initialize_stake_owner(&stake_pool_signer, 0, owner_address, owner_address);

        let inactive_shares = table::new<ObservedLockupCycle, pool_u64::Pool>();
        table::add(
            &mut inactive_shares,
            olc_with_index(0),
            pool_u64::create_with_scaling_factor(SHARES_SCALING_FACTOR)
        );

        move_to(&stake_pool_signer, DelegationPool {
            active_shares: pool_u64::create_with_scaling_factor(SHARES_SCALING_FACTOR),
            observed_lockup_cycle: olc_with_index(0),
            inactive_shares,
            pending_withdrawals: table::new<address, ObservedLockupCycle>(),
            stake_pool_signer_cap,
            total_coins_inactive: 0,
            operator_commission_percentage,
            add_stake_events: account::new_event_handle<AddStakeEvent>(&stake_pool_signer),
            reactivate_stake_events: account::new_event_handle<ReactivateStakeEvent>(&stake_pool_signer),
            unlock_stake_events: account::new_event_handle<UnlockStakeEvent>(&stake_pool_signer),
            withdraw_stake_events: account::new_event_handle<WithdrawStakeEvent>(&stake_pool_signer),
            distribute_commission_events: account::new_event_handle<DistributeCommissionEvent>(&stake_pool_signer),
        });

        // save delegation pool ownership and resource account address (inner stake pool address) on `owner`
        move_to(owner, DelegationPoolOwnership { pool_address });

        // All delegation pool enable partial governance voting by default once the feature flag is enabled.
        if (features::partial_governance_voting_enabled(
        ) && features::delegation_pool_partial_governance_voting_enabled()) {
            enable_partial_governance_voting(pool_address);
        }
    }

    #[view]
    /// Return the beneficiary address of the operator.
    public fun beneficiary_for_operator(operator: address): address acquires BeneficiaryForOperator {
        if (exists<BeneficiaryForOperator>(operator)) {
            return borrow_global<BeneficiaryForOperator>(operator).beneficiary_for_operator
        } else {
            operator
        }
    }

    /// Enable partial governance voting on a stake pool. The voter of this stake pool will be managed by this module.
    /// The existing voter will be replaced. The function is permissionless.
    public entry fun enable_partial_governance_voting(
        pool_address: address,
    ) acquires DelegationPool, GovernanceRecords, BeneficiaryForOperator, NextCommissionPercentage {
        assert!(features::partial_governance_voting_enabled(), error::invalid_state(EDISABLED_FUNCTION));
        assert!(
            features::delegation_pool_partial_governance_voting_enabled(),
            error::invalid_state(EDISABLED_FUNCTION)
        );
        assert_delegation_pool_exists(pool_address);
        // synchronize delegation and stake pools before any user operation.
        synchronize_delegation_pool(pool_address);

        let delegation_pool = borrow_global<DelegationPool>(pool_address);
        let stake_pool_signer = retrieve_stake_pool_owner(delegation_pool);
        // delegated_voter is managed by the stake pool itself, which signer capability is managed by DelegationPool.
        // So voting power of this stake pool can only be used through this module.
        stake::set_delegated_voter(&stake_pool_signer, signer::address_of(&stake_pool_signer));

        move_to(&stake_pool_signer, GovernanceRecords {
            votes: smart_table::new(),
            votes_per_proposal: smart_table::new(),
            vote_delegation: smart_table::new(),
            delegated_votes: smart_table::new(),
            vote_events: account::new_event_handle<VoteEvent>(&stake_pool_signer),
            create_proposal_events: account::new_event_handle<CreateProposalEvent>(&stake_pool_signer),
            delegate_voting_power_events: account::new_event_handle<DelegateVotingPowerEvent>(&stake_pool_signer),
        });
    }

    /// Vote on a proposal with a voter's voting power. To successfully vote, the following conditions must be met:
    /// 1. The voting period of the proposal hasn't ended.
    /// 2. The delegation pool's lockup period ends after the voting period of the proposal.
    /// 3. The voter still has spare voting power on this proposal.
    /// 4. The delegation pool never votes on the proposal before enabling partial governance voting.
    public entry fun vote(
        voter: &signer,
        pool_address: address,
        proposal_id: u64,
        voting_power: u64,
        should_pass: bool
    ) acquires DelegationPool, GovernanceRecords, BeneficiaryForOperator, NextCommissionPercentage {
        aptos_governance::assert_proposal_expiration(pool_address, proposal_id);
        check_stake_management_permission(voter);
        assert_partial_governance_voting_enabled(pool_address);
        // synchronize delegation and stake pools before any user operation.
        synchronize_delegation_pool(pool_address);

        let voter_address = signer::address_of(voter);
        let remaining_voting_power = calculate_and_update_remaining_voting_power(
            pool_address,
            voter_address,
            proposal_id
        );
        if (voting_power > remaining_voting_power) {
            voting_power = remaining_voting_power;
        };
        assert!(voting_power > 0, error::invalid_argument(ENO_VOTING_POWER));

        vote_internal(voter_address, pool_address, proposal_id, voting_power, should_pass);
    }

    fun vote_internal(
        voter: address,
        pool_address: address,
        proposal_id: u64,
        voting_power: u64,
        should_pass: bool
    ) acquires DelegationPool, GovernanceRecords {
        let governance_records = &mut GovernanceRecords[pool_address];
        // Check a edge case during the transient period of enabling partial governance voting.
        assert_and_update_proposal_used_voting_power(governance_records, pool_address, proposal_id, voting_power);
        let used_voting_power = borrow_mut_used_voting_power(governance_records, voter, proposal_id);
        *used_voting_power += voting_power;

        let pool_signer = retrieve_stake_pool_owner(&DelegationPool[pool_address]);
        aptos_governance::partial_vote(&pool_signer, pool_address, proposal_id, voting_power, should_pass);

        if (features::module_event_migration_enabled()) {
            event::emit(
                Vote {
                    voter,
                    proposal_id,
                    delegation_pool: pool_address,
                    num_votes: voting_power,
                    should_pass,
                }
            );
        } else {
            event::emit_event(
                &mut governance_records.vote_events,
                VoteEvent {
                    voter,
                    proposal_id,
                    delegation_pool: pool_address,
                    num_votes: voting_power,
                    should_pass,
                }
            );
        };
    }

    /// Allows a delegator to lock up their shares for at least as long as the specified Aptos governance proposal in
    /// addition to the pool's unlock rules. This is useful for voting on proposals that require a longer lockup period
    /// than the delegation pool's lockup period.
    ///
    /// If the pool's lockup or any existing extra lock the delegator has is already sufficient to cover the voting
    /// duration of the governance proposal, no changes will be made.
    public entry fun lock_shares(
        delegator: &signer,
        pool_address: address,
        proposal_id: u64
    ) acquires BeneficiaryForOperator, DelegationPool, DelegatorLock, GovernanceRecords, NextCommissionPercentage {
        check_stake_management_permission(delegator);
        // synchronize delegation and stake pools before any user operation.
        synchronize_delegation_pool(pool_address);

        let delegator_addr = signer::address_of(delegator);
        let proposal_expiration = aptos_governance::get_proposal_expiration(proposal_id);
        let delegation_pool_lockup = stake::get_lockup_secs(pool_address);
        if (delegation_pool_lockup < proposal_expiration) {
            if (!exists<DelegatorLock>(delegator_addr)) {
                move_to(delegator, DelegatorLock {
                    pools: smart_table::new()
                });
            };

            // Only update the lock expiration if the new expiration is later than the current expiration.
            // This prevents "cheating" by voting on a proposal with a longer expiration and then voting on a proposal
            // with a shorter expiration to shorten the lock duration.
            let curr_lock_expiration = delegator_lockup_expiration(delegator_addr, pool_address);
            if (curr_lock_expiration < proposal_expiration) {
                DelegatorLock[delegator_addr].pools.upsert(pool_address, proposal_expiration);
            };
        };
    }

    /// Allows a voter to vote on proposals when the pool's lockup is less than the required lockup to vote on the
    /// specified proposal. To call this function, the voter needs to specify all delegators that have delegated the
    /// votes to them (including themselves if they have shares in the delegation pool). This is necessary to check
    /// that all the delegators have extra lockups that are sufficient to cover the voting duration of the governance.
    ///
    /// For simplicity, no partial voting is allowed. This will vote with all remaining voting power.
    public entry fun vote_with_active_locks(
        voter: &signer,
        pool_address: address,
        delegators: vector<address>,
        proposal_id: u64,
        should_pass: bool
    ) acquires BeneficiaryForOperator, DelegatorLock, DelegationPool, GovernanceRecords, NextCommissionPercentage {
        let voter_addr = signer::address_of(voter);
        let total_delegator_active_shares = 0;
        let total_delegator_pending_inactive_shares = 0;
        let proposal_expiration = aptos_governance::get_proposal_expiration(proposal_id);
        delegators.for_each(|delegator| {
            // If any delegator delegates to someone else or the voter will be updated soon, disallow voting to avoid
            // double voting.
            let (voter, pending_voter, _) = calculate_and_update_voting_delegation(pool_address, delegator);
            assert!(voter == voter_addr && pending_voter == @0x0, EONE_OR_MORE_DELEGATIONS_MISMATCH);

            // Make sure the delegator has an extra lock that's sufficient to cover the voting duration of the proposal.
            let lock_expiration = delegator_lockup_expiration(delegator, pool_address);
            assert!(lock_expiration >= proposal_expiration, EINSUFFICIENT_LOCKUP);

            // Need to borrow this in every iteration instead of outside to avoid multiple references from function
            // calls above this line.
            let delegation_pool = &DelegationPool[pool_address];
            total_delegator_active_shares += get_delegator_active_shares(delegation_pool, delegator);
            total_delegator_pending_inactive_shares += get_delegator_pending_inactive_shares(delegation_pool, delegator);
        });

        let governance_records = &mut GovernanceRecords[pool_address];
        let delegation_pool = &DelegationPool[pool_address];
        let delegated_votes =
            update_and_borrow_mut_delegated_votes(delegation_pool, governance_records, voter_addr);
        // All specified delegators must account for 100% of the voter's delegated votes. This prevents voters from
        // not including delegators that delegated to them who don't have enough lockup.
        assert!(
            delegated_votes.active_shares == total_delegator_active_shares &&
                delegated_votes.pending_inactive_shares == total_delegator_pending_inactive_shares,
            EMISSING_DELEGATORS
        );

        // Vote with all remaining (unused) voting power.
        let total_voting_power = calculate_and_update_voter_total_voting_power(pool_address, voter_addr);
        let governance_records = &GovernanceRecords[pool_address];
        let remaining_voting_power =
            total_voting_power - get_used_voting_power(governance_records, voter_addr, proposal_id);
        std::debug::print(&remaining_voting_power);
        vote_internal(voter_addr, pool_address, proposal_id, remaining_voting_power, should_pass);
    }

    /// A voter could create a governance proposal by this function. To successfully create a proposal, the voter's
    /// voting power in THIS delegation pool must be not less than the minimum required voting power specified in
    /// `aptos_governance.move`.
    public entry fun create_proposal(
        voter: &signer,
        pool_address: address,
        execution_hash: vector<u8>,
        metadata_location: vector<u8>,
        metadata_hash: vector<u8>,
        is_multi_step_proposal: bool,
    ) acquires DelegationPool, GovernanceRecords, BeneficiaryForOperator, NextCommissionPercentage {
        check_stake_management_permission(voter);
        assert_partial_governance_voting_enabled(pool_address);

        // synchronize delegation and stake pools before any user operation
        synchronize_delegation_pool(pool_address);

        let voter_addr = signer::address_of(voter);
        let pool = borrow_global<DelegationPool>(pool_address);
        let governance_records = borrow_global_mut<GovernanceRecords>(pool_address);
        let total_voting_power = calculate_and_update_delegated_votes(pool, governance_records, voter_addr);
        assert!(
            total_voting_power >= aptos_governance::get_required_proposer_stake(),
            error::invalid_argument(EINSUFFICIENT_PROPOSER_STAKE));
        let pool_signer = retrieve_stake_pool_owner(borrow_global<DelegationPool>(pool_address));
        let proposal_id = aptos_governance::create_proposal_v2_impl(
            &pool_signer,
            pool_address,
            execution_hash,
            metadata_location,
            metadata_hash,
            is_multi_step_proposal,
        );

        let governance_records = borrow_global_mut<GovernanceRecords>(pool_address);

        if (features::module_event_migration_enabled()) {
            event::emit(
                CreateProposal {
                    proposal_id,
                    voter: voter_addr,
                    delegation_pool: pool_address,
                }
            );
        } else {
            event::emit_event(
                &mut governance_records.create_proposal_events,
                CreateProposalEvent {
                    proposal_id,
                    voter: voter_addr,
                    delegation_pool: pool_address,
                }
            );
        };
    }

    fun assert_owner_cap_exists(owner: address) {
        assert!(owner_cap_exists(owner), error::not_found(EOWNER_CAP_NOT_FOUND));
    }

    fun assert_delegation_pool_exists(pool_address: address) {
        assert!(delegation_pool_exists(pool_address), error::invalid_argument(EDELEGATION_POOL_DOES_NOT_EXIST));
    }

    fun assert_min_active_balance(pool: &DelegationPool, delegator_address: address) {
        let balance = pool_u64::balance(&pool.active_shares, delegator_address);
        assert!(balance >= MIN_COINS_ON_SHARES_POOL, error::invalid_argument(EDELEGATOR_ACTIVE_BALANCE_TOO_LOW));
    }

    fun assert_min_pending_inactive_balance(pool: &DelegationPool, delegator_address: address) {
        let balance = pool_u64::balance(pending_inactive_shares_pool(pool), delegator_address);
        assert!(
            balance >= MIN_COINS_ON_SHARES_POOL,
            error::invalid_argument(EDELEGATOR_PENDING_INACTIVE_BALANCE_TOO_LOW)
        );
    }

    fun assert_partial_governance_voting_enabled(pool_address: address) {
        assert_delegation_pool_exists(pool_address);
        assert!(
            partial_governance_voting_enabled(pool_address),
            error::invalid_state(EPARTIAL_GOVERNANCE_VOTING_NOT_ENABLED)
        );
    }

    fun assert_allowlisting_enabled(pool_address: address) {
        assert!(allowlisting_enabled(pool_address), error::invalid_state(EDELEGATORS_ALLOWLISTING_NOT_ENABLED));
    }

    fun assert_delegator_allowlisted(
        pool_address: address,
        delegator_address: address,
    ) acquires DelegationPoolAllowlisting {
        assert!(
            delegator_allowlisted(pool_address, delegator_address),
            error::permission_denied(EDELEGATOR_NOT_ALLOWLISTED)
        );
    }

    fun coins_to_redeem_to_ensure_min_stake(
        src_shares_pool: &pool_u64::Pool,
        shareholder: address,
        amount: u64,
    ): u64 {
        // find how many coins would be redeemed if supplying `amount`
        let redeemed_coins = pool_u64::shares_to_amount(
            src_shares_pool,
            amount_to_shares_to_redeem(src_shares_pool, shareholder, amount)
        );
        // if balance drops under threshold then redeem it entirely
        let src_balance = pool_u64::balance(src_shares_pool, shareholder);
        if (src_balance - redeemed_coins < MIN_COINS_ON_SHARES_POOL) {
            amount = src_balance;
        };
        amount
    }

    fun coins_to_transfer_to_ensure_min_stake(
        src_shares_pool: &pool_u64::Pool,
        dst_shares_pool: &pool_u64::Pool,
        shareholder: address,
        amount: u64,
    ): u64 {
        // find how many coins would be redeemed from source if supplying `amount`
        let redeemed_coins = pool_u64::shares_to_amount(
            src_shares_pool,
            amount_to_shares_to_redeem(src_shares_pool, shareholder, amount)
        );
        // if balance on destination would be less than threshold then redeem difference to threshold
        let dst_balance = pool_u64::balance(dst_shares_pool, shareholder);
        if (dst_balance + redeemed_coins < MIN_COINS_ON_SHARES_POOL) {
            // `redeemed_coins` >= `amount` - 1 as redeem can lose at most 1 coin
            amount = MIN_COINS_ON_SHARES_POOL - dst_balance + 1;
        };
        // check if new `amount` drops balance on source under threshold and adjust
        coins_to_redeem_to_ensure_min_stake(src_shares_pool, shareholder, amount)
    }

    /// Retrieves the shared resource account owning the stake pool in order
    /// to forward a stake-management operation to this underlying pool.
    fun retrieve_stake_pool_owner(pool: &DelegationPool): signer {
        account::create_signer_with_capability(&pool.stake_pool_signer_cap)
    }

    /// Get the address of delegation pool reference `pool`.
    fun get_pool_address(pool: &DelegationPool): address {
        account::get_signer_capability_address(&pool.stake_pool_signer_cap)
    }

    /// Get the active share amount of the delegator.
    fun get_delegator_active_shares(pool: &DelegationPool, delegator: address): u128 {
        pool_u64::shares(&pool.active_shares, delegator)
    }

    /// Get the pending inactive share amount of the delegator.
    fun get_delegator_pending_inactive_shares(pool: &DelegationPool, delegator: address): u128 {
        pool_u64::shares(pending_inactive_shares_pool(pool), delegator)
    }

    /// Get the used voting power of a voter on a proposal.
    fun get_used_voting_power(governance_records: &GovernanceRecords, voter: address, proposal_id: u64): u64 {
        let votes = &governance_records.votes;
        let key = VotingRecordKey {
            voter,
            proposal_id,
        };
        *smart_table::borrow_with_default(votes, key, &0)
    }

    /// Create the seed to derive the resource account address.
    fun create_resource_account_seed(
        delegation_pool_creation_seed: vector<u8>,
    ): vector<u8> {
        let seed = vector::empty<u8>();
        // include module salt (before any subseeds) to avoid conflicts with other modules creating resource accounts
        vector::append(&mut seed, MODULE_SALT);
        // include an additional salt in case the same resource account has already been created
        vector::append(&mut seed, delegation_pool_creation_seed);
        seed
    }

    /// Borrow the mutable used voting power of a voter on a proposal.
    inline fun borrow_mut_used_voting_power(
        governance_records: &mut GovernanceRecords,
        voter: address,
        proposal_id: u64
    ): &mut u64 {
        let votes = &mut governance_records.votes;
        let key = VotingRecordKey {
            proposal_id,
            voter,
        };
        smart_table::borrow_mut_with_default(votes, key, 0)
    }

    /// Update VoteDelegation of a delegator to up-to-date then borrow_mut it.
    fun update_and_borrow_mut_delegator_vote_delegation(
        pool: &DelegationPool,
        governance_records: &mut GovernanceRecords,
        delegator: address
    ): &mut VoteDelegation {
        let pool_address = get_pool_address(pool);
        let locked_until_secs = stake::get_lockup_secs(pool_address);

        let vote_delegation_table = &mut governance_records.vote_delegation;
        // By default, a delegator's delegated voter is itself.
        // TODO: recycle storage when VoteDelegation equals to default value.
        if (!smart_table::contains(vote_delegation_table, delegator)) {
            return smart_table::borrow_mut_with_default(vote_delegation_table, delegator, VoteDelegation {
                voter: delegator,
                last_locked_until_secs: locked_until_secs,
                pending_voter: delegator,
            })
        };

        let vote_delegation = smart_table::borrow_mut(vote_delegation_table, delegator);
        // A lockup period has passed since last time `vote_delegation` was updated. Pending voter takes effect.
        if (vote_delegation.last_locked_until_secs < locked_until_secs && vote_delegation.pending_voter != @0x0) {
            vote_delegation.voter = vote_delegation.pending_voter;
            vote_delegation.pending_voter = @0x0;
            vote_delegation.last_locked_until_secs = locked_until_secs;
        };
        vote_delegation
    }

    /// Update DelegatedVotes of a voter to up-to-date then borrow_mut it.
    fun update_and_borrow_mut_delegated_votes(
        pool: &DelegationPool,
        governance_records: &mut GovernanceRecords,
        voter: address
    ): &mut DelegatedVotes {
        let pool_address = get_pool_address(pool);
        let locked_until_secs = stake::get_lockup_secs(pool_address);

        let delegated_votes_per_voter = &mut governance_records.delegated_votes;
        // By default, a delegator's voter is itself.
        // TODO: recycle storage when DelegatedVotes equals to default value.
        if (!smart_table::contains(delegated_votes_per_voter, voter)) {
            let active_shares = get_delegator_active_shares(pool, voter);
            let inactive_shares = get_delegator_pending_inactive_shares(pool, voter);
            return smart_table::borrow_mut_with_default(delegated_votes_per_voter, voter, DelegatedVotes {
                active_shares,
                pending_inactive_shares: inactive_shares,
                active_shares_next_lockup: active_shares,
                last_locked_until_secs: locked_until_secs,
            })
        };

        let delegated_votes = smart_table::borrow_mut(delegated_votes_per_voter, voter);
        // A lockup period has passed since last time `delegated_votes` was updated. Pending voter takes effect.
        if (delegated_votes.last_locked_until_secs < locked_until_secs) {
            delegated_votes.active_shares = delegated_votes.active_shares_next_lockup;
            delegated_votes.pending_inactive_shares = 0;
            delegated_votes.last_locked_until_secs = locked_until_secs;
        };
        delegated_votes
    }

    fun olc_with_index(index: u64): ObservedLockupCycle {
        ObservedLockupCycle { index }
    }

    /// Given the amounts of shares in `active_shares` pool and `inactive_shares` pool, calculate the total voting
    /// power, which equals to the sum of the coin amounts.
    fun calculate_total_voting_power(delegation_pool: &DelegationPool, latest_delegated_votes: &DelegatedVotes): u64 {
        let active_amount = pool_u64::shares_to_amount(
            &delegation_pool.active_shares,
            latest_delegated_votes.active_shares);
        let pending_inactive_amount = pool_u64::shares_to_amount(
            pending_inactive_shares_pool(delegation_pool),
            latest_delegated_votes.pending_inactive_shares);
        active_amount + pending_inactive_amount
    }

    /// Update VoteDelegation of a delegator to up-to-date then return the latest voter.
    fun calculate_and_update_delegator_voter_internal(
        pool: &DelegationPool,
        governance_records: &mut GovernanceRecords,
        delegator: address
    ): address {
        let vote_delegation = update_and_borrow_mut_delegator_vote_delegation(pool, governance_records, delegator);
        vote_delegation.voter
    }

    /// Update DelegatedVotes of a voter to up-to-date then return the total voting power of this voter.
    fun calculate_and_update_delegated_votes(
        pool: &DelegationPool,
        governance_records: &mut GovernanceRecords,
        voter: address
    ): u64 {
        let delegated_votes = update_and_borrow_mut_delegated_votes(pool, governance_records, voter);
        calculate_total_voting_power(pool, delegated_votes)
    }

    inline fun borrow_mut_delegators_allowlist(
        pool_address: address
    ): &mut SmartTable<address, bool> acquires DelegationPoolAllowlisting {
        &mut borrow_global_mut<DelegationPoolAllowlisting>(pool_address).allowlist
    }

    /// Allows an owner to change the operator of the underlying stake pool.
    public entry fun set_operator(
        owner: &signer,
        new_operator: address
    ) acquires DelegationPoolOwnership, DelegationPool, GovernanceRecords, BeneficiaryForOperator, NextCommissionPercentage {
        check_delegation_pool_management_permission(owner);
        let pool_address = get_owned_pool_address(signer::address_of(owner));
        // synchronize delegation and stake pools before any user operation
        // ensure the old operator is paid its uncommitted commission rewards
        synchronize_delegation_pool(pool_address);
        stake::set_operator(&retrieve_stake_pool_owner(borrow_global<DelegationPool>(pool_address)), new_operator);
    }

    /// Allows an operator to change its beneficiary. Any existing unpaid commission rewards will be paid to the new
    /// beneficiary. To ensure payment to the current beneficiary, one should first call `synchronize_delegation_pool`
    /// before switching the beneficiary. An operator can set one beneficiary for delegation pools, not a separate
    /// one for each pool.
    public entry fun set_beneficiary_for_operator(
        operator: &signer,
        new_beneficiary: address
    ) acquires BeneficiaryForOperator {
        check_stake_management_permission(operator);
        assert!(features::operator_beneficiary_change_enabled(), std::error::invalid_state(
            EOPERATOR_BENEFICIARY_CHANGE_NOT_SUPPORTED
        ));
        // The beneficiay address of an operator is stored under the operator's address.
        // So, the operator does not need to be validated with respect to a staking pool.
        let operator_addr = signer::address_of(operator);
        let old_beneficiary = beneficiary_for_operator(operator_addr);
        if (exists<BeneficiaryForOperator>(operator_addr)) {
            borrow_global_mut<BeneficiaryForOperator>(operator_addr).beneficiary_for_operator = new_beneficiary;
        } else {
            move_to(operator, BeneficiaryForOperator { beneficiary_for_operator: new_beneficiary });
        };

        emit(SetBeneficiaryForOperator {
            operator: operator_addr,
            old_beneficiary,
            new_beneficiary,
        });
    }

    /// Allows an owner to update the commission percentage for the operator of the underlying stake pool.
    public entry fun update_commission_percentage(
        owner: &signer,
        new_commission_percentage: u64
    ) acquires DelegationPoolOwnership, DelegationPool, GovernanceRecords, BeneficiaryForOperator, NextCommissionPercentage {
        check_delegation_pool_management_permission(owner);
        assert!(features::commission_change_delegation_pool_enabled(), error::invalid_state(
            ECOMMISSION_RATE_CHANGE_NOT_SUPPORTED
        ));
        assert!(new_commission_percentage <= MAX_FEE, error::invalid_argument(EINVALID_COMMISSION_PERCENTAGE));
        let owner_address = signer::address_of(owner);
        let pool_address = get_owned_pool_address(owner_address);
        assert!(
            operator_commission_percentage(pool_address) + MAX_COMMISSION_INCREASE >= new_commission_percentage,
            error::invalid_argument(ETOO_LARGE_COMMISSION_INCREASE)
        );
        assert!(
            stake::get_remaining_lockup_secs(pool_address) >= min_remaining_secs_for_commission_change(),
            error::invalid_state(ETOO_LATE_COMMISSION_CHANGE)
        );

        // synchronize delegation and stake pools before any user operation. this ensures:
        // (1) the operator is paid its uncommitted commission rewards with the old commission percentage, and
        // (2) any pending commission percentage change is applied before the new commission percentage is set.
        synchronize_delegation_pool(pool_address);

        if (exists<NextCommissionPercentage>(pool_address)) {
            let commission_percentage = borrow_global_mut<NextCommissionPercentage>(pool_address);
            commission_percentage.commission_percentage_next_lockup_cycle = new_commission_percentage;
            commission_percentage.effective_after_secs = stake::get_lockup_secs(pool_address);
        } else {
            let delegation_pool = borrow_global<DelegationPool>(pool_address);
            let pool_signer = account::create_signer_with_capability(&delegation_pool.stake_pool_signer_cap);
            move_to(&pool_signer, NextCommissionPercentage {
                commission_percentage_next_lockup_cycle: new_commission_percentage,
                effective_after_secs: stake::get_lockup_secs(pool_address),
            });
        };

        event::emit(CommissionPercentageChange {
            pool_address,
            owner: owner_address,
            commission_percentage_next_lockup_cycle: new_commission_percentage,
        });
    }

    /// Allows an owner to change the delegated voter of the underlying stake pool.
    public entry fun set_delegated_voter(
        owner: &signer,
        new_voter: address
    ) acquires DelegationPoolOwnership, DelegationPool, GovernanceRecords, BeneficiaryForOperator, NextCommissionPercentage {
        check_delegation_pool_management_permission(owner);
        // No one can change delegated_voter once the partial governance voting feature is enabled.
        assert!(
            !features::delegation_pool_partial_governance_voting_enabled(),
            error::invalid_state(EDEPRECATED_FUNCTION)
        );
        let pool_address = get_owned_pool_address(signer::address_of(owner));
        // synchronize delegation and stake pools before any user operation
        synchronize_delegation_pool(pool_address);
        stake::set_delegated_voter(&retrieve_stake_pool_owner(borrow_global<DelegationPool>(pool_address)), new_voter);
    }

    /// Allows a delegator to delegate its voting power to a voter. If this delegator already has a delegated voter,
    /// this change won't take effects until the next lockup period.
    public entry fun delegate_voting_power(
        delegator: &signer,
        pool_address: address,
        new_voter: address
    ) acquires DelegatorLock, DelegationPool, GovernanceRecords, BeneficiaryForOperator, NextCommissionPercentage {
        check_stake_management_permission(delegator);
        assert_partial_governance_voting_enabled(pool_address);

        // synchronize delegation and stake pools before any user operation
        synchronize_delegation_pool(pool_address);

<<<<<<< HEAD
        // Disallow switching voter if the delegator has an active lockup. This is because the pool's lockup can end
        // before the extra lockup added for voting on proposals, which can allow double voting.
        assert_no_active_lockup(delegator, pool_address);

        let delegator_address = permissioned_signer::address_of(delegator);
=======
        let delegator_address = signer::address_of(delegator);
>>>>>>> f1a20440
        let delegation_pool = borrow_global<DelegationPool>(pool_address);
        let governance_records = borrow_global_mut<GovernanceRecords>(pool_address);
        let delegator_vote_delegation = update_and_borrow_mut_delegator_vote_delegation(
            delegation_pool,
            governance_records,
            delegator_address
        );
        let pending_voter: address = delegator_vote_delegation.pending_voter;

        // No need to update if the voter doesn't really change.
        if (pending_voter != new_voter) {
            delegator_vote_delegation.pending_voter = new_voter;
            let active_shares = get_delegator_active_shares(delegation_pool, delegator_address);
            // <active shares> of <pending voter of shareholder> -= <active_shares>
            // <active shares> of <new voter of shareholder> += <active_shares>
            let pending_delegated_votes = update_and_borrow_mut_delegated_votes(
                delegation_pool,
                governance_records,
                pending_voter
            );
            pending_delegated_votes.active_shares_next_lockup =
                pending_delegated_votes.active_shares_next_lockup - active_shares;

            let new_delegated_votes = update_and_borrow_mut_delegated_votes(
                delegation_pool,
                governance_records,
                new_voter
            );
            new_delegated_votes.active_shares_next_lockup =
                new_delegated_votes.active_shares_next_lockup + active_shares;
        };

        if (features::module_event_migration_enabled()) {
            event::emit(DelegateVotingPower {
                pool_address,
                delegator: delegator_address,
                voter: new_voter,
            })
        } else {
            event::emit_event(&mut governance_records.delegate_voting_power_events, DelegateVotingPowerEvent {
                pool_address,
                delegator: delegator_address,
                voter: new_voter,
            });
        };
    }

    /// Enable delegators allowlisting as the pool owner.
    public entry fun enable_delegators_allowlisting(
        owner: &signer,
    ) acquires DelegationPoolOwnership, DelegationPool {
        check_delegation_pool_management_permission(owner);
        assert!(
            features::delegation_pool_allowlisting_enabled(),
            error::invalid_state(EDELEGATORS_ALLOWLISTING_NOT_SUPPORTED)
        );

        let pool_address = get_owned_pool_address(signer::address_of(owner));
        if (allowlisting_enabled(pool_address)) { return };

        let pool_signer = retrieve_stake_pool_owner(borrow_global<DelegationPool>(pool_address));
        move_to(&pool_signer, DelegationPoolAllowlisting { allowlist: smart_table::new<address, bool>() });

        event::emit(EnableDelegatorsAllowlisting { pool_address });
    }

    /// Disable delegators allowlisting as the pool owner. The existing allowlist will be emptied.
    public entry fun disable_delegators_allowlisting(
        owner: &signer,
    ) acquires DelegationPoolOwnership, DelegationPoolAllowlisting {
        check_delegation_pool_management_permission(owner);
        let pool_address = get_owned_pool_address(signer::address_of(owner));
        assert_allowlisting_enabled(pool_address);

        let DelegationPoolAllowlisting { allowlist } = move_from<DelegationPoolAllowlisting>(pool_address);
        // if the allowlist becomes too large, the owner can always remove some delegators
        smart_table::destroy(allowlist);

        event::emit(DisableDelegatorsAllowlisting { pool_address });
    }

    /// Allowlist a delegator as the pool owner.
    public entry fun allowlist_delegator(
        owner: &signer,
        delegator_address: address,
    ) acquires DelegationPoolOwnership, DelegationPoolAllowlisting {
        check_delegation_pool_management_permission(owner);
        let pool_address = get_owned_pool_address(signer::address_of(owner));
        assert_allowlisting_enabled(pool_address);

        if (delegator_allowlisted(pool_address, delegator_address)) { return };

        smart_table::add(borrow_mut_delegators_allowlist(pool_address), delegator_address, true);

        event::emit(AllowlistDelegator { pool_address, delegator_address });
    }

    /// Remove a delegator from the allowlist as the pool owner, but do not unlock their stake.
    public entry fun remove_delegator_from_allowlist(
        owner: &signer,
        delegator_address: address,
    ) acquires DelegationPoolOwnership, DelegationPoolAllowlisting {
        check_delegation_pool_management_permission(owner);
        let pool_address = get_owned_pool_address(signer::address_of(owner));
        assert_allowlisting_enabled(pool_address);

        if (!delegator_allowlisted(pool_address, delegator_address)) { return };

        smart_table::remove(borrow_mut_delegators_allowlist(pool_address), delegator_address);

        event::emit(RemoveDelegatorFromAllowlist { pool_address, delegator_address });
    }

    /// Evict a delegator that is not allowlisted by unlocking their entire stake.
    public entry fun evict_delegator(
        owner: &signer,
        delegator_address: address,
    ) acquires DelegationPoolOwnership, DelegationPool, GovernanceRecords, BeneficiaryForOperator, NextCommissionPercentage, DelegationPoolAllowlisting {
        check_delegation_pool_management_permission(owner);
        let pool_address = get_owned_pool_address(signer::address_of(owner));
        assert_allowlisting_enabled(pool_address);
        assert!(
            !delegator_allowlisted(pool_address, delegator_address),
            error::invalid_state(ECANNOT_EVICT_ALLOWLISTED_DELEGATOR)
        );

        // synchronize pool in order to query latest balance of delegator
        synchronize_delegation_pool(pool_address);

        let pool = borrow_global<DelegationPool>(pool_address);
        if (get_delegator_active_shares(pool, delegator_address) == 0) { return };

        unlock_internal(delegator_address, pool_address, pool_u64::balance(&pool.active_shares, delegator_address));

        event::emit(EvictDelegator { pool_address, delegator_address });
    }

    /// Add `amount` of coins to the delegation pool `pool_address`.
    public entry fun add_stake(
        delegator: &signer,
        pool_address: address,
        amount: u64
    ) acquires DelegationPool, GovernanceRecords, BeneficiaryForOperator, NextCommissionPercentage, DelegationPoolAllowlisting {
        check_stake_management_permission(delegator);
        // short-circuit if amount to add is 0 so no event is emitted
        if (amount == 0) { return };

        let delegator_address = signer::address_of(delegator);
        assert_delegator_allowlisted(pool_address, delegator_address);

        // synchronize delegation and stake pools before any user operation
        synchronize_delegation_pool(pool_address);

        // fee to be charged for adding `amount` stake on this delegation pool at this epoch
        let add_stake_fee = get_add_stake_fee(pool_address, amount);

        let pool = borrow_global_mut<DelegationPool>(pool_address);

        // stake the entire amount to the stake pool
        aptos_account::transfer(delegator, pool_address, amount);
        stake::add_stake(&retrieve_stake_pool_owner(pool), amount);

        // but buy shares for delegator just for the remaining amount after fee
        buy_in_active_shares(pool, delegator_address, amount - add_stake_fee);
        assert_min_active_balance(pool, delegator_address);

        // grant temporary ownership over `add_stake` fees to a separate shareholder in order to:
        // - not mistake them for rewards to pay the operator from
        // - distribute them together with the `active` rewards when this epoch ends
        // in order to appreciate all shares on the active pool atomically
        buy_in_active_shares(pool, NULL_SHAREHOLDER, add_stake_fee);

        if (features::module_event_migration_enabled()) {
            event::emit(
                AddStake {
                    pool_address,
                    delegator_address,
                    amount_added: amount,
                    add_stake_fee,
                },
            );
        } else {
            event::emit_event(
                &mut pool.add_stake_events,
                AddStakeEvent {
                    pool_address,
                    delegator_address,
                    amount_added: amount,
                    add_stake_fee,
                },
            );
        };
    }

    /// Unlock `amount` from the active + pending_active stake of `delegator` or
    /// at most how much active stake there is on the stake pool.
    public entry fun unlock(
        delegator: &signer,
        pool_address: address,
        amount: u64
    ) acquires DelegationPool, GovernanceRecords, BeneficiaryForOperator, NextCommissionPercentage {
        check_stake_management_permission(delegator);
        // short-circuit if amount to unlock is 0 so no event is emitted
        if (amount == 0) { return };

        // synchronize delegation and stake pools before any user operation
        synchronize_delegation_pool(pool_address);

        let delegator_address = signer::address_of(delegator);
        unlock_internal(delegator_address, pool_address, amount);
    }

    fun unlock_internal(
        delegator_address: address,
        pool_address: address,
        amount: u64
    ) acquires DelegationPool, GovernanceRecords {
        assert!(delegator_address != NULL_SHAREHOLDER, error::invalid_argument(ECANNOT_UNLOCK_NULL_SHAREHOLDER));

        // fail unlock of more stake than `active` on the stake pool
        let (active, _, _, _) = stake::get_stake(pool_address);
        assert!(amount <= active, error::invalid_argument(ENOT_ENOUGH_ACTIVE_STAKE_TO_UNLOCK));

        let pool = borrow_global_mut<DelegationPool>(pool_address);
        amount = coins_to_transfer_to_ensure_min_stake(
            &pool.active_shares,
            pending_inactive_shares_pool(pool),
            delegator_address,
            amount,
        );
        amount = redeem_active_shares(pool, delegator_address, amount);

        stake::unlock(&retrieve_stake_pool_owner(pool), amount);

        buy_in_pending_inactive_shares(pool, delegator_address, amount);
        assert_min_pending_inactive_balance(pool, delegator_address);

        if (features::module_event_migration_enabled()) {
            event::emit(
                UnlockStake {
                    pool_address,
                    delegator_address,
                    amount_unlocked: amount,
                },
            );
        } else {
            event::emit_event(
                &mut pool.unlock_stake_events,
                UnlockStakeEvent {
                    pool_address,
                    delegator_address,
                    amount_unlocked: amount,
                },
            );
        };
    }

    /// Move `amount` of coins from pending_inactive to active.
    public entry fun reactivate_stake(
        delegator: &signer,
        pool_address: address,
        amount: u64
    ) acquires DelegationPool, GovernanceRecords, BeneficiaryForOperator, NextCommissionPercentage, DelegationPoolAllowlisting {
        check_stake_management_permission(delegator);
        // short-circuit if amount to reactivate is 0 so no event is emitted
        if (amount == 0) { return };

        let delegator_address = signer::address_of(delegator);
        assert_delegator_allowlisted(pool_address, delegator_address);

        // synchronize delegation and stake pools before any user operation
        synchronize_delegation_pool(pool_address);

        let pool = borrow_global_mut<DelegationPool>(pool_address);
        amount = coins_to_transfer_to_ensure_min_stake(
            pending_inactive_shares_pool(pool),
            &pool.active_shares,
            delegator_address,
            amount,
        );
        let observed_lockup_cycle = pool.observed_lockup_cycle;
        amount = redeem_inactive_shares(pool, delegator_address, amount, observed_lockup_cycle);

        stake::reactivate_stake(&retrieve_stake_pool_owner(pool), amount);

        buy_in_active_shares(pool, delegator_address, amount);
        assert_min_active_balance(pool, delegator_address);

        if (features::module_event_migration_enabled()) {
            event::emit(
                ReactivateStake {
                    pool_address,
                    delegator_address,
                    amount_reactivated: amount,
                },
            );
        } else {
            event::emit_event(
                &mut pool.reactivate_stake_events,
                ReactivateStakeEvent {
                    pool_address,
                    delegator_address,
                    amount_reactivated: amount,
                },
            );
        };
    }

    /// Withdraw `amount` of owned inactive stake from the delegation pool at `pool_address`.
    public entry fun withdraw(
        delegator: &signer,
        pool_address: address,
        amount: u64
    ) acquires DelegatorLock, DelegationPool, GovernanceRecords, BeneficiaryForOperator, NextCommissionPercentage {
        check_stake_management_permission(delegator);
        assert!(amount > 0, error::invalid_argument(EWITHDRAW_ZERO_STAKE));

        // Check any extra delegator lock. This is done at this step instead of unlock as pending_inactive voting power
        // could have been used to vote earlier. This means that even if this has become inactive (withdrawable), it
        // should still not be withdrawn until the extra lock expires to avoid double voting on governance proposals.
        assert_no_active_lockup(delegator, pool_address);

        // synchronize delegation and stake pools before any user operation
        synchronize_delegation_pool(pool_address);
        withdraw_internal(borrow_global_mut<DelegationPool>(pool_address), signer::address_of(delegator), amount);
    }

     fun assert_no_active_lockup(delegator: &signer, pool_address: address) acquires DelegatorLock {
         let lock_expiration = delegator_lockup_expiration(signer::address_of(delegator), pool_address);
         assert!(lock_expiration <= timestamp::now_seconds(), EDELEGATOR_STILL_LOCKED);
     }

    fun withdraw_internal(
        pool: &mut DelegationPool,
        delegator_address: address,
        amount: u64
    ) acquires GovernanceRecords {
        // TODO: recycle storage when a delegator fully exits the delegation pool.
        // short-circuit if amount to withdraw is 0 so no event is emitted
        if (amount == 0) { return };

        let pool_address = get_pool_address(pool);
        let (withdrawal_exists, withdrawal_olc) = pending_withdrawal_exists(pool, delegator_address);
        // exit if no withdrawal or (it is pending and cannot withdraw pending_inactive stake from stake pool)
        if (!(
            withdrawal_exists &&
                (withdrawal_olc.index < pool.observed_lockup_cycle.index || can_withdraw_pending_inactive(pool_address))
        )) { return };

        if (withdrawal_olc.index == pool.observed_lockup_cycle.index) {
            amount = coins_to_redeem_to_ensure_min_stake(
                pending_inactive_shares_pool(pool),
                delegator_address,
                amount,
            )
        };
        amount = redeem_inactive_shares(pool, delegator_address, amount, withdrawal_olc);

        let stake_pool_owner = &retrieve_stake_pool_owner(pool);
        // stake pool will inactivate entire pending_inactive stake at `stake::withdraw` to make it withdrawable
        // however, bypassing the inactivation of excess stake (inactivated but not withdrawn) ensures
        // the OLC is not advanced indefinitely on `unlock`-`withdraw` paired calls
        if (can_withdraw_pending_inactive(pool_address)) {
            // get excess stake before being entirely inactivated
            let (_, _, _, pending_inactive) = stake::get_stake(pool_address);
            if (withdrawal_olc.index == pool.observed_lockup_cycle.index) {
                // `amount` less excess if withdrawing pending_inactive stake
                pending_inactive = pending_inactive - amount
            };
            // escape excess stake from inactivation
            stake::reactivate_stake(stake_pool_owner, pending_inactive);
            stake::withdraw(stake_pool_owner, amount);
            // restore excess stake to the pending_inactive state
            stake::unlock(stake_pool_owner, pending_inactive);
        } else {
            // no excess stake if `stake::withdraw` does not inactivate at all
            stake::withdraw(stake_pool_owner, amount);
        };
        aptos_account::transfer(stake_pool_owner, delegator_address, amount);

        // commit withdrawal of possibly inactive stake to the `total_coins_inactive`
        // known by the delegation pool in order to not mistake it for slashing at next synchronization
        let (_, inactive, _, _) = stake::get_stake(pool_address);
        pool.total_coins_inactive = inactive;

        if (features::module_event_migration_enabled()) {
            event::emit(
                WithdrawStake {
                    pool_address,
                    delegator_address,
                    amount_withdrawn: amount,
                },
            );
        } else {
            event::emit_event(
                &mut pool.withdraw_stake_events,
                WithdrawStakeEvent {
                    pool_address,
                    delegator_address,
                    amount_withdrawn: amount,
                },
            );
        };
    }

    /// Return the unique observed lockup cycle where delegator `delegator_address` may have
    /// unlocking (or already unlocked) stake to be withdrawn from delegation pool `pool`.
    /// A bool is returned to signal if a pending withdrawal exists at all.
    fun pending_withdrawal_exists(pool: &DelegationPool, delegator_address: address): (bool, ObservedLockupCycle) {
        if (table::contains(&pool.pending_withdrawals, delegator_address)) {
            (true, *table::borrow(&pool.pending_withdrawals, delegator_address))
        } else {
            (false, olc_with_index(0))
        }
    }

    /// Return a mutable reference to the shares pool of `pending_inactive` stake on the
    /// delegation pool, always the last item in `inactive_shares`.
    fun pending_inactive_shares_pool_mut(pool: &mut DelegationPool): &mut pool_u64::Pool {
        let observed_lockup_cycle = pool.observed_lockup_cycle;
        table::borrow_mut(&mut pool.inactive_shares, observed_lockup_cycle)
    }

    fun pending_inactive_shares_pool(pool: &DelegationPool): &pool_u64::Pool {
        table::borrow(&pool.inactive_shares, pool.observed_lockup_cycle)
    }

    /// Execute the pending withdrawal of `delegator_address` on delegation pool `pool`
    /// if existing and already inactive to allow the creation of a new one.
    /// `pending_inactive` stake would be left untouched even if withdrawable and should
    /// be explicitly withdrawn by delegator
    fun execute_pending_withdrawal(pool: &mut DelegationPool, delegator_address: address) acquires GovernanceRecords {
        let (withdrawal_exists, withdrawal_olc) = pending_withdrawal_exists(pool, delegator_address);
        if (withdrawal_exists && withdrawal_olc.index < pool.observed_lockup_cycle.index) {
            withdraw_internal(pool, delegator_address, MAX_U64);
        }
    }

    /// Buy shares into the active pool on behalf of delegator `shareholder` who
    /// deposited `coins_amount`. This function doesn't make any coin transfer.
    fun buy_in_active_shares(
        pool: &mut DelegationPool,
        shareholder: address,
        coins_amount: u64,
    ): u128 acquires GovernanceRecords {
        let new_shares = pool_u64::amount_to_shares(&pool.active_shares, coins_amount);
        // No need to buy 0 shares.
        if (new_shares == 0) { return 0 };

        // Always update governance records before any change to the shares pool.
        let pool_address = get_pool_address(pool);
        if (partial_governance_voting_enabled(pool_address)) {
            update_governance_records_for_buy_in_active_shares(pool, pool_address, new_shares, shareholder);
        };

        pool_u64::buy_in(&mut pool.active_shares, shareholder, coins_amount);
        new_shares
    }

    /// Buy shares into the pending_inactive pool on behalf of delegator `shareholder` who
    /// redeemed `coins_amount` from the active pool to schedule it for unlocking.
    /// If delegator's pending withdrawal exists and has been inactivated, execute it firstly
    /// to ensure there is always only one withdrawal request.
    fun buy_in_pending_inactive_shares(
        pool: &mut DelegationPool,
        shareholder: address,
        coins_amount: u64,
    ): u128 acquires GovernanceRecords {
        let new_shares = pool_u64::amount_to_shares(pending_inactive_shares_pool(pool), coins_amount);
        // never create a new pending withdrawal unless delegator owns some pending_inactive shares
        if (new_shares == 0) { return 0 };

        // Always update governance records before any change to the shares pool.
        let pool_address = get_pool_address(pool);
        if (partial_governance_voting_enabled(pool_address)) {
            update_governance_records_for_buy_in_pending_inactive_shares(pool, pool_address, new_shares, shareholder);
        };

        // cannot buy inactive shares, only pending_inactive at current lockup cycle
        pool_u64::buy_in(pending_inactive_shares_pool_mut(pool), shareholder, coins_amount);

        // execute the pending withdrawal if exists and is inactive before creating a new one
        execute_pending_withdrawal(pool, shareholder);

        // save observed lockup cycle for the new pending withdrawal
        let observed_lockup_cycle = pool.observed_lockup_cycle;
        assert!(*table::borrow_mut_with_default(
            &mut pool.pending_withdrawals,
            shareholder,
            observed_lockup_cycle
        ) == observed_lockup_cycle,
            error::invalid_state(EPENDING_WITHDRAWAL_EXISTS)
        );

        new_shares
    }

    /// Convert `coins_amount` of coins to be redeemed from shares pool `shares_pool`
    /// to the exact number of shares to redeem in order to achieve this.
    fun amount_to_shares_to_redeem(
        shares_pool: &pool_u64::Pool,
        shareholder: address,
        coins_amount: u64,
    ): u128 {
        if (coins_amount >= pool_u64::balance(shares_pool, shareholder)) {
            // cap result at total shares of shareholder to pass `EINSUFFICIENT_SHARES` on subsequent redeem
            pool_u64::shares(shares_pool, shareholder)
        } else {
            pool_u64::amount_to_shares(shares_pool, coins_amount)
        }
    }

    /// Redeem shares from the active pool on behalf of delegator `shareholder` who
    /// wants to unlock `coins_amount` of its active stake.
    /// Extracted coins will be used to buy shares into the pending_inactive pool and
    /// be available for withdrawal when current OLC ends.
    fun redeem_active_shares(
        pool: &mut DelegationPool,
        shareholder: address,
        coins_amount: u64,
    ): u64 acquires GovernanceRecords {
        let shares_to_redeem = amount_to_shares_to_redeem(&pool.active_shares, shareholder, coins_amount);
        // silently exit if not a shareholder otherwise redeem would fail with `ESHAREHOLDER_NOT_FOUND`
        if (shares_to_redeem == 0) return 0;

        // Always update governance records before any change to the shares pool.
        let pool_address = get_pool_address(pool);
        if (partial_governance_voting_enabled(pool_address)) {
            update_governanace_records_for_redeem_active_shares(pool, pool_address, shares_to_redeem, shareholder);
        };

        pool_u64::redeem_shares(&mut pool.active_shares, shareholder, shares_to_redeem)
    }

    /// Redeem shares from the inactive pool at `lockup_cycle` < current OLC on behalf of
    /// delegator `shareholder` who wants to withdraw `coins_amount` of its unlocked stake.
    /// Redeem shares from the pending_inactive pool at `lockup_cycle` == current OLC on behalf of
    /// delegator `shareholder` who wants to reactivate `coins_amount` of its unlocking stake.
    /// For latter case, extracted coins will be used to buy shares into the active pool and
    /// escape inactivation when current lockup ends.
    fun redeem_inactive_shares(
        pool: &mut DelegationPool,
        shareholder: address,
        coins_amount: u64,
        lockup_cycle: ObservedLockupCycle,
    ): u64 acquires GovernanceRecords {
        let shares_to_redeem = amount_to_shares_to_redeem(
            table::borrow(&pool.inactive_shares, lockup_cycle),
            shareholder,
            coins_amount);
        // silently exit if not a shareholder otherwise redeem would fail with `ESHAREHOLDER_NOT_FOUND`
        if (shares_to_redeem == 0) return 0;

        // Always update governance records before any change to the shares pool.
        let pool_address = get_pool_address(pool);
        // Only redeem shares from the pending_inactive pool at `lockup_cycle` == current OLC.
        if (partial_governance_voting_enabled(pool_address) && lockup_cycle.index == pool.observed_lockup_cycle.index) {
            update_governanace_records_for_redeem_pending_inactive_shares(
                pool,
                pool_address,
                shares_to_redeem,
                shareholder
            );
        };

        let inactive_shares = table::borrow_mut(&mut pool.inactive_shares, lockup_cycle);
        // 1. reaching here means delegator owns inactive/pending_inactive shares at OLC `lockup_cycle`
        let redeemed_coins = pool_u64::redeem_shares(inactive_shares, shareholder, shares_to_redeem);

        // if entirely reactivated pending_inactive stake or withdrawn inactive one,
        // re-enable unlocking for delegator by deleting this pending withdrawal
        if (pool_u64::shares(inactive_shares, shareholder) == 0) {
            // 2. a delegator owns inactive/pending_inactive shares only at the OLC of its pending withdrawal
            // 1 & 2: the pending withdrawal itself has been emptied of shares and can be safely deleted
            table::remove(&mut pool.pending_withdrawals, shareholder);
        };
        // destroy inactive shares pool of past OLC if all its stake has been withdrawn
        if (lockup_cycle.index < pool.observed_lockup_cycle.index && total_coins(inactive_shares) == 0) {
            pool_u64::destroy_empty(table::remove(&mut pool.inactive_shares, lockup_cycle));
        };

        redeemed_coins
    }

    /// Calculate stake deviations between the delegation and stake pools in order to
    /// capture the rewards earned in the meantime, resulted operator commission and
    /// whether the lockup expired on the stake pool.
    fun calculate_stake_pool_drift(pool: &DelegationPool): (bool, u64, u64, u64, u64) {
        let (active, inactive, pending_active, pending_inactive) = stake::get_stake(get_pool_address(pool));
        assert!(
            inactive >= pool.total_coins_inactive,
            error::invalid_state(ESLASHED_INACTIVE_STAKE_ON_PAST_OLC)
        );
        // determine whether a new lockup cycle has been ended on the stake pool and
        // inactivated SOME `pending_inactive` stake which should stop earning rewards now,
        // thus requiring separation of the `pending_inactive` stake on current observed lockup
        // and the future one on the newly started lockup
        let lockup_cycle_ended = inactive > pool.total_coins_inactive;

        // actual coins on stake pool belonging to the active shares pool
        active = active + pending_active;
        // actual coins on stake pool belonging to the shares pool hosting `pending_inactive` stake
        // at current observed lockup cycle, either pending: `pending_inactive` or already inactivated:
        if (lockup_cycle_ended) {
            // `inactive` on stake pool = any previous `inactive` stake +
            // any previous `pending_inactive` stake and its rewards (both inactivated)
            pending_inactive = inactive - pool.total_coins_inactive
        };

        // on stake-management operations, total coins on the internal shares pools and individual
        // stakes on the stake pool are updated simultaneously, thus the only stakes becoming
        // unsynced are rewards and slashes routed exclusively to/out the stake pool

        // operator `active` rewards not persisted yet to the active shares pool
        let pool_active = total_coins(&pool.active_shares);
        let commission_active = if (active > pool_active) {
            math64::mul_div(active - pool_active, pool.operator_commission_percentage, MAX_FEE)
        } else {
            // handle any slashing applied to `active` stake
            0
        };
        // operator `pending_inactive` rewards not persisted yet to the pending_inactive shares pool
        let pool_pending_inactive = total_coins(pending_inactive_shares_pool(pool));
        let commission_pending_inactive = if (pending_inactive > pool_pending_inactive) {
            math64::mul_div(
                pending_inactive - pool_pending_inactive,
                pool.operator_commission_percentage,
                MAX_FEE
            )
        } else {
            // handle any slashing applied to `pending_inactive` stake
            0
        };

        (lockup_cycle_ended, active, pending_inactive, commission_active, commission_pending_inactive)
    }

    /// Synchronize delegation and stake pools: distribute yet-undetected rewards to the corresponding internal
    /// shares pools, assign commission to operator and eventually prepare delegation pool for a new lockup cycle.
    public entry fun synchronize_delegation_pool(
        pool_address: address
    ) acquires DelegationPool, GovernanceRecords, BeneficiaryForOperator, NextCommissionPercentage {
        assert_delegation_pool_exists(pool_address);
        let pool = borrow_global_mut<DelegationPool>(pool_address);
        let (
            lockup_cycle_ended,
            active,
            pending_inactive,
            commission_active,
            commission_pending_inactive
        ) = calculate_stake_pool_drift(pool);

        // zero `pending_active` stake indicates that either there are no `add_stake` fees or
        // previous epoch has ended and should release the shares owning the existing fees
        let (_, _, pending_active, _) = stake::get_stake(pool_address);
        if (pending_active == 0) {
            // renounce ownership over the `add_stake` fees by redeeming all shares of
            // the special shareholder, implicitly their equivalent coins, out of the active shares pool
            redeem_active_shares(pool, NULL_SHAREHOLDER, MAX_U64);
        };

        // distribute rewards remaining after commission, to delegators (to already existing shares)
        // before buying shares for the operator for its entire commission fee
        // otherwise, operator's new shares would additionally appreciate from rewards it does not own

        // update total coins accumulated by `active` + `pending_active` shares
        // redeemed `add_stake` fees are restored and distributed to the rest of the pool as rewards
        pool_u64::update_total_coins(&mut pool.active_shares, active - commission_active);
        // update total coins accumulated by `pending_inactive` shares at current observed lockup cycle
        pool_u64::update_total_coins(
            pending_inactive_shares_pool_mut(pool),
            pending_inactive - commission_pending_inactive
        );

        // reward operator its commission out of uncommitted active rewards (`add_stake` fees already excluded)
        buy_in_active_shares(pool, beneficiary_for_operator(stake::get_operator(pool_address)), commission_active);
        // reward operator its commission out of uncommitted pending_inactive rewards
        buy_in_pending_inactive_shares(
            pool,
            beneficiary_for_operator(stake::get_operator(pool_address)),
            commission_pending_inactive
        );

        event::emit_event(
            &mut pool.distribute_commission_events,
            DistributeCommissionEvent {
                pool_address,
                operator: stake::get_operator(pool_address),
                commission_active,
                commission_pending_inactive,
            },
        );

        if (features::operator_beneficiary_change_enabled()) {
            emit(DistributeCommission {
                pool_address,
                operator: stake::get_operator(pool_address),
                beneficiary: beneficiary_for_operator(stake::get_operator(pool_address)),
                commission_active,
                commission_pending_inactive,
            })
        };

        // advance lockup cycle on delegation pool if already ended on stake pool (AND stake explicitly inactivated)
        if (lockup_cycle_ended) {
            // capture inactive coins over all ended lockup cycles (including this ending one)
            let (_, inactive, _, _) = stake::get_stake(pool_address);
            pool.total_coins_inactive = inactive;

            // advance lockup cycle on the delegation pool
            pool.observed_lockup_cycle.index = pool.observed_lockup_cycle.index + 1;
            // start new lockup cycle with a fresh shares pool for `pending_inactive` stake
            table::add(
                &mut pool.inactive_shares,
                pool.observed_lockup_cycle,
                pool_u64::create_with_scaling_factor(SHARES_SCALING_FACTOR)
            );
        };

        if (is_next_commission_percentage_effective(pool_address)) {
            pool.operator_commission_percentage = borrow_global<NextCommissionPercentage>(
                pool_address
            ).commission_percentage_next_lockup_cycle;
        }
    }

    inline fun assert_and_update_proposal_used_voting_power(
        governance_records: &mut GovernanceRecords, pool_address: address, proposal_id: u64, voting_power: u64
    ) {
        let stake_pool_remaining_voting_power = aptos_governance::get_remaining_voting_power(pool_address, proposal_id);
        let stake_pool_used_voting_power = aptos_governance::get_voting_power(
            pool_address
        ) - stake_pool_remaining_voting_power;
        let proposal_used_voting_power = smart_table::borrow_mut_with_default(
            &mut governance_records.votes_per_proposal,
            proposal_id,
            0
        );
        // A edge case: Before enabling partial governance voting on a delegation pool, the delegation pool has
        // a voter which can vote with all voting power of this delegation pool. If the voter votes on a proposal after
        // partial governance voting flag is enabled, the delegation pool doesn't have enough voting power on this
        // proposal for all the delegators. To be fair, no one can vote on this proposal through this delegation pool.
        // To detect this case, check if the stake pool had used voting power not through delegation_pool module.
        assert!(
            stake_pool_used_voting_power == *proposal_used_voting_power,
            error::invalid_argument(EALREADY_VOTED_BEFORE_ENABLE_PARTIAL_VOTING)
        );
        *proposal_used_voting_power = *proposal_used_voting_power + voting_power;
    }

    fun update_governance_records_for_buy_in_active_shares(
        pool: &DelegationPool, pool_address: address, new_shares: u128, shareholder: address
    ) acquires GovernanceRecords {
        // <active shares> of <shareholder> += <new_shares> ---->
        // <active shares> of <current voter of shareholder> += <new_shares>
        // <active shares> of <next voter of shareholder> += <new_shares>
        let governance_records = borrow_global_mut<GovernanceRecords>(pool_address);
        let vote_delegation = update_and_borrow_mut_delegator_vote_delegation(pool, governance_records, shareholder);
        let current_voter = vote_delegation.voter;
        let pending_voter = vote_delegation.pending_voter;
        let current_delegated_votes =
            update_and_borrow_mut_delegated_votes(pool, governance_records, current_voter);
        current_delegated_votes.active_shares = current_delegated_votes.active_shares + new_shares;
        if (pending_voter == current_voter) {
            current_delegated_votes.active_shares_next_lockup =
                current_delegated_votes.active_shares_next_lockup + new_shares;
        } else {
            let pending_delegated_votes =
                update_and_borrow_mut_delegated_votes(pool, governance_records, pending_voter);
            pending_delegated_votes.active_shares_next_lockup =
                pending_delegated_votes.active_shares_next_lockup + new_shares;
        };
    }

    fun update_governance_records_for_buy_in_pending_inactive_shares(
        pool: &DelegationPool, pool_address: address, new_shares: u128, shareholder: address
    ) acquires GovernanceRecords {
        // <pending inactive shares> of <shareholder> += <new_shares>   ---->
        // <pending inactive shares> of <current voter of shareholder> += <new_shares>
        // no impact on <pending inactive shares> of <next voter of shareholder>
        let governance_records = borrow_global_mut<GovernanceRecords>(pool_address);
        let current_voter = calculate_and_update_delegator_voter_internal(pool, governance_records, shareholder);
        let current_delegated_votes = update_and_borrow_mut_delegated_votes(pool, governance_records, current_voter);
        current_delegated_votes.pending_inactive_shares = current_delegated_votes.pending_inactive_shares + new_shares;
    }

    fun update_governanace_records_for_redeem_active_shares(
        pool: &DelegationPool, pool_address: address, shares_to_redeem: u128, shareholder: address
    ) acquires GovernanceRecords {
        // <active shares> of <shareholder> -= <shares_to_redeem> ---->
        // <active shares> of <current voter of shareholder> -= <shares_to_redeem>
        // <active shares> of <next voter of shareholder> -= <shares_to_redeem>
        let governance_records = borrow_global_mut<GovernanceRecords>(pool_address);
        let vote_delegation = update_and_borrow_mut_delegator_vote_delegation(
            pool,
            governance_records,
            shareholder
        );
        let current_voter = vote_delegation.voter;
        let pending_voter = vote_delegation.pending_voter;
        let current_delegated_votes = update_and_borrow_mut_delegated_votes(pool, governance_records, current_voter);
        current_delegated_votes.active_shares = current_delegated_votes.active_shares - shares_to_redeem;
        if (current_voter == pending_voter) {
            current_delegated_votes.active_shares_next_lockup =
                current_delegated_votes.active_shares_next_lockup - shares_to_redeem;
        } else {
            let pending_delegated_votes =
                update_and_borrow_mut_delegated_votes(pool, governance_records, pending_voter);
            pending_delegated_votes.active_shares_next_lockup =
                pending_delegated_votes.active_shares_next_lockup - shares_to_redeem;
        };
    }

    fun update_governanace_records_for_redeem_pending_inactive_shares(
        pool: &DelegationPool, pool_address: address, shares_to_redeem: u128, shareholder: address
    ) acquires GovernanceRecords {
        // <pending inactive shares> of <shareholder> -= <shares_to_redeem>  ---->
        // <pending inactive shares> of <current voter of shareholder> -= <shares_to_redeem>
        // no impact on <pending inactive shares> of <next voter of shareholder>
        let governance_records = borrow_global_mut<GovernanceRecords>(pool_address);
        let current_voter = calculate_and_update_delegator_voter_internal(pool, governance_records, shareholder);
        let current_delegated_votes = update_and_borrow_mut_delegated_votes(pool, governance_records, current_voter);
        current_delegated_votes.pending_inactive_shares = current_delegated_votes.pending_inactive_shares - shares_to_redeem;
    }

    #[deprecated]
    /// Deprecated, prefer math64::mul_div
    public fun multiply_then_divide(x: u64, y: u64, z: u64): u64 {
        math64::mul_div(x, y, z)
    }

    #[test_only]
    use aptos_framework::reconfiguration;
    #[test_only]
    use aptos_std::fixed_point64;
    #[test_only]
    use aptos_framework::stake::fast_forward_to_unlock;
    #[test_only]
    use aptos_framework::timestamp::fast_forward_seconds;

    #[test_only]
    const CONSENSUS_KEY_1: vector<u8> = x"8a54b92288d4ba5073d3a52e80cc00ae9fbbc1cc5b433b46089b7804c38a76f00fc64746c7685ee628fc2d0b929c2294";
    #[test_only]
    const CONSENSUS_POP_1: vector<u8> = x"a9d6c1f1270f2d1454c89a83a4099f813a56dc7db55591d46aa4e6ccae7898b234029ba7052f18755e6fa5e6b73e235f14efc4e2eb402ca2b8f56bad69f965fc11b7b25eb1c95a06f83ddfd023eac4559b6582696cfea97b227f4ce5bdfdfed0";

    #[test_only]
    const EPOCH_DURATION: u64 = 60;
    #[test_only]
    const LOCKUP_CYCLE_SECONDS: u64 = 2592000;

    #[test_only]
    const ONE_APT: u64 = 100000000;

    #[test_only]
    const VALIDATOR_STATUS_PENDING_ACTIVE: u64 = 1;
    #[test_only]
    const VALIDATOR_STATUS_ACTIVE: u64 = 2;
    #[test_only]
    const VALIDATOR_STATUS_PENDING_INACTIVE: u64 = 3;

    #[test_only]
    const DELEGATION_POOLS: u64 = 11;

    #[test_only]
    const MODULE_EVENT: u64 = 26;

    #[test_only]
    const OPERATOR_BENEFICIARY_CHANGE: u64 = 39;

    #[test_only]
    const COMMISSION_CHANGE_DELEGATION_POOL: u64 = 42;

    #[test_only]
    public fun end_aptos_epoch() {
        stake::end_epoch(); // additionally forwards EPOCH_DURATION seconds
        reconfiguration::reconfigure_for_test_custom();
    }

    #[test_only]
    public fun initialize_for_test(aptos_framework: &signer) {
        initialize_for_test_custom(
            aptos_framework,
            100 * ONE_APT,
            10000000 * ONE_APT,
            LOCKUP_CYCLE_SECONDS,
            true,
            1,
            100,
            1000000
        );
    }

    #[test_only]
    public fun initialize_for_test_no_reward(aptos_framework: &signer) {
        initialize_for_test_custom(
            aptos_framework,
            100 * ONE_APT,
            10000000 * ONE_APT,
            LOCKUP_CYCLE_SECONDS,
            true,
            0,
            100,
            1000000
        );
    }

    #[test_only]
    public fun initialize_for_test_custom(
        aptos_framework: &signer,
        minimum_stake: u64,
        maximum_stake: u64,
        recurring_lockup_secs: u64,
        allow_validator_set_change: bool,
        rewards_rate_numerator: u64,
        rewards_rate_denominator: u64,
        voting_power_increase_limit: u64,
    ) {
        account::create_account_for_test(signer::address_of(aptos_framework));
        stake::initialize_for_test_custom(
            aptos_framework,
            minimum_stake,
            maximum_stake,
            recurring_lockup_secs,
            allow_validator_set_change,
            rewards_rate_numerator,
            rewards_rate_denominator,
            voting_power_increase_limit,
        );
        reconfiguration::initialize_for_test(aptos_framework);
        features::change_feature_flags_for_testing(
            aptos_framework,
            vector[DELEGATION_POOLS, MODULE_EVENT, OPERATOR_BENEFICIARY_CHANGE, COMMISSION_CHANGE_DELEGATION_POOL],
            vector[]
        );
    }

    #[test_only]
    public fun initialize_test_validator(
        validator: &signer,
        amount: u64,
        should_join_validator_set: bool,
        should_end_epoch: bool,
    ) acquires DelegationPoolOwnership, DelegationPool, GovernanceRecords, BeneficiaryForOperator, NextCommissionPercentage, DelegationPoolAllowlisting {
        initialize_test_validator_custom(validator, amount, should_join_validator_set, should_end_epoch, 0);
    }

    #[test_only]
    public fun initialize_test_validator_custom(
        validator: &signer,
        amount: u64,
        should_join_validator_set: bool,
        should_end_epoch: bool,
        commission_percentage: u64,
    ) acquires DelegationPoolOwnership, DelegationPool, GovernanceRecords, BeneficiaryForOperator, NextCommissionPercentage, DelegationPoolAllowlisting {
        let validator_address = signer::address_of(validator);
        if (!account::exists_at(validator_address)) {
            account::create_account_for_test(validator_address);
        };

        initialize_delegation_pool(validator, commission_percentage, vector::empty<u8>());
        let pool_address = get_owned_pool_address(validator_address);

        stake::rotate_consensus_key(validator, pool_address, CONSENSUS_KEY_1, CONSENSUS_POP_1);

        if (amount > 0) {
            stake::mint(validator, amount);
            add_stake(validator, pool_address, amount);
        };

        if (should_join_validator_set) {
            stake::join_validator_set(validator, pool_address);
        };

        if (should_end_epoch) {
            end_aptos_epoch();
        };
    }

    #[test_only]
    fun unlock_with_min_stake_disabled(
        delegator: &signer,
        pool_address: address,
        amount: u64
    ) acquires DelegationPool, GovernanceRecords, BeneficiaryForOperator, NextCommissionPercentage {
        synchronize_delegation_pool(pool_address);

        let pool = borrow_global_mut<DelegationPool>(pool_address);
        let delegator_address = signer::address_of(delegator);

        amount = redeem_active_shares(pool, delegator_address, amount);
        stake::unlock(&retrieve_stake_pool_owner(pool), amount);
        buy_in_pending_inactive_shares(pool, delegator_address, amount);
    }

    #[test_only]
    public fun enable_delegation_pool_allowlisting_feature(aptos_framework: &signer) {
        features::change_feature_flags_for_testing(
            aptos_framework,
            vector[features::get_delegation_pool_allowlisting_feature()],
            vector[]
        );
    }

    #[test(aptos_framework = @aptos_framework, validator = @0x123)]
    #[expected_failure(abort_code = 0x3000A, location = Self)]
    public entry fun test_delegation_pools_disabled(
        aptos_framework: &signer,
        validator: &signer,
    ) acquires DelegationPool, GovernanceRecords, BeneficiaryForOperator, NextCommissionPercentage {
        initialize_for_test(aptos_framework);
        features::change_feature_flags_for_testing(aptos_framework, vector[], vector[DELEGATION_POOLS]);

        initialize_delegation_pool(validator, 0, vector::empty<u8>());
    }

    #[test(aptos_framework = @aptos_framework, validator = @0x123)]
    public entry fun test_set_operator_and_delegated_voter(
        aptos_framework: &signer,
        validator: &signer,
    ) acquires DelegationPoolOwnership, DelegationPool, GovernanceRecords, BeneficiaryForOperator, NextCommissionPercentage {
        initialize_for_test(aptos_framework);
        // This test case checks the scenario where delegation_pool_partial_governance_voting is disabled.
        features::change_feature_flags_for_testing(
            aptos_framework,
            vector[],
            vector[features::get_delegation_pool_partial_governance_voting()]
        );

        let validator_address = signer::address_of(validator);
        initialize_delegation_pool(validator, 0, vector::empty<u8>());
        let pool_address = get_owned_pool_address(validator_address);

        assert!(stake::get_operator(pool_address) == @0x123, 1);
        assert!(stake::get_delegated_voter(pool_address) == @0x123, 1);

        set_operator(validator, @0x111);
        assert!(stake::get_operator(pool_address) == @0x111, 2);

        set_delegated_voter(validator, @0x112);
        assert!(stake::get_delegated_voter(pool_address) == @0x112, 2);
    }

    #[test(aptos_framework = @aptos_framework, validator = @0x123)]
    #[expected_failure(abort_code = 0x60001, location = Self)]
    public entry fun test_cannot_set_operator(
        aptos_framework: &signer,
        validator: &signer,
    ) acquires DelegationPoolOwnership, DelegationPool, GovernanceRecords, BeneficiaryForOperator, NextCommissionPercentage {
        initialize_for_test(aptos_framework);
        // account does not own any delegation pool
        set_operator(validator, @0x111);
    }

    #[test(aptos_framework = @aptos_framework, validator = @0x123)]
    #[expected_failure(abort_code = 0x60001, location = Self)]
    public entry fun test_cannot_set_delegated_voter(
        aptos_framework: &signer,
        validator: &signer,
    ) acquires DelegationPoolOwnership, DelegationPool, GovernanceRecords, BeneficiaryForOperator, NextCommissionPercentage {
        initialize_for_test(aptos_framework);
        // This test case checks the scenario where delegation_pool_partial_governance_voting is disabled.
        features::change_feature_flags_for_testing(
            aptos_framework,
            vector[],
            vector[features::get_delegation_pool_partial_governance_voting()]
        );
        // account does not own any delegation pool
        set_delegated_voter(validator, @0x112);
    }

    #[test(aptos_framework = @aptos_framework, validator = @0x123)]
    #[expected_failure(abort_code = 0x3000C, location = Self)]
    public entry fun test_cannot_set_delegated_voter_if_partial_governance_voting(
        aptos_framework: &signer,
        validator: &signer,
    ) acquires DelegationPoolOwnership, DelegationPool, GovernanceRecords, BeneficiaryForOperator, NextCommissionPercentage {
        initialize_for_test(aptos_framework);
        // This test case checks the scenario where delegation_pool_partial_governance_voting is enabled.
        features::change_feature_flags_for_testing(
            aptos_framework,
            vector[features::get_delegation_pool_partial_governance_voting()],
            vector[]
        );
        // cannot call this deprecated function anymore
        set_delegated_voter(validator, @0x112);
    }

    #[test(aptos_framework = @aptos_framework, validator = @0x123)]
    #[expected_failure(abort_code = 0x80002, location = Self)]
    public entry fun test_already_owns_delegation_pool(
        aptos_framework: &signer,
        validator: &signer,
    ) acquires DelegationPool, GovernanceRecords, BeneficiaryForOperator, NextCommissionPercentage {
        initialize_for_test(aptos_framework);
        initialize_delegation_pool(validator, 0, x"00");
        initialize_delegation_pool(validator, 0, x"01");
    }

    #[test(aptos_framework = @aptos_framework, validator = @0x123)]
    #[expected_failure(abort_code = 0x1000B, location = Self)]
    public entry fun test_cannot_withdraw_zero_stake(
        aptos_framework: &signer,
        validator: &signer,
    ) acquires DelegatorLock, DelegationPoolOwnership, DelegationPool, GovernanceRecords, BeneficiaryForOperator, NextCommissionPercentage {
        initialize_for_test(aptos_framework);
        initialize_delegation_pool(validator, 0, x"00");
        withdraw(validator, get_owned_pool_address(signer::address_of(validator)), 0);
    }

    #[test(aptos_framework = @aptos_framework, validator = @0x123)]
    public entry fun test_initialize_delegation_pool(
        aptos_framework: &signer,
        validator: &signer,
    ) acquires DelegationPoolOwnership, DelegationPool, GovernanceRecords, BeneficiaryForOperator, NextCommissionPercentage {
        initialize_for_test(aptos_framework);
        // This test case checks the scenario where delegation_pool_partial_governance_voting is disabled.
        features::change_feature_flags_for_testing(
            aptos_framework,
            vector[],
            vector[features::get_delegation_pool_partial_governance_voting()]
        );

        let validator_address = signer::address_of(validator);
        initialize_delegation_pool(validator, 1234, vector::empty<u8>());

        assert_owner_cap_exists(validator_address);
        let pool_address = get_owned_pool_address(validator_address);
        assert_delegation_pool_exists(pool_address);

        assert!(stake::stake_pool_exists(pool_address), 0);
        assert!(stake::get_operator(pool_address) == validator_address, 0);
        // pool created before partial governance voting, owner account is delegated voter
        assert!(stake::get_delegated_voter(pool_address) == validator_address, 0);

        assert!(observed_lockup_cycle(pool_address) == 0, 0);
        assert!(total_coins_inactive(pool_address) == 0, 0);
        assert!(operator_commission_percentage(pool_address) == 1234, 0);
        assert_inactive_shares_pool(pool_address, 0, true, 0);
        stake::assert_stake_pool(pool_address, 0, 0, 0, 0);
    }

    #[test(aptos_framework = @aptos_framework, validator = @0x123, delegator1 = @0x010, delegator2 = @0x020)]
    public entry fun test_add_stake_fee(
        aptos_framework: &signer,
        validator: &signer,
        delegator1: &signer,
        delegator2: &signer,
    ) acquires DelegationPoolOwnership, DelegationPool, GovernanceRecords, BeneficiaryForOperator, NextCommissionPercentage, DelegationPoolAllowlisting {
        initialize_for_test_custom(
            aptos_framework,
            100 * ONE_APT,
            10000000 * ONE_APT,
            LOCKUP_CYCLE_SECONDS,
            true,
            1,
            100,
            1000000
        );

        let validator_address = signer::address_of(validator);
        account::create_account_for_test(validator_address);

        // create delegation pool with 37.35% operator commission
        initialize_delegation_pool(validator, 3735, vector::empty<u8>());
        let pool_address = get_owned_pool_address(validator_address);

        stake::rotate_consensus_key(validator, pool_address, CONSENSUS_KEY_1, CONSENSUS_POP_1);

        // zero `add_stake` fee as validator is not producing rewards this epoch
        assert!(get_add_stake_fee(pool_address, 1000000 * ONE_APT) == 0, 0);

        // add 1M APT, join the validator set and activate this stake
        stake::mint(validator, 1000000 * ONE_APT);
        add_stake(validator, pool_address, 1000000 * ONE_APT);

        stake::join_validator_set(validator, pool_address);
        end_aptos_epoch();

        let delegator1_address = signer::address_of(delegator1);
        account::create_account_for_test(delegator1_address);

        let delegator2_address = signer::address_of(delegator2);
        account::create_account_for_test(delegator2_address);

        // `add_stake` fee for 100000 coins: 100000 * 0.006265 / (1 + 0.006265)
        assert!(get_add_stake_fee(pool_address, 100000 * ONE_APT) == 62259941466, 0);

        // add pending_active stake from multiple delegators
        stake::mint(delegator1, 100000 * ONE_APT);
        add_stake(delegator1, pool_address, 100000 * ONE_APT);
        stake::mint(delegator2, 10000 * ONE_APT);
        add_stake(delegator2, pool_address, 10000 * ONE_APT);

        end_aptos_epoch();
        // delegators should own the same amount as initially deposited
        assert_delegation(delegator1_address, pool_address, 10000000000000, 0, 0);
        assert_delegation(delegator2_address, pool_address, 1000000000000, 0, 0);

        // add more stake from delegator 1
        stake::mint(delegator1, 10000 * ONE_APT);
        let (delegator1_active, _, _) = get_stake(pool_address, delegator1_address);
        add_stake(delegator1, pool_address, 10000 * ONE_APT);

        let fee = get_add_stake_fee(pool_address, 10000 * ONE_APT);
        assert_delegation(delegator1_address, pool_address, delegator1_active + 10000 * ONE_APT - fee, 0, 0);

        // delegator 2 should not benefit in any way from this new stake
        assert_delegation(delegator2_address, pool_address, 1000000000000, 0, 0);

        // add more stake from delegator 2
        stake::mint(delegator2, 100000 * ONE_APT);
        add_stake(delegator2, pool_address, 100000 * ONE_APT);

        end_aptos_epoch();
        // delegators should own the same amount as initially deposited + any rewards produced
        // 10000000000000 * 1% * (100 - 37.35)%
        assert_delegation(delegator1_address, pool_address, 11062650000001, 0, 0);
        // 1000000000000 * 1% * (100 - 37.35)%
        assert_delegation(delegator2_address, pool_address, 11006265000001, 0, 0);

        // in-flight operator commission rewards do not automatically restake/compound
        synchronize_delegation_pool(pool_address);

        // stakes should remain the same - `Self::get_stake` correctly calculates them
        assert_delegation(delegator1_address, pool_address, 11062650000001, 0, 0);
        assert_delegation(delegator2_address, pool_address, 11006265000001, 0, 0);

        end_aptos_epoch();
        // delegators should own previous stake * 1.006265
        assert_delegation(delegator1_address, pool_address, 11131957502251, 0, 0);
        assert_delegation(delegator2_address, pool_address, 11075219250226, 0, 0);

        // add more stake from delegator 1
        stake::mint(delegator1, 20000 * ONE_APT);
        (delegator1_active, _, _) = get_stake(pool_address, delegator1_address);
        add_stake(delegator1, pool_address, 20000 * ONE_APT);

        fee = get_add_stake_fee(pool_address, 20000 * ONE_APT);
        assert_delegation(delegator1_address, pool_address, delegator1_active + 20000 * ONE_APT - fee, 0, 0);

        // delegator 1 unlocks his entire newly added stake
        unlock(delegator1, pool_address, 20000 * ONE_APT - fee);
        end_aptos_epoch();
        // delegator 1 should own previous 11131957502250 active * 1.006265 and 20000 coins pending_inactive
        assert_delegation(delegator1_address, pool_address, 11201699216002, 0, 2000000000000);

        // stakes should remain the same - `Self::get_stake` correctly calculates them
        synchronize_delegation_pool(pool_address);
        assert_delegation(delegator1_address, pool_address, 11201699216002, 0, 2000000000000);

        let reward_period_start_time_in_sec = timestamp::now_seconds();
        // Enable rewards rate decrease. Initially rewards rate is still 1% every epoch. Rewards rate halves every year.
        let one_year_in_secs: u64 = 31536000;
        staking_config::initialize_rewards(
            aptos_framework,
            fixed_point64::create_from_rational(2, 100),
            fixed_point64::create_from_rational(6, 1000),
            one_year_in_secs,
            reward_period_start_time_in_sec,
            fixed_point64::create_from_rational(50, 100),
        );
        features::change_feature_flags_for_testing(
            aptos_framework,
            vector[features::get_periodical_reward_rate_decrease_feature()],
            vector[]
        );

        // add more stake from delegator 1
        stake::mint(delegator1, 20000 * ONE_APT);
        let delegator1_pending_inactive: u64;
        (delegator1_active, _, delegator1_pending_inactive) = get_stake(pool_address, delegator1_address);
        fee = get_add_stake_fee(pool_address, 20000 * ONE_APT);
        add_stake(delegator1, pool_address, 20000 * ONE_APT);

        assert_delegation(
            delegator1_address,
            pool_address,
            delegator1_active + 20000 * ONE_APT - fee,
            0,
            delegator1_pending_inactive
        );

        // delegator 1 unlocks his entire newly added stake
        unlock(delegator1, pool_address, 20000 * ONE_APT - fee);
        end_aptos_epoch();
        // delegator 1 should own previous 11201699216002 active * ~1.01253 and 20000 * ~1.01253 + 20000 coins pending_inactive
        assert_delegation(delegator1_address, pool_address, 11342056366822, 0, 4025059974939);

        // stakes should remain the same - `Self::get_stake` correctly calculates them
        synchronize_delegation_pool(pool_address);
        assert_delegation(delegator1_address, pool_address, 11342056366822, 0, 4025059974939);

        fast_forward_seconds(one_year_in_secs);
    }

    #[test(aptos_framework = @aptos_framework, validator = @0x123, delegator = @0x010)]
    public entry fun test_never_create_pending_withdrawal_if_no_shares_bought(
        aptos_framework: &signer,
        validator: &signer,
        delegator: &signer,
    ) acquires DelegationPoolOwnership, DelegationPool, GovernanceRecords, BeneficiaryForOperator, NextCommissionPercentage, DelegationPoolAllowlisting {
        initialize_for_test(aptos_framework);
        initialize_test_validator(validator, 1000 * ONE_APT, true, false);

        let validator_address = signer::address_of(validator);
        let pool_address = get_owned_pool_address(validator_address);

        let delegator_address = signer::address_of(delegator);
        account::create_account_for_test(delegator_address);

        // add stake without fees as validator is not active yet
        stake::mint(delegator, 10 * ONE_APT);
        add_stake(delegator, pool_address, 10 * ONE_APT);
        end_aptos_epoch();

        unlock(validator, pool_address, 100 * ONE_APT);

        stake::assert_stake_pool(pool_address, 91000000000, 0, 0, 10000000000);
        end_aptos_epoch();
        stake::assert_stake_pool(pool_address, 91910000000, 0, 0, 10100000000);

        unlock_with_min_stake_disabled(delegator, pool_address, 1);
        // request 1 coins * 910 / 919.1 = 0.99 shares to redeem * 1.01 price -> 0 coins out
        // 1 coins lost at redeem due to 0.99 shares being burned
        assert_delegation(delegator_address, pool_address, 1009999999, 0, 0);
        assert_pending_withdrawal(delegator_address, pool_address, false, 0, false, 0);

        unlock_with_min_stake_disabled(delegator, pool_address, 2);
        // request 2 coins * 909.99 / 919.1 = 1.98 shares to redeem * 1.01 price -> 1 coins out
        // with 1 coins buy 1 * 100 / 101 = 0.99 shares in pending_inactive pool * 1.01 -> 0 coins in
        // 1 coins lost at redeem due to 1.98 - 1.01 shares being burned + 1 coins extracted
        synchronize_delegation_pool(pool_address);
        assert_delegation(delegator_address, pool_address, 1009999997, 0, 0);
        // the pending withdrawal has been created as > 0 pending_inactive shares have been bought
        assert_pending_withdrawal(delegator_address, pool_address, true, 0, false, 0);

        // successfully delete the pending withdrawal (redeem all owned shares even worth 0 coins)
        reactivate_stake(delegator, pool_address, 1);
        assert_delegation(delegator_address, pool_address, 1009999997, 0, 0);
        assert_pending_withdrawal(delegator_address, pool_address, false, 0, false, 0);

        // unlock min coins to own some pending_inactive balance (have to disable min-balance checks)
        unlock_with_min_stake_disabled(delegator, pool_address, 3);
        // request 3 coins * 909.99 / 919.09 = 2.97 shares to redeem * 1.01 price -> 2 coins out
        // with 2 coins buy 2 * 100 / 101 = 1.98 shares in pending_inactive pool * 1.01 -> 1 coins in
        // 1 coins lost at redeem due to 2.97 - 2 * 1.01 shares being burned + 2 coins extracted
        synchronize_delegation_pool(pool_address);
        assert_delegation(delegator_address, pool_address, 1009999994, 0, 1);
        // the pending withdrawal has been created as > 0 pending_inactive shares have been bought
        assert_pending_withdrawal(delegator_address, pool_address, true, 0, false, 1);

        reactivate_stake(delegator, pool_address, 1);
        // redeem 1 coins >= delegator balance -> all shares are redeemed and pending withdrawal is deleted
        assert_delegation(delegator_address, pool_address, 1009999995, 0, 0);
        // the pending withdrawal has been deleted as delegator has 0 pending_inactive shares now
        assert_pending_withdrawal(delegator_address, pool_address, false, 0, false, 0);
    }

    #[test(aptos_framework = @aptos_framework, validator = @0x123)]
    #[expected_failure(abort_code = 0x10008, location = Self)]
    public entry fun test_add_stake_min_amount(
        aptos_framework: &signer,
        validator: &signer,
    ) acquires DelegationPoolOwnership, DelegationPool, GovernanceRecords, BeneficiaryForOperator, NextCommissionPercentage, DelegationPoolAllowlisting {
        initialize_for_test(aptos_framework);
        initialize_test_validator(validator, MIN_COINS_ON_SHARES_POOL - 1, false, false);
    }

    #[test(aptos_framework = @aptos_framework, validator = @0x123)]
    public entry fun test_add_stake_single(
        aptos_framework: &signer,
        validator: &signer,
    ) acquires DelegationPoolOwnership, DelegationPool, GovernanceRecords, BeneficiaryForOperator, NextCommissionPercentage, DelegationPoolAllowlisting {
        initialize_for_test(aptos_framework);
        initialize_test_validator(validator, 1000 * ONE_APT, false, false);

        let validator_address = signer::address_of(validator);
        let pool_address = get_owned_pool_address(validator_address);

        // validator is inactive => added stake is `active` by default
        stake::assert_stake_pool(pool_address, 1000 * ONE_APT, 0, 0, 0);
        assert_delegation(validator_address, pool_address, 1000 * ONE_APT, 0, 0);

        // zero `add_stake` fee as validator is not producing rewards this epoch
        assert!(get_add_stake_fee(pool_address, 250 * ONE_APT) == 0, 0);

        // check `add_stake` increases `active` stakes of delegator and stake pool
        stake::mint(validator, 300 * ONE_APT);
        let balance = coin::balance<AptosCoin>(validator_address);
        add_stake(validator, pool_address, 250 * ONE_APT);

        // check added stake have been transferred out of delegator account
        assert!(coin::balance<AptosCoin>(validator_address) == balance - 250 * ONE_APT, 0);
        // zero `add_stake` fee charged from added stake
        assert_delegation(validator_address, pool_address, 1250 * ONE_APT, 0, 0);
        // zero `add_stake` fee transferred to null shareholder
        assert_delegation(NULL_SHAREHOLDER, pool_address, 0, 0, 0);
        // added stake is automatically `active` on inactive validator
        stake::assert_stake_pool(pool_address, 1250 * ONE_APT, 0, 0, 0);

        // activate validator
        stake::join_validator_set(validator, pool_address);
        end_aptos_epoch();

        // add 250 coins being pending_active until next epoch
        stake::mint(validator, 250 * ONE_APT);
        add_stake(validator, pool_address, 250 * ONE_APT);

        let fee1 = get_add_stake_fee(pool_address, 250 * ONE_APT);
        assert_delegation(validator_address, pool_address, 1500 * ONE_APT - fee1, 0, 0);
        // check `add_stake` fee has been transferred to the null shareholder
        assert_delegation(NULL_SHAREHOLDER, pool_address, fee1, 0, 0);
        stake::assert_stake_pool(pool_address, 1250 * ONE_APT, 0, 250 * ONE_APT, 0);

        // add 100 additional coins being pending_active until next epoch
        stake::mint(validator, 100 * ONE_APT);
        add_stake(validator, pool_address, 100 * ONE_APT);

        let fee2 = get_add_stake_fee(pool_address, 100 * ONE_APT);
        assert_delegation(validator_address, pool_address, 1600 * ONE_APT - fee1 - fee2, 0, 0);
        // check `add_stake` fee has been transferred to the null shareholder
        assert_delegation(NULL_SHAREHOLDER, pool_address, fee1 + fee2, 0, 0);
        stake::assert_stake_pool(pool_address, 1250 * ONE_APT, 0, 350 * ONE_APT, 0);

        end_aptos_epoch();
        // delegator got its `add_stake` fees back + 1250 * 1% * (100% - 0%) active rewards
        assert_delegation(validator_address, pool_address, 161250000000, 0, 0);
        stake::assert_stake_pool(pool_address, 161250000000, 0, 0, 0);

        // check that shares of null shareholder have been released
        assert_delegation(NULL_SHAREHOLDER, pool_address, 0, 0, 0);
        synchronize_delegation_pool(pool_address);
        assert!(pool_u64::shares(&borrow_global<DelegationPool>(pool_address).active_shares, NULL_SHAREHOLDER) == 0, 0);
        assert_delegation(NULL_SHAREHOLDER, pool_address, 0, 0, 0);

        // add 200 coins being pending_active until next epoch
        stake::mint(validator, 200 * ONE_APT);
        add_stake(validator, pool_address, 200 * ONE_APT);

        fee1 = get_add_stake_fee(pool_address, 200 * ONE_APT);
        assert_delegation(validator_address, pool_address, 181250000000 - fee1, 0, 0);
        // check `add_stake` fee has been transferred to the null shareholder
        assert_delegation(NULL_SHAREHOLDER, pool_address, fee1 - 1, 0, 0);
        stake::assert_stake_pool(pool_address, 161250000000, 0, 20000000000, 0);

        end_aptos_epoch();
        // delegator got its `add_stake` fee back + 161250000000 * 1% active rewards
        assert_delegation(validator_address, pool_address, 182862500000, 0, 0);
        stake::assert_stake_pool(pool_address, 182862500000, 0, 0, 0);

        // check that shares of null shareholder have been released
        assert_delegation(NULL_SHAREHOLDER, pool_address, 0, 0, 0);
        synchronize_delegation_pool(pool_address);
        assert!(pool_u64::shares(&borrow_global<DelegationPool>(pool_address).active_shares, NULL_SHAREHOLDER) == 0, 0);
        assert_delegation(NULL_SHAREHOLDER, pool_address, 0, 0, 0);
    }

    #[test(aptos_framework = @aptos_framework, validator = @0x123, delegator = @0x010)]
    public entry fun test_add_stake_many(
        aptos_framework: &signer,
        validator: &signer,
        delegator: &signer,
    ) acquires DelegationPoolOwnership, DelegationPool, GovernanceRecords, BeneficiaryForOperator, NextCommissionPercentage, DelegationPoolAllowlisting {
        initialize_for_test(aptos_framework);
        initialize_test_validator(validator, 1000 * ONE_APT, true, true);

        let validator_address = signer::address_of(validator);
        let pool_address = get_owned_pool_address(validator_address);

        let delegator_address = signer::address_of(delegator);
        account::create_account_for_test(delegator_address);

        stake::assert_stake_pool(pool_address, 1000 * ONE_APT, 0, 0, 0);
        assert_delegation(validator_address, pool_address, 1000 * ONE_APT, 0, 0);

        // add 250 coins from second account
        stake::mint(delegator, 250 * ONE_APT);
        add_stake(delegator, pool_address, 250 * ONE_APT);

        let fee1 = get_add_stake_fee(pool_address, 250 * ONE_APT);
        assert_delegation(delegator_address, pool_address, 250 * ONE_APT - fee1, 0, 0);
        assert_delegation(validator_address, pool_address, 1000 * ONE_APT, 0, 0);
        stake::assert_stake_pool(pool_address, 1000 * ONE_APT, 0, 250 * ONE_APT, 0);

        end_aptos_epoch();
        // 1000 * 1.01 active stake + 250 pending_active stake
        stake::assert_stake_pool(pool_address, 1260 * ONE_APT, 0, 0, 0);
        // delegator got its `add_stake` fee back
        assert_delegation(delegator_address, pool_address, 250 * ONE_APT, 0, 0);
        // actual active rewards have been distributed to their earner(s)
        assert_delegation(validator_address, pool_address, 100999999999, 0, 0);

        // add another 250 coins from first account
        stake::mint(validator, 250 * ONE_APT);
        add_stake(validator, pool_address, 250 * ONE_APT);

        fee1 = get_add_stake_fee(pool_address, 250 * ONE_APT);
        assert_delegation(validator_address, pool_address, 125999999999 - fee1, 0, 0);
        assert_delegation(delegator_address, pool_address, 250 * ONE_APT, 0, 0);
        stake::assert_stake_pool(pool_address, 1260 * ONE_APT, 0, 250 * ONE_APT, 0);

        // add another 100 coins from second account
        stake::mint(delegator, 100 * ONE_APT);
        add_stake(delegator, pool_address, 100 * ONE_APT);

        let fee2 = get_add_stake_fee(pool_address, 100 * ONE_APT);
        assert_delegation(delegator_address, pool_address, 350 * ONE_APT - fee2, 0, 0);
        assert_delegation(validator_address, pool_address, 125999999999 - fee1, 0, 0);
        stake::assert_stake_pool(pool_address, 1260 * ONE_APT, 0, 350 * ONE_APT, 0);

        end_aptos_epoch();
        // both delegators got their `add_stake` fees back
        // 250 * 1.01 active stake + 100 pending_active stake
        assert_delegation(delegator_address, pool_address, 35250000001, 0, 0);
        // 1010 * 1.01 active stake + 250 pending_active stake
        assert_delegation(validator_address, pool_address, 127009999998, 0, 0);
        stake::assert_stake_pool(pool_address, 162260000000, 0, 0, 0);
    }

    #[test(aptos_framework = @aptos_framework, validator = @0x123, delegator = @0x010)]
    public entry fun test_unlock_single(
        aptos_framework: &signer,
        validator: &signer,
        delegator: &signer,
    ) acquires DelegatorLock, DelegationPoolOwnership, DelegationPool, GovernanceRecords, BeneficiaryForOperator, NextCommissionPercentage, DelegationPoolAllowlisting {
        initialize_for_test(aptos_framework);
        initialize_test_validator(validator, 100 * ONE_APT, true, true);

        let validator_address = signer::address_of(validator);
        let pool_address = get_owned_pool_address(validator_address);

        let delegator_address = signer::address_of(delegator);
        account::create_account_for_test(delegator_address);

        // add 200 coins pending_active until next epoch
        stake::mint(validator, 200 * ONE_APT);
        add_stake(validator, pool_address, 200 * ONE_APT);

        let fee = get_add_stake_fee(pool_address, 200 * ONE_APT);
        assert_delegation(validator_address, pool_address, 300 * ONE_APT - fee, 0, 0);
        stake::assert_stake_pool(pool_address, 100 * ONE_APT, 0, 200 * ONE_APT, 0);

        // cannot unlock pending_active stake (only 100/300 stake can be displaced)
        unlock(validator, pool_address, 100 * ONE_APT);
        assert_delegation(validator_address, pool_address, 200 * ONE_APT - fee, 0, 100 * ONE_APT);
        assert_pending_withdrawal(validator_address, pool_address, true, 0, false, 100 * ONE_APT);
        stake::assert_stake_pool(pool_address, 0, 0, 200 * ONE_APT, 100 * ONE_APT);
        assert_inactive_shares_pool(pool_address, 0, true, 100 * ONE_APT);

        // reactivate entire pending_inactive stake progressively
        reactivate_stake(validator, pool_address, 50 * ONE_APT);

        assert_delegation(validator_address, pool_address, 250 * ONE_APT - fee, 0, 50 * ONE_APT);
        assert_pending_withdrawal(validator_address, pool_address, true, 0, false, 50 * ONE_APT);
        stake::assert_stake_pool(pool_address, 50 * ONE_APT, 0, 200 * ONE_APT, 50 * ONE_APT);

        reactivate_stake(validator, pool_address, 50 * ONE_APT);

        assert_delegation(validator_address, pool_address, 300 * ONE_APT - fee, 0, 0);
        assert_pending_withdrawal(validator_address, pool_address, false, 0, false, 0);
        stake::assert_stake_pool(pool_address, 100 * ONE_APT, 0, 200 * ONE_APT, 0);
        // pending_inactive shares pool has not been deleted (as can still `unlock` this OLC)
        assert_inactive_shares_pool(pool_address, 0, true, 0);

        end_aptos_epoch();
        // 10000000000 * 1.01 active stake + 20000000000 pending_active stake
        assert_delegation(validator_address, pool_address, 301 * ONE_APT, 0, 0);
        stake::assert_stake_pool(pool_address, 301 * ONE_APT, 0, 0, 0);

        // can unlock more than at previous epoch as the pending_active stake became active
        unlock(validator, pool_address, 150 * ONE_APT);
        assert_delegation(validator_address, pool_address, 15100000001, 0, 14999999999);
        stake::assert_stake_pool(pool_address, 15100000001, 0, 0, 14999999999);
        assert_pending_withdrawal(validator_address, pool_address, true, 0, false, 14999999999);

        assert!(stake::get_remaining_lockup_secs(pool_address) == LOCKUP_CYCLE_SECONDS - EPOCH_DURATION, 0);
        end_aptos_epoch(); // additionally forwards EPOCH_DURATION seconds

        // pending_inactive stake should have not been inactivated
        // 15100000001 * 1.01 active stake + 14999999999 pending_inactive * 1.01 stake
        assert_delegation(validator_address, pool_address, 15251000001, 0, 15149999998);
        assert_pending_withdrawal(validator_address, pool_address, true, 0, false, 15149999998);
        stake::assert_stake_pool(pool_address, 15251000001, 0, 0, 15149999998);

        timestamp::fast_forward_seconds(LOCKUP_CYCLE_SECONDS - 3 * EPOCH_DURATION);
        end_aptos_epoch(); // additionally forwards EPOCH_DURATION seconds and expires lockup cycle

        // 15251000001 * 1.01 active stake + 15149999998 * 1.01 pending_inactive(now inactive) stake
        assert_delegation(validator_address, pool_address, 15403510001, 15301499997, 0);
        assert_pending_withdrawal(validator_address, pool_address, true, 0, true, 15301499997);
        stake::assert_stake_pool(pool_address, 15403510001, 15301499997, 0, 0);

        // add 50 coins from another account
        stake::mint(delegator, 50 * ONE_APT);
        add_stake(delegator, pool_address, 50 * ONE_APT);

        // observed lockup cycle should have advanced at `add_stake`(on synchronization)
        assert!(observed_lockup_cycle(pool_address) == 1, 0);

        fee = get_add_stake_fee(pool_address, 50 * ONE_APT);
        assert_delegation(delegator_address, pool_address, 4999999999 - fee, 0, 0);
        assert_delegation(validator_address, pool_address, 15403510001, 15301499997, 0);
        stake::assert_stake_pool(pool_address, 15403510001, 15301499997, 50 * ONE_APT, 0);

        // cannot withdraw stake unlocked by others
        withdraw(delegator, pool_address, 50 * ONE_APT);
        assert!(coin::balance<AptosCoin>(delegator_address) == 0, 0);

        // withdraw own unlocked stake
        withdraw(validator, pool_address, 15301499997);
        assert!(coin::balance<AptosCoin>(validator_address) == 15301499997, 0);
        assert_delegation(validator_address, pool_address, 15403510001, 0, 0);
        // pending withdrawal has been executed and deleted
        assert_pending_withdrawal(validator_address, pool_address, false, 0, false, 0);
        // inactive shares pool on OLC 0 has been deleted because its stake has been withdrawn
        assert_inactive_shares_pool(pool_address, 0, false, 0);

        // new pending withdrawal can be created on lockup cycle 1
        unlock(validator, pool_address, 5403510001);
        assert_delegation(validator_address, pool_address, 10000000000, 0, 5403510000);
        assert_pending_withdrawal(validator_address, pool_address, true, 1, false, 5403510000);

        // end lockup cycle 1
        timestamp::fast_forward_seconds(LOCKUP_CYCLE_SECONDS);
        end_aptos_epoch();

        // 10000000000 * 1.01 active stake + 5403510000 * 1.01 pending_inactive(now inactive) stake
        assert_delegation(validator_address, pool_address, 10100000000, 5457545100, 0);
        assert_pending_withdrawal(validator_address, pool_address, true, 1, true, 5457545100);

        // unlock when the pending withdrawal exists and gets automatically executed
        let balance = coin::balance<AptosCoin>(validator_address);
        unlock(validator, pool_address, 10100000000);
        assert!(coin::balance<AptosCoin>(validator_address) == balance + 5457545100, 0);
        assert_delegation(validator_address, pool_address, 0, 0, 10100000000);
        // this is the new pending withdrawal replacing the executed one
        assert_pending_withdrawal(validator_address, pool_address, true, 2, false, 10100000000);

        // create dummy validator to ensure the existing validator can leave the set
        initialize_test_validator(delegator, 100 * ONE_APT, true, true);
        // inactivate validator
        stake::leave_validator_set(validator, pool_address);
        end_aptos_epoch();

        // expire lockup cycle on the stake pool
        timestamp::fast_forward_seconds(LOCKUP_CYCLE_SECONDS);
        let observed_lockup_cycle = observed_lockup_cycle(pool_address);
        end_aptos_epoch();

        // observed lockup cycle should be unchanged as no stake has been inactivated
        synchronize_delegation_pool(pool_address);
        assert!(observed_lockup_cycle(pool_address) == observed_lockup_cycle, 0);

        // stake is pending_inactive as it has not been inactivated
        stake::assert_stake_pool(pool_address, 5100500001, 0, 0, 10303010000);
        // 10100000000 * 1.01 * 1.01 pending_inactive stake
        assert_delegation(validator_address, pool_address, 0, 0, 10303010000);
        // the pending withdrawal should be reported as still pending
        assert_pending_withdrawal(validator_address, pool_address, true, 2, false, 10303010000);

        // validator is inactive and lockup expired => pending_inactive stake is withdrawable
        balance = coin::balance<AptosCoin>(validator_address);
        withdraw(validator, pool_address, 10303010000);

        assert!(coin::balance<AptosCoin>(validator_address) == balance + 10303010000, 0);
        assert_delegation(validator_address, pool_address, 0, 0, 0);
        assert_pending_withdrawal(validator_address, pool_address, false, 0, false, 0);
        stake::assert_stake_pool(pool_address, 5100500001, 0, 0, 0);
        // pending_inactive shares pool has not been deleted (as can still `unlock` this OLC)
        assert_inactive_shares_pool(pool_address, observed_lockup_cycle(pool_address), true, 0);

        stake::mint(validator, 30 * ONE_APT);
        add_stake(validator, pool_address, 30 * ONE_APT);
        unlock(validator, pool_address, 10 * ONE_APT);

        assert_delegation(validator_address, pool_address, 1999999999, 0, 1000000000);
        // the pending withdrawal should be reported as still pending
        assert_pending_withdrawal(validator_address, pool_address, true, 2, false, 1000000000);

        balance = coin::balance<AptosCoin>(validator_address);
        // pending_inactive balance would be under threshold => redeem entire balance
        withdraw(validator, pool_address, 1);
        // pending_inactive balance has been withdrawn and the pending withdrawal executed
        assert_delegation(validator_address, pool_address, 1999999999, 0, 0);
        assert_pending_withdrawal(validator_address, pool_address, false, 0, false, 0);
        assert!(coin::balance<AptosCoin>(validator_address) == balance + 1000000000, 0);
    }

    #[test(aptos_framework = @aptos_framework, validator = @0x123, delegator1 = @0x010, delegator2 = @0x020)]
    public entry fun test_total_coins_inactive(
        aptos_framework: &signer,
        validator: &signer,
        delegator1: &signer,
        delegator2: &signer,
    ) acquires DelegatorLock, DelegationPoolOwnership, DelegationPool, GovernanceRecords, BeneficiaryForOperator, NextCommissionPercentage, DelegationPoolAllowlisting {
        initialize_for_test(aptos_framework);
        initialize_test_validator(validator, 200 * ONE_APT, true, true);

        let validator_address = signer::address_of(validator);
        let pool_address = get_owned_pool_address(validator_address);

        let delegator1_address = signer::address_of(delegator1);
        account::create_account_for_test(delegator1_address);

        let delegator2_address = signer::address_of(delegator2);
        account::create_account_for_test(delegator2_address);

        stake::mint(delegator1, 100 * ONE_APT);
        stake::mint(delegator2, 200 * ONE_APT);
        add_stake(delegator1, pool_address, 100 * ONE_APT);
        add_stake(delegator2, pool_address, 200 * ONE_APT);
        end_aptos_epoch();

        assert_delegation(delegator1_address, pool_address, 100 * ONE_APT, 0, 0);
        assert_delegation(delegator2_address, pool_address, 200 * ONE_APT, 0, 0);

        // unlock some stake from delegator 1
        unlock(delegator1, pool_address, 50 * ONE_APT);
        assert_delegation(delegator1_address, pool_address, 5000000000, 0, 4999999999);

        // move to lockup cycle 1
        timestamp::fast_forward_seconds(LOCKUP_CYCLE_SECONDS);
        end_aptos_epoch();

        // delegator 1 pending_inactive stake has been inactivated
        assert_delegation(delegator1_address, pool_address, 5050000000, 5049999998, 0);
        assert_delegation(delegator2_address, pool_address, 202 * ONE_APT, 0, 0);

        synchronize_delegation_pool(pool_address);
        assert!(total_coins_inactive(pool_address) == 5049999998, 0);

        // unlock some stake from delegator 2
        unlock(delegator2, pool_address, 50 * ONE_APT);
        assert_delegation(delegator2_address, pool_address, 15200000001, 0, 4999999999);

        // withdraw some of inactive stake of delegator 1
        withdraw(delegator1, pool_address, 2049999998);
        assert_delegation(delegator1_address, pool_address, 5050000000, 3000000001, 0);
        assert!(total_coins_inactive(pool_address) == 3000000001, 0);

        // move to lockup cycle 2
        let (_, inactive, _, pending_inactive) = stake::get_stake(pool_address);
        timestamp::fast_forward_seconds(LOCKUP_CYCLE_SECONDS);
        end_aptos_epoch();

        // delegator 2 pending_inactive stake has been inactivated
        assert_delegation(delegator1_address, pool_address, 5100500000, 3000000001, 0);
        assert_delegation(delegator2_address, pool_address, 15352000001, 5049999998, 0);

        // total_coins_inactive remains unchanged in the absence of user operations
        assert!(total_coins_inactive(pool_address) == inactive, 0);
        synchronize_delegation_pool(pool_address);
        // total_coins_inactive == previous inactive stake + previous pending_inactive stake and its rewards
        assert!(total_coins_inactive(pool_address) == inactive + pending_inactive + pending_inactive / 100, 0);

        // withdraw some of inactive stake of delegator 2
        let total_coins_inactive = total_coins_inactive(pool_address);
        withdraw(delegator2, pool_address, 3049999998);
        assert!(total_coins_inactive(pool_address) == total_coins_inactive - 3049999997, 0);

        // unlock some stake from delegator `validator`
        unlock(validator, pool_address, 50 * ONE_APT);

        // create dummy validator to ensure the existing validator can leave the set
        initialize_test_validator(delegator1, 100 * ONE_APT, true, true);
        // inactivate validator
        stake::leave_validator_set(validator, pool_address);
        end_aptos_epoch();

        // move to lockup cycle 3
        (_, inactive, _, pending_inactive) = stake::get_stake(pool_address);
        timestamp::fast_forward_seconds(LOCKUP_CYCLE_SECONDS);
        end_aptos_epoch();

        // pending_inactive stake has not been inactivated as validator is inactive
        let (_, inactive_now, _, pending_inactive_now) = stake::get_stake(pool_address);
        assert!(inactive_now == inactive, inactive_now);
        assert!(pending_inactive_now == pending_inactive, pending_inactive_now);

        // total_coins_inactive remains unchanged in the absence of a new OLC
        synchronize_delegation_pool(pool_address);
        assert!(total_coins_inactive(pool_address) == inactive, 0);

        // withdraw entire pending_inactive stake
        withdraw(validator, pool_address, MAX_U64);
        assert!(total_coins_inactive(pool_address) == inactive, 0);
        (_, _, _, pending_inactive) = stake::get_stake(pool_address);
        assert!(pending_inactive == 0, pending_inactive);

        // withdraw entire inactive stake
        withdraw(delegator1, pool_address, MAX_U64);
        withdraw(delegator2, pool_address, MAX_U64);
        assert!(total_coins_inactive(pool_address) == 0, 0);
        (_, inactive, _, _) = stake::get_stake(pool_address);
        assert!(inactive == 0, inactive);
    }

    #[test(aptos_framework = @aptos_framework, validator = @0x123)]
    public entry fun test_reactivate_stake_single(
        aptos_framework: &signer,
        validator: &signer,
    ) acquires DelegationPoolOwnership, DelegationPool, GovernanceRecords, BeneficiaryForOperator, NextCommissionPercentage, DelegationPoolAllowlisting {
        initialize_for_test(aptos_framework);
        initialize_test_validator(validator, 200 * ONE_APT, true, true);

        let validator_address = signer::address_of(validator);
        let pool_address = get_owned_pool_address(validator_address);

        // unlock some stake from the active one
        unlock(validator, pool_address, 100 * ONE_APT);
        assert_delegation(validator_address, pool_address, 100 * ONE_APT, 0, 100 * ONE_APT);
        stake::assert_stake_pool(pool_address, 100 * ONE_APT, 0, 0, 100 * ONE_APT);
        assert_pending_withdrawal(validator_address, pool_address, true, 0, false, 100 * ONE_APT);

        // add some stake to pending_active state
        stake::mint(validator, 150 * ONE_APT);
        add_stake(validator, pool_address, 150 * ONE_APT);

        let fee = get_add_stake_fee(pool_address, 150 * ONE_APT);
        assert_delegation(validator_address, pool_address, 250 * ONE_APT - fee, 0, 100 * ONE_APT);
        stake::assert_stake_pool(pool_address, 100 * ONE_APT, 0, 150 * ONE_APT, 100 * ONE_APT);

        // can reactivate only pending_inactive stake
        reactivate_stake(validator, pool_address, 150 * ONE_APT);

        assert_delegation(validator_address, pool_address, 350 * ONE_APT - fee, 0, 0);
        stake::assert_stake_pool(pool_address, 200 * ONE_APT, 0, 150 * ONE_APT, 0);
        assert_pending_withdrawal(validator_address, pool_address, false, 0, false, 0);

        end_aptos_epoch();
        // 20000000000 active stake * 1.01 + 15000000000 pending_active stake
        assert_delegation(validator_address, pool_address, 35200000000, 0, 0);

        // unlock stake added at previous epoch (expect some imprecision when moving shares)
        unlock(validator, pool_address, 150 * ONE_APT);
        assert_delegation(validator_address, pool_address, 20200000001, 0, 14999999999);
        stake::assert_stake_pool(pool_address, 20200000001, 0, 0, 14999999999);

        // inactivate pending_inactive stake
        timestamp::fast_forward_seconds(LOCKUP_CYCLE_SECONDS);
        end_aptos_epoch();

        // 20200000001 active stake * 1.01 + 14999999999 pending_inactive stake * 1.01
        assert_delegation(validator_address, pool_address, 20402000001, 15149999998, 0);
        assert_pending_withdrawal(validator_address, pool_address, true, 0, true, 15149999998);

        // cannot reactivate inactive stake
        reactivate_stake(validator, pool_address, 15149999998);
        assert_delegation(validator_address, pool_address, 20402000001, 15149999998, 0);

        // unlock stake in the new lockup cycle (the pending withdrawal is executed)
        unlock(validator, pool_address, 100 * ONE_APT);
        assert!(coin::balance<AptosCoin>(validator_address) == 15149999998, 0);
        assert_delegation(validator_address, pool_address, 10402000002, 0, 9999999999);
        assert_pending_withdrawal(validator_address, pool_address, true, 1, false, 9999999999);

        // reactivate the new pending withdrawal almost entirely
        reactivate_stake(validator, pool_address, 8999999999);
        assert_pending_withdrawal(validator_address, pool_address, true, 1, false, 1000000000);
        // reactivate remaining stake of the new pending withdrawal
        reactivate_stake(validator, pool_address, 1000000000);
        assert_pending_withdrawal(validator_address, pool_address, false, 0, false, 0);
    }

    #[test(aptos_framework = @aptos_framework, validator = @0x123, delegator = @0x010)]
    public entry fun test_withdraw_many(
        aptos_framework: &signer,
        validator: &signer,
        delegator: &signer,
    ) acquires DelegatorLock, DelegationPoolOwnership, DelegationPool, GovernanceRecords, BeneficiaryForOperator, NextCommissionPercentage, DelegationPoolAllowlisting {
        initialize_for_test(aptos_framework);
        initialize_test_validator(validator, 1000 * ONE_APT, true, true);

        let validator_address = signer::address_of(validator);
        let pool_address = get_owned_pool_address(validator_address);

        let delegator_address = signer::address_of(delegator);
        account::create_account_for_test(delegator_address);

        stake::mint(delegator, 200 * ONE_APT);
        add_stake(delegator, pool_address, 200 * ONE_APT);

        unlock(validator, pool_address, 100 * ONE_APT);
        assert_pending_withdrawal(validator_address, pool_address, true, 0, false, 100 * ONE_APT);

        timestamp::fast_forward_seconds(LOCKUP_CYCLE_SECONDS);
        end_aptos_epoch();

        assert_delegation(delegator_address, pool_address, 200 * ONE_APT, 0, 0);
        assert_delegation(validator_address, pool_address, 90899999999, 10100000000, 0);
        assert_pending_withdrawal(validator_address, pool_address, true, 0, true, 10100000000);
        assert_inactive_shares_pool(pool_address, 0, true, 100 * ONE_APT);

        // check cannot withdraw inactive stake unlocked by others
        withdraw(delegator, pool_address, MAX_U64);
        assert_delegation(delegator_address, pool_address, 200 * ONE_APT, 0, 0);
        assert_delegation(validator_address, pool_address, 90899999999, 10100000000, 0);

        unlock(delegator, pool_address, 100 * ONE_APT);
        assert_delegation(delegator_address, pool_address, 10000000000, 0, 9999999999);
        assert_delegation(validator_address, pool_address, 90900000000, 10100000000, 0);
        assert_pending_withdrawal(delegator_address, pool_address, true, 1, false, 9999999999);

        // check cannot withdraw inactive stake unlocked by others even if owning pending_inactive
        withdraw(delegator, pool_address, MAX_U64);
        assert_delegation(delegator_address, pool_address, 10000000000, 0, 9999999999);
        assert_delegation(validator_address, pool_address, 90900000000, 10100000000, 0);

        // withdraw entire owned inactive stake
        let balance = coin::balance<AptosCoin>(validator_address);
        withdraw(validator, pool_address, MAX_U64);
        assert!(coin::balance<AptosCoin>(validator_address) == balance + 10100000000, 0);
        assert_pending_withdrawal(validator_address, pool_address, false, 0, false, 0);
        assert_inactive_shares_pool(pool_address, 0, false, 0);

        timestamp::fast_forward_seconds(LOCKUP_CYCLE_SECONDS);
        end_aptos_epoch();

        assert_delegation(delegator_address, pool_address, 10100000000, 10099999998, 0);
        assert_pending_withdrawal(delegator_address, pool_address, true, 1, true, 10099999998);
        assert_inactive_shares_pool(pool_address, 1, true, 9999999999);

        // use too small of an unlock amount to actually transfer shares to the pending_inactive pool
        // check that no leftovers have been produced on the stake or delegation pools
        stake::assert_stake_pool(pool_address, 101909000001, 10099999998, 0, 0);
        unlock_with_min_stake_disabled(delegator, pool_address, 1);
        stake::assert_stake_pool(pool_address, 101909000001, 10099999998, 0, 0);
        assert_delegation(delegator_address, pool_address, 10100000000, 10099999998, 0);
        assert_pending_withdrawal(delegator_address, pool_address, true, 1, true, 10099999998);

        // implicitly execute the pending withdrawal by unlocking min stake to buy 1 share
        unlock_with_min_stake_disabled(delegator, pool_address, 2);
        stake::assert_stake_pool(pool_address, 101909000000, 0, 0, 1);
        assert_delegation(delegator_address, pool_address, 10099999998, 0, 1);
        // old pending withdrawal has been replaced
        assert_pending_withdrawal(delegator_address, pool_address, true, 2, false, 1);
        assert_inactive_shares_pool(pool_address, 1, false, 0);
        assert_inactive_shares_pool(pool_address, 2, true, 1);
    }

    #[test(aptos_framework = @aptos_framework, validator = @0x123, delegator = @0x010)]
    public entry fun test_inactivate_no_excess_stake(
        aptos_framework: &signer,
        validator: &signer,
        delegator: &signer,
    ) acquires DelegatorLock, DelegationPoolOwnership, DelegationPool, GovernanceRecords, BeneficiaryForOperator, NextCommissionPercentage, DelegationPoolAllowlisting {
        initialize_for_test(aptos_framework);
        initialize_test_validator(validator, 1200 * ONE_APT, true, true);

        let validator_address = signer::address_of(validator);
        let pool_address = get_owned_pool_address(validator_address);

        let delegator_address = signer::address_of(delegator);
        account::create_account_for_test(delegator_address);

        stake::mint(delegator, 200 * ONE_APT);
        add_stake(delegator, pool_address, 200 * ONE_APT);

        // create inactive and pending_inactive stakes on the stake pool
        unlock(validator, pool_address, 200 * ONE_APT);

        timestamp::fast_forward_seconds(LOCKUP_CYCLE_SECONDS);
        end_aptos_epoch();

        unlock(delegator, pool_address, 100 * ONE_APT);

        // check no excess pending_inactive is inactivated in the special case
        // the validator had gone inactive before its lockup expired

        let observed_lockup_cycle = observed_lockup_cycle(pool_address);

        // create dummy validator to ensure the existing validator can leave the set
        initialize_test_validator(delegator, 100 * ONE_APT, true, true);
        // inactivate validator
        stake::leave_validator_set(validator, pool_address);
        end_aptos_epoch();
        assert!(stake::get_validator_state(pool_address) == VALIDATOR_STATUS_INACTIVE, 0);

        // expire lockup afterwards
        timestamp::fast_forward_seconds(LOCKUP_CYCLE_SECONDS);
        end_aptos_epoch();

        synchronize_delegation_pool(pool_address);
        // no new inactive stake detected => OLC does not advance
        assert!(observed_lockup_cycle(pool_address) == observed_lockup_cycle, 0);

        // pending_inactive stake has not been inactivated
        stake::assert_stake_pool(pool_address, 113231100001, 20200000000, 0, 10200999997);
        assert_delegation(delegator_address, pool_address, 10201000000, 0, 10200999997);
        assert_delegation(validator_address, pool_address, 103030100000, 20200000000, 0);

        // withdraw some inactive stake (remaining pending_inactive is not inactivated)
        withdraw(validator, pool_address, 200000000);
        stake::assert_stake_pool(pool_address, 113231100001, 20000000001, 0, 10200999997);
        assert_delegation(delegator_address, pool_address, 10201000000, 0, 10200999997);
        assert_delegation(validator_address, pool_address, 103030100000, 20000000001, 0);

        // withdraw some pending_inactive stake (remaining pending_inactive is not inactivated)
        withdraw(delegator, pool_address, 200999997);
        stake::assert_stake_pool(pool_address, 113231100001, 20000000001, 0, 10000000001);
        assert_delegation(delegator_address, pool_address, 10201000000, 0, 10000000001);
        assert_delegation(validator_address, pool_address, 103030100000, 20000000001, 0);

        // no new inactive stake detected => OLC does not advance
        assert!(observed_lockup_cycle(pool_address) == observed_lockup_cycle, 0);

        unlock(delegator, pool_address, 10201000000);
        withdraw(delegator, pool_address, 10201000000);
        assert!(observed_lockup_cycle(pool_address) == observed_lockup_cycle, 0);

        assert_delegation(delegator_address, pool_address, 0, 0, 10000000002);
        assert_delegation(validator_address, pool_address, 103030100001, 20000000001, 0);
        assert_pending_withdrawal(validator_address, pool_address, true, 0, true, 20000000001);
        assert_pending_withdrawal(delegator_address, pool_address, true, 1, false, 10000000002);
        stake::assert_stake_pool(pool_address, 103030100001, 20000000001, 0, 10000000002);

        // reactivate validator
        stake::join_validator_set(validator, pool_address);
        assert!(stake::get_validator_state(pool_address) == VALIDATOR_STATUS_PENDING_ACTIVE, 0);
        end_aptos_epoch();

        assert!(stake::get_validator_state(pool_address) == VALIDATOR_STATUS_ACTIVE, 0);
        // no rewards have been produced yet and no stake inactivated as lockup has been refreshed
        stake::assert_stake_pool(pool_address, 103030100001, 20000000001, 0, 10000000002);

        synchronize_delegation_pool(pool_address);
        assert_pending_withdrawal(validator_address, pool_address, true, 0, true, 20000000001);
        assert_pending_withdrawal(delegator_address, pool_address, true, 1, false, 10000000002);
        assert!(observed_lockup_cycle(pool_address) == observed_lockup_cycle, 0);

        // cannot withdraw pending_inactive stake anymore
        withdraw(delegator, pool_address, 10000000002);
        assert_pending_withdrawal(delegator_address, pool_address, true, 1, false, 10000000002);

        // earning rewards is resumed from this epoch on
        end_aptos_epoch();
        stake::assert_stake_pool(pool_address, 104060401001, 20000000001, 0, 10100000002);

        // new pending_inactive stake earns rewards but so does the old one
        unlock(validator, pool_address, 104060401001);
        assert_pending_withdrawal(validator_address, pool_address, true, 1, false, 104060401000);
        assert_pending_withdrawal(delegator_address, pool_address, true, 1, false, 10100000002);
        end_aptos_epoch();
        assert_pending_withdrawal(validator_address, pool_address, true, 1, false, 105101005010);
        assert_pending_withdrawal(delegator_address, pool_address, true, 1, false, 10201000002);
    }

    #[test(aptos_framework = @aptos_framework, validator = @0x123)]
    public entry fun test_active_stake_rewards(
        aptos_framework: &signer,
        validator: &signer,
    ) acquires DelegationPoolOwnership, DelegationPool, GovernanceRecords, BeneficiaryForOperator, NextCommissionPercentage, DelegationPoolAllowlisting {
        initialize_for_test(aptos_framework);
        initialize_test_validator(validator, 1000 * ONE_APT, true, true);

        let validator_address = signer::address_of(validator);
        let pool_address = get_owned_pool_address(validator_address);

        end_aptos_epoch();
        // 100000000000 active stake * 1.01
        assert_delegation(validator_address, pool_address, 1010 * ONE_APT, 0, 0);

        // add stake in pending_active state
        stake::mint(validator, 200 * ONE_APT);
        add_stake(validator, pool_address, 200 * ONE_APT);

        let fee = get_add_stake_fee(pool_address, 200 * ONE_APT);
        assert_delegation(validator_address, pool_address, 1210 * ONE_APT - fee, 0, 0);

        end_aptos_epoch();
        // 101000000000 active stake * 1.01 + 20000000000 pending_active stake with no rewards
        assert_delegation(validator_address, pool_address, 122010000000, 0, 0);

        end_aptos_epoch();
        // 122010000000 active stake * 1.01
        assert_delegation(validator_address, pool_address, 123230100000, 0, 0);

        // 123230100000 active stake * 1.01
        end_aptos_epoch();
        // 124462401000 active stake * 1.01
        end_aptos_epoch();
        // 125707025010 active stake * 1.01
        end_aptos_epoch();
        // 126964095260 active stake * 1.01
        end_aptos_epoch();
        // 128233736212 active stake * 1.01
        end_aptos_epoch();
        assert_delegation(validator_address, pool_address, 129516073574, 0, 0);

        // unlock 200 coins from delegator `validator`
        unlock(validator, pool_address, 200 * ONE_APT);
        assert_delegation(validator_address, pool_address, 109516073575, 0, 19999999999);

        // end this lockup cycle
        timestamp::fast_forward_seconds(LOCKUP_CYCLE_SECONDS);
        end_aptos_epoch();
        // 109516073575 active stake * 1.01 + 19999999999 pending_inactive stake * 1.01
        assert_delegation(validator_address, pool_address, 110611234310, 20199999998, 0);

        end_aptos_epoch();
        // 110611234310 active stake * 1.01 + 20199999998 inactive stake
        assert_delegation(validator_address, pool_address, 111717346653, 20199999998, 0);

        // add stake in pending_active state
        stake::mint(validator, 1000 * ONE_APT);
        add_stake(validator, pool_address, 1000 * ONE_APT);

        fee = get_add_stake_fee(pool_address, 1000 * ONE_APT);
        assert_delegation(validator_address, pool_address, 211717346653 - fee, 20199999998, 0);

        end_aptos_epoch();
        // 111717346653 active stake * 1.01 + 100000000000 pending_active stake + 20199999998 inactive stake
        assert_delegation(validator_address, pool_address, 212834520119, 20199999998, 0);

        end_aptos_epoch();
        // 212834520119 active stake * 1.01 + 20199999998 inactive stake
        assert_delegation(validator_address, pool_address, 214962865320, 20199999998, 0);
    }

    #[test(aptos_framework = @aptos_framework, validator = @0x123, delegator = @0x010)]
    public entry fun test_active_stake_rewards_multiple(
        aptos_framework: &signer,
        validator: &signer,
        delegator: &signer,
    ) acquires DelegationPoolOwnership, DelegationPool, GovernanceRecords, BeneficiaryForOperator, NextCommissionPercentage, DelegationPoolAllowlisting {
        initialize_for_test(aptos_framework);
        initialize_test_validator(validator, 200 * ONE_APT, true, true);

        let validator_address = signer::address_of(validator);
        let pool_address = get_owned_pool_address(validator_address);

        let delegator_address = signer::address_of(delegator);
        account::create_account_for_test(delegator_address);

        // add stake in pending_active state
        stake::mint(delegator, 300 * ONE_APT);
        add_stake(delegator, pool_address, 300 * ONE_APT);

        let fee = get_add_stake_fee(pool_address, 300 * ONE_APT);
        assert_delegation(delegator_address, pool_address, 300 * ONE_APT - fee, 0, 0);
        assert_delegation(validator_address, pool_address, 200 * ONE_APT, 0, 0);
        stake::assert_stake_pool(pool_address, 200 * ONE_APT, 0, 300 * ONE_APT, 0);

        end_aptos_epoch();
        // `delegator` got its `add_stake` fee back and `validator` its active stake rewards
        assert_delegation(delegator_address, pool_address, 300 * ONE_APT, 0, 0);
        assert_delegation(validator_address, pool_address, 20199999999, 0, 0);
        stake::assert_stake_pool(pool_address, 502 * ONE_APT, 0, 0, 0);

        // delegators earn their own rewards from now on
        end_aptos_epoch();
        assert_delegation(delegator_address, pool_address, 303 * ONE_APT, 0, 0);
        assert_delegation(validator_address, pool_address, 20401999999, 0, 0);
        stake::assert_stake_pool(pool_address, 50702000000, 0, 0, 0);

        end_aptos_epoch();
        assert_delegation(delegator_address, pool_address, 30603000000, 0, 0);
        assert_delegation(validator_address, pool_address, 20606019999, 0, 0);
        stake::assert_stake_pool(pool_address, 51209020000, 0, 0, 0);

        end_aptos_epoch();
        assert_delegation(delegator_address, pool_address, 30909030000, 0, 0);
        assert_delegation(validator_address, pool_address, 20812080199, 0, 0);
        stake::assert_stake_pool(pool_address, 51721110200, 0, 0, 0);

        // add more stake in pending_active state than currently active
        stake::mint(delegator, 1000 * ONE_APT);
        add_stake(delegator, pool_address, 1000 * ONE_APT);

        fee = get_add_stake_fee(pool_address, 1000 * ONE_APT);
        assert_delegation(delegator_address, pool_address, 130909030000 - fee, 0, 0);
        assert_delegation(validator_address, pool_address, 20812080199, 0, 0);

        end_aptos_epoch();
        // `delegator` got its `add_stake` fee back and `validator` its active stake rewards
        assert_delegation(delegator_address, pool_address, 131218120300, 0, 0);
        assert_delegation(validator_address, pool_address, 21020201001, 0, 0);
        stake::assert_stake_pool(pool_address, 152238321302, 0, 0, 0);
    }

    #[test(aptos_framework = @aptos_framework, validator = @0x123)]
    public entry fun test_pending_inactive_stake_rewards(
        aptos_framework: &signer,
        validator: &signer,
    ) acquires DelegationPoolOwnership, DelegationPool, GovernanceRecords, BeneficiaryForOperator, NextCommissionPercentage, DelegationPoolAllowlisting {
        initialize_for_test(aptos_framework);
        initialize_test_validator(validator, 1000 * ONE_APT, true, true);

        let validator_address = signer::address_of(validator);
        let pool_address = get_owned_pool_address(validator_address);

        end_aptos_epoch();
        assert_delegation(validator_address, pool_address, 1010 * ONE_APT, 0, 0);

        // unlock 200 coins from delegator `validator`
        unlock(validator, pool_address, 200 * ONE_APT);
        assert_delegation(validator_address, pool_address, 81000000001, 0, 19999999999);

        end_aptos_epoch(); // 81000000001 active stake * 1.01 + 19999999999 pending_inactive stake * 1.01
        end_aptos_epoch(); // 81810000001 active stake * 1.01 + 20199999998 pending_inactive stake * 1.01

        timestamp::fast_forward_seconds(LOCKUP_CYCLE_SECONDS);
        end_aptos_epoch(); // 82628100001 active stake * 1.01 + 20401999997 pending_inactive stake * 1.01
        end_aptos_epoch(); // 83454381001 active stake * 1.01 + 20606019996 pending_inactive stake(now inactive)
        assert_delegation(validator_address, pool_address, 84288924811, 20606019996, 0);

        // unlock 200 coins from delegator `validator` which implicitly executes its pending withdrawal
        unlock(validator, pool_address, 200 * ONE_APT);
        assert!(coin::balance<AptosCoin>(validator_address) == 20606019996, 0);
        assert_delegation(validator_address, pool_address, 64288924812, 0, 19999999999);

        // lockup cycle is not ended, pending_inactive stake is still earning
        end_aptos_epoch(); // 64288924812 active stake * 1.01 + 19999999999 pending_inactive stake * 1.01
        end_aptos_epoch(); // 64931814060 active stake * 1.01 + 20199999998 pending_inactive stake * 1.01
        end_aptos_epoch(); // 65581132200 active stake * 1.01 + 20401999997 pending_inactive stake * 1.01
        end_aptos_epoch(); // 66236943522 active stake * 1.01 + 20606019996 pending_inactive stake * 1.01
        assert_delegation(validator_address, pool_address, 66899312957, 0, 20812080195);

        timestamp::fast_forward_seconds(LOCKUP_CYCLE_SECONDS);
        end_aptos_epoch(); // 66899312957 active stake * 1.01 + 20812080195 pending_inactive stake * 1.01
        end_aptos_epoch(); // 67568306086 active stake * 1.01 + 21020200996 pending_inactive stake(now inactive)
        end_aptos_epoch(); // 68243989147 active stake * 1.01 + 21020200996 inactive stake
        assert_delegation(validator_address, pool_address, 68926429037, 21020200996, 0);
    }

    #[test(aptos_framework = @aptos_framework, validator = @0x123, delegator1 = @0x010, delegator2 = @0x020)]
    public entry fun test_out_of_order_redeem(
        aptos_framework: &signer,
        validator: &signer,
        delegator1: &signer,
        delegator2: &signer,
    ) acquires DelegatorLock, DelegationPoolOwnership, DelegationPool, GovernanceRecords, BeneficiaryForOperator, NextCommissionPercentage, DelegationPoolAllowlisting {
        initialize_for_test(aptos_framework);
        initialize_test_validator(validator, 1000 * ONE_APT, true, true);

        let validator_address = signer::address_of(validator);
        let pool_address = get_owned_pool_address(validator_address);

        let delegator1_address = signer::address_of(delegator1);
        account::create_account_for_test(delegator1_address);

        let delegator2_address = signer::address_of(delegator2);
        account::create_account_for_test(delegator2_address);

        stake::mint(delegator1, 300 * ONE_APT);
        add_stake(delegator1, pool_address, 300 * ONE_APT);

        stake::mint(delegator2, 300 * ONE_APT);
        add_stake(delegator2, pool_address, 300 * ONE_APT);

        end_aptos_epoch();

        // create the pending withdrawal of delegator 1 in lockup cycle 0
        unlock(delegator1, pool_address, 150 * ONE_APT);
        assert_pending_withdrawal(delegator1_address, pool_address, true, 0, false, 14999999999);

        // move to lockup cycle 1
        timestamp::fast_forward_seconds(LOCKUP_CYCLE_SECONDS);
        end_aptos_epoch();

        // create the pending withdrawal of delegator 2 in lockup cycle 1
        unlock(delegator2, pool_address, 150 * ONE_APT);
        assert_pending_withdrawal(delegator2_address, pool_address, true, 1, false, 14999999999);
        // 14999999999 pending_inactive stake * 1.01
        assert_pending_withdrawal(delegator1_address, pool_address, true, 0, true, 15149999998);

        // move to lockup cycle 2
        timestamp::fast_forward_seconds(LOCKUP_CYCLE_SECONDS);
        end_aptos_epoch();

        assert_pending_withdrawal(delegator2_address, pool_address, true, 1, true, 15149999998);
        assert_pending_withdrawal(delegator1_address, pool_address, true, 0, true, 15149999998);

        // both delegators who unlocked at different lockup cycles should be able to withdraw their stakes
        withdraw(delegator1, pool_address, 15149999998);
        withdraw(delegator2, pool_address, 5149999998);

        assert_pending_withdrawal(delegator2_address, pool_address, true, 1, true, 10000000001);
        assert_pending_withdrawal(delegator1_address, pool_address, false, 0, false, 0);
        assert!(coin::balance<AptosCoin>(delegator1_address) == 15149999998, 0);
        assert!(coin::balance<AptosCoin>(delegator2_address) == 5149999997, 0);

        // recreate the pending withdrawal of delegator 1 in lockup cycle 2
        unlock(delegator1, pool_address, 100 * ONE_APT);

        // move to lockup cycle 3
        timestamp::fast_forward_seconds(LOCKUP_CYCLE_SECONDS);
        end_aptos_epoch();

        assert_pending_withdrawal(delegator2_address, pool_address, true, 1, true, 10000000001);
        // 9999999999 pending_inactive stake * 1.01
        assert_pending_withdrawal(delegator1_address, pool_address, true, 2, true, 10099999998);

        // withdraw inactive stake of delegator 2 left from lockup cycle 1 in cycle 3
        withdraw(delegator2, pool_address, 10000000001);
        assert!(coin::balance<AptosCoin>(delegator2_address) == 15149999998, 0);
        assert_pending_withdrawal(delegator2_address, pool_address, false, 0, false, 0);

        // withdraw inactive stake of delegator 1 left from previous lockup cycle
        withdraw(delegator1, pool_address, 10099999998);
        assert!(coin::balance<AptosCoin>(delegator1_address) == 15149999998 + 10099999998, 0);
        assert_pending_withdrawal(delegator1_address, pool_address, false, 0, false, 0);
    }

    #[test(aptos_framework = @aptos_framework, validator = @0x123, delegator1 = @0x010, delegator2 = @0x020)]
    public entry fun test_operator_fee(
        aptos_framework: &signer,
        validator: &signer,
        delegator1: &signer,
        delegator2: &signer,
    ) acquires DelegationPoolOwnership, DelegationPool, GovernanceRecords, BeneficiaryForOperator, NextCommissionPercentage, DelegationPoolAllowlisting {
        initialize_for_test(aptos_framework);

        let validator_address = signer::address_of(validator);
        account::create_account_for_test(validator_address);

        // create delegation pool of commission fee 12.65%
        initialize_delegation_pool(validator, 1265, vector::empty<u8>());
        let pool_address = get_owned_pool_address(validator_address);
        assert!(stake::get_operator(pool_address) == validator_address, 0);

        let delegator1_address = signer::address_of(delegator1);
        account::create_account_for_test(delegator1_address);

        let delegator2_address = signer::address_of(delegator2);
        account::create_account_for_test(delegator2_address);

        stake::mint(delegator1, 100 * ONE_APT);
        add_stake(delegator1, pool_address, 100 * ONE_APT);

        stake::mint(delegator2, 200 * ONE_APT);
        add_stake(delegator2, pool_address, 200 * ONE_APT);

        // validator is inactive and added stake is instantly `active`
        stake::assert_stake_pool(pool_address, 300 * ONE_APT, 0, 0, 0);

        // validator does not produce rewards yet
        end_aptos_epoch();
        stake::assert_stake_pool(pool_address, 300 * ONE_APT, 0, 0, 0);

        // therefore, there are no operator commission rewards yet
        assert_delegation(validator_address, pool_address, 0, 0, 0);

        // activate validator
        stake::rotate_consensus_key(validator, pool_address, CONSENSUS_KEY_1, CONSENSUS_POP_1);
        stake::join_validator_set(validator, pool_address);
        end_aptos_epoch();

        // produce active rewards
        end_aptos_epoch();
        stake::assert_stake_pool(pool_address, 30300000000, 0, 0, 0);

        // 300000000 active rewards * 0.1265
        assert_delegation(validator_address, pool_address, 37950000, 0, 0);
        // 10000000000 active stake * (1 + 1% reward-rate * 0.8735)
        assert_delegation(delegator1_address, pool_address, 10087350000, 0, 0);
        // 20000000000 active stake * 1.008735
        assert_delegation(delegator2_address, pool_address, 20174700000, 0, 0);

        end_aptos_epoch();
        stake::assert_stake_pool(pool_address, 30603000000, 0, 0, 0);

        // 603000000 active rewards * 0.1265 instead of
        // 303000000 active rewards * 0.1265 + 37950000 active stake * 1.008735
        // because operator commission rewards are not automatically restaked compared to already owned stake
        assert_delegation(validator_address, pool_address, 76279500, 0, 0);
        // 10087350000 active stake * 1.008735 + some of the rewards of previous commission if restaked
        assert_delegation(delegator1_address, pool_address, 10175573500, 0, 0);
        // 20174700000 active stake * 1.008735 + some of the rewards of previous commission if restaked
        assert_delegation(delegator2_address, pool_address, 20351147000, 0, 0);

        // restake operator commission rewards
        synchronize_delegation_pool(pool_address);

        end_aptos_epoch();
        stake::assert_stake_pool(pool_address, 30909030000, 0, 0, 0);

        // 306030000 active rewards * 0.1265 + 76279500 active stake * 1.008735
        assert_delegation(validator_address, pool_address, 115658596, 0, 0);
        // 10175573500 active stake * 1.008735
        assert_delegation(delegator1_address, pool_address, 10264457134, 0, 0);
        // 20351147000 active stake * 1.008735
        assert_delegation(delegator2_address, pool_address, 20528914269, 0, 0);

        // check operator is rewarded by pending_inactive stake too
        unlock(delegator2, pool_address, 100 * ONE_APT);
        stake::assert_stake_pool(pool_address, 20909030001, 0, 0, 9999999999);

        end_aptos_epoch();
        stake::assert_stake_pool(pool_address, 21118120301, 0, 0, 10099999998);

        assert_pending_withdrawal(validator_address, pool_address, false, 0, false, 0);
        // distribute operator pending_inactive commission rewards
        synchronize_delegation_pool(pool_address);
        // 99999999 pending_inactive rewards * 0.1265
        assert_pending_withdrawal(validator_address, pool_address, true, 0, false, 12649998);

        // 209090300 active rewards * 0.1265 + 115658596 active stake * 1.008735
        // 99999999 pending_inactive rewards * 0.1265
        assert_delegation(validator_address, pool_address, 143118796, 0, 12649998);
        // 10264457134 active stake * 1.008735
        assert_delegation(delegator1_address, pool_address, 10354117168, 0, 0);
        // 10528914270 active stake * 1.008735
        // 9999999999 pending_inactive stake * 1.008735
        assert_delegation(delegator2_address, pool_address, 10620884336, 0, 10087349999);

        timestamp::fast_forward_seconds(LOCKUP_CYCLE_SECONDS);
        end_aptos_epoch();
        stake::assert_stake_pool(pool_address, 21329301504, 10200999997, 0, 0);

        // operator pending_inactive rewards on previous epoch have been inactivated
        // 211181203 active rewards * 0.1265 + 143118796 active stake * 1.008735
        // 100999999 pending_inactive rewards * 0.1265 + 12649998 pending_inactive stake * 1.008735
        assert_delegation(validator_address, pool_address, 171083360, 25536995, 0);
        // distribute operator pending_inactive commission rewards
        synchronize_delegation_pool(pool_address);
        assert_pending_withdrawal(validator_address, pool_address, true, 0, true, 25536995);

        // check operator is not rewarded by `add_stake` fees
        stake::mint(delegator1, 100 * ONE_APT);
        assert!(get_add_stake_fee(pool_address, 100 * ONE_APT) > 0, 0);
        add_stake(delegator1, pool_address, 100 * ONE_APT);

        end_aptos_epoch();
        stake::assert_stake_pool(pool_address, 31542594519, 10200999997, 0, 0);

        // 213293015 active rewards * 0.1265 + 171083360 active stake * 1.008735
        assert_delegation(validator_address, pool_address, 199559340, 25536995, 0);

        // unlock some more stake to produce pending_inactive commission
        // 10620884336 active stake * (1.008735 ^ 2 epochs)
        // 10087349999 pending_inactive stake * 1.008735
        assert_delegation(delegator2_address, pool_address, 10807241561, 10175463001, 0);
        unlock(delegator2, pool_address, 100 * ONE_APT);
        // 10807241561 - 100 APT < `MIN_COINS_ON_SHARES_POOL` thus active stake is entirely unlocked
        assert_delegation(delegator2_address, pool_address, 0, 0, 10807241561);
        end_aptos_epoch();

        // in-flight pending_inactive commission can coexist with previous inactive commission
        assert_delegation(validator_address, pool_address, 227532711, 25536996, 13671160);
        assert_pending_withdrawal(validator_address, pool_address, true, 0, true, 25536996);

        // distribute in-flight pending_inactive commission, implicitly executing the inactive withdrawal of operator
        coin::register<AptosCoin>(validator);
        synchronize_delegation_pool(pool_address);
        assert!(coin::balance<AptosCoin>(validator_address) == 25536996, 0);

        // in-flight commission has been synced, implicitly used to buy shares for operator
        // expect operator stake to be slightly less than previously reported by `Self::get_stake`
        assert_delegation(validator_address, pool_address, 227532711, 0, 13671159);
        assert_pending_withdrawal(validator_address, pool_address, true, 1, false, 13671159);
    }

    #[test(aptos_framework = @aptos_framework, old_operator = @0x123, delegator = @0x010, new_operator = @0x020)]
    public entry fun test_change_operator(
        aptos_framework: &signer,
        old_operator: &signer,
        delegator: &signer,
        new_operator: &signer,
    ) acquires DelegationPoolOwnership, DelegationPool, GovernanceRecords, BeneficiaryForOperator, NextCommissionPercentage, DelegationPoolAllowlisting {
        initialize_for_test(aptos_framework);

        let old_operator_address = signer::address_of(old_operator);
        account::create_account_for_test(old_operator_address);

        let new_operator_address = signer::address_of(new_operator);
        account::create_account_for_test(new_operator_address);

        // create delegation pool of commission fee 12.65%
        initialize_delegation_pool(old_operator, 1265, vector::empty<u8>());
        let pool_address = get_owned_pool_address(old_operator_address);
        assert!(stake::get_operator(pool_address) == old_operator_address, 0);

        let delegator_address = signer::address_of(delegator);
        account::create_account_for_test(delegator_address);

        stake::mint(delegator, 200 * ONE_APT);
        add_stake(delegator, pool_address, 200 * ONE_APT);
        unlock(delegator, pool_address, 100 * ONE_APT);

        // activate validator
        stake::rotate_consensus_key(old_operator, pool_address, CONSENSUS_KEY_1, CONSENSUS_POP_1);
        stake::join_validator_set(old_operator, pool_address);
        end_aptos_epoch();

        // produce active and pending_inactive rewards
        end_aptos_epoch();
        stake::assert_stake_pool(pool_address, 10100000000, 0, 0, 10100000000);
        assert_delegation(old_operator_address, pool_address, 12650000, 0, 12650000);
        end_aptos_epoch();
        stake::assert_stake_pool(pool_address, 10201000000, 0, 0, 10201000000);
        assert_delegation(old_operator_address, pool_address, 25426500, 0, 25426500);

        // change operator
        set_operator(old_operator, new_operator_address);

        end_aptos_epoch();
        stake::assert_stake_pool(pool_address, 10303010000, 0, 0, 10303010000);
        // 25426500 active stake * 1.008735 and 25426500 pending_inactive stake * 1.008735
        assert_delegation(old_operator_address, pool_address, 25648600, 0, 25648600);
        // 102010000 active rewards * 0.1265 and 102010000 pending_inactive rewards * 0.1265
        assert_delegation(new_operator_address, pool_address, 12904265, 0, 12904265);

        // restake `new_operator` commission rewards
        synchronize_delegation_pool(pool_address);

        end_aptos_epoch();
        stake::assert_stake_pool(pool_address, 10406040100, 0, 0, 10406040100);
        // 25648600 active stake * 1.008735 and 25648600 pending_inactive stake * 1.008735
        assert_delegation(old_operator_address, pool_address, 25872641, 0, 25872641);
        // 103030100 active rewards * 0.1265 and 12904265 active stake * 1.008735
        // 103030100 pending_inactive rewards * 0.1265 and 12904265 pending_inactive stake * 1.008735
        assert_delegation(new_operator_address, pool_address, 26050290, 0, 26050290);
    }

    #[test(
        aptos_framework = @aptos_framework,
        operator1 = @0x123,
        delegator = @0x010,
        beneficiary = @0x020,
        operator2 = @0x030
    )]
    public entry fun test_set_beneficiary_for_operator(
        aptos_framework: &signer,
        operator1: &signer,
        delegator: &signer,
        beneficiary: &signer,
        operator2: &signer,
    ) acquires DelegatorLock, DelegationPoolOwnership, DelegationPool, GovernanceRecords, BeneficiaryForOperator, NextCommissionPercentage, DelegationPoolAllowlisting {
        initialize_for_test(aptos_framework);

        let operator1_address = signer::address_of(operator1);
        aptos_account::create_account(operator1_address);

        let operator2_address = signer::address_of(operator2);
        aptos_account::create_account(operator2_address);

        let beneficiary_address = signer::address_of(beneficiary);
        aptos_account::create_account(beneficiary_address);

        // create delegation pool of commission fee 12.65%
        initialize_delegation_pool(operator1, 1265, vector::empty<u8>());
        let pool_address = get_owned_pool_address(operator1_address);
        assert!(stake::get_operator(pool_address) == operator1_address, 0);
        assert!(beneficiary_for_operator(operator1_address) == operator1_address, 0);

        let delegator_address = signer::address_of(delegator);
        account::create_account_for_test(delegator_address);

        stake::mint(delegator, 2000000 * ONE_APT);
        add_stake(delegator, pool_address, 2000000 * ONE_APT);
        unlock(delegator, pool_address, 1000000 * ONE_APT);

        // activate validator
        stake::rotate_consensus_key(operator1, pool_address, CONSENSUS_KEY_1, CONSENSUS_POP_1);
        stake::join_validator_set(operator1, pool_address);
        end_aptos_epoch();

        // produce active and pending_inactive rewards
        end_aptos_epoch();
        stake::assert_stake_pool(pool_address, 101000000000000, 0, 0, 101000000000000);
        assert_delegation(operator1_address, pool_address, 126500000000, 0, 126500000000);
        end_aptos_epoch();
        stake::assert_stake_pool(pool_address, 102010000000000, 0, 0, 102010000000000);
        assert_delegation(operator1_address, pool_address, 254265000000, 0, 254265000000);
        timestamp::fast_forward_seconds(LOCKUP_CYCLE_SECONDS);
        end_aptos_epoch();

        withdraw(operator1, pool_address, ONE_APT);
        assert!(coin::balance<AptosCoin>(operator1_address) == ONE_APT - 1, 0);

        set_beneficiary_for_operator(operator1, beneficiary_address);
        assert!(beneficiary_for_operator(operator1_address) == beneficiary_address, 0);
        end_aptos_epoch();

        unlock(beneficiary, pool_address, ONE_APT);
        timestamp::fast_forward_seconds(LOCKUP_CYCLE_SECONDS);
        end_aptos_epoch();

        withdraw(beneficiary, pool_address, ONE_APT);
        assert!(coin::balance<AptosCoin>(beneficiary_address) == ONE_APT - 1, 0);
        assert!(coin::balance<AptosCoin>(operator1_address) == ONE_APT - 1, 0);

        // switch operator to operator2. The rewards should go to operator2 not to the beneficiay of operator1.
        set_operator(operator1, operator2_address);
        end_aptos_epoch();
        unlock(operator2, pool_address, ONE_APT);
        timestamp::fast_forward_seconds(LOCKUP_CYCLE_SECONDS);
        end_aptos_epoch();

        withdraw(operator2, pool_address, ONE_APT);
        assert!(coin::balance<AptosCoin>(beneficiary_address) == ONE_APT - 1, 0);
        assert!(coin::balance<AptosCoin>(operator2_address) == ONE_APT - 1, 0);
    }

    #[test(aptos_framework = @aptos_framework, operator = @0x123, delegator = @0x010)]
    public entry fun test_update_commission_percentage(
        aptos_framework: &signer,
        operator: &signer,
        delegator: &signer,
    ) acquires DelegationPoolOwnership, DelegationPool, GovernanceRecords, BeneficiaryForOperator, NextCommissionPercentage, DelegationPoolAllowlisting {
        initialize_for_test(aptos_framework);

        let operator_address = signer::address_of(operator);
        account::create_account_for_test(operator_address);

        // create delegation pool of commission fee 12.65%
        initialize_delegation_pool(operator, 1265, vector::empty<u8>());
        let pool_address = get_owned_pool_address(operator_address);
        assert!(stake::get_operator(pool_address) == operator_address, 0);

        let delegator_address = signer::address_of(delegator);
        account::create_account_for_test(delegator_address);

        stake::mint(delegator, 200 * ONE_APT);
        add_stake(delegator, pool_address, 200 * ONE_APT);
        unlock(delegator, pool_address, 100 * ONE_APT);

        // activate validator
        stake::rotate_consensus_key(operator, pool_address, CONSENSUS_KEY_1, CONSENSUS_POP_1);
        stake::join_validator_set(operator, pool_address);
        end_aptos_epoch();

        // produce active and pending_inactive rewards
        end_aptos_epoch();
        stake::assert_stake_pool(pool_address, 10100000000, 0, 0, 10100000000);
        assert_delegation(operator_address, pool_address, 12650000, 0, 12650000);
        end_aptos_epoch();
        stake::assert_stake_pool(pool_address, 10201000000, 0, 0, 10201000000);
        assert_delegation(operator_address, pool_address, 25426500, 0, 25426500);

        // change the commission percentage
        update_commission_percentage(operator, 2265);
        // the new commission percentage does not take effect until the next lockup cycle.
        assert!(operator_commission_percentage(pool_address) == 1265, 0);

        // end the lockup cycle
        fast_forward_to_unlock(pool_address);

        // Test that the `get_add_stake_fee` correctly uses the new commission percentage, and returns the correct
        // fee amount 76756290 in the following case, not 86593604 (calculated with the old commission rate).
        assert!(get_add_stake_fee(pool_address, 100 * ONE_APT) == 76756290, 0);

        synchronize_delegation_pool(pool_address);
        // the commission percentage is updated to the new one.
        assert!(operator_commission_percentage(pool_address) == 2265, 0);

        end_aptos_epoch();
        stake::assert_stake_pool(pool_address, 10406040100, 10303010000, 0, 0);
        assert_delegation(operator_address, pool_address, 62187388, 38552865, 0);

        end_aptos_epoch();
        stake::assert_stake_pool(pool_address, 10510100501, 10303010000, 0, 0);
        assert_delegation(operator_address, pool_address, 86058258, 38552865, 0);
    }

    #[test(aptos_framework = @aptos_framework, operator = @0x123, delegator = @0x010)]
    #[expected_failure(abort_code = 196629, location = Self)]
    public entry fun test_last_minute_commission_rate_change_failed(
        aptos_framework: &signer,
        operator: &signer,
        delegator: &signer,
    ) acquires DelegationPoolOwnership, DelegationPool, GovernanceRecords, BeneficiaryForOperator, NextCommissionPercentage, DelegationPoolAllowlisting {
        initialize_for_test(aptos_framework);

        let operator_address = signer::address_of(operator);
        account::create_account_for_test(operator_address);

        // create delegation pool of commission fee 12.65%
        initialize_delegation_pool(operator, 1265, vector::empty<u8>());
        let pool_address = get_owned_pool_address(operator_address);
        assert!(stake::get_operator(pool_address) == operator_address, 0);

        let delegator_address = signer::address_of(delegator);
        account::create_account_for_test(delegator_address);

        stake::mint(delegator, 200 * ONE_APT);
        add_stake(delegator, pool_address, 200 * ONE_APT);
        unlock(delegator, pool_address, 100 * ONE_APT);

        // activate validator
        stake::rotate_consensus_key(operator, pool_address, CONSENSUS_KEY_1, CONSENSUS_POP_1);
        stake::join_validator_set(operator, pool_address);
        end_aptos_epoch();

        // 30 days are remaining in the lockup period.
        update_commission_percentage(operator, 2215);
        timestamp::fast_forward_seconds(7 * 24 * 60 * 60);
        end_aptos_epoch();

        // 23 days are remaining in the lockup period.
        update_commission_percentage(operator, 2225);
        timestamp::fast_forward_seconds(7 * 24 * 60 * 60);
        end_aptos_epoch();

        // 16 days are remaining in the lockup period.
        update_commission_percentage(operator, 2235);
        timestamp::fast_forward_seconds(7 * 24 * 60 * 60);
        end_aptos_epoch();

        // 9 days are remaining in the lockup period.
        update_commission_percentage(operator, 2245);
        timestamp::fast_forward_seconds(7 * 24 * 60 * 60);
        end_aptos_epoch();

        // 2 days are remaining in the lockup period. So, the following line is expected to fail.
        update_commission_percentage(operator, 2255);
    }

    #[test(aptos_framework = @aptos_framework, validator = @0x123, delegator1 = @0x010, delegator2 = @0x020)]
    public entry fun test_min_stake_is_preserved(
        aptos_framework: &signer,
        validator: &signer,
        delegator1: &signer,
        delegator2: &signer,
    ) acquires DelegationPoolOwnership, DelegationPool, GovernanceRecords, BeneficiaryForOperator, NextCommissionPercentage, DelegationPoolAllowlisting {
        initialize_for_test(aptos_framework);
        initialize_test_validator(validator, 100 * ONE_APT, true, false);

        let validator_address = signer::address_of(validator);
        let pool_address = get_owned_pool_address(validator_address);

        let delegator1_address = signer::address_of(delegator1);
        account::create_account_for_test(delegator1_address);

        let delegator2_address = signer::address_of(delegator2);
        account::create_account_for_test(delegator2_address);

        // add stake without fees as validator is not active yet
        stake::mint(delegator1, 50 * ONE_APT);
        add_stake(delegator1, pool_address, 50 * ONE_APT);
        stake::mint(delegator2, 16 * ONE_APT);
        add_stake(delegator2, pool_address, 16 * ONE_APT);

        // validator becomes active and share price is 1
        end_aptos_epoch();

        assert_delegation(delegator1_address, pool_address, 5000000000, 0, 0);
        // pending_inactive balance would be under threshold => move MIN_COINS_ON_SHARES_POOL coins
        unlock(delegator1, pool_address, MIN_COINS_ON_SHARES_POOL - 1);
        assert_delegation(delegator1_address, pool_address, 3999999999, 0, 1000000001);

        // pending_inactive balance is over threshold
        reactivate_stake(delegator1, pool_address, 1);
        assert_delegation(delegator1_address, pool_address, 4000000000, 0, 1000000000);

        // pending_inactive balance would be under threshold => move entire balance
        reactivate_stake(delegator1, pool_address, 1);
        assert_delegation(delegator1_address, pool_address, 5000000000, 0, 0);

        // active balance would be under threshold => move entire balance
        unlock(delegator1, pool_address, 5000000000 - (MIN_COINS_ON_SHARES_POOL - 1));
        assert_delegation(delegator1_address, pool_address, 0, 0, 5000000000);

        // active balance would be under threshold => move MIN_COINS_ON_SHARES_POOL coins
        reactivate_stake(delegator1, pool_address, 1);
        assert_delegation(delegator1_address, pool_address, 1000000001, 0, 3999999999);

        // active balance is over threshold
        unlock(delegator1, pool_address, 1);
        assert_delegation(delegator1_address, pool_address, 1000000000, 0, 4000000000);

        // pending_inactive balance would be under threshold => move entire balance
        reactivate_stake(delegator1, pool_address, 4000000000 - (MIN_COINS_ON_SHARES_POOL - 1));
        assert_delegation(delegator1_address, pool_address, 5000000000, 0, 0);

        // active + pending_inactive balance < 2 * MIN_COINS_ON_SHARES_POOL
        // stake can live on only one of the shares pools
        assert_delegation(delegator2_address, pool_address, 16 * ONE_APT, 0, 0);
        unlock(delegator2, pool_address, 1);
        assert_delegation(delegator2_address, pool_address, 0, 0, 16 * ONE_APT);
        reactivate_stake(delegator2, pool_address, 1);
        assert_delegation(delegator2_address, pool_address, 16 * ONE_APT, 0, 0);

        unlock(delegator2, pool_address, ONE_APT);
        assert_delegation(delegator2_address, pool_address, 0, 0, 16 * ONE_APT);
        reactivate_stake(delegator2, pool_address, 2 * ONE_APT);
        assert_delegation(delegator2_address, pool_address, 16 * ONE_APT, 0, 0);

        // share price becomes 1.01 on both pools
        unlock(delegator1, pool_address, 1);
        assert_delegation(delegator1_address, pool_address, 3999999999, 0, 1000000001);
        end_aptos_epoch();
        assert_delegation(delegator1_address, pool_address, 4039999998, 0, 1010000001);

        // pending_inactive balance is over threshold
        reactivate_stake(delegator1, pool_address, 10000001);
        assert_delegation(delegator1_address, pool_address, 4049999998, 0, 1000000001);

        // 1 coin < 1.01 so no shares are redeemed
        reactivate_stake(delegator1, pool_address, 1);
        assert_delegation(delegator1_address, pool_address, 4049999998, 0, 1000000001);

        // pending_inactive balance is over threshold
        // requesting 2 coins actually redeems 1 coin from pending_inactive pool
        reactivate_stake(delegator1, pool_address, 2);
        assert_delegation(delegator1_address, pool_address, 4049999999, 0, 1000000000);

        // 1 coin < 1.01 so no shares are redeemed
        reactivate_stake(delegator1, pool_address, 1);
        assert_delegation(delegator1_address, pool_address, 4049999999, 0, 1000000000);

        // pending_inactive balance would be under threshold => move entire balance
        reactivate_stake(delegator1, pool_address, 2);
        assert_delegation(delegator1_address, pool_address, 5049999999, 0, 0);

        // pending_inactive balance would be under threshold => move MIN_COINS_ON_SHARES_POOL coins
        unlock(delegator1, pool_address, MIN_COINS_ON_SHARES_POOL - 1);
        assert_delegation(delegator1_address, pool_address, 4049999998, 0, 1000000000);

        // pending_inactive balance would be under threshold => move entire balance
        reactivate_stake(delegator1, pool_address, 1);
        assert_delegation(delegator1_address, pool_address, 5049999998, 0, 0);
    }

    #[test(aptos_framework = @aptos_framework, validator = @0x123, delegator1 = @0x010)]
    #[expected_failure(abort_code = 0x1000f, location = Self)]
    public entry fun test_create_proposal_abort_if_inefficient_stake(
        aptos_framework: &signer,
        validator: &signer,
        delegator1: &signer,
        // delegator2: &signer,
    ) acquires DelegationPoolOwnership, DelegationPool, GovernanceRecords, BeneficiaryForOperator, NextCommissionPercentage, DelegationPoolAllowlisting {
        initialize_for_test(aptos_framework);
        aptos_governance::initialize_for_test(
            aptos_framework,
            (10 * ONE_APT as u128),
            100 * ONE_APT,
            1000,
        );
        features::change_feature_flags_for_testing(
            aptos_framework,
            vector[features::get_partial_governance_voting(), features::get_delegation_pool_partial_governance_voting(
            )],
            vector[]);
        initialize_test_validator(validator, 100 * ONE_APT, true, false);

        let validator_address = signer::address_of(validator);
        let pool_address = get_owned_pool_address(validator_address);
        // Delegation pool is created after partial governance voting feature flag is enabled. So this delegation
        // pool is created with partial governance voting enabled.
        assert!(stake::get_delegated_voter(pool_address) == pool_address, 1);
        assert!(partial_governance_voting_enabled(pool_address), 2);

        let delegator1_address = signer::address_of(delegator1);
        account::create_account_for_test(delegator1_address);
        stake::mint(delegator1, 100 * ONE_APT);
        add_stake(delegator1, pool_address, 10 * ONE_APT);
        end_aptos_epoch();

        let execution_hash = vector::empty<u8>();
        vector::push_back(&mut execution_hash, 1);
        create_proposal(
            delegator1,
            pool_address,
            execution_hash,
            b"",
            b"",
            true,
        );
    }

    #[test(aptos_framework = @aptos_framework, validator = @0x123, delegator1 = @0x010)]
    public entry fun test_create_proposal_with_sufficient_stake(
        aptos_framework: &signer,
        validator: &signer,
        delegator1: &signer,
    ) acquires DelegationPoolOwnership, DelegationPool, GovernanceRecords, BeneficiaryForOperator, NextCommissionPercentage, DelegationPoolAllowlisting {
        initialize_for_test(aptos_framework);
        aptos_governance::initialize_for_test(
            aptos_framework,
            (10 * ONE_APT as u128),
            100 * ONE_APT,
            1000,
        );
        features::change_feature_flags_for_testing(
            aptos_framework,
            vector[features::get_partial_governance_voting(), features::get_delegation_pool_partial_governance_voting(
            )],
            vector[]);
        initialize_test_validator(validator, 100 * ONE_APT, true, false);

        let validator_address = signer::address_of(validator);
        let pool_address = get_owned_pool_address(validator_address);
        // Delegation pool is created after partial governance voting feature flag is enabled. So this delegation
        // pool is created with partial governance voting enabled.
        assert!(stake::get_delegated_voter(pool_address) == pool_address, 1);
        assert!(partial_governance_voting_enabled(pool_address), 2);

        let delegator1_address = signer::address_of(delegator1);
        account::create_account_for_test(delegator1_address);
        stake::mint(delegator1, 100 * ONE_APT);
        add_stake(delegator1, pool_address, 100 * ONE_APT);
        end_aptos_epoch();

        let execution_hash = vector::empty<u8>();
        vector::push_back(&mut execution_hash, 1);
        create_proposal(
            delegator1,
            pool_address,
            execution_hash,
            b"",
            b"",
            true,
        );
    }

    #[test(
        aptos_framework = @aptos_framework,
        validator = @0x123,
        delegator1 = @0x010,
        delegator2 = @0x020,
        voter1 = @0x030,
        voter2 = @0x040
    )]
    public entry fun test_voting_power_change(
        aptos_framework: &signer,
        validator: &signer,
        delegator1: &signer,
        delegator2: &signer,
        voter1: &signer,
        voter2: &signer,
    ) acquires DelegatorLock, DelegationPoolOwnership, DelegationPool, GovernanceRecords, BeneficiaryForOperator, NextCommissionPercentage, DelegationPoolAllowlisting {
        initialize_for_test_no_reward(aptos_framework);
        aptos_governance::initialize_for_test(
            aptos_framework,
            (10 * ONE_APT as u128),
            100 * ONE_APT,
            1000,
        );
        features::change_feature_flags_for_testing(
            aptos_framework,
            vector[features::get_partial_governance_voting(), features::get_delegation_pool_partial_governance_voting(
            )],
            vector[]
        );

        initialize_test_validator(validator, 100 * ONE_APT, true, false);

        let validator_address = signer::address_of(validator);
        let pool_address = get_owned_pool_address(validator_address);
        // Delegation pool is created after partial governance voting feature flag is enabled. So this delegation
        // pool is created with partial governance voting enabled.
        assert!(stake::get_delegated_voter(pool_address) == pool_address, 1);
        assert!(partial_governance_voting_enabled(pool_address), 1);

        let delegator1_address = signer::address_of(delegator1);
        account::create_account_for_test(delegator1_address);
        let delegator2_address = signer::address_of(delegator2);
        account::create_account_for_test(delegator2_address);
        let voter1_address = signer::address_of(voter1);
        account::create_account_for_test(voter1_address);
        let voter2_address = signer::address_of(voter2);
        account::create_account_for_test(voter2_address);

        stake::mint(delegator1, 110 * ONE_APT);
        add_stake(delegator1, pool_address, 10 * ONE_APT);
        stake::mint(delegator2, 110 * ONE_APT);
        add_stake(delegator2, pool_address, 90 * ONE_APT);
        // By default, the voter of a delegator is itself.
        assert!(calculate_and_update_voter_total_voting_power(pool_address, voter1_address) == 0, 1);
        assert!(calculate_and_update_voter_total_voting_power(pool_address, voter2_address) == 0, 1);
        assert!(calculate_and_update_voter_total_voting_power(pool_address, delegator1_address) == 10 * ONE_APT, 1);
        assert!(calculate_and_update_voter_total_voting_power(pool_address, delegator2_address) == 90 * ONE_APT, 1);

        end_aptos_epoch();
        // Reward rate is 0. No reward so no voting power change.
        assert!(calculate_and_update_voter_total_voting_power(pool_address, voter1_address) == 0, 1);
        assert!(calculate_and_update_voter_total_voting_power(pool_address, voter2_address) == 0, 1);
        assert!(calculate_and_update_voter_total_voting_power(pool_address, delegator1_address) == 10 * ONE_APT, 1);
        assert!(calculate_and_update_voter_total_voting_power(pool_address, delegator2_address) == 90 * ONE_APT, 1);

        // Delegator1 delegates its voting power to voter1 but it takes 1 lockup cycle to take effects. So no voting power
        // change now.
        delegate_voting_power(delegator1, pool_address, voter1_address);
        assert!(calculate_and_update_voter_total_voting_power(pool_address, voter1_address) == 0, 1);
        assert!(calculate_and_update_voter_total_voting_power(pool_address, voter2_address) == 0, 1);
        assert!(calculate_and_update_voter_total_voting_power(pool_address, delegator1_address) == 10 * ONE_APT, 1);
        assert!(calculate_and_update_voter_total_voting_power(pool_address, delegator2_address) == 90 * ONE_APT, 1);

        // 1 epoch passed but the lockup cycle hasn't ended. No voting power change.
        end_aptos_epoch();
        assert!(calculate_and_update_voter_total_voting_power(pool_address, voter1_address) == 0, 1);
        assert!(calculate_and_update_voter_total_voting_power(pool_address, voter2_address) == 0, 1);
        assert!(calculate_and_update_voter_total_voting_power(pool_address, delegator1_address) == 10 * ONE_APT, 1);
        assert!(calculate_and_update_voter_total_voting_power(pool_address, delegator2_address) == 90 * ONE_APT, 1);

        // One cycle passed. The voter change takes effects.
        timestamp::fast_forward_seconds(LOCKUP_CYCLE_SECONDS);
        end_aptos_epoch();
        assert!(calculate_and_update_voter_total_voting_power(pool_address, voter1_address) == 10 * ONE_APT, 1);
        assert!(calculate_and_update_voter_total_voting_power(pool_address, voter2_address) == 0, 1);
        assert!(calculate_and_update_voter_total_voting_power(pool_address, delegator1_address) == 0, 1);
        assert!(calculate_and_update_voter_total_voting_power(pool_address, delegator2_address) == 90 * ONE_APT, 1);

        // Delegator2 delegates its voting power to voter1 but it takes 1 lockup cycle to take effects. So no voting power
        // change now.
        delegate_voting_power(delegator2, pool_address, voter1_address);
        assert!(calculate_and_update_voter_total_voting_power(pool_address, voter1_address) == 10 * ONE_APT, 1);
        assert!(calculate_and_update_voter_total_voting_power(pool_address, voter2_address) == 0, 1);
        assert!(calculate_and_update_voter_total_voting_power(pool_address, delegator1_address) == 0, 1);
        assert!(calculate_and_update_voter_total_voting_power(pool_address, delegator2_address) == 90 * ONE_APT, 1);

        // One cycle passed. The voter change takes effects.
        timestamp::fast_forward_seconds(LOCKUP_CYCLE_SECONDS);
        end_aptos_epoch();
        assert!(calculate_and_update_delegator_voter(pool_address, delegator2_address) == voter1_address, 1);
        assert!(calculate_and_update_voter_total_voting_power(pool_address, voter1_address) == 100 * ONE_APT, 1);
        assert!(calculate_and_update_voter_total_voting_power(pool_address, voter2_address) == 0, 1);
        assert!(calculate_and_update_voter_total_voting_power(pool_address, delegator1_address) == 0, 1);
        assert!(calculate_and_update_voter_total_voting_power(pool_address, delegator2_address) == 0, 1);

        // delegator1 changes to voter2 then change back. delegator2 changes to voter1.
        // No voting power change in this lockup cycle.
        delegate_voting_power(delegator1, pool_address, voter2_address);
        delegate_voting_power(delegator2, pool_address, voter2_address);
        delegate_voting_power(delegator1, pool_address, voter1_address);
        assert!(calculate_and_update_voter_total_voting_power(pool_address, voter1_address) == 100 * ONE_APT, 1);
        assert!(calculate_and_update_voter_total_voting_power(pool_address, voter2_address) == 0, 1);
        assert!(calculate_and_update_voter_total_voting_power(pool_address, delegator1_address) == 0, 1);
        assert!(calculate_and_update_voter_total_voting_power(pool_address, delegator2_address) == 0, 1);

        // One cycle passed. The voter change takes effects.
        timestamp::fast_forward_seconds(LOCKUP_CYCLE_SECONDS);
        end_aptos_epoch();
        assert!(calculate_and_update_delegator_voter(pool_address, delegator1_address) == voter1_address, 1);
        assert!(calculate_and_update_delegator_voter(pool_address, delegator2_address) == voter2_address, 1);
        assert!(calculate_and_update_voter_total_voting_power(pool_address, voter1_address) == 10 * ONE_APT, 1);
        assert!(calculate_and_update_voter_total_voting_power(pool_address, voter2_address) == 90 * ONE_APT, 1);
        assert!(calculate_and_update_voter_total_voting_power(pool_address, delegator1_address) == 0, 1);
        assert!(calculate_and_update_voter_total_voting_power(pool_address, delegator2_address) == 0, 1);

        // delegator1 adds stake to the pool. Voting power changes immediately.
        add_stake(delegator1, pool_address, 90 * ONE_APT);
        assert!(calculate_and_update_voter_total_voting_power(pool_address, voter1_address) == 100 * ONE_APT, 1);
        assert!(calculate_and_update_voter_total_voting_power(pool_address, voter2_address) == 90 * ONE_APT, 1);
        assert!(calculate_and_update_voter_total_voting_power(pool_address, delegator1_address) == 0, 1);
        assert!(calculate_and_update_voter_total_voting_power(pool_address, delegator2_address) == 0, 1);

        // delegator1 unlocks stake and changes its voter. No voting power change until next lockup cycle.
        unlock(delegator1, pool_address, 90 * ONE_APT);
        delegate_voting_power(delegator1, pool_address, voter2_address);
        assert!(calculate_and_update_voter_total_voting_power(pool_address, voter1_address) == 100 * ONE_APT, 1);
        assert!(calculate_and_update_voter_total_voting_power(pool_address, voter2_address) == 90 * ONE_APT, 1);
        assert!(calculate_and_update_voter_total_voting_power(pool_address, delegator1_address) == 0, 1);
        assert!(calculate_and_update_voter_total_voting_power(pool_address, delegator2_address) == 0, 1);

        // One cycle passed. The voter change takes effects.
        timestamp::fast_forward_seconds(LOCKUP_CYCLE_SECONDS);
        end_aptos_epoch();
        // Withdrawl inactive shares will not change voting power.
        withdraw(delegator1, pool_address, 45 * ONE_APT);
        assert!(calculate_and_update_voter_total_voting_power(pool_address, voter1_address) == 0, 1);
        assert!(calculate_and_update_voter_total_voting_power(pool_address, voter2_address) == 100 * ONE_APT, 1);
        assert!(calculate_and_update_voter_total_voting_power(pool_address, delegator1_address) == 0, 1);
        assert!(calculate_and_update_voter_total_voting_power(pool_address, delegator2_address) == 0, 1);

        // voter2 adds stake for itself. Voting power changes immediately.
        stake::mint(voter2, 110 * ONE_APT);
        add_stake(voter2, pool_address, 10 * ONE_APT);
        assert!(calculate_and_update_voter_total_voting_power(pool_address, voter1_address) == 0, 1);
        assert!(calculate_and_update_voter_total_voting_power(pool_address, voter2_address) == 110 * ONE_APT, 1);
        assert!(calculate_and_update_voter_total_voting_power(pool_address, delegator1_address) == 0, 1);
        assert!(calculate_and_update_voter_total_voting_power(pool_address, delegator2_address) == 0, 1);
    }

    #[test(aptos_framework = @aptos_framework, validator = @0x123, delegator1 = @0x010, voter1 = @0x030)]
    public entry fun test_voting_power_change_for_existing_delegation_pool(
        aptos_framework: &signer,
        validator: &signer,
        delegator1: &signer,
        voter1: &signer,
    ) acquires DelegatorLock, DelegationPoolOwnership, DelegationPool, GovernanceRecords, BeneficiaryForOperator, NextCommissionPercentage, DelegationPoolAllowlisting {
        initialize_for_test_no_reward(aptos_framework);
        aptos_governance::initialize_for_test(
            aptos_framework,
            (10 * ONE_APT as u128),
            100 * ONE_APT,
            1000,
        );
        // This test case checks the scenario where delegation_pool_partial_governance_voting is disabled.
        features::change_feature_flags_for_testing(
            aptos_framework,
            vector[],
            vector[features::get_delegation_pool_partial_governance_voting()]
        );

        initialize_test_validator(validator, 100 * ONE_APT, true, false);

        let validator_address = signer::address_of(validator);
        let pool_address = get_owned_pool_address(validator_address);
        // Delegation pool is created before partial governance voting feature flag is enabled. So this delegation
        // pool's voter is its owner.
        assert!(stake::get_delegated_voter(pool_address) == validator_address, 1);
        assert!(!partial_governance_voting_enabled(pool_address), 1);

        let delegator1_address = signer::address_of(delegator1);
        account::create_account_for_test(delegator1_address);
        let voter1_address = signer::address_of(voter1);
        account::create_account_for_test(voter1_address);

        stake::mint(delegator1, 110 * ONE_APT);
        add_stake(delegator1, pool_address, 10 * ONE_APT);

        // Enable partial governance voting feature flag.
        features::change_feature_flags_for_testing(
            aptos_framework,
            vector[features::get_partial_governance_voting(), features::get_delegation_pool_partial_governance_voting(
            )],
            vector[]
        );
        // Voter doens't change until enabling partial governance voting on this delegation pool.
        assert!(stake::get_delegated_voter(pool_address) == validator_address, 1);
        // Enable partial governance voting on this delegation pool.
        enable_partial_governance_voting(pool_address);
        assert!(stake::get_delegated_voter(pool_address) == pool_address, 1);
        assert!(partial_governance_voting_enabled(pool_address), 1);

        // By default, the voter of a delegator is itself.
        assert!(calculate_and_update_voter_total_voting_power(pool_address, voter1_address) == 0, 1);
        assert!(calculate_and_update_voter_total_voting_power(pool_address, delegator1_address) == 10 * ONE_APT, 1);

        // Delegator1 delegates its voting power to voter1.
        // It takes 1 cycle to take effect. No immediate change.
        delegate_voting_power(delegator1, pool_address, voter1_address);
        assert!(calculate_and_update_voter_total_voting_power(pool_address, voter1_address) == 0, 1);
        assert!(calculate_and_update_voter_total_voting_power(pool_address, delegator1_address) == 10 * ONE_APT, 1);

        // One cycle passed. The voter change takes effects.
        timestamp::fast_forward_seconds(LOCKUP_CYCLE_SECONDS);
        end_aptos_epoch();
        assert!(calculate_and_update_voter_total_voting_power(pool_address, voter1_address) == 10 * ONE_APT, 1);
        assert!(calculate_and_update_voter_total_voting_power(pool_address, delegator1_address) == 0, 1);
    }

    #[test(
        aptos_framework = @aptos_framework,
        validator = @0x123,
        delegator1 = @0x010,
        delegator2 = @0x020,
        voter1 = @0x030,
        voter2 = @0x040
    )]
    public entry fun test_voting_power_change_for_rewards(
        aptos_framework: &signer,
        validator: &signer,
        delegator1: &signer,
        delegator2: &signer,
        voter1: &signer,
        voter2: &signer,
    ) acquires DelegatorLock, DelegationPoolOwnership, DelegationPool, GovernanceRecords, BeneficiaryForOperator, NextCommissionPercentage, DelegationPoolAllowlisting {
        initialize_for_test_custom(
            aptos_framework,
            100 * ONE_APT,
            10000 * ONE_APT,
            LOCKUP_CYCLE_SECONDS,
            true,
            100,
            100,
            1000000
        );
        aptos_governance::initialize_for_test(
            aptos_framework,
            (10 * ONE_APT as u128),
            100 * ONE_APT,
            1000,
        );
        features::change_feature_flags_for_testing(
            aptos_framework,
            vector[features::get_partial_governance_voting(), features::get_delegation_pool_partial_governance_voting(
            )],
            vector[]
        );

        // 50% commission rate
        initialize_test_validator_custom(validator, 100 * ONE_APT, true, false, 5000);

        let validator_address = signer::address_of(validator);
        let pool_address = get_owned_pool_address(validator_address);
        // Delegation pool is created after partial governance voting feature flag is enabled. So this delegation
        // pool is created with partial governance voting enabled.
        assert!(stake::get_delegated_voter(pool_address) == pool_address, 1);
        assert!(partial_governance_voting_enabled(pool_address), 1);

        let delegator1_address = signer::address_of(delegator1);
        account::create_account_for_test(delegator1_address);
        let delegator2_address = signer::address_of(delegator2);
        account::create_account_for_test(delegator2_address);
        let voter1_address = signer::address_of(voter1);
        account::create_account_for_test(voter1_address);
        let voter2_address = signer::address_of(voter2);
        account::create_account_for_test(voter2_address);

        stake::mint(delegator1, 110 * ONE_APT);
        add_stake(delegator1, pool_address, 10 * ONE_APT);
        stake::mint(delegator2, 110 * ONE_APT);
        add_stake(delegator2, pool_address, 90 * ONE_APT);
        // By default, the voter of a delegator is itself.
        assert!(calculate_and_update_voter_total_voting_power(pool_address, validator_address) == 100 * ONE_APT, 1);
        assert!(calculate_and_update_voter_total_voting_power(pool_address, voter1_address) == 0, 1);
        assert!(calculate_and_update_voter_total_voting_power(pool_address, voter2_address) == 0, 1);
        assert!(calculate_and_update_voter_total_voting_power(pool_address, delegator1_address) == 10 * ONE_APT, 1);
        assert!(calculate_and_update_voter_total_voting_power(pool_address, delegator2_address) == 90 * ONE_APT, 1);

        // One epoch is passed. Delegators earn no reward because their stake was inactive.
        end_aptos_epoch();
        assert!(calculate_and_update_voter_total_voting_power(pool_address, validator_address) == 100 * ONE_APT, 1);
        assert!(calculate_and_update_voter_total_voting_power(pool_address, voter1_address) == 0, 1);
        assert!(calculate_and_update_voter_total_voting_power(pool_address, voter2_address) == 0, 1);
        assert!(calculate_and_update_voter_total_voting_power(pool_address, delegator1_address) == 10 * ONE_APT, 1);
        assert!(calculate_and_update_voter_total_voting_power(pool_address, delegator2_address) == 90 * ONE_APT, 1);

        // 2 epoches are passed. Delegators earn reward and voting power increases. Operator earns reward and
        // commission. Because there is no operation during these 2 epoches. Operator's commission is not compounded.
        end_aptos_epoch();
        end_aptos_epoch();
        assert!(calculate_and_update_voter_total_voting_power(pool_address, validator_address) == 550 * ONE_APT, 1);
        assert!(calculate_and_update_voter_total_voting_power(pool_address, delegator1_address) == 25 * ONE_APT, 1);
        assert!(calculate_and_update_voter_total_voting_power(pool_address, delegator2_address) == 225 * ONE_APT, 1);

        // Another epoch is passed. Voting power chage due to reward is correct even if delegator1 and delegator2 change its voter.
        delegate_voting_power(delegator1, pool_address, voter1_address);
        delegate_voting_power(delegator2, pool_address, voter1_address);
        timestamp::fast_forward_seconds(LOCKUP_CYCLE_SECONDS);
        end_aptos_epoch();
        assert!(calculate_and_update_voter_total_voting_power(pool_address, validator_address) == 122499999999, 1);
        assert!(calculate_and_update_voter_total_voting_power(pool_address, voter1_address) == 375 * ONE_APT, 1);
        assert!(calculate_and_update_voter_total_voting_power(pool_address, voter2_address) == 0, 1);
        assert!(calculate_and_update_voter_total_voting_power(pool_address, delegator1_address) == 0, 1);
        assert!(calculate_and_update_voter_total_voting_power(pool_address, delegator2_address) == 0, 1);
    }

    // Test that delegator cannot withdraw with an active lock.
    #[test(aptos_framework = @aptos_framework, validator = @0x123, delegator = @0x010)]
    #[expected_failure(abort_code = aptos_framework::delegation_pool::EDELEGATOR_STILL_LOCKED)]
    fun test_cannot_withdraw_with_active_lock(
        aptos_framework: &signer,
        validator: &signer,
        delegator: &signer,
    ) acquires DelegatorLock, DelegationPoolOwnership, DelegationPool, GovernanceRecords, BeneficiaryForOperator, NextCommissionPercentage, DelegationPoolAllowlisting {
        features::change_feature_flags_for_testing(
            aptos_framework,
            vector[],
            vector[features::get_delegation_pool_partial_governance_voting()]
        );
        let proposal_id = setup_vote(aptos_framework, validator, true);
        let validator_address = signer::address_of(validator);
        let pool_address = get_owned_pool_address(validator_address);

        account::create_account_for_test(signer::address_of(delegator));
        stake::mint(delegator, 100 * ONE_APT);
        add_stake(delegator, pool_address, 20 * ONE_APT);
        end_aptos_epoch();

        let one_year = 86400 * 365;
        aptos_governance::extend_voting_duration_for_test(proposal_id, timestamp::now_seconds() + one_year);
        lock_shares(delegator, pool_address, proposal_id);

        unlock(delegator, pool_address, 1);
        end_aptos_epoch();
        withdraw(delegator, pool_address, 1);
    }

    // Test that delegator can withdraw after the lockup period has ended.
    #[test(aptos_framework = @aptos_framework, validator = @0x123, delegator = @0x010)]
    fun test_can_withdraw_after_lockup_period(
        aptos_framework: &signer,
        validator: &signer,
        delegator: &signer,
    ) acquires DelegatorLock, DelegationPoolOwnership, DelegationPool, GovernanceRecords, BeneficiaryForOperator, NextCommissionPercentage, DelegationPoolAllowlisting {
        features::change_feature_flags_for_testing(
            aptos_framework,
            vector[],
            vector[features::get_delegation_pool_partial_governance_voting()]
        );
        let proposal_id = setup_vote(aptos_framework, validator, true);
        let validator_address = signer::address_of(validator);
        let pool_address = get_owned_pool_address(validator_address);

        account::create_account_for_test(signer::address_of(delegator));
        stake::mint(delegator, 100 * ONE_APT);
        add_stake(delegator, pool_address, 20 * ONE_APT);
        end_aptos_epoch();

        let one_year = 86400 * 365;
        aptos_governance::extend_voting_duration_for_test(proposal_id, timestamp::now_seconds() + one_year);
        lock_shares(delegator, pool_address, proposal_id);

        timestamp::fast_forward_seconds(one_year);
        end_aptos_epoch();
        withdraw(delegator, pool_address, 1);
    }

    // Test that the voter can vote if the delegator has locked their shares for longer than the voting duration.
    #[test(aptos_framework = @aptos_framework, validator = @0x123, delegator = @0x010, voter = @0x020)]
    fun test_voter_can_vote_if_delegator_has_locked_shares_for_longer_than_voting_duration(
        aptos_framework: &signer,
        validator: &signer,
        delegator: &signer,
        voter: &signer,
    ) acquires DelegatorLock, DelegationPoolOwnership, DelegationPool, GovernanceRecords, BeneficiaryForOperator, NextCommissionPercentage, DelegationPoolAllowlisting {
        features::change_feature_flags_for_testing(
            aptos_framework,
            vector[],
            vector[features::get_delegation_pool_partial_governance_voting()]
        );
        let proposal_id = setup_vote(aptos_framework, validator, true);
        let validator_address = signer::address_of(validator);
        let pool_address = get_owned_pool_address(validator_address);

        account::create_account_for_test(signer::address_of(delegator));
        stake::mint(delegator, 100 * ONE_APT);
        add_stake(delegator, pool_address, 20 * ONE_APT);
        end_aptos_epoch();
        let voter_addr = signer::address_of(voter);
        delegate_voting_power(delegator, pool_address, voter_addr);
        end_aptos_epoch();

        let one_year = 86400 * 365;
        aptos_governance::extend_voting_duration_for_test(proposal_id, timestamp::now_seconds() + one_year);
        lock_shares(delegator, pool_address, proposal_id);

        timestamp::fast_forward_seconds(one_year + 1);
        end_aptos_epoch();
        vote_with_active_locks(voter, pool_address, vector[signer::address_of(delegator)], proposal_id, true);
        assert!(calculate_and_update_remaining_voting_power(pool_address, voter_addr, proposal_id) == 0);
    }

    // Test that delegator cannot change their delegated voter when there's still an active lockup.
    #[test(aptos_framework = @aptos_framework, validator = @0x123, delegator = @0x010)]
    #[expected_failure(abort_code = aptos_framework::delegation_pool::EDELEGATOR_STILL_LOCKED)]
    fun test_cannot_change_voter_with_active_lock(
        aptos_framework: &signer,
        validator: &signer,
        delegator: &signer,
    ) acquires DelegatorLock, DelegationPoolOwnership, DelegationPool, GovernanceRecords, BeneficiaryForOperator, NextCommissionPercentage, DelegationPoolAllowlisting {
        features::change_feature_flags_for_testing(
            aptos_framework,
            vector[],
            vector[features::get_delegation_pool_partial_governance_voting()]
        );
        let proposal_id = setup_vote(aptos_framework, validator, true);
        let validator_address = signer::address_of(validator);
        let pool_address = get_owned_pool_address(validator_address);

        account::create_account_for_test(signer::address_of(delegator));
        stake::mint(delegator, 100 * ONE_APT);
        add_stake(delegator, pool_address, 20 * ONE_APT);
        end_aptos_epoch();

        let one_year = 86400 * 365;
        aptos_governance::extend_voting_duration_for_test(proposal_id, timestamp::now_seconds() + one_year);
        lock_shares(delegator, pool_address, proposal_id);

        delegate_voting_power(delegator, pool_address, @0x123);
    }

    // Test that delegator can change their delegated voter after the lockup period has ended.
    #[test(aptos_framework = @aptos_framework, validator = @0x123, delegator = @0x010)]
    fun test_can_change_voter_after_lockup_period(
        aptos_framework: &signer,
        validator: &signer,
        delegator: &signer,
    ) acquires DelegatorLock, DelegationPoolOwnership, DelegationPool, GovernanceRecords, BeneficiaryForOperator, NextCommissionPercentage, DelegationPoolAllowlisting {
        features::change_feature_flags_for_testing(
            aptos_framework,
            vector[],
            vector[features::get_delegation_pool_partial_governance_voting()]
        );
        let proposal_id = setup_vote(aptos_framework, validator, true);
        let validator_address = signer::address_of(validator);
        let pool_address = get_owned_pool_address(validator_address);

        account::create_account_for_test(signer::address_of(delegator));
        stake::mint(delegator, 100 * ONE_APT);
        add_stake(delegator, pool_address, 20 * ONE_APT);
        end_aptos_epoch();

        let one_year = 86400 * 365;
        aptos_governance::extend_voting_duration_for_test(proposal_id, timestamp::now_seconds() + one_year);
        lock_shares(delegator, pool_address, proposal_id);

        timestamp::fast_forward_seconds(one_year);
        end_aptos_epoch();
        delegate_voting_power(delegator, pool_address, @0x123);
    }

    #[test(
        aptos_framework = @aptos_framework,
        validator = @0x123,
        delegator1 = @0x010,
        delegator2 = @0x020,
        voter1 = @0x030,
        voter2 = @0x040
    )]
    public entry fun test_voting_power_change_already_voted_before_partial(
        aptos_framework: &signer,
        validator: &signer,
        delegator1: &signer,
        delegator2: &signer,
        voter1: &signer,
        voter2: &signer,
    ) acquires DelegationPoolOwnership, DelegationPool, GovernanceRecords, BeneficiaryForOperator, NextCommissionPercentage, DelegationPoolAllowlisting {
        // This test case checks the scenario where delegation_pool_partial_governance_voting is disabled.
        features::change_feature_flags_for_testing(
            aptos_framework,
            vector[],
            vector[features::get_delegation_pool_partial_governance_voting()]
        );
        // partial voing hasn't been enabled yet. A proposal has been created by the validator.
        let proposal1_id = setup_vote(aptos_framework, validator, false);

        let validator_address = signer::address_of(validator);
        let pool_address = get_owned_pool_address(validator_address);

        let delegator1_address = signer::address_of(delegator1);
        account::create_account_for_test(delegator1_address);
        let delegator2_address = signer::address_of(delegator2);
        account::create_account_for_test(delegator2_address);
        let voter1_address = signer::address_of(voter1);
        account::create_account_for_test(voter1_address);
        let voter2_address = signer::address_of(voter2);
        account::create_account_for_test(voter2_address);

        stake::mint(delegator1, 110 * ONE_APT);
        add_stake(delegator1, pool_address, 10 * ONE_APT);
        stake::mint(delegator2, 110 * ONE_APT);
        add_stake(delegator2, pool_address, 90 * ONE_APT);

        // Create 2 proposals and vote for proposal1.
        let execution_hash = vector::empty<u8>();
        vector::push_back(&mut execution_hash, 1);
        let proposal2_id = aptos_governance::create_proposal_v2_impl(
            validator,
            pool_address,
            execution_hash,
            b"",
            b"",
            true,
        );
        aptos_governance::vote(validator, pool_address, proposal1_id, true);

        // Enable partial governance voting feature flag.
        features::change_feature_flags_for_testing(
            aptos_framework,
            vector[features::get_partial_governance_voting(), features::get_delegation_pool_partial_governance_voting(
            )],
            vector[]
        );
        // Voter doens't change until enabling partial governance voting on this delegation pool.
        assert!(stake::get_delegated_voter(pool_address) == validator_address, 1);
        // Enable partial governance voting on this delegation pool.
        enable_partial_governance_voting(pool_address);
        assert!(stake::get_delegated_voter(pool_address) == pool_address, 1);
        assert!(partial_governance_voting_enabled(pool_address), 1);

        assert!(calculate_and_update_voter_total_voting_power(pool_address, validator_address) == 100 * ONE_APT, 1);
        assert!(calculate_and_update_voter_total_voting_power(pool_address, delegator1_address) == 10 * ONE_APT, 1);
        assert!(calculate_and_update_voter_total_voting_power(pool_address, delegator2_address) == 90 * ONE_APT, 1);
        // No one can vote for proposal1 because it's already voted before enabling partial governance voting.
        assert!(calculate_and_update_remaining_voting_power(pool_address, validator_address, proposal1_id) == 0, 1);
        assert!(calculate_and_update_remaining_voting_power(pool_address, delegator1_address, proposal1_id) == 0, 1);
        assert!(calculate_and_update_remaining_voting_power(pool_address, delegator2_address, proposal1_id) == 0, 1);
        assert!(
            calculate_and_update_remaining_voting_power(pool_address, validator_address, proposal2_id) == 100 * ONE_APT,
            1
        );
        assert!(
            calculate_and_update_remaining_voting_power(pool_address, delegator1_address, proposal2_id) == 10 * ONE_APT,
            1
        );
        assert!(
            calculate_and_update_remaining_voting_power(pool_address, delegator2_address, proposal2_id) == 90 * ONE_APT,
            1
        );

        // Delegator1 tries to use 50 APT to vote on proposal2, but it only has 10 APT. So only 10 APT voting power is used.
        vote(delegator1, pool_address, proposal2_id, 50 * ONE_APT, true);
        assert!(calculate_and_update_remaining_voting_power(pool_address, delegator1_address, proposal2_id) == 0, 1);

        add_stake(delegator1, pool_address, 60 * ONE_APT);
        assert!(calculate_and_update_voter_total_voting_power(pool_address, delegator1_address) == 70 * ONE_APT, 1);
        vote(delegator1, pool_address, proposal2_id, 25 * ONE_APT, true);
        assert!(
            calculate_and_update_remaining_voting_power(pool_address, delegator1_address, proposal2_id) == 35 * ONE_APT,
            1
        );
        vote(delegator1, pool_address, proposal2_id, 30 * ONE_APT, false);
        assert!(
            calculate_and_update_remaining_voting_power(pool_address, delegator1_address, proposal2_id) == 5 * ONE_APT,
            1
        );
    }

    #[test(aptos_framework = @aptos_framework, validator = @0x123, delegator1 = @0x010, voter1 = @0x030)]
    #[expected_failure(abort_code = 0x10010, location = Self)]
    public entry fun test_vote_should_failed_if_already_voted_before_enable_partial_voting_flag(
        aptos_framework: &signer,
        validator: &signer,
        delegator1: &signer,
        voter1: &signer,
    ) acquires DelegationPoolOwnership, DelegationPool, GovernanceRecords, BeneficiaryForOperator, NextCommissionPercentage, DelegationPoolAllowlisting {
        // This test case checks the scenario where delegation_pool_partial_governance_voting is disabled.
        features::change_feature_flags_for_testing(
            aptos_framework,
            vector[],
            vector[features::get_delegation_pool_partial_governance_voting()]
        );
        // partial voing hasn't been enabled yet. A proposal has been created by the validator.
        let proposal1_id = setup_vote(aptos_framework, validator, false);

        let validator_address = signer::address_of(validator);
        let pool_address = get_owned_pool_address(validator_address);
        let delegator1_address = signer::address_of(delegator1);
        account::create_account_for_test(delegator1_address);
        let voter1_address = signer::address_of(voter1);
        account::create_account_for_test(voter1_address);

        stake::mint(delegator1, 110 * ONE_APT);
        add_stake(delegator1, pool_address, 10 * ONE_APT);
        end_aptos_epoch();

        aptos_governance::vote(validator, pool_address, proposal1_id, true);

        // Enable partial governance voting feature flag.
        features::change_feature_flags_for_testing(
            aptos_framework,
            vector[features::get_partial_governance_voting(), features::get_delegation_pool_partial_governance_voting(
            )],
            vector[]
        );
        // Enable partial governance voting on this delegation pool.
        enable_partial_governance_voting(pool_address);

        vote(delegator1, pool_address, proposal1_id, 10 * ONE_APT, true);
    }

    #[test(aptos_framework = @aptos_framework, validator = @0x123, delegator1 = @0x010, voter1 = @0x030)]
    #[expected_failure(abort_code = 0x10011, location = Self)]
    public entry fun test_vote_should_failed_if_already_voted_before_enable_partial_voting_on_pool(
        aptos_framework: &signer,
        validator: &signer,
        delegator1: &signer,
        voter1: &signer,
    ) acquires DelegationPoolOwnership, DelegationPool, GovernanceRecords, BeneficiaryForOperator, NextCommissionPercentage, DelegationPoolAllowlisting {
        // This test case checks the scenario where delegation_pool_partial_governance_voting is disabled.
        features::change_feature_flags_for_testing(
            aptos_framework,
            vector[],
            vector[features::get_delegation_pool_partial_governance_voting()]
        );
        // partial voing hasn't been enabled yet. A proposal has been created by the validator.
        let proposal1_id = setup_vote(aptos_framework, validator, false);

        let validator_address = signer::address_of(validator);
        let pool_address = get_owned_pool_address(validator_address);
        let delegator1_address = signer::address_of(delegator1);
        account::create_account_for_test(delegator1_address);
        let voter1_address = signer::address_of(voter1);
        account::create_account_for_test(voter1_address);

        stake::mint(delegator1, 110 * ONE_APT);
        add_stake(delegator1, pool_address, 10 * ONE_APT);
        end_aptos_epoch();

        // Enable partial governance voting feature flag.
        features::change_feature_flags_for_testing(
            aptos_framework,
            vector[features::get_partial_governance_voting(), features::get_delegation_pool_partial_governance_voting(
            )],
            vector[]
        );

        // The operator voter votes on the proposal after partial governace voting flag is enabled but before partial voting is enabled on the pool.
        aptos_governance::vote(validator, pool_address, proposal1_id, true);

        // Enable partial governance voting on this delegation pool.
        enable_partial_governance_voting(pool_address);

        add_stake(delegator1, pool_address, 10 * ONE_APT);
        vote(delegator1, pool_address, proposal1_id, 10 * ONE_APT, true);
    }

    #[test(aptos_framework = @aptos_framework, validator = @0x123, delegator1 = @0x010)]
    #[expected_failure(abort_code = 0x10010, location = Self)]
    public entry fun test_vote_should_failed_if_no_stake(
        aptos_framework: &signer,
        validator: &signer,
        delegator1: &signer,
    ) acquires DelegationPoolOwnership, DelegationPool, GovernanceRecords, BeneficiaryForOperator, NextCommissionPercentage, DelegationPoolAllowlisting {
        // This test case begins with the delegation_pool_partial_governance_voting feature disabled.
        features::change_feature_flags_for_testing(
            aptos_framework,
            vector[],
            vector[features::get_delegation_pool_partial_governance_voting()]
        );
        // partial voing hasn't been enabled yet. A proposal has been created by the validator.
        let proposal1_id = setup_vote(aptos_framework, validator, true);

        let validator_address = signer::address_of(validator);
        let pool_address = get_owned_pool_address(validator_address);
        let delegator1_address = signer::address_of(delegator1);
        account::create_account_for_test(delegator1_address);

        // Delegator1 has no stake. Abort.
        vote(delegator1, pool_address, proposal1_id, 10 * ONE_APT, true);
    }

    #[test(aptos_framework = @aptos_framework, validator1 = @0x123, validator2 = @0x234, delegator1 = @0x010, delegator2 = @0x020)]
    #[expected_failure(abort_code = 65539, location = aptos_framework::aptos_governance)]
    public entry fun test_vote_should_failed_due_to_insufficient_stake_lockup (
        aptos_framework: &signer,
        validator1: &signer,
        validator2: &signer,
        delegator1: &signer,
        delegator2: &signer,
    ) acquires DelegationPoolOwnership, DelegationPool, GovernanceRecords, BeneficiaryForOperator, NextCommissionPercentage, DelegationPoolAllowlisting {
        // This test case begins with the delegation_pool_partial_governance_voting feature disabled.
        features::change_feature_flags_for_testing(
            aptos_framework,
            vector[],
            vector[features::get_delegation_pool_partial_governance_voting()]
        );

        let _ = setup_vote(aptos_framework, validator1, false);

        let validator1_address = signer::address_of(validator1);
        let pool1_address = get_owned_pool_address(validator1_address);
        let delegator1_address = signer::address_of(delegator1);
        account::create_account_for_test(delegator1_address);
        stake::mint(delegator1, 110 * ONE_APT);
        add_stake(delegator1, pool1_address, 10 * ONE_APT);

        timestamp::fast_forward_seconds(LOCKUP_CYCLE_SECONDS - 500);
        end_aptos_epoch();

        initialize_test_validator(validator2, 100 * ONE_APT, true, true);
        let validator2_address = signer::address_of(validator2);
        let pool2_address = get_owned_pool_address(validator2_address);
        let delegator2_address = signer::address_of(delegator2);
        account::create_account_for_test(delegator2_address);
        stake::mint(delegator2, 110 * ONE_APT);
        add_stake(delegator2, pool2_address, 10 * ONE_APT);

        let proposal_id = aptos_governance::create_proposal_v2_impl(
            validator2,
            pool2_address,
            b"0",
            b"",
            b"",
            true,
        );

        features::change_feature_flags_for_testing(
            aptos_framework,
            vector[features::get_delegation_pool_partial_governance_voting()],
            vector[]
        );
        enable_partial_governance_voting(pool1_address);
        enable_partial_governance_voting(pool2_address);

        vote(delegator2, pool2_address, proposal_id, 10 * ONE_APT, true);
        // Should abort with the error EINSUFFICIENT_STAKE_LOCKUP.
        vote(delegator1, pool1_address, proposal_id, 10 * ONE_APT, true);
    }

    #[test(aptos_framework = @aptos_framework, validator = @0x123, delegator1 = @0x010)]
    #[expected_failure(abort_code = 65551, location = aptos_framework::aptos_governance)]
    public entry fun test_vote_should_failed_due_to_proposal_expired(
        aptos_framework: &signer,
        validator: &signer,
        delegator1: &signer,
    ) acquires DelegationPoolOwnership, DelegationPool, GovernanceRecords, BeneficiaryForOperator, NextCommissionPercentage, DelegationPoolAllowlisting {
        // This test case begins with the delegation_pool_partial_governance_voting feature disabled.
        features::change_feature_flags_for_testing(
            aptos_framework,
            vector[],
            vector[features::get_delegation_pool_partial_governance_voting()]
        );
        // partial voing hasn't been enabled yet. A proposal has been created by the validator.
        let proposal1_id = setup_vote(aptos_framework, validator, true);

        let validator_address = signer::address_of(validator);
        let pool_address = get_owned_pool_address(validator_address);
        let delegator1_address = signer::address_of(delegator1);
        account::create_account_for_test(delegator1_address);

        stake::mint(delegator1, 110 * ONE_APT);
        add_stake(delegator1, pool_address, 10 * ONE_APT);

        timestamp::fast_forward_seconds(2000);
        end_aptos_epoch();

        // Should abort with the error EPROPOSAL_EXPIRED.
        vote(delegator1, pool_address, proposal1_id, 10 * ONE_APT, true);
    }

    #[test(aptos_framework = @aptos_framework, validator = @0x123, delegator1 = @0x010)]
    #[expected_failure(abort_code = 0x10010, location = Self)]
    public entry fun test_vote_should_failed_due_to_insufficient_voting_power(
        aptos_framework: &signer,
        validator: &signer,
        delegator1: &signer,
    ) acquires DelegationPoolOwnership, DelegationPool, GovernanceRecords, BeneficiaryForOperator, NextCommissionPercentage, DelegationPoolAllowlisting {
        // This test case checks the scenario where delegation_pool_partial_governance_voting is disabled.
        features::change_feature_flags_for_testing(
            aptos_framework,
            vector[],
            vector[features::get_delegation_pool_partial_governance_voting()]
        );
        // partial voing hasn't been enabled yet. A proposal has been created by the validator.
        let proposal1_id = setup_vote(aptos_framework, validator, true);

        let validator_address = signer::address_of(validator);
        let pool_address = get_owned_pool_address(validator_address);
        let delegator1_address = signer::address_of(delegator1);
        account::create_account_for_test(delegator1_address);

        stake::mint(delegator1, 110 * ONE_APT);
        add_stake(delegator1, pool_address, 10 * ONE_APT);
        end_aptos_epoch();
        vote(delegator1, pool_address, proposal1_id, 10 * ONE_APT, true);
        // Should abort with the error ENO_VOTING_POWER.
        vote(delegator1, pool_address, proposal1_id, 10 * ONE_APT, true);
    }

    #[test(aptos_framework = @aptos_framework, validator = @0x123, delegator1 = @0x010, voter1 = @0x030)]
    public entry fun test_delegate_voting_power_should_pass_even_if_no_stake(
        aptos_framework: &signer,
        validator: &signer,
        delegator1: &signer,
        voter1: &signer,
    ) acquires DelegatorLock, DelegationPoolOwnership, DelegationPool, GovernanceRecords, BeneficiaryForOperator, NextCommissionPercentage, DelegationPoolAllowlisting {
        // This test case checks the scenario where delegation_pool_partial_governance_voting is disabled.
        features::change_feature_flags_for_testing(
            aptos_framework,
            vector[],
            vector[features::get_delegation_pool_partial_governance_voting()]
        );
        // partial voing hasn't been enabled yet. A proposal has been created by the validator.
        setup_vote(aptos_framework, validator, true);

        let validator_address = signer::address_of(validator);
        let pool_address = get_owned_pool_address(validator_address);
        let delegator1_address = signer::address_of(delegator1);
        account::create_account_for_test(delegator1_address);

        // Delegator1 has no stake. Abort.
        delegate_voting_power(delegator1, pool_address, signer::address_of(voter1));
    }

    #[test(
        aptos_framework = @aptos_framework,
        validator = @0x123,
        delegator = @0x010,
        voter1 = @0x020,
        voter2 = @0x030
    )]
    public entry fun test_delegate_voting_power_applies_next_lockup(
        aptos_framework: &signer,
        validator: &signer,
        delegator: &signer,
        voter1: &signer,
        voter2: &signer,
    ) acquires DelegatorLock, DelegationPoolOwnership, DelegationPool, GovernanceRecords, BeneficiaryForOperator, NextCommissionPercentage, DelegationPoolAllowlisting {
        initialize_for_test(aptos_framework);
        features::change_feature_flags_for_testing(
            aptos_framework,
            vector[
                features::get_partial_governance_voting(),
                features::get_delegation_pool_partial_governance_voting()
            ],
            vector[]
        );

        initialize_test_validator(validator, 100 * ONE_APT, true, true);
        let validator_address = signer::address_of(validator);
        let pool_address = get_owned_pool_address(validator_address);

        let delegator_address = signer::address_of(delegator);
        account::create_account_for_test(delegator_address);
        let voter1_address = signer::address_of(voter1);
        let voter2_address = signer::address_of(voter2);

        stake::mint(delegator, 100 * ONE_APT);
        add_stake(delegator, pool_address, 20 * ONE_APT);

        let first_lockup_end = stake::get_lockup_secs(pool_address);
        // default voter is the delegator
        let (voter, pending_voter, last_locked_until_secs) = calculate_and_update_voting_delegation(
            pool_address,
            delegator_address
        );
        assert!(voter == delegator_address, 0);
        assert!(pending_voter == delegator_address, 0);
        assert!(last_locked_until_secs == first_lockup_end, 0);

        // delegate to voter 1 which takes effect next lockup
        delegate_voting_power(delegator, pool_address, voter1_address);
        (voter, pending_voter, last_locked_until_secs) = calculate_and_update_voting_delegation(
            pool_address,
            delegator_address
        );
        assert!(voter == delegator_address, 0);
        assert!(pending_voter == voter1_address, 0);
        assert!(last_locked_until_secs == first_lockup_end, 0);
        assert!(
            calculate_and_update_voter_total_voting_power(
                pool_address,
                delegator_address
            ) == 20 * ONE_APT - get_add_stake_fee(pool_address, 20 * ONE_APT),
            0
        );

        // end this lockup cycle
        fast_forward_to_unlock(pool_address);
        let second_lockup_end = stake::get_lockup_secs(pool_address);
        assert!(second_lockup_end > first_lockup_end, 0);

        (voter, pending_voter, last_locked_until_secs) = calculate_and_update_voting_delegation(
            pool_address,
            delegator_address
        );
        // voter 1 becomes current voter and owns all voting power of delegator
        assert!(voter == voter1_address, 0);
        assert!(pending_voter == voter1_address, 0);
        assert!(last_locked_until_secs == second_lockup_end, 0);
        assert!(
            calculate_and_update_voter_total_voting_power(pool_address, voter1_address) == 20 * ONE_APT,
            0
        );

        // delegate to voter 2, current voter should still be voter 1
        delegate_voting_power(delegator, pool_address, voter2_address);
        (voter, pending_voter, last_locked_until_secs) = calculate_and_update_voting_delegation(
            pool_address,
            delegator_address
        );
        assert!(voter == voter1_address, 0);
        assert!(pending_voter == voter2_address, 0);
        assert!(last_locked_until_secs == second_lockup_end, 0);
        assert!(
            calculate_and_update_voter_total_voting_power(pool_address, voter1_address) == 20 * ONE_APT,
            0
        );

        // stake added by delegator counts as voting power for the current voter
        add_stake(delegator, pool_address, 30 * ONE_APT);
        assert!(
            calculate_and_update_voter_total_voting_power(
                pool_address,
                voter1_address
            ) == 20 * ONE_APT + 30 * ONE_APT - get_add_stake_fee(pool_address, 30 * ONE_APT),
            0
        );

        // refunded `add_stake` fee is counted as voting power too
        end_aptos_epoch();
        assert!(
            calculate_and_update_voter_total_voting_power(pool_address, voter1_address) == 5020000000,
            0
        );

        // delegator can unlock their entire stake (all voting shares are owned by voter 1)
        unlock(delegator, pool_address, 5020000000);
        assert!(
            calculate_and_update_voter_total_voting_power(pool_address, voter1_address) == 5020000000,
            0
        );

        // delegator can reactivate their entire stake (all voting shares are owned by voter 1)
        reactivate_stake(delegator, pool_address, 5020000000);
        assert!(
            calculate_and_update_voter_total_voting_power(pool_address, voter1_address) == 5019999999,
            0
        );

        // end this lockup cycle
        fast_forward_to_unlock(pool_address);
        let third_lockup_end = stake::get_lockup_secs(pool_address);
        assert!(third_lockup_end > second_lockup_end, 0);

        // voter 2 becomes current voter and owns all voting power of delegator
        (voter, pending_voter, last_locked_until_secs) = calculate_and_update_voting_delegation(
            pool_address,
            delegator_address
        );
        assert!(voter == voter2_address, 0);
        assert!(pending_voter == voter2_address, 0);
        assert!(last_locked_until_secs == third_lockup_end, 0);
        assert!(
            calculate_and_update_voter_total_voting_power(pool_address, voter2_address) == 5070199999,
            0
        );
    }

    #[test(
        aptos_framework = @aptos_framework,
        validator = @0x123,
        validator_min_consensus = @0x234,
        delegator = @0x010,
        voter1 = @0x020,
        voter2 = @0x030
    )]
    public entry fun test_delegate_voting_power_from_inactive_validator(
        aptos_framework: &signer,
        validator: &signer,
        validator_min_consensus: &signer,
        delegator: &signer,
        voter1: &signer,
        voter2: &signer,
    ) acquires DelegatorLock, DelegationPoolOwnership, DelegationPool, GovernanceRecords, BeneficiaryForOperator, NextCommissionPercentage, DelegationPoolAllowlisting {
        initialize_for_test(aptos_framework);
        features::change_feature_flags_for_testing(
            aptos_framework,
            vector[
                features::get_partial_governance_voting(),
                features::get_delegation_pool_partial_governance_voting()
            ],
            vector[]
        );

        // activate more validators in order to inactivate one later
        initialize_test_validator(validator, 100 * ONE_APT, true, false);
        initialize_test_validator(validator_min_consensus, 100 * ONE_APT, true, true);

        let validator_address = signer::address_of(validator);
        let pool_address = get_owned_pool_address(validator_address);

        let delegator_address = signer::address_of(delegator);
        account::create_account_for_test(delegator_address);
        let voter1_address = signer::address_of(voter1);
        let voter2_address = signer::address_of(voter2);

        let first_lockup_end = stake::get_lockup_secs(pool_address);
        let (voter, pending_voter, last_locked_until_secs) = calculate_and_update_voting_delegation(
            pool_address,
            delegator_address
        );
        assert!(voter == delegator_address, 0);
        assert!(pending_voter == delegator_address, 0);
        assert!(last_locked_until_secs == first_lockup_end, 0);

        delegate_voting_power(delegator, pool_address, voter1_address);
        (voter, pending_voter, last_locked_until_secs) = calculate_and_update_voting_delegation(
            pool_address,
            delegator_address
        );
        assert!(voter == delegator_address, 0);
        assert!(pending_voter == voter1_address, 0);
        assert!(last_locked_until_secs == first_lockup_end, 0);

        // end this lockup cycle
        fast_forward_to_unlock(pool_address);
        let second_lockup_end = stake::get_lockup_secs(pool_address);
        assert!(second_lockup_end > first_lockup_end, 0);

        // voter 1 becomes current voter
        (voter, pending_voter, last_locked_until_secs) = calculate_and_update_voting_delegation(
            pool_address,
            delegator_address
        );
        assert!(voter == voter1_address, 0);
        assert!(pending_voter == voter1_address, 0);
        assert!(last_locked_until_secs == second_lockup_end, 0);

        // delegate to voter 2 which should apply next lockup
        delegate_voting_power(delegator, pool_address, voter2_address);
        (voter, pending_voter, last_locked_until_secs) = calculate_and_update_voting_delegation(
            pool_address,
            delegator_address
        );
        assert!(voter == voter1_address, 0);
        assert!(pending_voter == voter2_address, 0);
        assert!(last_locked_until_secs == second_lockup_end, 0);

        // lockup cycle won't be refreshed on the pool anymore
        stake::leave_validator_set(validator, pool_address);
        end_aptos_epoch();
        assert!(stake::get_validator_state(pool_address) == VALIDATOR_STATUS_INACTIVE, 0);

        // lockup cycle passes, but validator has no lockup refresh because it is inactive
        fast_forward_to_unlock(pool_address);
        assert!(second_lockup_end == stake::get_lockup_secs(pool_address), 0);
        assert!(second_lockup_end <= reconfiguration::last_reconfiguration_time(), 0);

        // pending voter 2 is not applied
        (voter, pending_voter, last_locked_until_secs) = calculate_and_update_voting_delegation(
            pool_address,
            delegator_address
        );
        assert!(voter == voter1_address, 0);
        assert!(pending_voter == voter2_address, 0);
        assert!(last_locked_until_secs == second_lockup_end, 0);

        // reactivate validator
        stake::join_validator_set(validator, pool_address);
        end_aptos_epoch();
        assert!(stake::get_validator_state(pool_address) == VALIDATOR_STATUS_ACTIVE, 0);

        // lockup cycle of pool has been refreshed again
        let third_lockup_end = stake::get_lockup_secs(pool_address);
        assert!(third_lockup_end > second_lockup_end, 0);

        // voter 2 finally becomes current voter
        (voter, pending_voter, last_locked_until_secs) = calculate_and_update_voting_delegation(
            pool_address,
            delegator_address
        );
        assert!(voter == voter2_address, 0);
        assert!(pending_voter == voter2_address, 0);
        assert!(last_locked_until_secs == third_lockup_end, 0);
    }

    #[test(staker = @0xe256f4f4e2986cada739e339895cf5585082ff247464cab8ec56eea726bd2263)]
    public entry fun test_get_expected_stake_pool_address(staker: address) {
        let pool_address = get_expected_stake_pool_address(staker, vector[0x42, 0x42]);
        assert!(pool_address == @0xe9fc2fbb82b7e1cb7af3daef8c7a24e66780f9122d15e4f1d486ee7c7c36c48d, 0);
    }

    #[test(aptos_framework = @aptos_framework, validator = @0x123)]
    #[expected_failure(abort_code = 0x30017, location = Self)]
    public entry fun test_delegators_allowlisting_not_supported(
        aptos_framework: &signer,
        validator: &signer,
    ) acquires DelegationPoolOwnership, DelegationPool, GovernanceRecords, BeneficiaryForOperator, NextCommissionPercentage, DelegationPoolAllowlisting {
        initialize_for_test(aptos_framework);
        initialize_test_validator(validator, 100 * ONE_APT, true, true);
        features::change_feature_flags_for_testing(
            aptos_framework,
            vector[],
            vector[features::get_delegation_pool_allowlisting_feature()],
        );

        enable_delegators_allowlisting(validator);
    }

    #[test(aptos_framework = @aptos_framework, validator = @0x123)]
    #[expected_failure(abort_code = 0x30018, location = Self)]
    public entry fun test_cannot_disable_allowlisting_if_already_off(
        aptos_framework: &signer,
        validator: &signer,
    ) acquires DelegationPoolOwnership, DelegationPool, GovernanceRecords, BeneficiaryForOperator, NextCommissionPercentage, DelegationPoolAllowlisting {
        initialize_for_test(aptos_framework);
        initialize_test_validator(validator, 100 * ONE_APT, true, true);

        let pool_address = get_owned_pool_address(signer::address_of(validator));
        assert!(!allowlisting_enabled(pool_address), 0);

        disable_delegators_allowlisting(validator);
    }

    #[test(aptos_framework = @aptos_framework, validator = @0x123, delegator_1 = @0x010)]
    #[expected_failure(abort_code = 0x30018, location = Self)]
    public entry fun test_cannot_allowlist_delegator_if_allowlisting_disabled(
        aptos_framework: &signer,
        validator: &signer,
        delegator_1: &signer,
    ) acquires DelegationPoolOwnership, DelegationPool, GovernanceRecords, BeneficiaryForOperator, NextCommissionPercentage, DelegationPoolAllowlisting {
        initialize_for_test(aptos_framework);
        initialize_test_validator(validator, 100 * ONE_APT, true, true);

        let pool_address = get_owned_pool_address(signer::address_of(validator));
        assert!(!allowlisting_enabled(pool_address), 0);

        allowlist_delegator(validator, signer::address_of(delegator_1));
    }

    #[test(aptos_framework = @aptos_framework, validator = @0x123, delegator_1 = @0x010)]
    #[expected_failure(abort_code = 0x30018, location = Self)]
    public entry fun test_cannot_remove_delegator_from_allowlist_if_allowlisting_disabled(
        aptos_framework: &signer,
        validator: &signer,
        delegator_1: &signer,
    ) acquires DelegationPoolOwnership, DelegationPool, GovernanceRecords, BeneficiaryForOperator, NextCommissionPercentage, DelegationPoolAllowlisting {
        initialize_for_test(aptos_framework);
        initialize_test_validator(validator, 100 * ONE_APT, true, true);

        let pool_address = get_owned_pool_address(signer::address_of(validator));
        assert!(!allowlisting_enabled(pool_address), 0);

        remove_delegator_from_allowlist(validator, signer::address_of(delegator_1));
    }

    #[test(aptos_framework = @aptos_framework, validator = @0x123, delegator_1 = @0x010)]
    #[expected_failure(abort_code = 0x30018, location = Self)]
    public entry fun test_cannot_evict_delegator_if_allowlisting_disabled(
        aptos_framework: &signer,
        validator: &signer,
        delegator_1: &signer,
    ) acquires DelegationPoolOwnership, DelegationPool, GovernanceRecords, BeneficiaryForOperator, NextCommissionPercentage, DelegationPoolAllowlisting {
        initialize_for_test(aptos_framework);
        initialize_test_validator(validator, 100 * ONE_APT, true, true);

        let pool_address = get_owned_pool_address(signer::address_of(validator));
        assert!(!allowlisting_enabled(pool_address), 0);

        evict_delegator(validator, signer::address_of(delegator_1));
    }

    #[test(aptos_framework = @aptos_framework, validator = @0x123, delegator_1 = @0x010, delegator_2 = @0x020)]
    public entry fun test_allowlist_operations_only_e2e(
        aptos_framework: &signer,
        validator: &signer,
        delegator_1: &signer,
        delegator_2: &signer,
    ) acquires DelegationPoolOwnership, DelegationPool, GovernanceRecords, BeneficiaryForOperator, NextCommissionPercentage, DelegationPoolAllowlisting {
        initialize_for_test(aptos_framework);
        initialize_test_validator(validator, 100 * ONE_APT, true, true);
        enable_delegation_pool_allowlisting_feature(aptos_framework);

        let validator_address = signer::address_of(validator);
        let pool_address = get_owned_pool_address(validator_address);
        let delegator_1_address = signer::address_of(delegator_1);
        let delegator_2_address = signer::address_of(delegator_2);

        // any address is allowlisted if allowlist is not created
        assert!(!allowlisting_enabled(pool_address), 0);
        assert!(delegator_allowlisted(pool_address, delegator_1_address), 0);
        assert!(delegator_allowlisted(pool_address, delegator_2_address), 0);

        // no address is allowlisted when allowlist is empty
        enable_delegators_allowlisting(validator);
        assert!(!delegator_allowlisted(pool_address, delegator_1_address), 0);
        assert!(!delegator_allowlisted(pool_address, delegator_2_address), 0);
        let allowlist = &get_delegators_allowlist(pool_address);
        assert!(vector::length(allowlist) == 0, 0);

        allowlist_delegator(validator, delegator_1_address);
        assert!(delegator_allowlisted(pool_address, delegator_1_address), 0);
        assert!(!delegator_allowlisted(pool_address, delegator_2_address), 0);
        allowlist = &get_delegators_allowlist(pool_address);
        assert!(vector::length(allowlist) == 1 && vector::contains(allowlist, &delegator_1_address), 0);

        allowlist_delegator(validator, delegator_2_address);
        assert!(delegator_allowlisted(pool_address, delegator_1_address), 0);
        assert!(delegator_allowlisted(pool_address, delegator_2_address), 0);
        allowlist = &get_delegators_allowlist(pool_address);
        assert!(vector::length(allowlist) == 2 &&
            vector::contains(allowlist, &delegator_1_address) &&
            vector::contains(allowlist, &delegator_2_address),
            0
        );

        remove_delegator_from_allowlist(validator, delegator_2_address);
        assert!(delegator_allowlisted(pool_address, delegator_1_address), 0);
        assert!(!delegator_allowlisted(pool_address, delegator_2_address), 0);
        allowlist = &get_delegators_allowlist(pool_address);
        assert!(vector::length(allowlist) == 1 && vector::contains(allowlist, &delegator_1_address), 0);

        // destroy the allowlist constructed so far
        disable_delegators_allowlisting(validator);
        assert!(!allowlisting_enabled(pool_address), 0);
        assert!(delegator_allowlisted(pool_address, delegator_1_address), 0);
        assert!(delegator_allowlisted(pool_address, delegator_2_address), 0);

        enable_delegators_allowlisting(validator);
        assert!(!delegator_allowlisted(pool_address, delegator_1_address), 0);
        assert!(!delegator_allowlisted(pool_address, delegator_2_address), 0);

        allowlist_delegator(validator, delegator_2_address);
        assert!(!delegator_allowlisted(pool_address, delegator_1_address), 0);
        assert!(delegator_allowlisted(pool_address, delegator_2_address), 0);
        allowlist = &get_delegators_allowlist(pool_address);
        assert!(vector::length(allowlist) == 1 && vector::contains(allowlist, &delegator_2_address), 0);

        // allowlist does not ever have duplicates
        allowlist_delegator(validator, delegator_2_address);
        allowlist = &get_delegators_allowlist(pool_address);
        assert!(vector::length(allowlist) == 1 && vector::contains(allowlist, &delegator_2_address), 0);

        // no override of existing allowlist when enabling allowlisting again
        enable_delegators_allowlisting(validator);
        allowlist = &get_delegators_allowlist(pool_address);
        assert!(vector::length(allowlist) == 1 && vector::contains(allowlist, &delegator_2_address), 0);

        // nothing changes when trying to remove an inexistent delegator
        remove_delegator_from_allowlist(validator, delegator_1_address);
        allowlist = &get_delegators_allowlist(pool_address);
        assert!(vector::length(allowlist) == 1 && vector::contains(allowlist, &delegator_2_address), 0);
    }

    #[test(aptos_framework = @aptos_framework, validator = @0x123, delegator_1 = @0x010)]
    #[expected_failure(abort_code = 0x3001a, location = Self)]
    public entry fun test_cannot_evict_explicitly_allowlisted_delegator(
        aptos_framework: &signer,
        validator: &signer,
        delegator_1: &signer,
    ) acquires DelegationPoolOwnership, DelegationPool, GovernanceRecords, BeneficiaryForOperator, NextCommissionPercentage, DelegationPoolAllowlisting {
        initialize_for_test(aptos_framework);
        initialize_test_validator(validator, 100 * ONE_APT, true, true);
        enable_delegation_pool_allowlisting_feature(aptos_framework);

        let validator_address = signer::address_of(validator);
        let pool_address = get_owned_pool_address(validator_address);

        enable_delegators_allowlisting(validator);
        assert!(allowlisting_enabled(pool_address), 0);

        let delegator_1_address = signer::address_of(delegator_1);
        allowlist_delegator(validator, delegator_1_address);

        assert!(delegator_allowlisted(pool_address, delegator_1_address), 0);
        evict_delegator(validator, delegator_1_address);
    }

    #[test(aptos_framework = @aptos_framework, validator = @0x123, delegator_1 = @0x010)]
    #[expected_failure(abort_code = 0x1001b, location = Self)]
    public entry fun test_cannot_evict_null_address(
        aptos_framework: &signer,
        validator: &signer,
        delegator_1: &signer,
    ) acquires DelegationPoolOwnership, DelegationPool, GovernanceRecords, BeneficiaryForOperator, NextCommissionPercentage, DelegationPoolAllowlisting {
        initialize_for_test(aptos_framework);
        initialize_test_validator(validator, 100 * ONE_APT, true, true);
        enable_delegation_pool_allowlisting_feature(aptos_framework);

        let validator_address = signer::address_of(validator);
        let pool_address = get_owned_pool_address(validator_address);

        let delegator_1_address = signer::address_of(delegator_1);
        account::create_account_for_test(delegator_1_address);

        // add some active shares to NULL_SHAREHOLDER from `add_stake` fee
        stake::mint(delegator_1, 50 * ONE_APT);
        add_stake(delegator_1, pool_address, 50 * ONE_APT);
        assert!(get_delegator_active_shares(borrow_global<DelegationPool>(pool_address), NULL_SHAREHOLDER) != 0, 0);

        enable_delegators_allowlisting(validator);
        evict_delegator(validator, NULL_SHAREHOLDER);
    }

    #[test(aptos_framework = @aptos_framework, validator = @0x123, delegator_1 = @0x010)]
    #[expected_failure(abort_code = 0x50019, location = Self)]
    public entry fun test_cannot_add_stake_if_not_allowlisted(
        aptos_framework: &signer,
        validator: &signer,
        delegator_1: &signer,
    ) acquires DelegationPoolOwnership, DelegationPool, GovernanceRecords, BeneficiaryForOperator, NextCommissionPercentage, DelegationPoolAllowlisting {
        initialize_for_test(aptos_framework);
        initialize_test_validator(validator, 100 * ONE_APT, true, true);
        enable_delegation_pool_allowlisting_feature(aptos_framework);

        let validator_address = signer::address_of(validator);
        let pool_address = get_owned_pool_address(validator_address);

        let delegator_1_address = signer::address_of(delegator_1);
        account::create_account_for_test(delegator_1_address);

        // allowlisting not enabled yet
        assert!(!allowlisting_enabled(pool_address), 0);
        assert!(delegator_allowlisted(pool_address, delegator_1_address), 0);

        stake::mint(delegator_1, 30 * ONE_APT);
        add_stake(delegator_1, pool_address, 20 * ONE_APT);

        end_aptos_epoch();
        assert_delegation(delegator_1_address, pool_address, 20 * ONE_APT, 0, 0);

        // allowlist is created but has no address added
        enable_delegators_allowlisting(validator);
        assert!(allowlisting_enabled(pool_address), 0);
        assert!(!delegator_allowlisted(pool_address, delegator_1_address), 0);

        add_stake(delegator_1, pool_address, 10 * ONE_APT);
    }

    #[test(aptos_framework = @aptos_framework, validator = @0x123, delegator_1 = @0x010)]
    #[expected_failure(abort_code = 0x50019, location = Self)]
    public entry fun test_cannot_reactivate_stake_if_not_allowlisted(
        aptos_framework: &signer,
        validator: &signer,
        delegator_1: &signer,
    ) acquires DelegationPoolOwnership, DelegationPool, GovernanceRecords, BeneficiaryForOperator, NextCommissionPercentage, DelegationPoolAllowlisting {
        initialize_for_test(aptos_framework);
        initialize_test_validator(validator, 100 * ONE_APT, true, true);
        enable_delegation_pool_allowlisting_feature(aptos_framework);

        let validator_address = signer::address_of(validator);
        let pool_address = get_owned_pool_address(validator_address);

        let delegator_1_address = signer::address_of(delegator_1);
        account::create_account_for_test(delegator_1_address);

        // allowlist is created but has no address added
        enable_delegators_allowlisting(validator);
        // allowlist delegator
        allowlist_delegator(validator, delegator_1_address);
        assert!(delegator_allowlisted(pool_address, delegator_1_address), 0);

        // delegator is allowed to add stake
        stake::mint(delegator_1, 50 * ONE_APT);
        add_stake(delegator_1, pool_address, 50 * ONE_APT);

        // restore `add_stake` fee back to delegator
        end_aptos_epoch();
        assert_delegation(delegator_1_address, pool_address, 50 * ONE_APT, 0, 0);

        // some of the stake is unlocked by the delegator
        unlock(delegator_1, pool_address, 30 * ONE_APT);
        assert_delegation(delegator_1_address, pool_address, 20 * ONE_APT, 0, 2999999999);

        // remove delegator from allowlist
        remove_delegator_from_allowlist(validator, delegator_1_address);
        assert!(!delegator_allowlisted(pool_address, delegator_1_address), 0);

        // remaining stake is unlocked by the pool owner by evicting the delegator
        evict_delegator(validator, delegator_1_address);
        assert_delegation(delegator_1_address, pool_address, 0, 0, 4999999999);

        // delegator cannot reactivate stake
        reactivate_stake(delegator_1, pool_address, 50 * ONE_APT);
        assert_delegation(delegator_1_address, pool_address, 0, 0, 4999999999);
    }

    #[test(aptos_framework = @aptos_framework, validator = @0x123, delegator_1 = @0x010, delegator_2 = @0x020)]
    public entry fun test_delegation_pool_allowlisting_e2e(
        aptos_framework: &signer,
        validator: &signer,
        delegator_1: &signer,
        delegator_2: &signer,
    ) acquires DelegationPoolOwnership, DelegationPool, GovernanceRecords, BeneficiaryForOperator, NextCommissionPercentage, DelegationPoolAllowlisting {
        initialize_for_test(aptos_framework);
        initialize_test_validator(validator, 100 * ONE_APT, true, true);
        enable_delegation_pool_allowlisting_feature(aptos_framework);

        let validator_address = signer::address_of(validator);
        let pool_address = get_owned_pool_address(validator_address);

        let delegator_1_address = signer::address_of(delegator_1);
        account::create_account_for_test(delegator_1_address);
        let delegator_2_address = signer::address_of(delegator_2);
        account::create_account_for_test(delegator_2_address);

        // add stake while allowlisting is disabled
        assert!(!allowlisting_enabled(pool_address), 0);
        stake::mint(delegator_1, 100 * ONE_APT);
        stake::mint(delegator_2, 100 * ONE_APT);
        add_stake(delegator_1, pool_address, 50 * ONE_APT);
        add_stake(delegator_2, pool_address, 30 * ONE_APT);

        end_aptos_epoch();
        assert_delegation(delegator_1_address, pool_address, 50 * ONE_APT, 0, 0);
        assert_delegation(delegator_2_address, pool_address, 30 * ONE_APT, 0, 0);

        // create allowlist
        enable_delegators_allowlisting(validator);
        assert!(allowlisting_enabled(pool_address), 0);
        assert!(!delegator_allowlisted(pool_address, delegator_1_address), 0);
        assert!(!delegator_allowlisted(pool_address, delegator_2_address), 0);

        allowlist_delegator(validator, delegator_1_address);
        assert!(delegator_allowlisted(pool_address, delegator_1_address), 0);
        assert!(!delegator_allowlisted(pool_address, delegator_2_address), 0);

        // evict delegator 2 which unlocks their entire active stake
        evict_delegator(validator, delegator_2_address);
        assert_delegation(delegator_2_address, pool_address, 0, 0, 30 * ONE_APT);

        end_aptos_epoch();
        // 5000000000 * 1.01 active
        assert_delegation(delegator_1_address, pool_address, 5050000000, 0, 0);
        // 3000000000 * 1.01 pending-inactive
        assert_delegation(delegator_2_address, pool_address, 0, 0, 3030000000);

        // can add stake when allowlisted
        add_stake(delegator_1, pool_address, 10 * ONE_APT);
        end_aptos_epoch();
        // 5050000000 * 1.01 + 1000000000 active
        assert_delegation(delegator_1_address, pool_address, 6100500000, 0, 0);
        // 3030000000 * 1.01 pending-inactive
        assert_delegation(delegator_2_address, pool_address, 0, 0, 3060300000);

        end_aptos_epoch();
        // 6100500000 * 1.01 active
        assert_delegation(delegator_1_address, pool_address, 6161505000, 0, 0);
        // 3060300000 * 1.01 pending-inactive
        assert_delegation(delegator_2_address, pool_address, 0, 0, 3090903000);

        remove_delegator_from_allowlist(validator, delegator_1_address);
        assert!(!delegator_allowlisted(pool_address, delegator_1_address), 0);

        // check that in-flight active rewards are evicted too, which validates that `synchronize_delegation_pool` was called
        let active = pool_u64::balance(
            &borrow_global<DelegationPool>(pool_address).active_shares,
            delegator_1_address
        ) + get_add_stake_fee(pool_address, 10 * ONE_APT);
        // 5050000000 + 1000000000 active at last `synchronize_delegation_pool`
        assert!(active == 6050000000, active);

        evict_delegator(validator, delegator_1_address);
        assert_delegation(delegator_1_address, pool_address, 0, 0, 6161504999);
        let pending_inactive = pool_u64::balance(
            pending_inactive_shares_pool(borrow_global<DelegationPool>(pool_address)),
            delegator_1_address
        );
        assert!(pending_inactive == 6161504999, pending_inactive);

        // allowlist delegator 1 back and check that they can add stake
        allowlist_delegator(validator, delegator_1_address);
        add_stake(delegator_1, pool_address, 20 * ONE_APT);
        end_aptos_epoch();
        // 2000000000 active and 6161505000 * 1.01 pending-inactive
        assert_delegation(delegator_1_address, pool_address, 20 * ONE_APT, 0, 6223120049);

        // can reactivate stake when allowlisted
        reactivate_stake(delegator_1, pool_address, 5223120050);
        assert_delegation(delegator_1_address, pool_address, 20 * ONE_APT + 5223120049, 0, 10 * ONE_APT);

        // evict delegator 1 after they reactivated
        remove_delegator_from_allowlist(validator, delegator_1_address);
        evict_delegator(validator, delegator_1_address);
        // 2000000000 + 5223120050 + 1000000000 pending-inactive
        assert_delegation(delegator_1_address, pool_address, 0, 0, 8223120049);

        end_aptos_epoch();
        // (2000000000 + 5223120050 + 1000000000) * 1.01 pending-inactive
        assert_delegation(delegator_1_address, pool_address, 0, 0, 8305351249);
    }

    #[test_only]
    public fun assert_delegation(
        delegator_address: address,
        pool_address: address,
        active_stake: u64,
        inactive_stake: u64,
        pending_inactive_stake: u64,
    ) acquires DelegationPool, BeneficiaryForOperator {
        let (actual_active, actual_inactive, actual_pending_inactive) = get_stake(pool_address, delegator_address);
        assert!(actual_active == active_stake, actual_active);
        assert!(actual_inactive == inactive_stake, actual_inactive);
        assert!(actual_pending_inactive == pending_inactive_stake, actual_pending_inactive);
    }

    #[test_only]
    public fun assert_pending_withdrawal(
        delegator_address: address,
        pool_address: address,
        exists: bool,
        olc: u64,
        inactive: bool,
        stake: u64,
    ) acquires DelegationPool {
        assert_delegation_pool_exists(pool_address);
        let pool = borrow_global<DelegationPool>(pool_address);
        let (withdrawal_exists, withdrawal_olc) = pending_withdrawal_exists(pool, delegator_address);
        assert!(withdrawal_exists == exists, 0);
        assert!(withdrawal_olc.index == olc, withdrawal_olc.index);
        let (withdrawal_inactive, withdrawal_stake) = get_pending_withdrawal(pool_address, delegator_address);
        assert!(withdrawal_inactive == inactive, 0);
        assert!(withdrawal_stake == stake, withdrawal_stake);
    }

    #[test_only]
    public fun assert_inactive_shares_pool(
        pool_address: address,
        olc: u64,
        exists: bool,
        stake: u64,
    ) acquires DelegationPool {
        assert_delegation_pool_exists(pool_address);
        let pool = borrow_global<DelegationPool>(pool_address);
        assert!(table::contains(&pool.inactive_shares, olc_with_index(olc)) == exists, 0);
        if (exists) {
            let actual_stake = total_coins(table::borrow(&pool.inactive_shares, olc_with_index(olc)));
            assert!(actual_stake == stake, actual_stake);
        } else {
            assert!(0 == stake, 0);
        }
    }

    #[test_only]
    public fun setup_vote(
        aptos_framework: &signer,
        validator: &signer,
        enable_partial_voting: bool,
    ): u64 acquires DelegationPoolOwnership, DelegationPool, GovernanceRecords, BeneficiaryForOperator, NextCommissionPercentage, DelegationPoolAllowlisting {
        initialize_for_test_no_reward(aptos_framework);
        aptos_governance::initialize_for_test(
            aptos_framework,
            (10 * ONE_APT as u128),
            100 * ONE_APT,
            1000,
        );

        initialize_test_validator(validator, 100 * ONE_APT, true, false);

        let validator_address = signer::address_of(validator);
        let pool_address = get_owned_pool_address(validator_address);
        // Delegation pool is created before partial governance voting feature flag is enabled. So this delegation
        // pool's voter is its owner.
        assert!(stake::get_delegated_voter(pool_address) == validator_address, 1);
        assert!(!partial_governance_voting_enabled(pool_address), 1);
        end_aptos_epoch();

        // Create 1 proposals and vote for proposal1.
        let execution_hash = vector::empty<u8>();
        vector::push_back(&mut execution_hash, 1);
        let proposal_id = aptos_governance::create_proposal_v2_impl(
            validator,
            pool_address,
            execution_hash,
            b"",
            b"",
            true,
        );
        if (enable_partial_voting) {
            features::change_feature_flags_for_testing(
                aptos_framework,
                vector[features::get_partial_governance_voting(
                ), features::get_delegation_pool_partial_governance_voting()],
                vector[]);
            enable_partial_governance_voting(pool_address);
        };
        proposal_id
    }

    #[test_only]
    public fun total_coins_inactive(pool_address: address): u64 acquires DelegationPool {
        borrow_global<DelegationPool>(pool_address).total_coins_inactive
    }
}<|MERGE_RESOLUTION|>--- conflicted
+++ resolved
@@ -1569,15 +1569,11 @@
         // synchronize delegation and stake pools before any user operation
         synchronize_delegation_pool(pool_address);
 
-<<<<<<< HEAD
         // Disallow switching voter if the delegator has an active lockup. This is because the pool's lockup can end
         // before the extra lockup added for voting on proposals, which can allow double voting.
         assert_no_active_lockup(delegator, pool_address);
 
-        let delegator_address = permissioned_signer::address_of(delegator);
-=======
         let delegator_address = signer::address_of(delegator);
->>>>>>> f1a20440
         let delegation_pool = borrow_global<DelegationPool>(pool_address);
         let governance_records = borrow_global_mut<GovernanceRecords>(pool_address);
         let delegator_vote_delegation = update_and_borrow_mut_delegator_vote_delegation(
