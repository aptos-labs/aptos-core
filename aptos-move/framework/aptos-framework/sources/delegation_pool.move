--- conflicted
+++ resolved
@@ -219,22 +219,20 @@
     /// Signer does not have permission to perform delegation logic.
     const ENO_DELEGATION_PERMISSION: u64 = 28;
 
-<<<<<<< HEAD
-    /// Voter must specify all delegators that have delegated to them for lockup verification.
-    const EMISSING_DELEGATORS: u64 = 29;
-
-    /// The delegator has an extra lock from having voted on governance proposals and cannot withdraw until the lock expires.
-    const EDELEGATOR_STILL_LOCKED: u64 = 30;
-
-    /// Voter cannot vote because one or more of the specified delegators didn't delegate to them.
-    const EONE_OR_MORE_DELEGATIONS_MISMATCH: u64 = 31;
-
-    /// Voter connot vote because one or more of the specified delegators doesn't have enough voting power.
-    const EINSUFFICIENT_LOCKUP: u64 = 32;
-=======
     /// Use delegator voting flow instead. Delegation pools can no longer specify a single delegated voter.
     const ECAN_NO_LONGER_SET_DELEGATED_VOTER: u64 = 29;
->>>>>>> eaace626
+
+    /// Voter must specify all delegators that have delegated to them for lockup verification.
+    const EMISSING_DELEGATORS: u64 = 30;
+
+    /// The delegator has an extra lock from having voted on governance proposals and cannot withdraw until the lock expires.
+    const EDELEGATOR_STILL_LOCKED: u64 = 31;
+
+    /// Voter cannot vote because one or more of the specified delegators didn't delegate to them.
+    const EONE_OR_MORE_DELEGATIONS_MISMATCH: u64 = 32;
+
+    /// Voter connot vote because one or more of the specified delegators doesn't have enough voting power.
+    const EINSUFFICIENT_LOCKUP: u64 = 33;
 
     const MAX_U64: u64 = 18446744073709551615;
 
@@ -1113,7 +1111,10 @@
             // If any delegator delegates to someone else or the voter will be updated soon, disallow voting to avoid
             // double voting.
             let (voter, pending_voter, _) = calculate_and_update_voting_delegation(pool_address, delegator);
-            assert!(voter == voter_addr && pending_voter == @0x0, EONE_OR_MORE_DELEGATIONS_MISMATCH);
+            assert!(
+                voter == voter_addr && (pending_voter == @0x0 || pending_voter == voter_addr),
+                EONE_OR_MORE_DELEGATIONS_MISMATCH
+            );
 
             // Make sure the delegator has an extra lock that's sufficient to cover the voting duration of the proposal.
             let lock_expiration = delegator_lockup_expiration(delegator, pool_address);
@@ -1364,9 +1365,8 @@
 
         let vote_delegation = smart_table::borrow_mut(vote_delegation_table, delegator);
         // A lockup period has passed since last time `vote_delegation` was updated. Pending voter takes effect.
-        if (vote_delegation.last_locked_until_secs < locked_until_secs && vote_delegation.pending_voter != @0x0) {
+        if (vote_delegation.last_locked_until_secs < locked_until_secs) {
             vote_delegation.voter = vote_delegation.pending_voter;
-            vote_delegation.pending_voter = @0x0;
             vote_delegation.last_locked_until_secs = locked_until_secs;
         };
         vote_delegation
@@ -4539,78 +4539,6 @@
         assert!(calculate_and_update_voter_total_voting_power(pool_address, delegator2_address) == 0, 1);
     }
 
-<<<<<<< HEAD
-    #[test(aptos_framework = @aptos_framework, validator = @0x123, delegator1 = @0x010, voter1 = @0x030)]
-    public entry fun test_voting_power_change_for_existing_delegation_pool(
-        aptos_framework: &signer,
-        validator: &signer,
-        delegator1: &signer,
-        voter1: &signer,
-    ) acquires DelegatorLock, DelegationPoolOwnership, DelegationPool, GovernanceRecords, BeneficiaryForOperator, NextCommissionPercentage, DelegationPoolAllowlisting {
-        initialize_for_test_no_reward(aptos_framework);
-        aptos_governance::initialize_for_test(
-            aptos_framework,
-            (10 * ONE_APT as u128),
-            100 * ONE_APT,
-            1000,
-        );
-        // This test case checks the scenario where delegation_pool_partial_governance_voting is disabled.
-        features::change_feature_flags_for_testing(
-            aptos_framework,
-            vector[],
-            vector[features::get_delegation_pool_partial_governance_voting()]
-        );
-
-        initialize_test_validator(validator, 100 * ONE_APT, true, false);
-
-        let validator_address = signer::address_of(validator);
-        let pool_address = get_owned_pool_address(validator_address);
-        // Delegation pool is created before partial governance voting feature flag is enabled. So this delegation
-        // pool's voter is its owner.
-        assert!(stake::get_delegated_voter(pool_address) == validator_address, 1);
-        assert!(!partial_governance_voting_enabled(pool_address), 1);
-
-        let delegator1_address = signer::address_of(delegator1);
-        account::create_account_for_test(delegator1_address);
-        let voter1_address = signer::address_of(voter1);
-        account::create_account_for_test(voter1_address);
-
-        stake::mint(delegator1, 110 * ONE_APT);
-        add_stake(delegator1, pool_address, 10 * ONE_APT);
-
-        // Enable partial governance voting feature flag.
-        features::change_feature_flags_for_testing(
-            aptos_framework,
-            vector[features::get_partial_governance_voting(), features::get_delegation_pool_partial_governance_voting(
-            )],
-            vector[]
-        );
-        // Voter doens't change until enabling partial governance voting on this delegation pool.
-        assert!(stake::get_delegated_voter(pool_address) == validator_address, 1);
-        // Enable partial governance voting on this delegation pool.
-        enable_partial_governance_voting(pool_address);
-        assert!(stake::get_delegated_voter(pool_address) == pool_address, 1);
-        assert!(partial_governance_voting_enabled(pool_address), 1);
-
-        // By default, the voter of a delegator is itself.
-        assert!(calculate_and_update_voter_total_voting_power(pool_address, voter1_address) == 0, 1);
-        assert!(calculate_and_update_voter_total_voting_power(pool_address, delegator1_address) == 10 * ONE_APT, 1);
-
-        // Delegator1 delegates its voting power to voter1.
-        // It takes 1 cycle to take effect. No immediate change.
-        delegate_voting_power(delegator1, pool_address, voter1_address);
-        assert!(calculate_and_update_voter_total_voting_power(pool_address, voter1_address) == 0, 1);
-        assert!(calculate_and_update_voter_total_voting_power(pool_address, delegator1_address) == 10 * ONE_APT, 1);
-
-        // One cycle passed. The voter change takes effects.
-        timestamp::fast_forward_seconds(LOCKUP_CYCLE_SECONDS);
-        end_aptos_epoch();
-        assert!(calculate_and_update_voter_total_voting_power(pool_address, voter1_address) == 10 * ONE_APT, 1);
-        assert!(calculate_and_update_voter_total_voting_power(pool_address, delegator1_address) == 0, 1);
-    }
-
-=======
->>>>>>> eaace626
     #[test(
         aptos_framework = @aptos_framework,
         validator = @0x123,
@@ -4715,7 +4643,7 @@
             vector[],
             vector[features::get_delegation_pool_partial_governance_voting()]
         );
-        let proposal_id = setup_vote(aptos_framework, validator, true);
+        let proposal_id = setup_vote(aptos_framework, validator);
         let validator_address = signer::address_of(validator);
         let pool_address = get_owned_pool_address(validator_address);
 
@@ -4745,7 +4673,7 @@
             vector[],
             vector[features::get_delegation_pool_partial_governance_voting()]
         );
-        let proposal_id = setup_vote(aptos_framework, validator, true);
+        let proposal_id = setup_vote(aptos_framework, validator);
         let validator_address = signer::address_of(validator);
         let pool_address = get_owned_pool_address(validator_address);
 
@@ -4776,7 +4704,7 @@
             vector[],
             vector[features::get_delegation_pool_partial_governance_voting()]
         );
-        let proposal_id = setup_vote(aptos_framework, validator, true);
+        let proposal_id = setup_vote(aptos_framework, validator);
         let validator_address = signer::address_of(validator);
         let pool_address = get_owned_pool_address(validator_address);
 
@@ -4811,7 +4739,7 @@
             vector[],
             vector[features::get_delegation_pool_partial_governance_voting()]
         );
-        let proposal_id = setup_vote(aptos_framework, validator, true);
+        let proposal_id = setup_vote(aptos_framework, validator);
         let validator_address = signer::address_of(validator);
         let pool_address = get_owned_pool_address(validator_address);
 
@@ -4839,7 +4767,7 @@
             vector[],
             vector[features::get_delegation_pool_partial_governance_voting()]
         );
-        let proposal_id = setup_vote(aptos_framework, validator, true);
+        let proposal_id = setup_vote(aptos_framework, validator);
         let validator_address = signer::address_of(validator);
         let pool_address = get_owned_pool_address(validator_address);
 
@@ -4860,373 +4788,6 @@
     #[test(
         aptos_framework = @aptos_framework,
         validator = @0x123,
-<<<<<<< HEAD
-        delegator1 = @0x010,
-        delegator2 = @0x020,
-        voter1 = @0x030,
-        voter2 = @0x040
-    )]
-    public entry fun test_voting_power_change_already_voted_before_partial(
-        aptos_framework: &signer,
-        validator: &signer,
-        delegator1: &signer,
-        delegator2: &signer,
-        voter1: &signer,
-        voter2: &signer,
-    ) acquires DelegationPoolOwnership, DelegationPool, GovernanceRecords, BeneficiaryForOperator, NextCommissionPercentage, DelegationPoolAllowlisting {
-        // This test case checks the scenario where delegation_pool_partial_governance_voting is disabled.
-        features::change_feature_flags_for_testing(
-            aptos_framework,
-            vector[],
-            vector[features::get_delegation_pool_partial_governance_voting()]
-        );
-        // partial voing hasn't been enabled yet. A proposal has been created by the validator.
-        let proposal1_id = setup_vote(aptos_framework, validator, false);
-
-        let validator_address = signer::address_of(validator);
-        let pool_address = get_owned_pool_address(validator_address);
-
-        let delegator1_address = signer::address_of(delegator1);
-        account::create_account_for_test(delegator1_address);
-        let delegator2_address = signer::address_of(delegator2);
-        account::create_account_for_test(delegator2_address);
-        let voter1_address = signer::address_of(voter1);
-        account::create_account_for_test(voter1_address);
-        let voter2_address = signer::address_of(voter2);
-        account::create_account_for_test(voter2_address);
-
-        stake::mint(delegator1, 110 * ONE_APT);
-        add_stake(delegator1, pool_address, 10 * ONE_APT);
-        stake::mint(delegator2, 110 * ONE_APT);
-        add_stake(delegator2, pool_address, 90 * ONE_APT);
-
-        // Create 2 proposals and vote for proposal1.
-        let execution_hash = vector::empty<u8>();
-        vector::push_back(&mut execution_hash, 1);
-        let proposal2_id = aptos_governance::create_proposal_v2_impl(
-            validator,
-            pool_address,
-            execution_hash,
-            b"",
-            b"",
-            true,
-        );
-        aptos_governance::vote(validator, pool_address, proposal1_id, true);
-
-        // Enable partial governance voting feature flag.
-        features::change_feature_flags_for_testing(
-            aptos_framework,
-            vector[features::get_partial_governance_voting(), features::get_delegation_pool_partial_governance_voting(
-            )],
-            vector[]
-        );
-        // Voter doens't change until enabling partial governance voting on this delegation pool.
-        assert!(stake::get_delegated_voter(pool_address) == validator_address, 1);
-        // Enable partial governance voting on this delegation pool.
-        enable_partial_governance_voting(pool_address);
-        assert!(stake::get_delegated_voter(pool_address) == pool_address, 1);
-        assert!(partial_governance_voting_enabled(pool_address), 1);
-
-        assert!(calculate_and_update_voter_total_voting_power(pool_address, validator_address) == 100 * ONE_APT, 1);
-        assert!(calculate_and_update_voter_total_voting_power(pool_address, delegator1_address) == 10 * ONE_APT, 1);
-        assert!(calculate_and_update_voter_total_voting_power(pool_address, delegator2_address) == 90 * ONE_APT, 1);
-        // No one can vote for proposal1 because it's already voted before enabling partial governance voting.
-        assert!(calculate_and_update_remaining_voting_power(pool_address, validator_address, proposal1_id) == 0, 1);
-        assert!(calculate_and_update_remaining_voting_power(pool_address, delegator1_address, proposal1_id) == 0, 1);
-        assert!(calculate_and_update_remaining_voting_power(pool_address, delegator2_address, proposal1_id) == 0, 1);
-        assert!(
-            calculate_and_update_remaining_voting_power(pool_address, validator_address, proposal2_id) == 100 * ONE_APT,
-            1
-        );
-        assert!(
-            calculate_and_update_remaining_voting_power(pool_address, delegator1_address, proposal2_id) == 10 * ONE_APT,
-            1
-        );
-        assert!(
-            calculate_and_update_remaining_voting_power(pool_address, delegator2_address, proposal2_id) == 90 * ONE_APT,
-            1
-        );
-
-        // Delegator1 tries to use 50 APT to vote on proposal2, but it only has 10 APT. So only 10 APT voting power is used.
-        vote(delegator1, pool_address, proposal2_id, 50 * ONE_APT, true);
-        assert!(calculate_and_update_remaining_voting_power(pool_address, delegator1_address, proposal2_id) == 0, 1);
-
-        add_stake(delegator1, pool_address, 60 * ONE_APT);
-        assert!(calculate_and_update_voter_total_voting_power(pool_address, delegator1_address) == 70 * ONE_APT, 1);
-        vote(delegator1, pool_address, proposal2_id, 25 * ONE_APT, true);
-        assert!(
-            calculate_and_update_remaining_voting_power(pool_address, delegator1_address, proposal2_id) == 35 * ONE_APT,
-            1
-        );
-        vote(delegator1, pool_address, proposal2_id, 30 * ONE_APT, false);
-        assert!(
-            calculate_and_update_remaining_voting_power(pool_address, delegator1_address, proposal2_id) == 5 * ONE_APT,
-            1
-        );
-    }
-
-    #[test(aptos_framework = @aptos_framework, validator = @0x123, delegator1 = @0x010, voter1 = @0x030)]
-    #[expected_failure(abort_code = 0x10010, location = Self)]
-    public entry fun test_vote_should_failed_if_already_voted_before_enable_partial_voting_flag(
-        aptos_framework: &signer,
-        validator: &signer,
-        delegator1: &signer,
-        voter1: &signer,
-    ) acquires DelegationPoolOwnership, DelegationPool, GovernanceRecords, BeneficiaryForOperator, NextCommissionPercentage, DelegationPoolAllowlisting {
-        // This test case checks the scenario where delegation_pool_partial_governance_voting is disabled.
-        features::change_feature_flags_for_testing(
-            aptos_framework,
-            vector[],
-            vector[features::get_delegation_pool_partial_governance_voting()]
-        );
-        // partial voing hasn't been enabled yet. A proposal has been created by the validator.
-        let proposal1_id = setup_vote(aptos_framework, validator, false);
-
-        let validator_address = signer::address_of(validator);
-        let pool_address = get_owned_pool_address(validator_address);
-        let delegator1_address = signer::address_of(delegator1);
-        account::create_account_for_test(delegator1_address);
-        let voter1_address = signer::address_of(voter1);
-        account::create_account_for_test(voter1_address);
-
-        stake::mint(delegator1, 110 * ONE_APT);
-        add_stake(delegator1, pool_address, 10 * ONE_APT);
-        end_aptos_epoch();
-
-        aptos_governance::vote(validator, pool_address, proposal1_id, true);
-
-        // Enable partial governance voting feature flag.
-        features::change_feature_flags_for_testing(
-            aptos_framework,
-            vector[features::get_partial_governance_voting(), features::get_delegation_pool_partial_governance_voting(
-            )],
-            vector[]
-        );
-        // Enable partial governance voting on this delegation pool.
-        enable_partial_governance_voting(pool_address);
-
-        vote(delegator1, pool_address, proposal1_id, 10 * ONE_APT, true);
-    }
-
-    #[test(aptos_framework = @aptos_framework, validator = @0x123, delegator1 = @0x010, voter1 = @0x030)]
-    #[expected_failure(abort_code = 0x10011, location = Self)]
-    public entry fun test_vote_should_failed_if_already_voted_before_enable_partial_voting_on_pool(
-        aptos_framework: &signer,
-        validator: &signer,
-        delegator1: &signer,
-        voter1: &signer,
-    ) acquires DelegationPoolOwnership, DelegationPool, GovernanceRecords, BeneficiaryForOperator, NextCommissionPercentage, DelegationPoolAllowlisting {
-        // This test case checks the scenario where delegation_pool_partial_governance_voting is disabled.
-        features::change_feature_flags_for_testing(
-            aptos_framework,
-            vector[],
-            vector[features::get_delegation_pool_partial_governance_voting()]
-        );
-        // partial voing hasn't been enabled yet. A proposal has been created by the validator.
-        let proposal1_id = setup_vote(aptos_framework, validator, false);
-
-        let validator_address = signer::address_of(validator);
-        let pool_address = get_owned_pool_address(validator_address);
-        let delegator1_address = signer::address_of(delegator1);
-        account::create_account_for_test(delegator1_address);
-        let voter1_address = signer::address_of(voter1);
-        account::create_account_for_test(voter1_address);
-
-        stake::mint(delegator1, 110 * ONE_APT);
-        add_stake(delegator1, pool_address, 10 * ONE_APT);
-        end_aptos_epoch();
-
-        // Enable partial governance voting feature flag.
-        features::change_feature_flags_for_testing(
-            aptos_framework,
-            vector[features::get_partial_governance_voting(), features::get_delegation_pool_partial_governance_voting(
-            )],
-            vector[]
-        );
-
-        // The operator voter votes on the proposal after partial governace voting flag is enabled but before partial voting is enabled on the pool.
-        aptos_governance::vote(validator, pool_address, proposal1_id, true);
-
-        // Enable partial governance voting on this delegation pool.
-        enable_partial_governance_voting(pool_address);
-
-        add_stake(delegator1, pool_address, 10 * ONE_APT);
-        vote(delegator1, pool_address, proposal1_id, 10 * ONE_APT, true);
-    }
-
-    #[test(aptos_framework = @aptos_framework, validator = @0x123, delegator1 = @0x010)]
-    #[expected_failure(abort_code = 0x10010, location = Self)]
-    public entry fun test_vote_should_failed_if_no_stake(
-        aptos_framework: &signer,
-        validator: &signer,
-        delegator1: &signer,
-    ) acquires DelegationPoolOwnership, DelegationPool, GovernanceRecords, BeneficiaryForOperator, NextCommissionPercentage, DelegationPoolAllowlisting {
-        // This test case begins with the delegation_pool_partial_governance_voting feature disabled.
-        features::change_feature_flags_for_testing(
-            aptos_framework,
-            vector[],
-            vector[features::get_delegation_pool_partial_governance_voting()]
-        );
-        // partial voing hasn't been enabled yet. A proposal has been created by the validator.
-        let proposal1_id = setup_vote(aptos_framework, validator, true);
-
-        let validator_address = signer::address_of(validator);
-        let pool_address = get_owned_pool_address(validator_address);
-        let delegator1_address = signer::address_of(delegator1);
-        account::create_account_for_test(delegator1_address);
-
-        // Delegator1 has no stake. Abort.
-        vote(delegator1, pool_address, proposal1_id, 10 * ONE_APT, true);
-    }
-
-    #[test(aptos_framework = @aptos_framework, validator1 = @0x123, validator2 = @0x234, delegator1 = @0x010, delegator2 = @0x020)]
-    #[expected_failure(abort_code = 65539, location = aptos_framework::aptos_governance)]
-    public entry fun test_vote_should_failed_due_to_insufficient_stake_lockup (
-        aptos_framework: &signer,
-        validator1: &signer,
-        validator2: &signer,
-        delegator1: &signer,
-        delegator2: &signer,
-    ) acquires DelegationPoolOwnership, DelegationPool, GovernanceRecords, BeneficiaryForOperator, NextCommissionPercentage, DelegationPoolAllowlisting {
-        // This test case begins with the delegation_pool_partial_governance_voting feature disabled.
-        features::change_feature_flags_for_testing(
-            aptos_framework,
-            vector[],
-            vector[features::get_delegation_pool_partial_governance_voting()]
-        );
-
-        let _ = setup_vote(aptos_framework, validator1, false);
-
-        let validator1_address = signer::address_of(validator1);
-        let pool1_address = get_owned_pool_address(validator1_address);
-        let delegator1_address = signer::address_of(delegator1);
-        account::create_account_for_test(delegator1_address);
-        stake::mint(delegator1, 110 * ONE_APT);
-        add_stake(delegator1, pool1_address, 10 * ONE_APT);
-
-        timestamp::fast_forward_seconds(LOCKUP_CYCLE_SECONDS - 500);
-        end_aptos_epoch();
-
-        initialize_test_validator(validator2, 100 * ONE_APT, true, true);
-        let validator2_address = signer::address_of(validator2);
-        let pool2_address = get_owned_pool_address(validator2_address);
-        let delegator2_address = signer::address_of(delegator2);
-        account::create_account_for_test(delegator2_address);
-        stake::mint(delegator2, 110 * ONE_APT);
-        add_stake(delegator2, pool2_address, 10 * ONE_APT);
-
-        let proposal_id = aptos_governance::create_proposal_v2_impl(
-            validator2,
-            pool2_address,
-            b"0",
-            b"",
-            b"",
-            true,
-        );
-
-        features::change_feature_flags_for_testing(
-            aptos_framework,
-            vector[features::get_delegation_pool_partial_governance_voting()],
-            vector[]
-        );
-        enable_partial_governance_voting(pool1_address);
-        enable_partial_governance_voting(pool2_address);
-
-        vote(delegator2, pool2_address, proposal_id, 10 * ONE_APT, true);
-        // Should abort with the error EINSUFFICIENT_STAKE_LOCKUP.
-        vote(delegator1, pool1_address, proposal_id, 10 * ONE_APT, true);
-    }
-
-    #[test(aptos_framework = @aptos_framework, validator = @0x123, delegator1 = @0x010)]
-    #[expected_failure(abort_code = 65551, location = aptos_framework::aptos_governance)]
-    public entry fun test_vote_should_failed_due_to_proposal_expired(
-        aptos_framework: &signer,
-        validator: &signer,
-        delegator1: &signer,
-    ) acquires DelegationPoolOwnership, DelegationPool, GovernanceRecords, BeneficiaryForOperator, NextCommissionPercentage, DelegationPoolAllowlisting {
-        // This test case begins with the delegation_pool_partial_governance_voting feature disabled.
-        features::change_feature_flags_for_testing(
-            aptos_framework,
-            vector[],
-            vector[features::get_delegation_pool_partial_governance_voting()]
-        );
-        // partial voing hasn't been enabled yet. A proposal has been created by the validator.
-        let proposal1_id = setup_vote(aptos_framework, validator, true);
-
-        let validator_address = signer::address_of(validator);
-        let pool_address = get_owned_pool_address(validator_address);
-        let delegator1_address = signer::address_of(delegator1);
-        account::create_account_for_test(delegator1_address);
-
-        stake::mint(delegator1, 110 * ONE_APT);
-        add_stake(delegator1, pool_address, 10 * ONE_APT);
-
-        timestamp::fast_forward_seconds(2000);
-        end_aptos_epoch();
-
-        // Should abort with the error EPROPOSAL_EXPIRED.
-        vote(delegator1, pool_address, proposal1_id, 10 * ONE_APT, true);
-    }
-
-    #[test(aptos_framework = @aptos_framework, validator = @0x123, delegator1 = @0x010)]
-    #[expected_failure(abort_code = 0x10010, location = Self)]
-    public entry fun test_vote_should_failed_due_to_insufficient_voting_power(
-        aptos_framework: &signer,
-        validator: &signer,
-        delegator1: &signer,
-    ) acquires DelegationPoolOwnership, DelegationPool, GovernanceRecords, BeneficiaryForOperator, NextCommissionPercentage, DelegationPoolAllowlisting {
-        // This test case checks the scenario where delegation_pool_partial_governance_voting is disabled.
-        features::change_feature_flags_for_testing(
-            aptos_framework,
-            vector[],
-            vector[features::get_delegation_pool_partial_governance_voting()]
-        );
-        // partial voing hasn't been enabled yet. A proposal has been created by the validator.
-        let proposal1_id = setup_vote(aptos_framework, validator, true);
-
-        let validator_address = signer::address_of(validator);
-        let pool_address = get_owned_pool_address(validator_address);
-        let delegator1_address = signer::address_of(delegator1);
-        account::create_account_for_test(delegator1_address);
-
-        stake::mint(delegator1, 110 * ONE_APT);
-        add_stake(delegator1, pool_address, 10 * ONE_APT);
-        end_aptos_epoch();
-        vote(delegator1, pool_address, proposal1_id, 10 * ONE_APT, true);
-        // Should abort with the error ENO_VOTING_POWER.
-        vote(delegator1, pool_address, proposal1_id, 10 * ONE_APT, true);
-    }
-
-    #[test(aptos_framework = @aptos_framework, validator = @0x123, delegator1 = @0x010, voter1 = @0x030)]
-    public entry fun test_delegate_voting_power_should_pass_even_if_no_stake(
-        aptos_framework: &signer,
-        validator: &signer,
-        delegator1: &signer,
-        voter1: &signer,
-    ) acquires DelegatorLock, DelegationPoolOwnership, DelegationPool, GovernanceRecords, BeneficiaryForOperator, NextCommissionPercentage, DelegationPoolAllowlisting {
-        // This test case checks the scenario where delegation_pool_partial_governance_voting is disabled.
-        features::change_feature_flags_for_testing(
-            aptos_framework,
-            vector[],
-            vector[features::get_delegation_pool_partial_governance_voting()]
-        );
-        // partial voing hasn't been enabled yet. A proposal has been created by the validator.
-        setup_vote(aptos_framework, validator, true);
-
-        let validator_address = signer::address_of(validator);
-        let pool_address = get_owned_pool_address(validator_address);
-        let delegator1_address = signer::address_of(delegator1);
-        account::create_account_for_test(delegator1_address);
-
-        // Delegator1 has no stake. Abort.
-        delegate_voting_power(delegator1, pool_address, signer::address_of(voter1));
-    }
-
-    #[test(
-        aptos_framework = @aptos_framework,
-        validator = @0x123,
-=======
->>>>>>> eaace626
         delegator = @0x010,
         voter1 = @0x020,
         voter2 = @0x030
@@ -5929,6 +5490,38 @@
     }
 
     #[test_only]
+    public fun setup_vote(
+        aptos_framework: &signer,
+        validator: &signer,
+    ): u64 acquires DelegationPoolOwnership, DelegationPool, GovernanceRecords, BeneficiaryForOperator, NextCommissionPercentage, DelegationPoolAllowlisting {
+        initialize_for_test_no_reward(aptos_framework);
+        aptos_governance::initialize_for_test(
+            aptos_framework,
+            (10 * ONE_APT as u128),
+            100 * ONE_APT,
+            1000,
+        );
+
+        initialize_test_validator(validator, 100 * ONE_APT, true, false);
+
+        let validator_address = signer::address_of(validator);
+        let pool_address = get_owned_pool_address(validator_address);
+        end_aptos_epoch();
+
+        // Create 1 proposals and vote for proposal1.
+        let execution_hash = vector[1];
+        let proposal_id = aptos_governance::create_proposal_v2_impl(
+            validator,
+            pool_address,
+            execution_hash,
+            b"",
+            b"",
+            true,
+        );
+        proposal_id
+    }
+
+    #[test_only]
     public fun total_coins_inactive(pool_address: address): u64 acquires DelegationPool {
         borrow_global<DelegationPool>(pool_address).total_coins_inactive
     }
