--- conflicted
+++ resolved
@@ -202,13 +202,6 @@
     /// Changing operator commission rate in delegation pool is not supported.
     const ECOMMISSION_RATE_CHANGE_NOT_SUPPORTED: u64 = 22;
 
-<<<<<<< HEAD
-    /// Converting staking contracts to delegation pools is not supported.
-    const ESTAKING_CONTRACT_TO_DELEGATION_POOL_CONVERSION_NOT_SUPPORTED: u64 = 23;
-
-    /// A staking contract cannot be converted to a delegation pool while owning pending_active stake.
-    const EPENDING_ACTIVE_STAKE_ON_STAKING_CONTRACT: u64 = 24;
-=======
     /// Delegators allowlisting is not supported.
     const EDELEGATORS_ALLOWLISTING_NOT_SUPPORTED: u64 = 23;
 
@@ -223,7 +216,12 @@
 
     /// Cannot unlock the accumulated active stake of NULL_SHAREHOLDER(0x0).
     const ECANNOT_UNLOCK_NULL_SHAREHOLDER: u64 = 27;
->>>>>>> b8b116f5
+
+    /// Converting staking contracts to delegation pools is not supported.
+    const ESTAKING_CONTRACT_TO_DELEGATION_POOL_CONVERSION_NOT_SUPPORTED: u64 = 28;
+
+    /// A staking contract cannot be converted to a delegation pool while owning pending_active stake.
+    const EPENDING_ACTIVE_STAKE_ON_STAKING_CONTRACT: u64 = 29;
 
     const MAX_U64: u64 = 18446744073709551615;
 
@@ -1571,7 +1569,6 @@
         });
     }
 
-<<<<<<< HEAD
     /// Set delegated voter of staker when initializing a delegation pool from a staking contract. This change applies
     /// instantly without waiting a lockup cycle.
     fun initialize_staker_delegated_voter(
@@ -1611,7 +1608,8 @@
             delegator: staker_address,
             voter,
         });
-=======
+    }
+
     /// Enable delegators allowlisting as the pool owner.
     public entry fun enable_delegators_allowlisting(
         owner: &signer,
@@ -1695,7 +1693,6 @@
         unlock_internal(delegator_address, pool_address, pool_u64::balance(&pool.active_shares, delegator_address));
 
         event::emit(EvictDelegator { pool_address, delegator_address });
->>>>>>> b8b116f5
     }
 
     /// Add `amount` of coins to the delegation pool `pool_address`.
@@ -5228,9 +5225,8 @@
         assert!(pool_address == @0xe9fc2fbb82b7e1cb7af3daef8c7a24e66780f9122d15e4f1d486ee7c7c36c48d, 0);
     }
 
-<<<<<<< HEAD
     #[test(aptos_framework = @aptos_framework, staker = @0x123, operator = @0x234)]
-    #[expected_failure(abort_code = 0x30017, location = Self)]
+    #[expected_failure(abort_code = 0x3001c, location = Self)]
     public entry fun test_initialize_from_staking_contract_not_supported(
         aptos_framework: &signer,
         staker: &signer,
@@ -5263,7 +5259,7 @@
     }
 
     #[test(aptos_framework = @aptos_framework, staker = @0x123, operator = @0x234)]
-    #[expected_failure(abort_code = 0x30018, location = Self)]
+    #[expected_failure(abort_code = 0x3001d, location = Self)]
     public entry fun test_initialize_from_staking_contract_with_pending_active_stake(
         aptos_framework: &signer,
         staker: &signer,
@@ -5753,7 +5749,8 @@
             coin::balance<AptosCoin>(delegator_address) == delegator_balance + 5120639999,
             coin::balance<AptosCoin>(delegator_address)
         );
-=======
+    }
+
     #[test(aptos_framework = @aptos_framework, validator = @0x123)]
     #[expected_failure(abort_code = 0x30017, location = Self)]
     public entry fun test_delegators_allowlisting_not_supported(
@@ -6152,7 +6149,6 @@
         end_aptos_epoch();
         // (2000000000 + 5223120050 + 1000000000) * 1.01 pending-inactive
         assert_delegation(delegator_1_address, pool_address, 0, 0, 8305351249);
->>>>>>> b8b116f5
     }
 
     #[test_only]
