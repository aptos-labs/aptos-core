--- conflicted
+++ resolved
@@ -458,13 +458,8 @@
         assert!(exists_at(rotation_cap_offerer_address), error::not_found(EOFFERER_ADDRESS_DOES_NOT_EXIST));
 
         // Check that there exists a rotation capability offer at the offerer's account resource for the delegate.
-<<<<<<< HEAD
-        let delegate_address = signer::address_of(delegate_signer);
+        let delegate_address = permissioned_signer::address_of(delegate_signer);
         let offerer_account_resource = &Account[rotation_cap_offerer_address];
-=======
-        let delegate_address = permissioned_signer::address_of(delegate_signer);
-        let offerer_account_resource = borrow_global<Account>(rotation_cap_offerer_address);
->>>>>>> e911f8d2
         assert!(
             offerer_account_resource.rotation_capability_offer.for.contains(&delegate_address),
             error::not_found(ENO_SUCH_ROTATION_CAPABILITY_OFFER)
@@ -620,13 +615,8 @@
     public entry fun revoke_rotation_capability(account: &signer, to_be_revoked_address: address) acquires Account {
         assert!(exists_at(to_be_revoked_address), error::not_found(EACCOUNT_DOES_NOT_EXIST));
         check_rotation_permission(account);
-<<<<<<< HEAD
-        let addr = signer::address_of(account);
+        let addr = permissioned_signer::address_of(account);
         let account_resource = &Account[addr];
-=======
-        let addr = permissioned_signer::address_of(account);
-        let account_resource = borrow_global<Account>(addr);
->>>>>>> e911f8d2
         assert!(
             account_resource.rotation_capability_offer.for.contains(&to_be_revoked_address),
             error::not_found(ENO_SUCH_ROTATION_CAPABILITY_OFFER)
@@ -637,13 +627,8 @@
     /// Revoke any rotation capability offer in the specified account.
     public entry fun revoke_any_rotation_capability(account: &signer) acquires Account {
         check_rotation_permission(account);
-<<<<<<< HEAD
-        let account_resource = &mut Account[signer::address_of(account)];
+        let account_resource = &mut Account[permissioned_signer::address_of(account)];
         account_resource.rotation_capability_offer.for.extract();
-=======
-        let account_resource = borrow_global_mut<Account>(permissioned_signer::address_of(account));
-        option::extract(&mut account_resource.rotation_capability_offer.for);
->>>>>>> e911f8d2
     }
 
     /// Offers signer capability on behalf of `account` to the account at address `recipient_address`.
@@ -703,13 +688,8 @@
     public entry fun revoke_signer_capability(account: &signer, to_be_revoked_address: address) acquires Account {
         assert!(exists_at(to_be_revoked_address), error::not_found(EACCOUNT_DOES_NOT_EXIST));
         check_offering_permission(account);
-<<<<<<< HEAD
-        let addr = signer::address_of(account);
+        let addr = permissioned_signer::address_of(account);
         let account_resource = &Account[addr];
-=======
-        let addr = permissioned_signer::address_of(account);
-        let account_resource = borrow_global<Account>(addr);
->>>>>>> e911f8d2
         assert!(
             account_resource.signer_capability_offer.for.contains(&to_be_revoked_address),
             error::not_found(ENO_SUCH_SIGNER_CAPABILITY)
@@ -720,13 +700,8 @@
     /// Revoke any signer capability offer in the specified account.
     public entry fun revoke_any_signer_capability(account: &signer) acquires Account {
         check_offering_permission(account);
-<<<<<<< HEAD
-        let account_resource = &mut Account[signer::address_of(account)];
+        let account_resource = &mut Account[permissioned_signer::address_of(account)];
         account_resource.signer_capability_offer.for.extract();
-=======
-        let account_resource = borrow_global_mut<Account>(permissioned_signer::address_of(account));
-        option::extract(&mut account_resource.signer_capability_offer.for);
->>>>>>> e911f8d2
     }
 
     /// Return an authorized signer of the offerer, if there's an existing signer capability offer for `account`
@@ -736,13 +711,8 @@
         assert!(exists_at(offerer_address), error::not_found(EOFFERER_ADDRESS_DOES_NOT_EXIST));
 
         // Check if there's an existing signer capability offer from the offerer.
-<<<<<<< HEAD
         let account_resource = &Account[offerer_address];
-        let addr = signer::address_of(account);
-=======
-        let account_resource = borrow_global<Account>(offerer_address);
         let addr = permissioned_signer::address_of(account);
->>>>>>> e911f8d2
         assert!(
             account_resource.signer_capability_offer.for.contains(&addr),
             error::not_found(ENO_SUCH_SIGNER_CAPABILITY)
@@ -918,13 +888,8 @@
     ///////////////////////////////////////////////////////////////////////////
 
     public fun create_guid(account_signer: &signer): guid::GUID acquires Account {
-<<<<<<< HEAD
-        let addr = signer::address_of(account_signer);
+        let addr = permissioned_signer::address_of(account_signer);
         let account = &mut Account[addr];
-=======
-        let addr = permissioned_signer::address_of(account_signer);
-        let account = borrow_global_mut<Account>(addr);
->>>>>>> e911f8d2
         let guid = guid::create(addr, &mut account.guid_creation_num);
         assert!(
             account.guid_creation_num < MAX_GUID_CREATION_NUM,
