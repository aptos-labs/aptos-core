--- conflicted
+++ resolved
@@ -90,7 +90,7 @@
 
     /// Only callable in tests and testnets where the core resources account exists.
     /// Create new coins and deposit them into dst_addr's account.
-public entry fun mint(
+    public entry fun mint(
         account: &signer,
         dst_addr: address,
         amount: u64,
@@ -202,7 +202,6 @@
     }
 
     #[test_only]
-<<<<<<< HEAD
     use aptos_framework::aggregator_factory;
     #[test_only]
     use aptos_framework::account;
@@ -212,37 +211,6 @@
     use aptos_framework::primary_fungible_store;
     #[test_only]
     use aptos_framework::object::{Self, Object};
-
-    #[test(aptos_framework = @aptos_framework)]
-    fun test_apt_setup_and_mint(aptos_framework: &signer) {
-       let (burn_cap, mint_cap) = initialize_for_test(aptos_framework);
-       let coin = coin::mint(100, &mint_cap);
-       let fa = coin::coin_to_fungible_asset(coin);
-       primary_fungible_store::deposit(@aptos_framework, fa);
-       assert!(primary_fungible_store::balance(@aptos_framework, object::address_to_object<Metadata>(@aptos_framework)) == 100, 0);
-       coin::destroy_mint_cap(mint_cap);
-       coin::destroy_burn_cap(burn_cap);
-    }
-
-    #[test]
-    fun test_fa_helpers_for_test() acquires MintCapStore {
-        assert!(!object::object_exists<Metadata>(@aptos_framework), 0);
-        ensure_initialized_with_fa_metadata_for_test();
-        assert!(object::object_exists<Metadata>(@aptos_framework), 0);
-        mint_fa_to_primary_fungible_store_for_test(@aptos_framework, 100);
-        let metadata = object::address_to_object<Metadata>(@aptos_framework);
-        assert!(primary_fungible_store::balance(@aptos_framework, metadata) == 100, 0);
-        let store_addr = primary_fungible_store::primary_store_address(@aptos_framework, metadata);
-        mint_fa_to_for_test(object::address_to_object<FungibleStore>(store_addr), 100);
-        assert!(primary_fungible_store::balance(@aptos_framework, metadata) == 200, 0);
-    }
-
-=======
-    use aptos_framework::fungible_asset::Metadata;
-    #[test_only]
-    use aptos_framework::primary_fungible_store;
-    #[test_only]
-    use aptos_framework::object;
 
     #[test(aptos_framework = @aptos_framework)]
     fun test_apt_setup_and_mint(aptos_framework: &signer) {
@@ -260,5 +228,18 @@
         coin::destroy_mint_cap(mint_cap);
         coin::destroy_burn_cap(burn_cap);
     }
->>>>>>> 9da0e298
+
+    #[test]
+    fun test_fa_helpers_for_test() acquires MintCapStore {
+        assert!(!object::object_exists<Metadata>(@aptos_framework), 0);
+        ensure_initialized_with_fa_metadata_for_test();
+        assert!(object::object_exists<Metadata>(@aptos_framework), 0);
+        mint_fa_to_primary_fungible_store_for_test(@aptos_framework, 100);
+        let metadata = object::address_to_object<Metadata>(@aptos_framework);
+        assert!(primary_fungible_store::balance(@aptos_framework, metadata) == 100, 0);
+        let store_addr = primary_fungible_store::primary_store_address(@aptos_framework, metadata);
+        mint_fa_to_for_test(object::address_to_object<FungibleStore>(store_addr), 100);
+        assert!(primary_fungible_store::balance(@aptos_framework, metadata) == 200, 0);
+    }
+
 }