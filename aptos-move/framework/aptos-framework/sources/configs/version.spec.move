spec aptos_framework::version {
    spec module {
        pragma verify = true;
        pragma aborts_if_is_strict;
    }

    spec set_version(account: &signer, major: u64) {
        use std::signer;
        use aptos_framework::chain_status;
        use aptos_framework::timestamp;
        use aptos_framework::stake;
        use aptos_framework::coin::CoinInfo;
        use aptos_framework::aptos_coin::AptosCoin;
        use aptos_framework::transaction_fee;
        use aptos_framework::staking_config;
        use aptos_framework::reconfiguration;

        include transaction_fee::RequiresCollectedFeesPerValueLeqBlockAptosSupply;
        include staking_config::StakingRewardsConfigRequirement;
        include reconfiguration::ReconfigureEnsures;
        requires chain_status::is_operating();
        requires timestamp::spec_now_microseconds() >= reconfiguration::last_reconfiguration_time();
        requires exists<stake::ValidatorFees>(@aptos_framework);
        requires exists<CoinInfo<AptosCoin>>(@aptos_framework);

        aborts_if !exists<SetVersionCapability>(signer::address_of(account));
        aborts_if !exists<Version>(@aptos_framework);

        let old_major = global<Version>(@aptos_framework).major;
        aborts_if !(old_major < major);
<<<<<<< HEAD
=======

>>>>>>> ad50b993
        ensures global<Version>(@aptos_framework).major == major;
    }

    /// Abort if resource already exists in `@aptos_framwork` when initializing.
    spec initialize(aptos_framework: &signer, initial_version: u64) {
        use std::signer;

        aborts_if signer::address_of(aptos_framework) != @aptos_framework;
        aborts_if exists<Version>(@aptos_framework);
        aborts_if exists<SetVersionCapability>(@aptos_framework);
<<<<<<< HEAD
        ensures global<Version>(@aptos_framework) == Version { major: initial_version };
        ensures global<SetVersionCapability>(@aptos_framework) == SetVersionCapability {};
=======
        ensures exists<Version>(@aptos_framework);
        ensures exists<SetVersionCapability>(@aptos_framework);
>>>>>>> ad50b993
    }

    /// This module turns on `aborts_if_is_strict`, so need to add spec for test function `initialize_for_test`.
    spec initialize_for_test {
        // Don't verify test functions.
        pragma verify = false;
    }
}<|MERGE_RESOLUTION|>--- conflicted
+++ resolved
@@ -28,10 +28,7 @@
 
         let old_major = global<Version>(@aptos_framework).major;
         aborts_if !(old_major < major);
-<<<<<<< HEAD
-=======
 
->>>>>>> ad50b993
         ensures global<Version>(@aptos_framework).major == major;
     }
 
@@ -42,13 +39,8 @@
         aborts_if signer::address_of(aptos_framework) != @aptos_framework;
         aborts_if exists<Version>(@aptos_framework);
         aborts_if exists<SetVersionCapability>(@aptos_framework);
-<<<<<<< HEAD
         ensures global<Version>(@aptos_framework) == Version { major: initial_version };
         ensures global<SetVersionCapability>(@aptos_framework) == SetVersionCapability {};
-=======
-        ensures exists<Version>(@aptos_framework);
-        ensures exists<SetVersionCapability>(@aptos_framework);
->>>>>>> ad50b993
     }
 
     /// This module turns on `aborts_if_is_strict`, so need to add spec for test function `initialize_for_test`.
