--- conflicted
+++ resolved
@@ -16,16 +16,9 @@
         use aptos_framework::staking_config;
         use aptos_framework::aptos_coin;
 
-<<<<<<< HEAD
-        // It caused timeout in the github CI
-        // Loaclly passed
-        pragma verify_duration_estimate = 120;
-=======
         // It caused 51s to verified in the local environment
         // However it failed in the github unit test (about 120s)
         pragma verify_duration_estimate = 120;
-
->>>>>>> 16bdb31f
         let addr = signer::address_of(account);
 
         include transaction_fee::RequiresCollectedFeesPerValueLeqBlockAptosSupply;
