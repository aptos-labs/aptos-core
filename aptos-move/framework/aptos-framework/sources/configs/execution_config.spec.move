spec aptos_framework::execution_config {
    spec module {
        pragma verify = true;
        pragma aborts_if_is_strict;
    }

    /// Ensure the caller is admin
    /// When setting now time must be later than last_reconfiguration_time.
    spec set(account: &signer, config: vector<u8>) {
        use aptos_framework::timestamp;
        use std::signer;
        use std::features;
        use aptos_framework::transaction_fee;
        use aptos_framework::chain_status;
        use aptos_framework::stake;
        use aptos_framework::staking_config;
        use aptos_framework::aptos_coin;
        use aptos_framework::reconfiguration;

<<<<<<< HEAD
        // It caused 25s to verified in the local environment and timeout in the github unit test
=======
        pragma verify_duration_estimate = 120;
>>>>>>> ad50b993
        let addr = signer::address_of(account);
        include transaction_fee::RequiresCollectedFeesPerValueLeqBlockAptosSupply;
        include reconfiguration::ReconfigureEnsures;
        requires chain_status::is_operating();
        requires exists<stake::ValidatorFees>(@aptos_framework);
        requires exists<staking_config::StakingRewardsConfig>(@aptos_framework);
        requires len(config) > 0;
        include features::spec_periodical_reward_rate_decrease_enabled() ==> staking_config::StakingRewardsConfigEnabledRequirement;
        include aptos_coin::ExistsAptosCoin;
        requires system_addresses::is_aptos_framework_address(addr);
        requires timestamp::spec_now_microseconds() >= reconfiguration::last_reconfiguration_time();

        ensures exists<ExecutionConfig>(@aptos_framework);
    }
}<|MERGE_RESOLUTION|>--- conflicted
+++ resolved
@@ -17,11 +17,7 @@
         use aptos_framework::aptos_coin;
         use aptos_framework::reconfiguration;
 
-<<<<<<< HEAD
         // It caused 25s to verified in the local environment and timeout in the github unit test
-=======
-        pragma verify_duration_estimate = 120;
->>>>>>> ad50b993
         let addr = signer::address_of(account);
         include transaction_fee::RequiresCollectedFeesPerValueLeqBlockAptosSupply;
         include reconfiguration::ReconfigureEnsures;
