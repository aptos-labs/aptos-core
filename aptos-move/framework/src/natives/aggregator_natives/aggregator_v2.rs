--- conflicted
+++ resolved
@@ -40,12 +40,6 @@
 /// The generic type supplied to the aggregators is not supported.
 pub const EUNSUPPORTED_AGGREGATOR_TYPE: u64 = 0x03_0007;
 
-<<<<<<< HEAD
-/// The read value is out of bounds for Aggregator<u64>
-pub const EREAD_OUT_OF_BOUNDS: u64 = 0x02_0009;
-
-=======
->>>>>>> 76e8b6fe
 /// Checks if the type argument `type_arg` is a string type.
 fn is_string_type(context: &SafeNativeContext, type_arg: &Type) -> SafeNativeResult<bool> {
     let ty = context.deref().type_to_fully_annotated_layout(type_arg)?;
@@ -57,26 +51,6 @@
     Ok(false)
 }
 
-<<<<<<< HEAD
-/// Given the list of native function arguments, returns a tuple of its
-/// fields: (`aggregator id`, `value`, `limit`).
-pub fn get_aggregator_fields(
-    ty_arg: &Type,
-    mut args: VecDeque<Value>,
-) -> SafeNativeResult<(AggregatorID, u128, u128)> {
-    match ty_arg {
-        Type::U128 => {
-            // Get aggregator information and a value to add.
-            let value = safely_pop_arg!(args, u128);
-            let (id, limit) = aggregator_value_as_u128(&safely_pop_arg!(args, StructRef))?;
-            Ok((id, value, limit))
-        },
-        Type::U64 => {
-            // Get aggregator information and a value to add.
-            let value = safely_pop_arg!(args, u64);
-            let (id, limit) = aggregator_value_as_u64(&safely_pop_arg!(args, StructRef))?;
-            Ok((id, value as u128, limit as u128))
-=======
 /// Given the list of native function arguments and a type, returns a tuple of its
 /// fields: (`aggregator id`, `limit`).
 pub fn pop_aggregator_fields_by_type(
@@ -93,7 +67,6 @@
             // Get aggregator information and a value to add.
             let (id, limit) = aggregator_value_as_u64(&safely_pop_arg!(args, StructRef))?;
             Ok((id, limit as u128))
->>>>>>> 76e8b6fe
         },
         _ => Err(SafeNativeError::Abort {
             abort_code: EUNSUPPORTED_AGGREGATOR_TYPE,
@@ -101,8 +74,6 @@
     }
 }
 
-<<<<<<< HEAD
-=======
 /// Given the list of native function arguments and a type, pop the next argument if it is of given type
 pub fn pop_value_by_type(ty_arg: &Type, args: &mut VecDeque<Value>) -> SafeNativeResult<u128> {
     match ty_arg {
@@ -114,7 +85,7 @@
     }
 }
 
->>>>>>> 76e8b6fe
+
 /***************************************************************************************************
  * native fun create_aggregator<Element>(limit: Element): Aggregator<Element>;
  **************************************************************************************************/
@@ -129,29 +100,6 @@
     context.charge(AGGREGATOR_V2_CREATE_AGGREGATOR_BASE)?;
     // Get the current aggregator data.
     let aggregator_context = context.extensions().get::<NativeAggregatorContext>();
-<<<<<<< HEAD
-    let mut aggregator_data = aggregator_context.aggregator_data.borrow_mut();
-    let id = aggregator_data.generate_id();
-    let aggregator_id = AggregatorID::ephemeral(aggregator_data.generate_id());
-
-    match ty_args[0] {
-        Type::U128 => {
-            let limit = safely_pop_arg!(args, u128);
-            aggregator_data.create_new_aggregator(aggregator_id, limit);
-            Ok(smallvec![Value::struct_(Struct::pack(vec![
-                Value::u128(id as u128),
-                Value::u128(limit),
-            ]))])
-        },
-        Type::U64 => {
-            let limit = safely_pop_arg!(args, u64);
-            aggregator_data.create_new_aggregator(aggregator_id, limit as u128);
-            Ok(smallvec![Value::struct_(Struct::pack(vec![
-                Value::u64(id),
-                Value::u64(limit),
-            ]))])
-        },
-=======
     let limit = pop_value_by_type(&ty_args[0], &mut args)?;
     let mut aggregator_data = aggregator_context.aggregator_data.borrow_mut();
     let id = aggregator_data.generate_id();
@@ -167,7 +115,6 @@
             Value::u64(id),
             Value::u64(limit as u64),
         ]))]),
->>>>>>> 76e8b6fe
         _ => Err(SafeNativeError::Abort {
             abort_code: EUNSUPPORTED_AGGREGATOR_TYPE,
         }),
@@ -180,31 +127,17 @@
 fn native_try_add(
     context: &mut SafeNativeContext,
     ty_args: Vec<Type>,
-<<<<<<< HEAD
-    args: VecDeque<Value>,
-=======
-    mut args: VecDeque<Value>,
->>>>>>> 76e8b6fe
+    mut args: VecDeque<Value>,
 ) -> SafeNativeResult<SmallVec<[Value; 1]>> {
     debug_assert_eq!(args.len(), 2);
 
     context.charge(AGGREGATOR_V2_TRY_ADD_BASE)?;
     let aggregator_context = context.extensions().get::<NativeAggregatorContext>();
     let mut aggregator_data = aggregator_context.aggregator_data.borrow_mut();
-<<<<<<< HEAD
-    let (id, value, limit) = get_aggregator_fields(&ty_args[0], args)?;
-    let aggregator = aggregator_data.get_aggregator(id, limit)?;
-    Ok(smallvec![Value::bool(
-        aggregator
-            .try_add(aggregator_context.resolver, value)
-            .is_ok()
-    )])
-=======
     let value = pop_value_by_type(&ty_args[0], &mut args)?;
     let (id, limit) = pop_aggregator_fields_by_type(&ty_args[0], &mut args)?;
     let aggregator = aggregator_data.get_aggregator(id, limit)?;
     Ok(smallvec![Value::bool(aggregator.try_add(value).is_ok())])
->>>>>>> 76e8b6fe
 }
 
 /***************************************************************************************************
@@ -213,31 +146,17 @@
 fn native_try_sub(
     context: &mut SafeNativeContext,
     ty_args: Vec<Type>,
-<<<<<<< HEAD
-    args: VecDeque<Value>,
-=======
-    mut args: VecDeque<Value>,
->>>>>>> 76e8b6fe
+    mut args: VecDeque<Value>,
 ) -> SafeNativeResult<SmallVec<[Value; 1]>> {
     debug_assert_eq!(args.len(), 2);
 
     context.charge(AGGREGATOR_V2_TRY_SUB_BASE)?;
     let aggregator_context = context.extensions().get::<NativeAggregatorContext>();
     let mut aggregator_data = aggregator_context.aggregator_data.borrow_mut();
-<<<<<<< HEAD
-    let (id, value, limit) = get_aggregator_fields(&ty_args[0], args)?;
-    let aggregator = aggregator_data.get_aggregator(id, limit)?;
-    Ok(smallvec![Value::bool(
-        aggregator
-            .try_sub(aggregator_context.resolver, value)
-            .is_ok()
-    )])
-=======
     let value = pop_value_by_type(&ty_args[0], &mut args)?;
     let (id, limit) = pop_aggregator_fields_by_type(&ty_args[0], &mut args)?;
     let aggregator = aggregator_data.get_aggregator(id, limit)?;
     Ok(smallvec![Value::bool(aggregator.try_sub(value).is_ok())])
->>>>>>> 76e8b6fe
 }
 
 /***************************************************************************************************
@@ -254,30 +173,6 @@
     context.charge(AGGREGATOR_V2_READ_BASE)?;
     let aggregator_context = context.extensions().get::<NativeAggregatorContext>();
     let mut aggregator_data = aggregator_context.aggregator_data.borrow_mut();
-<<<<<<< HEAD
-
-    match ty_args[0] {
-        Type::U128 => {
-            // Extract information from aggregator struct reference.
-            let (id, limit) = aggregator_value_as_u128(&safely_pop_arg!(args, StructRef))?;
-            let aggregator = aggregator_data.get_aggregator(id, limit)?;
-            let value =
-                aggregator.read_most_recent_aggregator_value(aggregator_context.resolver)?;
-            Ok(smallvec![Value::u128(value)])
-        },
-        Type::U64 => {
-            let (id, limit) = aggregator_value_as_u64(&safely_pop_arg!(args, StructRef))?;
-            let aggregator = aggregator_data.get_aggregator(id, limit as u128)?;
-            let value =
-                aggregator.read_most_recent_aggregator_value(aggregator_context.resolver)?;
-            if value > u64::MAX as u128 {
-                return Err(SafeNativeError::Abort {
-                    abort_code: EREAD_OUT_OF_BOUNDS,
-                });
-            }
-            Ok(smallvec![Value::u64(value as u64)])
-        },
-=======
     let (id, limit) = pop_aggregator_fields_by_type(&ty_args[0], &mut args)?;
     let aggregator = aggregator_data.get_aggregator(id, limit)?;
     let value = aggregator.read_and_materialize(aggregator_context.resolver, &id)?;
@@ -289,14 +184,12 @@
     match ty_args[0] {
         Type::U128 => Ok(smallvec![Value::u128(value)]),
         Type::U64 => Ok(smallvec![Value::u64(value as u64)]),
->>>>>>> 76e8b6fe
         _ => Err(SafeNativeError::Abort {
             abort_code: EUNSUPPORTED_AGGREGATOR_TYPE,
         }),
     }
 }
 
-<<<<<<< HEAD
 /***************************************************************************************************
  * native fun snapshot(aggregator: &Aggregator): AggregatorSnapshot<u128>;
  **************************************************************************************************/
@@ -333,8 +226,6 @@
     }
 }
 
-=======
->>>>>>> 76e8b6fe
 /***************************************************************************************************
  * native fun create_snapshot(value: Element): AggregatorSnapshot<Element>;
  **************************************************************************************************/
@@ -523,10 +414,7 @@
         ("try_add", native_try_add),
         ("read", native_read),
         ("try_sub", native_try_sub),
-<<<<<<< HEAD
         ("snapshot", native_snapshot),
-=======
->>>>>>> 76e8b6fe
         ("create_snapshot", native_create_snapshot),
         ("copy_snapshot", native_copy_snapshot),
         ("read_snapshot", native_read_snapshot),
