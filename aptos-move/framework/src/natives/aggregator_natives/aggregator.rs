--- conflicted
+++ resolved
@@ -41,13 +41,7 @@
     let aggregator_context = context.extensions().get::<NativeAggregatorContext>();
     let mut aggregator_data = aggregator_context.aggregator_data.borrow_mut();
     let aggregator = aggregator_data.get_aggregator(id, limit)?;
-
-<<<<<<< HEAD
     aggregator.try_add(aggregator_context.resolver, value)?;
-=======
-    aggregator.try_add(value)?;
->>>>>>> 76e8b6fe
-
     Ok(smallvec![])
 }
 
@@ -103,13 +97,7 @@
     let aggregator_context = context.extensions().get::<NativeAggregatorContext>();
     let mut aggregator_data = aggregator_context.aggregator_data.borrow_mut();
     let aggregator = aggregator_data.get_aggregator(id, limit)?;
-
-<<<<<<< HEAD
     aggregator.try_sub(aggregator_context.resolver, value)?;
-=======
-    aggregator.try_sub(value)?;
->>>>>>> 76e8b6fe
-
     Ok(smallvec![])
 }
 
