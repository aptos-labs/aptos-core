--- conflicted
+++ resolved
@@ -380,12 +380,6 @@
         is_enabled(JWK_CONSENSUS)
     }
 
-<<<<<<< HEAD
-    /// Whether deploying to objects is enabled.
-    const OBJECT_CODE_DEPLOYMENT: u64 = 50;
-    public fun is_object_code_deployment_enabled(): bool acquires Features {
-        is_enabled(OBJECT_CODE_DEPLOYMENT)
-=======
     /// Whether enable Fungible Asset creation
     /// to create higher throughput concurrent variants.
     /// Lifetime: transient
@@ -396,7 +390,12 @@
     public fun concurrent_fungible_assets_enabled(): bool acquires Features {
         // concurrent fungible assets cannot be used if aggregator v2 api is not enabled.
         is_enabled(CONCURRENT_FUNGIBLE_ASSETS) && aggregator_v2_api_enabled()
->>>>>>> 625118a0
+    }
+
+    /// Whether deploying to objects is enabled.
+    const OBJECT_CODE_DEPLOYMENT: u64 = 51;
+    public fun is_object_code_deployment_enabled(): bool acquires Features {
+        is_enabled(OBJECT_CODE_DEPLOYMENT)
     }
 
     // ============================================================================================
