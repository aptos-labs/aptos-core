/// Defines feature flags for Aptos. Those are used in Aptos specific implementations of features in
/// the Move stdlib, the Aptos stdlib, and the Aptos framework.
module std::features {
    use std::error;
    use std::signer;
    use std::vector;

    // ============================================================================================
    // Feature Flag Definitions

    // Each feature flag should come with documentation which justifies the need of the flag.
    // Introduction of a new feature flag requires approval of framework owners. Be frugal when
    // introducing new feature flags, as too many can make it hard to understand the code.
    //
    // Each feature flag should come with a specification of a lifetime:
    //
    // - a *transient* feature flag is only needed until a related code rollout has happened. This
    //   is typically associated with the introduction of new native Move functions, and is only used
    //   from Move code. The owner of this feature is obliged to remove it once this can be done.
    //
    // - an *ephemeral* feature flag is required to stay around forever. Typically, those flags guard
    //   behavior in native code, and the behavior with or without the feature need to be preserved
    //   for playback.
    //
    // Note that removing a feature flag still requires the function which tests for the feature
    // (like `code_dependency_check_enabled` below) to stay around for compatibility reasons, as it
    // is a public function. However, once the feature flag is disabled, those functions can constantly
    // return true.


    // --------------------------------------------------------------------------------------------
    // Code Publishing

    /// Whether validation of package dependencies is enabled, and the related native function is
    /// available. This is needed because of introduction of a new native function.
    /// Lifetime: transient
    const CODE_DEPENDENCY_CHECK: u64 = 1;
    public fun code_dependency_check_enabled(): bool acquires Features {
        is_enabled(CODE_DEPENDENCY_CHECK)
    }

    /// Whether during upgrade compatibility checking, friend functions should be treated similar like
    /// private functions.
    /// Lifetime: ephemeral
    const TREAT_FRIEND_AS_PRIVATE: u64 = 2;
    public fun treat_friend_as_private(): bool acquires Features {
        is_enabled(TREAT_FRIEND_AS_PRIVATE)
    }

    /// Whether the new SHA2-512, SHA3-512 and RIPEMD-160 hash function natives are enabled.
    /// This is needed because of the introduction of new native functions.
    /// Lifetime: transient
    const SHA_512_AND_RIPEMD_160_NATIVES: u64 = 3;

    public fun get_sha_512_and_ripemd_160_feature(): u64 { SHA_512_AND_RIPEMD_160_NATIVES }

    public fun sha_512_and_ripemd_160_enabled(): bool acquires Features {
        is_enabled(SHA_512_AND_RIPEMD_160_NATIVES)
    }

    /// Whether the new `aptos_stdlib::type_info::chain_id()` native for fetching the chain ID is enabled.
    /// This is needed because of the introduction of a new native function.
    /// Lifetime: transient
    const APTOS_STD_CHAIN_ID_NATIVES: u64 = 4;

    public fun get_aptos_stdlib_chain_id_feature(): u64 { APTOS_STD_CHAIN_ID_NATIVES }

    public fun aptos_stdlib_chain_id_enabled(): bool acquires Features {
        is_enabled(APTOS_STD_CHAIN_ID_NATIVES)
    }

    /// Whether to allow the use of binary format version v6.
    /// Lifetime: transient
    const VM_BINARY_FORMAT_V6: u64 = 5;

    public fun get_vm_binary_format_v6(): u64 { VM_BINARY_FORMAT_V6 }

    public fun allow_vm_binary_format_v6(): bool acquires Features {
        is_enabled(VM_BINARY_FORMAT_V6)
    }

    /// Whether gas fees are collected and distributed to the block proposers.
    /// Lifetime: transient
    const COLLECT_AND_DISTRIBUTE_GAS_FEES: u64 = 6;

    public fun get_collect_and_distribute_gas_fees_feature(): u64 { COLLECT_AND_DISTRIBUTE_GAS_FEES }

    public fun collect_and_distribute_gas_fees(): bool acquires Features {
        is_enabled(COLLECT_AND_DISTRIBUTE_GAS_FEES)
    }

    /// Whether the new `aptos_stdlib::multi_ed25519::public_key_validate_internal_v2()` native is enabled.
    /// This is needed because of the introduction of a new native function.
    /// Lifetime: transient
    const MULTI_ED25519_PK_VALIDATE_V2_NATIVES: u64 = 7;

    public fun multi_ed25519_pk_validate_v2_feature(): u64 { MULTI_ED25519_PK_VALIDATE_V2_NATIVES }

    public fun multi_ed25519_pk_validate_v2_enabled(): bool acquires Features {
        is_enabled(MULTI_ED25519_PK_VALIDATE_V2_NATIVES)
    }

    /// Whether the new BLAKE2B-256 hash function native is enabled.
    /// This is needed because of the introduction of new native function(s).
    /// Lifetime: transient
    const BLAKE2B_256_NATIVE: u64 = 8;

    public fun get_blake2b_256_feature(): u64 { BLAKE2B_256_NATIVE }

    public fun blake2b_256_enabled(): bool acquires Features {
        is_enabled(BLAKE2B_256_NATIVE)
    }

    /// Whether resource groups are enabled.
    /// This is needed because of new attributes for structs and a change in storage representation.
    const RESOURCE_GROUPS: u64 = 9;

    public fun get_resource_groups_feature(): u64 { RESOURCE_GROUPS }

    public fun resource_groups_enabled(): bool acquires Features {
        is_enabled(RESOURCE_GROUPS)
    }

    /// Whether multisig accounts (different from accounts with multi-ed25519 auth keys) are enabled.
    const MULTISIG_ACCOUNTS: u64 = 10;

    public fun get_multisig_accounts_feature(): u64 { MULTISIG_ACCOUNTS }

    public fun multisig_accounts_enabled(): bool acquires Features {
        is_enabled(MULTISIG_ACCOUNTS)
    }

<<<<<<< HEAD
    /// Whether the basic operations over some BLS12381 structures are enabled in the algebra module.
    ///
    /// Basic operations include element (de)serialization, field/group arithmetic, hash-to-structure, casting, etc.
    /// BLS12381 structures controlled by this flag includes `Fq12`, `G1`, `G2`, `Gt`, `Fr`.
    ///
    /// Lifetime: transient
    const BLS12381_BASIC_OPERATIONS: u64 = 11;
    public fun get_bls12381_basic_operations_feature(): u64 { BLS12381_BASIC_OPERATIONS }
    public fun bls12381_basic_operations_enabled(): bool acquires Features {
        is_enabled(BLS12381_BASIC_OPERATIONS)
=======
    /// Whether delegation pools are enabled.
    /// Lifetime: transient
    const DELEGATION_POOLS: u64 = 11;

    public fun get_delegation_pools_feature(): u64 { DELEGATION_POOLS }

    public fun delegation_pools_enabled(): bool acquires Features {
        is_enabled(DELEGATION_POOLS)
>>>>>>> 00cf4ac4
    }

    // ============================================================================================
    // Feature Flag Implementation

    /// The provided signer has not a framework address.
    const EFRAMEWORK_SIGNER_NEEDED: u64 = 1;

    /// The enabled features, represented by a bitset stored on chain.
    struct Features has key {
        features: vector<u8>,
    }

    /// Function to enable and disable features. Can only be called by a signer of @std.
    public fun change_feature_flags(framework: &signer, enable: vector<u64>, disable: vector<u64>)
    acquires Features {
        assert!(signer::address_of(framework) == @std, error::permission_denied(EFRAMEWORK_SIGNER_NEEDED));
        if (!exists<Features>(@std)) {
            move_to<Features>(framework, Features{features: vector[]})
        };
        let features = &mut borrow_global_mut<Features>(@std).features;
        let i = 0;
        let n = vector::length(&enable);
        while (i < n) {
            set(features, *vector::borrow(&enable, i), true);
            i = i + 1
        };
        let i = 0;
        let n = vector::length(&disable);
        while (i < n) {
            set(features, *vector::borrow(&disable, i), false);
            i = i + 1
        };
    }

    /// Check whether the feature is enabled.
    fun is_enabled(feature: u64): bool acquires Features {
        exists<Features>(@std) &&
        contains(&borrow_global<Features>(@std).features, feature)
    }

    /// Helper to include or exclude a feature flag.
    fun set(features: &mut vector<u8>, feature: u64, include: bool) {
        let byte_index = feature / 8;
        let bit_mask = 1 << ((feature % 8) as u8);
        while (vector::length(features) <= byte_index) {
            vector::push_back(features, 0)
        };
        let entry = vector::borrow_mut(features, byte_index);
        if (include)
            *entry = *entry | bit_mask
        else
            *entry = *entry & (0xff ^ bit_mask)
    }

    /// Helper to check whether a feature flag is enabled.
    fun contains(features: &vector<u8>, feature: u64): bool {
        let byte_index = feature / 8;
        let bit_mask = 1 << ((feature % 8) as u8);
        byte_index < vector::length(features) && (*vector::borrow(features, byte_index) & bit_mask) != 0
    }

    #[test]
    fun test_feature_sets() {
        let features = vector[];
        set(&mut features, 1, true);
        set(&mut features, 5, true);
        set(&mut features, 17, true);
        set(&mut features, 23, true);
        assert!(contains(&features, 1), 0);
        assert!(contains(&features, 5), 1);
        assert!(contains(&features, 17), 2);
        assert!(contains(&features, 23), 3);
        set(&mut features, 5, false);
        set(&mut features, 17, false);
        assert!(contains(&features, 1), 0);
        assert!(!contains(&features, 5), 1);
        assert!(!contains(&features, 17), 2);
        assert!(contains(&features, 23), 3);
    }

    #[test(fx = @std)]
    fun test_change_feature_txn(fx: signer) acquires Features {
        change_feature_flags(&fx, vector[1, 9, 23], vector[]);
        assert!(is_enabled(1), 1);
        assert!(is_enabled(9), 2);
        assert!(is_enabled(23), 3);
        change_feature_flags(&fx, vector[17], vector[9]);
        assert!(is_enabled(1), 1);
        assert!(!is_enabled(9), 2);
        assert!(is_enabled(17), 3);
        assert!(is_enabled(23), 4);
    }
}<|MERGE_RESOLUTION|>--- conflicted
+++ resolved
@@ -130,27 +130,26 @@
         is_enabled(MULTISIG_ACCOUNTS)
     }
 
-<<<<<<< HEAD
+    /// Whether delegation pools are enabled.
+    /// Lifetime: transient
+    const DELEGATION_POOLS: u64 = 11;
+
+    public fun get_delegation_pools_feature(): u64 { DELEGATION_POOLS }
+
+    public fun delegation_pools_enabled(): bool acquires Features {
+        is_enabled(DELEGATION_POOLS)
+    }
+
     /// Whether the basic operations over some BLS12381 structures are enabled in the algebra module.
     ///
     /// Basic operations include element (de)serialization, field/group arithmetic, hash-to-structure, casting, etc.
     /// BLS12381 structures controlled by this flag includes `Fq12`, `G1`, `G2`, `Gt`, `Fr`.
     ///
     /// Lifetime: transient
-    const BLS12381_BASIC_OPERATIONS: u64 = 11;
+    const BLS12381_BASIC_OPERATIONS: u64 = 12;
     public fun get_bls12381_basic_operations_feature(): u64 { BLS12381_BASIC_OPERATIONS }
     public fun bls12381_basic_operations_enabled(): bool acquires Features {
         is_enabled(BLS12381_BASIC_OPERATIONS)
-=======
-    /// Whether delegation pools are enabled.
-    /// Lifetime: transient
-    const DELEGATION_POOLS: u64 = 11;
-
-    public fun get_delegation_pools_feature(): u64 { DELEGATION_POOLS }
-
-    public fun delegation_pools_enabled(): bool acquires Features {
-        is_enabled(DELEGATION_POOLS)
->>>>>>> 00cf4ac4
     }
 
     // ============================================================================================
