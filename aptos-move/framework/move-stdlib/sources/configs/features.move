--- conflicted
+++ resolved
@@ -607,24 +607,23 @@
         is_enabled(COLLECTION_OWNER)
     }
 
-<<<<<<< HEAD
+    const NATIVE_MEMORY_OPERATIONS: u64 = 80;
+
+    public fun get_native_memory_operations_feature(): u64 { NATIVE_MEMORY_OPERATIONS }
+
+    public fun is_native_memory_operations_enabled(): bool acquires Features {
+        is_enabled(NATIVE_MEMORY_OPERATIONS)
+    }
+
     /// Whether converting staking contracts to delegation pools is enabled.
     /// Lifetime: transient
-    const STAKING_CONTRACT_TO_DELEGATION_POOL_CONVERSION: u64 = 80;
+    const STAKING_CONTRACT_TO_DELEGATION_POOL_CONVERSION: u64 = 81;
 
     public fun get_staking_contract_to_delegation_pool_conversion_feature(
     ): u64 { STAKING_CONTRACT_TO_DELEGATION_POOL_CONVERSION }
 
     public fun staking_contract_to_delegation_pool_conversion_enabled(): bool acquires Features {
         is_enabled(STAKING_CONTRACT_TO_DELEGATION_POOL_CONVERSION)
-=======
-    const NATIVE_MEMORY_OPERATIONS: u64 = 80;
-
-    public fun get_native_memory_operations_feature(): u64 { NATIVE_MEMORY_OPERATIONS }
-
-    public fun is_native_memory_operations_enabled(): bool acquires Features {
-        is_enabled(NATIVE_MEMORY_OPERATIONS)
->>>>>>> a8ec7665
     }
 
     // ============================================================================================
