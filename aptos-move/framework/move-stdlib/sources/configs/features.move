--- conflicted
+++ resolved
@@ -359,9 +359,6 @@
         is_enabled(BN254_STRUCTURES)
     }
 
-<<<<<<< HEAD
-    /// Whether keyless accounts are enabled, possibly with the ZK-less verification mode.
-=======
     /// Deprecated by `aptos_framework::randomness_config::RandomnessConfig`.
     const RECONFIGURE_WITH_DKG: u64 = 45;
 
@@ -372,7 +369,6 @@
     }
 
     /// Whether the OIDB feature is enabled, possibly with the ZK-less verification mode.
->>>>>>> 7b0872a6
     ///
     /// Lifetime: transient
     const KEYLESS_ACCOUNTS: u64 = 46;
@@ -441,8 +437,6 @@
         is_enabled(KEYLESS_ACCOUNTS_WITH_PASSKEYS)
     }
 
-<<<<<<< HEAD
-=======
     /// Whether the Multisig V2 enhancement feature is enabled.
     ///
     /// Lifetime: transient
@@ -538,21 +532,21 @@
     }
 
     /// Lifetime: transient
-    const NEW_ACCOUNTS_DEFAULT_TO_FA_APT_STORE: u64 = 64;
-
-    public fun get_new_accounts_default_to_fa_apt_store_feature(): u64 { NEW_ACCOUNTS_DEFAULT_TO_FA_APT_STORE }
-
-    public fun new_accounts_default_to_fa_apt_store_enabled(): bool acquires Features {
-        is_enabled(NEW_ACCOUNTS_DEFAULT_TO_FA_APT_STORE)
-    }
-
-    /// Lifetime: transient
-    const OPERATIONS_DEFAULT_TO_FA_APT_STORE: u64 = 65;
-
-    public fun get_operations_default_to_fa_apt_store_feature(): u64 { OPERATIONS_DEFAULT_TO_FA_APT_STORE }
-
-    public fun operations_default_to_fa_apt_store_enabled(): bool acquires Features {
-        is_enabled(OPERATIONS_DEFAULT_TO_FA_APT_STORE)
+    const NEW_ACCOUNTS_DEFAULT_TO_FA_SUPRA_STORE: u64 = 64;
+
+    public fun get_new_accounts_default_to_fa_supra_store_feature(): u64 { NEW_ACCOUNTS_DEFAULT_TO_FA_SUPRA_STORE }
+
+    public fun new_accounts_default_to_fa_supra_store_enabled(): bool acquires Features {
+        is_enabled(NEW_ACCOUNTS_DEFAULT_TO_FA_SUPRA_STORE)
+    }
+
+    /// Lifetime: transient
+    const OPERATIONS_DEFAULT_TO_FA_SUPRA_STORE: u64 = 65;
+
+    public fun get_operations_default_to_fa_supra_store_feature(): u64 { OPERATIONS_DEFAULT_TO_FA_SUPRA_STORE }
+
+    public fun operations_default_to_fa_supra_store_enabled(): bool acquires Features {
+        is_enabled(OPERATIONS_DEFAULT_TO_FA_SUPRA_STORE)
     }
 
     /// Whether enable concurent Fungible Balance
@@ -588,7 +582,6 @@
         is_enabled(ABORT_IF_MULTISIG_PAYLOAD_MISMATCH)
     }
 
->>>>>>> 7b0872a6
     // ============================================================================================
     // Feature Flag Implementation
 
