/// Defines feature flags for Aptos. Those are used in Aptos specific implementations of features in
/// the Move stdlib, the Aptos stdlib, and the Aptos framework.
///
/// ============================================================================================
/// Feature Flag Definitions
///
/// Each feature flag should come with documentation which justifies the need of the flag.
/// Introduction of a new feature flag requires approval of framework owners. Be frugal when
/// introducing new feature flags, as too many can make it hard to understand the code.
///
/// Each feature flag should come with a specification of a lifetime:
///
/// - a *transient* feature flag is only needed until a related code rollout has happened. This
///   is typically associated with the introduction of new native Move functions, and is only used
///   from Move code. The owner of this feature is obliged to remove it once this can be done.
///
/// - a *permanent* feature flag is required to stay around forever. Typically, those flags guard
///   behavior in native code, and the behavior with or without the feature need to be preserved
///   for playback.
///
/// Note that removing a feature flag still requires the function which tests for the feature
/// (like `code_dependency_check_enabled` below) to stay around for compatibility reasons, as it
/// is a public function. However, once the feature flag is disabled, those functions can constantly
/// return true.
module std::features {
    use std::error;
    use std::signer;
    use std::vector;

    // --------------------------------------------------------------------------------------------
    // Code Publishing

    /// Whether validation of package dependencies is enabled, and the related native function is
    /// available. This is needed because of introduction of a new native function.
    /// Lifetime: transient
    const CODE_DEPENDENCY_CHECK: u64 = 1;
    public fun code_dependency_check_enabled(): bool acquires Features {
        is_enabled(CODE_DEPENDENCY_CHECK)
    }

    /// Whether during upgrade compatibility checking, friend functions should be treated similar like
    /// private functions.
    /// Lifetime: permanent
    const TREAT_FRIEND_AS_PRIVATE: u64 = 2;
    public fun treat_friend_as_private(): bool acquires Features {
        is_enabled(TREAT_FRIEND_AS_PRIVATE)
    }

    /// Whether the new SHA2-512, SHA3-512 and RIPEMD-160 hash function natives are enabled.
    /// This is needed because of the introduction of new native functions.
    /// Lifetime: transient
    const SHA_512_AND_RIPEMD_160_NATIVES: u64 = 3;

    public fun get_sha_512_and_ripemd_160_feature(): u64 { SHA_512_AND_RIPEMD_160_NATIVES }

    public fun sha_512_and_ripemd_160_enabled(): bool acquires Features {
        is_enabled(SHA_512_AND_RIPEMD_160_NATIVES)
    }

    /// Whether the new `aptos_stdlib::type_info::chain_id()` native for fetching the chain ID is enabled.
    /// This is needed because of the introduction of a new native function.
    /// Lifetime: transient
    const APTOS_STD_CHAIN_ID_NATIVES: u64 = 4;

    public fun get_aptos_stdlib_chain_id_feature(): u64 { APTOS_STD_CHAIN_ID_NATIVES }

    public fun aptos_stdlib_chain_id_enabled(): bool acquires Features {
        is_enabled(APTOS_STD_CHAIN_ID_NATIVES)
    }

    /// Whether to allow the use of binary format version v6.
    /// Lifetime: transient
    const VM_BINARY_FORMAT_V6: u64 = 5;

    public fun get_vm_binary_format_v6(): u64 { VM_BINARY_FORMAT_V6 }

    public fun allow_vm_binary_format_v6(): bool acquires Features {
        is_enabled(VM_BINARY_FORMAT_V6)
    }

    /// Whether gas fees are collected and distributed to the block proposers.
    /// Lifetime: transient
    const COLLECT_AND_DISTRIBUTE_GAS_FEES: u64 = 6;

    public fun get_collect_and_distribute_gas_fees_feature(): u64 { COLLECT_AND_DISTRIBUTE_GAS_FEES }

    public fun collect_and_distribute_gas_fees(): bool acquires Features {
        is_enabled(COLLECT_AND_DISTRIBUTE_GAS_FEES)
    }

    /// Whether the new `aptos_stdlib::multi_ed25519::public_key_validate_internal_v2()` native is enabled.
    /// This is needed because of the introduction of a new native function.
    /// Lifetime: transient
    const MULTI_ED25519_PK_VALIDATE_V2_NATIVES: u64 = 7;

    public fun multi_ed25519_pk_validate_v2_feature(): u64 { MULTI_ED25519_PK_VALIDATE_V2_NATIVES }

    public fun multi_ed25519_pk_validate_v2_enabled(): bool acquires Features {
        is_enabled(MULTI_ED25519_PK_VALIDATE_V2_NATIVES)
    }

    /// Whether the new BLAKE2B-256 hash function native is enabled.
    /// This is needed because of the introduction of new native function(s).
    /// Lifetime: transient
    const BLAKE2B_256_NATIVE: u64 = 8;

    public fun get_blake2b_256_feature(): u64 { BLAKE2B_256_NATIVE }

    public fun blake2b_256_enabled(): bool acquires Features {
        is_enabled(BLAKE2B_256_NATIVE)
    }

    /// Whether resource groups are enabled.
    /// This is needed because of new attributes for structs and a change in storage representation.
    const RESOURCE_GROUPS: u64 = 9;

    public fun get_resource_groups_feature(): u64 { RESOURCE_GROUPS }

    public fun resource_groups_enabled(): bool acquires Features {
        is_enabled(RESOURCE_GROUPS)
    }

    /// Whether multisig accounts (different from accounts with multi-ed25519 auth keys) are enabled.
    const MULTISIG_ACCOUNTS: u64 = 10;

    public fun get_multisig_accounts_feature(): u64 { MULTISIG_ACCOUNTS }

    public fun multisig_accounts_enabled(): bool acquires Features {
        is_enabled(MULTISIG_ACCOUNTS)
    }

    /// Whether delegation pools are enabled.
    /// Lifetime: transient
    const DELEGATION_POOLS: u64 = 11;

    public fun get_delegation_pools_feature(): u64 { DELEGATION_POOLS }

    public fun delegation_pools_enabled(): bool acquires Features {
        is_enabled(DELEGATION_POOLS)
    }

    /// Whether generic algebra basic operation support in `crypto_algebra.move` are enabled.
    ///
    /// Lifetime: transient
    const CRYPTOGRAPHY_ALGEBRA_NATIVES: u64 = 12;
    public fun get_cryptography_algebra_natives_feature(): u64 { CRYPTOGRAPHY_ALGEBRA_NATIVES }
    public fun cryptography_algebra_enabled(): bool acquires Features {
        is_enabled(CRYPTOGRAPHY_ALGEBRA_NATIVES)
    }

    /// Whether the generic algebra implementation for BLS12381 operations are enabled.
    ///
    /// Lifetime: transient
    const BLS12_381_STRUCTURES: u64 = 13;
    public fun get_bls12_381_strutures_feature(): u64 { BLS12_381_STRUCTURES }
    public fun bls12_381_structures_enabled(): bool acquires Features {
        is_enabled(BLS12_381_STRUCTURES)
    }

    /// Whether native_public_key_validate aborts when a public key of the wrong length is given
    /// Lifetime: ephemeral
    const ED25519_PUBKEY_VALIDATE_RETURN_FALSE_WRONG_LENGTH: u64 = 14;

    /// Whether struct constructors are enabled
    ///
    /// Lifetime: transient
    const STRUCT_CONSTRUCTORS: u64 = 15;

    /// Whether reward rate decreases periodically.
    /// Lifetime: transient
    const PERIODICAL_REWARD_RATE_DECREASE: u64 = 16;
    public fun get_periodical_reward_rate_decrease_feature(): u64 { PERIODICAL_REWARD_RATE_DECREASE }
    public fun periodical_reward_rate_decrease_enabled(): bool acquires Features {
        is_enabled(PERIODICAL_REWARD_RATE_DECREASE)
    }

    /// Whether enable paritial governance voting on aptos_governance.
    /// Lifetime: transient
    const PARTIAL_GOVERNANCE_VOTING: u64 = 17;
    public fun get_partial_governance_voting(): u64 { PARTIAL_GOVERNANCE_VOTING }
    public fun partial_governance_voting_enabled(): bool acquires Features {
        is_enabled(PARTIAL_GOVERNANCE_VOTING)
    }

    /// Charge invariant violation error.
    /// Lifetime: transient
    const CHARGE_INVARIANT_VIOLATION: u64 = 20;

    /// Whether enable paritial governance voting on delegation_pool.
    /// Lifetime: transient
    const DELEGATION_POOL_PARTIAL_GOVERNANCE_VOTING: u64 = 21;
    public fun get_delegation_pool_partial_governance_voting(): u64 { DELEGATION_POOL_PARTIAL_GOVERNANCE_VOTING }
    public fun delegation_pool_partial_governance_voting_enabled(): bool acquires Features {
        is_enabled(DELEGATION_POOL_PARTIAL_GOVERNANCE_VOTING)
    }

<<<<<<< HEAD

    /// Whether enable MOVE functions to call create_auid method to create AUIDs.
    /// Lifetime: transient
    const APTOS_UNIQUE_IDENTIFIERS: u64 = 22;
    public fun get_auids(): u64 { APTOS_UNIQUE_IDENTIFIERS }
    public fun auids_enabled(): bool acquires Features {
        is_enabled(APTOS_UNIQUE_IDENTIFIERS)
    }


=======
    /// Whether alternate gas payer is supported
    /// Lifetime: transient
    const GAS_PAYER_ENABLED: u64 = 22;
    public fun gas_payer_enabled(): bool acquires Features {
        is_enabled(GAS_PAYER_ENABLED)
    }

>>>>>>> c5d2fdf3
    // ============================================================================================
    // Feature Flag Implementation

    /// The provided signer has not a framework address.
    const EFRAMEWORK_SIGNER_NEEDED: u64 = 1;

    /// The enabled features, represented by a bitset stored on chain.
    struct Features has key {
        features: vector<u8>,
    }

    /// Function to enable and disable features. Can only be called by a signer of @std.
    public fun change_feature_flags(framework: &signer, enable: vector<u64>, disable: vector<u64>)
    acquires Features {
        assert!(signer::address_of(framework) == @std, error::permission_denied(EFRAMEWORK_SIGNER_NEEDED));
        if (!exists<Features>(@std)) {
            move_to<Features>(framework, Features{features: vector[]})
        };
        let features = &mut borrow_global_mut<Features>(@std).features;
        vector::for_each_ref(&enable, |feature| {
            set(features, *feature, true);
        });
        vector::for_each_ref(&disable, |feature| {
            set(features, *feature, false);
        });
    }

    /// Check whether the feature is enabled.
    fun is_enabled(feature: u64): bool acquires Features {
        exists<Features>(@std) &&
        contains(&borrow_global<Features>(@std).features, feature)
    }

    /// Helper to include or exclude a feature flag.
    fun set(features: &mut vector<u8>, feature: u64, include: bool) {
        let byte_index = feature / 8;
        let bit_mask = 1 << ((feature % 8) as u8);
        while (vector::length(features) <= byte_index) {
            vector::push_back(features, 0)
        };
        let entry = vector::borrow_mut(features, byte_index);
        if (include)
            *entry = *entry | bit_mask
        else
            *entry = *entry & (0xff ^ bit_mask)
    }

    /// Helper to check whether a feature flag is enabled.
    fun contains(features: &vector<u8>, feature: u64): bool {
        let byte_index = feature / 8;
        let bit_mask = 1 << ((feature % 8) as u8);
        byte_index < vector::length(features) && (*vector::borrow(features, byte_index) & bit_mask) != 0
    }

    #[test]
    fun test_feature_sets() {
        let features = vector[];
        set(&mut features, 1, true);
        set(&mut features, 5, true);
        set(&mut features, 17, true);
        set(&mut features, 23, true);
        assert!(contains(&features, 1), 0);
        assert!(contains(&features, 5), 1);
        assert!(contains(&features, 17), 2);
        assert!(contains(&features, 23), 3);
        set(&mut features, 5, false);
        set(&mut features, 17, false);
        assert!(contains(&features, 1), 0);
        assert!(!contains(&features, 5), 1);
        assert!(!contains(&features, 17), 2);
        assert!(contains(&features, 23), 3);
    }

    #[test(fx = @std)]
    fun test_change_feature_txn(fx: signer) acquires Features {
        change_feature_flags(&fx, vector[1, 9, 23], vector[]);
        assert!(is_enabled(1), 1);
        assert!(is_enabled(9), 2);
        assert!(is_enabled(23), 3);
        change_feature_flags(&fx, vector[17], vector[9]);
        assert!(is_enabled(1), 1);
        assert!(!is_enabled(9), 2);
        assert!(is_enabled(17), 3);
        assert!(is_enabled(23), 4);
    }
}<|MERGE_RESOLUTION|>--- conflicted
+++ resolved
@@ -194,26 +194,21 @@
         is_enabled(DELEGATION_POOL_PARTIAL_GOVERNANCE_VOTING)
     }
 
-<<<<<<< HEAD
-
+    /// Whether alternate gas payer is supported
+    /// Lifetime: transient
+    const GAS_PAYER_ENABLED: u64 = 22;
+    public fun gas_payer_enabled(): bool acquires Features {
+        is_enabled(GAS_PAYER_ENABLED)
+    }
+    
     /// Whether enable MOVE functions to call create_auid method to create AUIDs.
     /// Lifetime: transient
-    const APTOS_UNIQUE_IDENTIFIERS: u64 = 22;
+    const APTOS_UNIQUE_IDENTIFIERS: u64 = 23;
     public fun get_auids(): u64 { APTOS_UNIQUE_IDENTIFIERS }
     public fun auids_enabled(): bool acquires Features {
         is_enabled(APTOS_UNIQUE_IDENTIFIERS)
     }
 
-
-=======
-    /// Whether alternate gas payer is supported
-    /// Lifetime: transient
-    const GAS_PAYER_ENABLED: u64 = 22;
-    public fun gas_payer_enabled(): bool acquires Features {
-        is_enabled(GAS_PAYER_ENABLED)
-    }
-
->>>>>>> c5d2fdf3
     // ============================================================================================
     // Feature Flag Implementation
 
