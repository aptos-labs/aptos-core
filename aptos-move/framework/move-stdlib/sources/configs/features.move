--- conflicted
+++ resolved
@@ -121,24 +121,23 @@
         is_enabled(RESOURCE_GROUPS)
     }
 
-<<<<<<< HEAD
+    /// Whether multisig accounts (different from accounts with multi-ed25519 auth keys) are enabled.
+    const MULTISIG_ACCOUNTS: u64 = 10;
+
+    public fun get_multisig_accounts_feature(): u64 { MULTISIG_ACCOUNTS }
+
+    public fun multisig_accounts_enabled(): bool acquires Features {
+        is_enabled(MULTISIG_ACCOUNTS)
+    }
+
     /// Whether delegation pools are enabled.
     /// Lifetime: transient
-    const DELEGATION_POOLS: u64 = 10;
+    const DELEGATION_POOLS: u64 = 11;
 
     public fun get_delegation_pools_feature(): u64 { DELEGATION_POOLS }
 
     public fun delegation_pools_enabled(): bool acquires Features {
         is_enabled(DELEGATION_POOLS)
-=======
-    /// Whether multisig accounts (different from accounts with multi-ed25519 auth keys) are enabled.
-    const MULTISIG_ACCOUNTS: u64 = 10;
-
-    public fun get_multisig_accounts_feature(): u64 { MULTISIG_ACCOUNTS }
-
-    public fun multisig_accounts_enabled(): bool acquires Features {
-        is_enabled(MULTISIG_ACCOUNTS)
->>>>>>> 4f1c5318
     }
 
     // ============================================================================================
