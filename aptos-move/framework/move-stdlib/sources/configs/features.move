/// Defines feature flags for Aptos. Those are used in Aptos specific implementations of features in
/// the Move stdlib, the Aptos stdlib, and the Aptos framework.
///
/// ============================================================================================
/// Feature Flag Definitions
///
/// Each feature flag should come with documentation which justifies the need of the flag.
/// Introduction of a new feature flag requires approval of framework owners. Be frugal when
/// introducing new feature flags, as too many can make it hard to understand the code.
///
/// Each feature flag should come with a specification of a lifetime:
///
/// - a *transient* feature flag is only needed until a related code rollout has happened. This
///   is typically associated with the introduction of new native Move functions, and is only used
///   from Move code. The owner of this feature is obliged to remove it once this can be done.
///
/// - a *permanent* feature flag is required to stay around forever. Typically, those flags guard
///   behavior in native code, and the behavior with or without the feature need to be preserved
///   for playback.
///
/// Note that removing a feature flag still requires the function which tests for the feature
/// (like `code_dependency_check_enabled` below) to stay around for compatibility reasons, as it
/// is a public function. However, once the feature flag is disabled, those functions can constantly
/// return true.
module std::features {
    use std::error;
    use std::signer;
    use std::vector;

    // --------------------------------------------------------------------------------------------
    // Code Publishing

    /// Whether validation of package dependencies is enabled, and the related native function is
    /// available. This is needed because of introduction of a new native function.
    /// Lifetime: transient
    const CODE_DEPENDENCY_CHECK: u64 = 1;

    public fun code_dependency_check_enabled(): bool acquires Features {
        is_enabled(CODE_DEPENDENCY_CHECK)
    }

    /// Whether during upgrade compatibility checking, friend functions should be treated similar like
    /// private functions.
    /// Lifetime: permanent
    const TREAT_FRIEND_AS_PRIVATE: u64 = 2;

    public fun treat_friend_as_private(): bool acquires Features {
        is_enabled(TREAT_FRIEND_AS_PRIVATE)
    }

    /// Whether the new SHA2-512, SHA3-512 and RIPEMD-160 hash function natives are enabled.
    /// This is needed because of the introduction of new native functions.
    /// Lifetime: transient
    const SHA_512_AND_RIPEMD_160_NATIVES: u64 = 3;
    public fun get_sha_512_and_ripemd_160_feature(): u64 { SHA_512_AND_RIPEMD_160_NATIVES }
    public fun sha_512_and_ripemd_160_enabled(): bool acquires Features {
        is_enabled(SHA_512_AND_RIPEMD_160_NATIVES)
    }

    /// Whether the new `aptos_stdlib::type_info::chain_id()` native for fetching the chain ID is enabled.
    /// This is needed because of the introduction of a new native function.
    /// Lifetime: transient
    const APTOS_STD_CHAIN_ID_NATIVES: u64 = 4;
    public fun get_aptos_stdlib_chain_id_feature(): u64 { APTOS_STD_CHAIN_ID_NATIVES }
    public fun aptos_stdlib_chain_id_enabled(): bool acquires Features {
        is_enabled(APTOS_STD_CHAIN_ID_NATIVES)
    }

    /// Whether to allow the use of binary format version v6.
    /// Lifetime: transient
    const VM_BINARY_FORMAT_V6: u64 = 5;
    public fun get_vm_binary_format_v6(): u64 { VM_BINARY_FORMAT_V6 }
    public fun allow_vm_binary_format_v6(): bool acquires Features {
        is_enabled(VM_BINARY_FORMAT_V6)
    }

    /// Whether gas fees are collected and distributed to the block proposers.
    /// Lifetime: transient
    const COLLECT_AND_DISTRIBUTE_GAS_FEES: u64 = 6;
    public fun get_collect_and_distribute_gas_fees_feature(): u64 { COLLECT_AND_DISTRIBUTE_GAS_FEES }
    public fun collect_and_distribute_gas_fees(): bool acquires Features {
        is_enabled(COLLECT_AND_DISTRIBUTE_GAS_FEES)
    }

    /// Whether the new `aptos_stdlib::multi_ed25519::public_key_validate_internal_v2()` native is enabled.
    /// This is needed because of the introduction of a new native function.
    /// Lifetime: transient
    const MULTI_ED25519_PK_VALIDATE_V2_NATIVES: u64 = 7;
    public fun multi_ed25519_pk_validate_v2_feature(): u64 { MULTI_ED25519_PK_VALIDATE_V2_NATIVES }
    public fun multi_ed25519_pk_validate_v2_enabled(): bool acquires Features {
        is_enabled(MULTI_ED25519_PK_VALIDATE_V2_NATIVES)
    }

    /// Whether the new BLAKE2B-256 hash function native is enabled.
    /// This is needed because of the introduction of new native function(s).
    /// Lifetime: transient
    const BLAKE2B_256_NATIVE: u64 = 8;
    public fun get_blake2b_256_feature(): u64 { BLAKE2B_256_NATIVE }
    public fun blake2b_256_enabled(): bool acquires Features {
        is_enabled(BLAKE2B_256_NATIVE)
    }

    /// Whether resource groups are enabled.
    /// This is needed because of new attributes for structs and a change in storage representation.
    const RESOURCE_GROUPS: u64 = 9;
    public fun get_resource_groups_feature(): u64 { RESOURCE_GROUPS }
    public fun resource_groups_enabled(): bool acquires Features {
        is_enabled(RESOURCE_GROUPS)
    }

    /// Whether multisig accounts (different from accounts with multi-ed25519 auth keys) are enabled.
    const MULTISIG_ACCOUNTS: u64 = 10;
    public fun get_multisig_accounts_feature(): u64 { MULTISIG_ACCOUNTS }
    public fun multisig_accounts_enabled(): bool acquires Features {
        is_enabled(MULTISIG_ACCOUNTS)
    }

    /// Whether delegation pools are enabled.
    /// Lifetime: transient
    const DELEGATION_POOLS: u64 = 11;
    public fun get_delegation_pools_feature(): u64 { DELEGATION_POOLS }
    public fun delegation_pools_enabled(): bool acquires Features {
        is_enabled(DELEGATION_POOLS)
    }

    /// Whether generic algebra basic operation support in `crypto_algebra.move` are enabled.
    ///
    /// Lifetime: transient
    const CRYPTOGRAPHY_ALGEBRA_NATIVES: u64 = 12;

    public fun get_cryptography_algebra_natives_feature(): u64 { CRYPTOGRAPHY_ALGEBRA_NATIVES }

    public fun cryptography_algebra_enabled(): bool acquires Features {
        is_enabled(CRYPTOGRAPHY_ALGEBRA_NATIVES)
    }

    /// Whether the generic algebra implementation for BLS12381 operations are enabled.
    ///
    /// Lifetime: transient
    const BLS12_381_STRUCTURES: u64 = 13;

    public fun get_bls12_381_strutures_feature(): u64 { BLS12_381_STRUCTURES }

    public fun bls12_381_structures_enabled(): bool acquires Features {
        is_enabled(BLS12_381_STRUCTURES)
    }

    /// Whether native_public_key_validate aborts when a public key of the wrong length is given
    /// Lifetime: ephemeral
    const ED25519_PUBKEY_VALIDATE_RETURN_FALSE_WRONG_LENGTH: u64 = 14;

    /// Whether struct constructors are enabled
    ///
    /// Lifetime: transient
    const STRUCT_CONSTRUCTORS: u64 = 15;

    /// Whether reward rate decreases periodically.
    /// Lifetime: transient
    const PERIODICAL_REWARD_RATE_DECREASE: u64 = 16;

    public fun get_periodical_reward_rate_decrease_feature(): u64 { PERIODICAL_REWARD_RATE_DECREASE }

    public fun periodical_reward_rate_decrease_enabled(): bool acquires Features {
        is_enabled(PERIODICAL_REWARD_RATE_DECREASE)
    }

    /// Whether enable paritial governance voting on aptos_governance.
    /// Lifetime: transient
    const PARTIAL_GOVERNANCE_VOTING: u64 = 17;

    public fun get_partial_governance_voting(): u64 { PARTIAL_GOVERNANCE_VOTING }

    public fun partial_governance_voting_enabled(): bool acquires Features {
        is_enabled(PARTIAL_GOVERNANCE_VOTING)
    }

    /// Charge invariant violation error.
    /// Lifetime: transient
    const CHARGE_INVARIANT_VIOLATION: u64 = 20;

    /// Whether enable paritial governance voting on delegation_pool.
    /// Lifetime: transient
    const DELEGATION_POOL_PARTIAL_GOVERNANCE_VOTING: u64 = 21;

    public fun get_delegation_pool_partial_governance_voting(): u64 { DELEGATION_POOL_PARTIAL_GOVERNANCE_VOTING }

    public fun delegation_pool_partial_governance_voting_enabled(): bool acquires Features {
        is_enabled(DELEGATION_POOL_PARTIAL_GOVERNANCE_VOTING)
    }

    /// Whether alternate gas payer is supported
    /// Lifetime: transient
    const FEE_PAYER_ENABLED: u64 = 22;

    public fun fee_payer_enabled(): bool acquires Features {
        is_enabled(FEE_PAYER_ENABLED)
    }

    /// Whether enable MOVE functions to call create_auid method to create AUIDs.
    /// Lifetime: transient
    const APTOS_UNIQUE_IDENTIFIERS: u64 = 23;

    public fun get_auids(): u64 { APTOS_UNIQUE_IDENTIFIERS }

    public fun auids_enabled(): bool acquires Features {
        is_enabled(APTOS_UNIQUE_IDENTIFIERS)
    }

    /// Whether the Bulletproofs zero-knowledge range proof module is enabled, and the related native function is
    /// available. This is needed because of the introduction of a new native function.
    /// Lifetime: transient
    const BULLETPROOFS_NATIVES: u64 = 24;
    public fun get_bulletproofs_feature(): u64 { BULLETPROOFS_NATIVES }

    public fun bulletproofs_enabled(): bool acquires Features {
        is_enabled(BULLETPROOFS_NATIVES)
    }

    /// Fix the native formatter for signer.
    /// Lifetime: transient
    const SIGNER_NATIVE_FORMAT_FIX: u64 = 25;

    public fun get_signer_native_format_fix_feature(): u64 { SIGNER_NATIVE_FORMAT_FIX }

    public fun signer_native_format_fix_enabled(): bool acquires Features {
        is_enabled(SIGNER_NATIVE_FORMAT_FIX)
    }

    /// Whether emit function in `event.move` are enabled for module events.
    ///
    /// Lifetime: transient
    const MODULE_EVENT: u64 = 26;

    public fun get_module_event_feature(): u64 { MODULE_EVENT }

    public fun module_event_enabled(): bool acquires Features {
        is_enabled(MODULE_EVENT)
    }

<<<<<<< HEAD
    /// Whether the aggregator snapshots feature is enabled.
    /// Lifetime: transient
    const AGGREGATOR_SNAPSHOTS: u64 = 29;

    public fun get_aggregator_snapshots_feature(): u64 { AGGREGATOR_SNAPSHOTS }

    public fun aggregator_snapshots_enabled(): bool acquires Features {
        is_enabled(AGGREGATOR_SNAPSHOTS)
    }
=======
    /// Whether the fix for a counting bug in the script path of the signature checker pass is enabled.
    /// Lifetime: transient
    const SIGNATURE_CHECKER_V2_SCRIPT_FIX: u64 = 27;
>>>>>>> 99151a88

    // ============================================================================================
    // Feature Flag Implementation

    /// The provided signer has not a framework address.
    const EFRAMEWORK_SIGNER_NEEDED: u64 = 1;

    /// The enabled features, represented by a bitset stored on chain.
    struct Features has key {
        features: vector<u8>,
    }

    /// Function to enable and disable features. Can only be called by a signer of @std.
    public fun change_feature_flags(framework: &signer, enable: vector<u64>, disable: vector<u64>)
    acquires Features {
        assert!(signer::address_of(framework) == @std, error::permission_denied(EFRAMEWORK_SIGNER_NEEDED));
        if (!exists<Features>(@std)) {
            move_to<Features>(framework, Features { features: vector[] })
        };
        let features = &mut borrow_global_mut<Features>(@std).features;
        vector::for_each_ref(&enable, |feature| {
            set(features, *feature, true);
        });
        vector::for_each_ref(&disable, |feature| {
            set(features, *feature, false);
        });
    }

    /// Check whether the feature is enabled.
    fun is_enabled(feature: u64): bool acquires Features {
        exists<Features>(@std) &&
            contains(&borrow_global<Features>(@std).features, feature)
    }

    /// Helper to include or exclude a feature flag.
    fun set(features: &mut vector<u8>, feature: u64, include: bool) {
        let byte_index = feature / 8;
        let bit_mask = 1 << ((feature % 8) as u8);
        while (vector::length(features) <= byte_index) {
            vector::push_back(features, 0)
        };
        let entry = vector::borrow_mut(features, byte_index);
        if (include)
            *entry = *entry | bit_mask
        else
            *entry = *entry & (0xff ^ bit_mask)
    }

    /// Helper to check whether a feature flag is enabled.
    fun contains(features: &vector<u8>, feature: u64): bool {
        let byte_index = feature / 8;
        let bit_mask = 1 << ((feature % 8) as u8);
        byte_index < vector::length(features) && (*vector::borrow(features, byte_index) & bit_mask) != 0
    }

    #[test]
    fun test_feature_sets() {
        let features = vector[];
        set(&mut features, 1, true);
        set(&mut features, 5, true);
        set(&mut features, 17, true);
        set(&mut features, 23, true);
        assert!(contains(&features, 1), 0);
        assert!(contains(&features, 5), 1);
        assert!(contains(&features, 17), 2);
        assert!(contains(&features, 23), 3);
        set(&mut features, 5, false);
        set(&mut features, 17, false);
        assert!(contains(&features, 1), 0);
        assert!(!contains(&features, 5), 1);
        assert!(!contains(&features, 17), 2);
        assert!(contains(&features, 23), 3);
    }

    #[test(fx = @std)]
    fun test_change_feature_txn(fx: signer) acquires Features {
        change_feature_flags(&fx, vector[1, 9, 23], vector[]);
        assert!(is_enabled(1), 1);
        assert!(is_enabled(9), 2);
        assert!(is_enabled(23), 3);
        change_feature_flags(&fx, vector[17], vector[9]);
        assert!(is_enabled(1), 1);
        assert!(!is_enabled(9), 2);
        assert!(is_enabled(17), 3);
        assert!(is_enabled(23), 4);
    }
}<|MERGE_RESOLUTION|>--- conflicted
+++ resolved
@@ -237,7 +237,10 @@
         is_enabled(MODULE_EVENT)
     }
 
-<<<<<<< HEAD
+    /// Whether the fix for a counting bug in the script path of the signature checker pass is enabled.
+    /// Lifetime: transient
+    const SIGNATURE_CHECKER_V2_SCRIPT_FIX: u64 = 27;
+
     /// Whether the aggregator snapshots feature is enabled.
     /// Lifetime: transient
     const AGGREGATOR_SNAPSHOTS: u64 = 29;
@@ -247,11 +250,6 @@
     public fun aggregator_snapshots_enabled(): bool acquires Features {
         is_enabled(AGGREGATOR_SNAPSHOTS)
     }
-=======
-    /// Whether the fix for a counting bug in the script path of the signature checker pass is enabled.
-    /// Lifetime: transient
-    const SIGNATURE_CHECKER_V2_SCRIPT_FIX: u64 = 27;
->>>>>>> 99151a88
 
     // ============================================================================================
     // Feature Flag Implementation
