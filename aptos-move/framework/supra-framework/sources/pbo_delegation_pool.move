--- conflicted
+++ resolved
@@ -115,12 +115,7 @@
     use std::signer;
     use std::vector;
     use std::option::{Self, Option};
-<<<<<<< HEAD
-    
-=======
-    use std::fixed_point32::{Self, FixedPoint32};
     use std::string;
->>>>>>> b992eb96
 
     use aptos_std::math64;
     use aptos_std::math128;
@@ -5707,7 +5702,6 @@
         replace_delegator(&multisig_signer, pool_address, @0x010, @0x0101);
     }
 
-<<<<<<< HEAD
     #[test(supra_framework = @supra_framework, validator = @0x123, delegator1 = @0x010, delegator2 = @0x020)]
     public entry fun test_lose_shares_small(
         supra_framework: &signer,
@@ -5826,7 +5820,7 @@
         unlock(delegator2, pool_address, 1 * ONE_APT);
         assert_delegation(delegator2_address, pool_address, 9941599128600840588, 0, 100000000);
     }
-=======
+    
     #[test(supra_framework = @supra_framework, validator = @0x123)]
     /// if admin is authorized multi signer, `replace_delegator` should succeed
     public entry fun test_repalce_delegation_multisig_success(
@@ -6806,6 +6800,4 @@
         let unlock_coin = can_principle_unlock(delegator_address, pool_address, (100 * ONE_APT) + 1 );
         assert!(unlock_coin, 20);
     }
-
->>>>>>> b992eb96
 }