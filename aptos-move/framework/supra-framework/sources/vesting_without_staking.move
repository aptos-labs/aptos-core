///
/// Vesting without staking contract
///
module supra_framework::vesting_without_staking {
    use std::bcs;
    use std::error;
    use std::fixed_point32::{Self, FixedPoint32};
    use std::option::{Self, Option};
    use std::signer;
    use std::string::{utf8, String};
    use std::vector;
    use aptos_std::simple_map::{Self, SimpleMap};
    use aptos_std::math64::min;

    use supra_framework::account::{Self, SignerCapability, new_event_handle};
    use supra_framework::supra_account::{assert_account_is_registered_for_supra};
    use supra_framework::supra_coin::SupraCoin;
    use supra_framework::coin::{Self, Coin};
    use supra_framework::event::{EventHandle, emit_event};
    use supra_framework::system_addresses;
    use supra_framework::timestamp;

    friend supra_framework::genesis;

    const VESTING_POOL_SALT: vector<u8> = b"supra_framework::vesting";

    /// Withdrawal address is invalid.
    const EINVALID_WITHDRAWAL_ADDRESS: u64 = 1;
    /// Vesting schedule cannot be empty.
    const EEMPTY_VESTING_SCHEDULE: u64 = 2;
    /// Vesting period cannot be 0.
    const EZERO_VESTING_SCHEDULE_PERIOD: u64 = 3;
    /// Shareholders list cannot be empty.
    const ENO_SHAREHOLDERS: u64 = 4;
    /// The length of shareholders and shares lists don't match.
    const ESHARES_LENGTH_MISMATCH: u64 = 5;
    /// Deprecated.
    ///
    /// Vesting cannot start before or at the current block timestamp. Has to be in the future.
    const EVESTING_START_TOO_SOON: u64 = 6;
    /// The signer is not the admin of the vesting contract.
    const ENOT_ADMIN: u64 = 7;
    /// Vesting contract needs to be in active state.
    const EVESTING_CONTRACT_NOT_ACTIVE: u64 = 8;
    /// Admin can only withdraw from an inactive (paused or terminated) vesting contract.
    const EVESTING_CONTRACT_STILL_ACTIVE: u64 = 9;
    /// No vesting contract found at provided address.
    const EVESTING_CONTRACT_NOT_FOUND: u64 = 10;
    /// Grant amount cannot be 0.
    const EZERO_GRANT: u64 = 12;
    /// Vesting account has no other management roles beside admin.
    const EVESTING_ACCOUNT_HAS_NO_ROLES: u64 = 13;
    /// The vesting account has no such management role.
    const EROLE_NOT_FOUND: u64 = 14;
    /// Account is not admin or does not have the required role to take this action.
    const EPERMISSION_DENIED: u64 = 15;
    /// Zero items were provided to a *_many function.
    const EVEC_EMPTY_FOR_MANY_FUNCTION: u64 = 16;
    /// Balance is the same in the contract and the shareholders' left amount.
    const EBALANCE_MISMATCH: u64 = 17;
    /// Shareholder address is not exist
    const ESHAREHOLDER_NOT_EXIST: u64 = 18;

    /// Vesting contract states.
    /// Vesting contract is active and distributions can be made.
    const VESTING_POOL_ACTIVE: u64 = 1;
    /// Vesting contract has been terminated and all funds have been released back to the withdrawal address.
    const VESTING_POOL_TERMINATED: u64 = 2;

    /// Roles that can manage certain aspects of the vesting account beyond the main admin.
    const ROLE_BENEFICIARY_RESETTER: vector<u8> = b"ROLE_BENEFICIARY_RESETTER";

    struct VestingSchedule has copy, drop, store {
        // The vesting schedule as a list of fractions that vest for each period. The last number is repeated until the
        // vesting amount runs out.
        // For example [1/24, 1/24, 1/48] with a period of 1 month means that after vesting starts, the first two months
        // will vest 1/24 of the original total amount. From the third month only, 1/48 will vest until the vesting fund
        // runs out.
        // u32/u32 should be sufficient to support vesting schedule fractions.
        schedule: vector<FixedPoint32>,
        // When the vesting should start.
        start_timestamp_secs: u64,
        // In seconds. How long each vesting period is. For example 1 month.
        period_duration: u64,
        // Last vesting period, 1-indexed. For example if 2 months have passed, the last vesting period, if distribution
        // was requested, would be 2. Default value is 0 which means there have been no vesting periods yet.
        last_vested_period: u64
    }

    struct VestingRecord has copy, store, drop {
        init_amount: u64,
        left_amount: u64,
        last_vested_period: u64
    }

    struct VestingContract has key {
        state: u64,
        admin: address,
        beneficiaries: SimpleMap<address, address>,
        shareholders: SimpleMap<address, VestingRecord>,
        vesting_schedule: VestingSchedule,
        // Withdrawal address where all funds would be released back to if the admin ends the vesting for a specific
        // account or terminates the entire vesting contract.
        withdrawal_address: address,
        // Used to control resource.
        signer_cap: SignerCapability,

        // Events.
        set_beneficiary_events: EventHandle<SetBeneficiaryEvent>,
        vest_events: EventHandle<VestEvent>,
        terminate_events: EventHandle<TerminateEvent>,
        admin_withdraw_events: EventHandle<AdminWithdrawEvent>,
        shareholder_removed_events: EventHandle<ShareHolderRemovedEvent>
    }

    struct VestingAccountManagement has key {
        roles: SimpleMap<String, address>
    }

    struct AdminStore has key {
        vesting_contracts: vector<address>,
        // Used to create resource accounts for new vesting contracts so there's no address collision.
        nonce: u64,
        create_events: EventHandle<CreateVestingContractEvent>
    }

    struct CreateVestingContractEvent has drop, store {
        grant_amount: u64,
        withdrawal_address: address,
        vesting_contract_address: address
    }

    struct SetBeneficiaryEvent has drop, store {
        admin: address,
        vesting_contract_address: address,
        shareholder: address,
        old_beneficiary: address,
        new_beneficiary: address
    }

    struct VestEvent has drop, store {
        admin: address,
        shareholder_address: address,
        vesting_contract_address: address,
        period_vested: u64
    }

    struct TerminateEvent has drop, store {
        admin: address,
        vesting_contract_address: address
    }

    struct AdminWithdrawEvent has drop, store {
        admin: address,
        vesting_contract_address: address,
        amount: u64
    }

    struct ShareHolderRemovedEvent has drop, store {
        shareholder: address,
        beneficiary: Option<address>,
        amount: u64
    }

    #[view]
    /// Return the vesting start timestamp (in seconds) of the vesting contract.
    /// Vesting will start at this time, and once a full period has passed, the first vest will become unlocked.
    ///
    /// This errors out if the vesting contract with the provided address doesn't exist.
    public fun vesting_start_secs(vesting_contract_address: address): u64 acquires VestingContract {
        assert_vesting_contract_exists(vesting_contract_address);
        borrow_global<VestingContract>(vesting_contract_address).vesting_schedule.start_timestamp_secs
    }

    #[view]
    /// Return the duration of one vesting period (in seconds).
    /// Each vest is released after one full period has started, starting from the specified start_timestamp_secs.
    ///
    /// This errors out if the vesting contract with the provided address doesn't exist.
    public fun period_duration_secs(vesting_contract_address: address): u64 acquires VestingContract {
        assert_vesting_contract_exists(vesting_contract_address);
        borrow_global<VestingContract>(vesting_contract_address).vesting_schedule.period_duration
    }

    #[view]
    //Return the vesting record of the shareholder as a tuple `(init_amount, left_amount, last_vested_period)`
    public fun get_vesting_record(
        vesting_contract_address: address, shareholder_address: address
    ): (u64, u64, u64) acquires VestingContract {
        assert_vesting_contract_exists(vesting_contract_address);
        let vesting_record =
            simple_map::borrow(
                &borrow_global<VestingContract>(vesting_contract_address).shareholders,
                &shareholder_address
            );
        (
            vesting_record.init_amount,
            vesting_record.left_amount,
            vesting_record.last_vested_period
        )
    }

    #[view]
    /// Return the remaining grant of shareholder
    public fun remaining_grant(
        vesting_contract_address: address, shareholder_address: address
    ): u64 acquires VestingContract {
        assert_vesting_contract_exists(vesting_contract_address);
        simple_map::borrow(
            &borrow_global<VestingContract>(vesting_contract_address).shareholders,
            &shareholder_address
        ).left_amount
    }

    #[view]
    /// Return the beneficiary account of the specified shareholder in a vesting contract.
    /// This is the same as the shareholder address by default and only different if it's been explicitly set.
    ///
    /// This errors out if the vesting contract with the provided address doesn't exist.
    public fun beneficiary(
        vesting_contract_address: address, shareholder: address
    ): address acquires VestingContract {
        assert_vesting_contract_exists(vesting_contract_address);
        get_beneficiary(
            borrow_global<VestingContract>(vesting_contract_address), shareholder
        )
    }

    #[view]
    /// Return all the vesting contracts a given address is an admin of.
    public fun vesting_contracts(admin: address): vector<address> acquires AdminStore {
        if (!exists<AdminStore>(admin)) {
            vector::empty<address>()
        } else {
            borrow_global<AdminStore>(admin).vesting_contracts
        }
    }

    #[view]
    /// Return the vesting contract's vesting schedule. The core schedule is represented as a list of u64-based
    /// fractions, where the rightmmost 32 bits can be divided by 2^32 to get the fraction, and anything else is the
    /// whole number.
    ///
    /// For example 3/48, or 0.0625, will be represented as 268435456. The fractional portion would be
    /// 268435456 / 2^32 = 0.0625. Since there are fewer than 32 bits, the whole number portion is effectively 0.
    /// So 268435456 = 0.0625.
    ///
    /// This errors out if the vesting contract with the provided address doesn't exist.
    public fun vesting_schedule(
        vesting_contract_address: address
    ): VestingSchedule acquires VestingContract {
        assert_vesting_contract_exists(vesting_contract_address);
        borrow_global<VestingContract>(vesting_contract_address).vesting_schedule
    }

    #[view]
    /// Return the list of all shareholders in the vesting contract.
    public fun shareholders(
        vesting_contract_address: address
    ): vector<address> acquires VestingContract {
        assert_active_vesting_contract(vesting_contract_address);

        let vesting_contract = borrow_global<VestingContract>(vesting_contract_address);
        let shareholders_address = simple_map::keys(&vesting_contract.shareholders);
        shareholders_address
    }

    #[view]
    /// Return the shareholder address given the beneficiary address in a given vesting contract. If there are multiple
    /// shareholders with the same beneficiary address, only the first shareholder is returned. If the given beneficiary
    /// address is actually a shareholder address, just return the address back.
    ///
    /// This returns 0x0 if no shareholder is found for the given beneficiary / the address is not a shareholder itself.
    public fun shareholder(
        vesting_contract_address: address, shareholder_or_beneficiary: address
    ): address acquires VestingContract {
        assert_active_vesting_contract(vesting_contract_address);

        let shareholders = &shareholders(vesting_contract_address);
        if (vector::contains(shareholders, &shareholder_or_beneficiary)) {
            return shareholder_or_beneficiary
        };
        let vesting_contract = borrow_global<VestingContract>(vesting_contract_address);
        let result = @0x0;
        let (sh_vec, ben_vec) = simple_map::to_vec_pair(vesting_contract.beneficiaries);
        let (found, found_index) = vector::index_of(
            &ben_vec, &shareholder_or_beneficiary
        );
        if (found) {
            result = *vector::borrow(&sh_vec, found_index);
        };
        result
    }

    /// Create a vesting schedule with the given schedule of distributions, a vesting start time and period duration.
    public fun create_vesting_schedule(
        schedule: vector<FixedPoint32>,
        start_timestamp_secs: u64,
        period_duration: u64
    ): VestingSchedule {
        let schedule_len = vector::length(&schedule);
        assert!(schedule_len > 0, error::invalid_argument(EEMPTY_VESTING_SCHEDULE));
        // If the first vesting fraction is zero, we can replace it with nonzero by increasing start time
        assert!(
            fixed_point32::get_raw_value(*vector::borrow(&schedule, 0)) != 0,
            error::invalid_argument(EEMPTY_VESTING_SCHEDULE)
        );
        // last vesting fraction must be non zero to ensure that no amount remains unvested forever.
        assert!(
            fixed_point32::get_raw_value(*vector::borrow(&schedule, schedule_len - 1))
                != 0,
            error::invalid_argument(EEMPTY_VESTING_SCHEDULE)
        );
        assert!(
            period_duration > 0, error::invalid_argument(EZERO_VESTING_SCHEDULE_PERIOD)
        );
        VestingSchedule {
            schedule,
            start_timestamp_secs,
            period_duration,
            last_vested_period: 0
        }
    }

    public entry fun create_vesting_contract_with_amounts(
        admin: &signer,
        shareholders: vector<address>,
        shares: vector<u64>,
        vesting_numerators: vector<u64>,
        vesting_denominator: u64,
        start_timestamp_secs: u64,
        period_duration: u64,
        withdrawal_address: address,
        contract_creation_seed: vector<u8>
    ) acquires AdminStore {
        assert!(
            !system_addresses::is_reserved_address(withdrawal_address),
            error::invalid_argument(EINVALID_WITHDRAWAL_ADDRESS)
        );
        assert_account_is_registered_for_supra(withdrawal_address);
        assert!(
            vector::length(&shareholders) > 0,
            error::invalid_argument(ENO_SHAREHOLDERS)
        );
        assert!(
            vector::length(&shareholders) == vector::length(&shares),
            error::invalid_argument(ESHARES_LENGTH_MISMATCH)
        );

        // If this is the first time this admin account has created a vesting contract, initialize the admin store.
        let admin_address = signer::address_of(admin);
        if (!exists<AdminStore>(admin_address)) {
            move_to(
                admin,
                AdminStore {
                    vesting_contracts: vector::empty<address>(),
                    nonce: 0,
                    create_events: new_event_handle<CreateVestingContractEvent>(admin)
                }
            );
        };

        // Initialize the vesting contract in a new resource account. This allows the same admin to create multiple
        // pools.
        let (contract_signer, contract_signer_cap) =
            create_vesting_contract_account(admin, contract_creation_seed);
        let contract_signer_address = signer::address_of(&contract_signer);
        let schedule = vector::map_ref(
            &vesting_numerators,
            |numerator| {
                let event =
                    fixed_point32::create_from_rational(*numerator, vesting_denominator);
                event
            }
        );

        let vesting_schedule =
            create_vesting_schedule(schedule, start_timestamp_secs, period_duration);
        let shareholders_map = simple_map::create<address, VestingRecord>();
        let grant_amount = 0;
        vector::for_each_reverse(
            shares,
            |amount| {
                let shareholder = vector::pop_back(&mut shareholders);
                simple_map::add(
                    &mut shareholders_map,
                    shareholder,
                    VestingRecord {
                        init_amount: amount,
                        left_amount: amount,
                        last_vested_period: vesting_schedule.last_vested_period
                    }
                );
                grant_amount = grant_amount + amount;
            }
        );
        assert!(grant_amount > 0, error::invalid_argument(EZERO_GRANT));
        coin::transfer<SupraCoin>(admin, contract_signer_address, grant_amount);

        let admin_store = borrow_global_mut<AdminStore>(admin_address);
        vector::push_back(&mut admin_store.vesting_contracts, contract_signer_address);
        emit_event(
            &mut admin_store.create_events,
            CreateVestingContractEvent {
                withdrawal_address,
                grant_amount,
                vesting_contract_address: contract_signer_address
            }
        );

        move_to(
            &contract_signer,
            VestingContract {
                state: VESTING_POOL_ACTIVE,
                admin: admin_address,
                shareholders: shareholders_map,
                beneficiaries: simple_map::create<address, address>(),
                vesting_schedule,
                withdrawal_address,
                signer_cap: contract_signer_cap,
                set_beneficiary_events: new_event_handle<SetBeneficiaryEvent>(
                    &contract_signer
                ),
                vest_events: new_event_handle<VestEvent>(&contract_signer),
                terminate_events: new_event_handle<TerminateEvent>(&contract_signer),
                admin_withdraw_events: new_event_handle<AdminWithdrawEvent>(
                    &contract_signer
                ),
                shareholder_removed_events: new_event_handle<ShareHolderRemovedEvent>(
                    &contract_signer
                )
            }
        );
    }

    /// Create a vesting contract with a given configurations.
    public fun create_vesting_contract(
        admin: &signer,
        buy_ins: SimpleMap<address, Coin<SupraCoin>>,
        vesting_schedule: VestingSchedule,
        withdrawal_address: address,
        contract_creation_seed: vector<u8>
    ): address acquires AdminStore {
        assert!(
            !system_addresses::is_reserved_address(withdrawal_address),
            error::invalid_argument(EINVALID_WITHDRAWAL_ADDRESS)
        );
        assert_account_is_registered_for_supra(withdrawal_address);
        let shareholders_address = &simple_map::keys(&buy_ins);
        assert!(
            vector::length(shareholders_address) > 0,
            error::invalid_argument(ENO_SHAREHOLDERS)
        );

        let shareholders = simple_map::create<address, VestingRecord>();
        let grant = coin::zero<SupraCoin>();
        let grant_amount = 0;
        let (shareholders_address, buy_ins) = simple_map::to_vec_pair(buy_ins);
        while (vector::length(&shareholders_address) > 0) {
            let shareholder = vector::pop_back(&mut shareholders_address);
            let buy_in = vector::pop_back(&mut buy_ins);
            let init = coin::value(&buy_in);
            coin::merge(&mut grant, buy_in);
            simple_map::add(
                &mut shareholders,
                shareholder,
                VestingRecord {
                    init_amount: init,
                    left_amount: init,
                    last_vested_period: vesting_schedule.last_vested_period
                }
            );
            grant_amount = grant_amount + init;
        };
        assert!(grant_amount > 0, error::invalid_argument(EZERO_GRANT));

        // If this is the first time this admin account has created a vesting contract, initialize the admin store.
        let admin_address = signer::address_of(admin);
        if (!exists<AdminStore>(admin_address)) {
            move_to(
                admin,
                AdminStore {
                    vesting_contracts: vector::empty<address>(),
                    nonce: 0,
                    create_events: new_event_handle<CreateVestingContractEvent>(admin)
                }
            );
        };

        // Initialize the vesting contract in a new resource account. This allows the same admin to create multiple
        // pools.
        let (contract_signer, contract_signer_cap) =
            create_vesting_contract_account(admin, contract_creation_seed);
        let contract_signer_address = signer::address_of(&contract_signer);
        coin::deposit(contract_signer_address, grant);

        let admin_store = borrow_global_mut<AdminStore>(admin_address);
        vector::push_back(&mut admin_store.vesting_contracts, contract_signer_address);
        emit_event(
            &mut admin_store.create_events,
            CreateVestingContractEvent {
                withdrawal_address,
                grant_amount,
                vesting_contract_address: contract_signer_address
            }
        );

        move_to(
            &contract_signer,
            VestingContract {
                state: VESTING_POOL_ACTIVE,
                admin: admin_address,
                shareholders,
                beneficiaries: simple_map::create<address, address>(),
                vesting_schedule,
                withdrawal_address,
                signer_cap: contract_signer_cap,
                set_beneficiary_events: new_event_handle<SetBeneficiaryEvent>(
                    &contract_signer
                ),
                vest_events: new_event_handle<VestEvent>(&contract_signer),
                terminate_events: new_event_handle<TerminateEvent>(&contract_signer),
                admin_withdraw_events: new_event_handle<AdminWithdrawEvent>(
                    &contract_signer
                ),
                shareholder_removed_events: new_event_handle<ShareHolderRemovedEvent>(
                    &contract_signer
                )
            }
        );

        vector::destroy_empty(buy_ins);
        contract_signer_address
    }

    /// Unlock any vested portion of the grant.
    public entry fun vest(contract_address: address) acquires VestingContract {
        assert_active_vesting_contract(contract_address);
        let vesting_contract = borrow_global_mut<VestingContract>(contract_address);
        // Short-circuit if vesting hasn't started yet.
        if (vesting_contract.vesting_schedule.start_timestamp_secs
            > timestamp::now_seconds()) { return };

        let shareholders = simple_map::keys(&vesting_contract.shareholders);
        while (vector::length(&shareholders) > 0) {
            let shareholder = vector::pop_back(&mut shareholders);
            vest_individual(contract_address, shareholder);
        };
        let total_balance = coin::balance<SupraCoin>(contract_address);
        if (total_balance == 0) {
            set_terminate_vesting_contract(contract_address);
        };
    }

    public entry fun vest_individual(
        contract_address: address, shareholder_address: address
    ) acquires VestingContract {
        //check if contract exist, active and shareholder is a member of the contract
        assert_shareholder_exists(contract_address, shareholder_address);

        let vesting_contract = borrow_global_mut<VestingContract>(contract_address);
        let beneficiary = get_beneficiary(vesting_contract, shareholder_address);
        // Short-circuit if vesting hasn't started yet.
        if (vesting_contract.vesting_schedule.start_timestamp_secs
            > timestamp::now_seconds()) { return };

        let vesting_record =
            simple_map::borrow_mut(
                &mut vesting_contract.shareholders, &shareholder_address
            );
        let signer_cap = &vesting_contract.signer_cap;

        // Check if the next vested period has already passed. If not, short-circuit since there's nothing to vest.
        let vesting_schedule = vesting_contract.vesting_schedule;
        let schedule = &vesting_schedule.schedule;
        let last_vested_period = vesting_record.last_vested_period;
        let next_period_to_vest = last_vested_period + 1;
        let last_completed_period =
            (timestamp::now_seconds() - vesting_schedule.start_timestamp_secs)
                / vesting_schedule.period_duration;

        // Index is 0-based while period is 1-based so we need to subtract 1.
<<<<<<< HEAD
        while (last_completed_period >= next_period_to_vest
            && vesting_record.left_amount > 0) {
            let schedule_index = next_period_to_vest - 1;
            let vesting_fraction =
                if (schedule_index < vector::length(schedule)) {
                    *vector::borrow(schedule, schedule_index)
                } else {
                    // Last vesting schedule fraction will repeat until the grant runs out.
                    *vector::borrow(schedule, vector::length(schedule) - 1)
                };
            vest_transfer(
                vesting_record,
                signer_cap,
                beneficiary,
                vesting_fraction
            );

            emit_event(
                &mut vesting_contract.vest_events,
=======
        while (last_completed_period >= next_period_to_vest && vesting_record.left_amount > 0 && next_period_to_vest <= vector::length(schedule)) {
            let schedule_index = next_period_to_vest - 1;
            let vesting_fraction = *vector::borrow(schedule, schedule_index);
            vest_transfer(vesting_record, signer_cap, beneficiary, vesting_fraction);
            emit_event(&mut vesting_contract.vest_events,
                VestEvent {
                    admin: vesting_contract.admin,
                    shareholder_address,
                    vesting_contract_address: contract_address,
                    period_vested: next_period_to_vest,
                },
            );
            next_period_to_vest = next_period_to_vest + 1;
        };

        if(last_completed_period >= next_period_to_vest && vesting_record.left_amount > 0) {
            let final_fraction = *vector::borrow(schedule, vector::length(schedule) - 1);
            let final_fraction_amount = fixed_point32::multiply_u64(vesting_record.init_amount, final_fraction);
            // Determine how many periods is needed based on the left_amount
            let added_fraction = fixed_point32::multiply_u64_return_fixpoint32(last_completed_period - next_period_to_vest + 1, final_fraction);
            // If the added_fraction is greater than or equal to the left_amount, then we can vest all the left_amount
            let periods_need =
                if (fixed_point32::multiply_u64(vesting_record.init_amount, added_fraction) >= vesting_record.left_amount){
                let result =  vesting_record.left_amount / final_fraction_amount;
                    // check if `left_amount` is perfectly divisible by `final_fraction_amount`
                      if (vesting_record.left_amount == final_fraction_amount*result) {
                       result
                    } else {
                       result + 1
                    }
            } else {
                last_completed_period - next_period_to_vest + 1
            };

            let total_fraction = fixed_point32::multiply_u64_return_fixpoint32(periods_need, final_fraction);
            // We don't need to check vesting_record.left_amount > 0 because vest_transfer will handle that.
            vest_transfer(vesting_record, signer_cap, beneficiary, total_fraction);
            next_period_to_vest = next_period_to_vest + periods_need;
            emit_event(&mut vesting_contract.vest_events,
>>>>>>> 2e35dbef
                VestEvent {
                    admin: vesting_contract.admin,
                    shareholder_address,
                    vesting_contract_address: contract_address,
                    period_vested: next_period_to_vest
                }
            );
        };

        //update last_vested_period for the shareholder
        vesting_record.last_vested_period = next_period_to_vest - 1;
    }

    fun vest_transfer(
        vesting_record: &mut VestingRecord,
        signer_cap: &SignerCapability,
        beneficiary: address,
        vesting_fraction: FixedPoint32
    ) {
        let vesting_signer = account::create_signer_with_capability(signer_cap);

        //amount to be transfer is minimum of what is left and vesting fraction due of init_amount
        let amount =
            min(
                vesting_record.left_amount,
                fixed_point32::multiply_u64(
                    vesting_record.init_amount, vesting_fraction
                )
            );
        //update left_amount for the shareholder
        vesting_record.left_amount = vesting_record.left_amount - amount;
        coin::transfer<SupraCoin>(&vesting_signer, beneficiary, amount);
    }

    /// Remove the lockup period for the vesting contract. This can only be called by the admin of the vesting contract.
    /// Example usage: If admin find shareholder suspicious, admin can remove it.
    public entry fun remove_shareholder(
        admin: &signer, contract_address: address, shareholder_address: address
    ) acquires VestingContract {
        assert_shareholder_exists(contract_address, shareholder_address);
        let vesting_contract = borrow_global_mut<VestingContract>(contract_address);
        verify_admin(admin, vesting_contract);
        let vesting_signer = get_vesting_account_signer_internal(vesting_contract);
        let shareholder_amount =
            simple_map::borrow(&vesting_contract.shareholders, &shareholder_address).left_amount;
        coin::transfer<SupraCoin>(
            &vesting_signer, vesting_contract.withdrawal_address, shareholder_amount
        );
        emit_event(
            &mut vesting_contract.admin_withdraw_events,
            AdminWithdrawEvent {
                admin: vesting_contract.admin,
                vesting_contract_address: contract_address,
                amount: shareholder_amount
            }
        );

        // remove `shareholder_address`` from `vesting_contract.shareholders`
        let shareholders = &mut vesting_contract.shareholders;
        let (_, shareholders_vesting) =
            simple_map::remove(shareholders, &shareholder_address);

        // remove `shareholder_address` from `vesting_contract.beneficiaries`
        let beneficiary = option::none();
        let shareholder_beneficiaries = &mut vesting_contract.beneficiaries;
        // Not all shareholders have their beneficiaries, so before removing them, we need to check if the beneficiary exists
        if (simple_map::contains_key(shareholder_beneficiaries, &shareholder_address)) {
            let (_, shareholder_baneficiary) =
                simple_map::remove(shareholder_beneficiaries, &shareholder_address);
            beneficiary = option::some(shareholder_baneficiary);
        };

        // Emit ShareHolderRemovedEvent
        emit_event(
            &mut vesting_contract.shareholder_removed_events,
            ShareHolderRemovedEvent {
                shareholder: shareholder_address,
                beneficiary,
                amount: shareholders_vesting.left_amount
            }
        );
    }

    /// Terminate the vesting contract and send all funds back to the withdrawal address.
    public entry fun terminate_vesting_contract(
        admin: &signer, contract_address: address
    ) acquires VestingContract {
        assert_active_vesting_contract(contract_address);

        vest(contract_address);

        let vesting_contract = borrow_global_mut<VestingContract>(contract_address);
        verify_admin(admin, vesting_contract);

        // Distribute remaining coins to withdrawal address of vesting contract.
        let shareholders_address = simple_map::keys(&vesting_contract.shareholders);
        vector::for_each_ref(
            &shareholders_address,
            |shareholder| {
                let shareholder_amount =
                    simple_map::borrow_mut(
                        &mut vesting_contract.shareholders, shareholder
                    );
                shareholder_amount.left_amount = 0;
            }
        );
        set_terminate_vesting_contract(contract_address);
    }

    /// Withdraw all funds to the preset vesting contract's withdrawal address. This can only be called if the contract
    /// has already been terminated.
    public entry fun admin_withdraw(
        admin: &signer, contract_address: address
    ) acquires VestingContract {
        let vesting_contract = borrow_global<VestingContract>(contract_address);
        assert!(
            vesting_contract.state == VESTING_POOL_TERMINATED,
            error::invalid_state(EVESTING_CONTRACT_STILL_ACTIVE)
        );

        let vesting_contract = borrow_global_mut<VestingContract>(contract_address);
        verify_admin(admin, vesting_contract);
        let total_balance = coin::balance<SupraCoin>(contract_address);
        let vesting_signer = get_vesting_account_signer_internal(vesting_contract);
        coin::transfer<SupraCoin>(
            &vesting_signer, vesting_contract.withdrawal_address, total_balance
        );

        emit_event(
            &mut vesting_contract.admin_withdraw_events,
            AdminWithdrawEvent {
                admin: vesting_contract.admin,
                vesting_contract_address: contract_address,
                amount: total_balance
            }
        );
    }

    public entry fun set_beneficiary(
        admin: &signer,
        contract_address: address,
        shareholder: address,
        new_beneficiary: address
    ) acquires VestingContract {
        // Verify that the beneficiary account is set up to receive SUPRA. This is a requirement so distribute() wouldn't
        // fail and block all other accounts from receiving SUPRA if one beneficiary is not registered.
        assert_account_is_registered_for_supra(new_beneficiary);

        let vesting_contract = borrow_global_mut<VestingContract>(contract_address);
        verify_admin(admin, vesting_contract);

        let old_beneficiary = get_beneficiary(vesting_contract, shareholder);
        let beneficiaries = &mut vesting_contract.beneficiaries;
        simple_map::upsert(beneficiaries, shareholder, new_beneficiary);

        emit_event(
            &mut vesting_contract.set_beneficiary_events,
            SetBeneficiaryEvent {
                admin: vesting_contract.admin,
                vesting_contract_address: contract_address,
                shareholder,
                old_beneficiary,
                new_beneficiary
            }
        );
    }

    /// Remove the beneficiary for the given shareholder. All distributions will sent directly to the shareholder
    /// account.
    public entry fun reset_beneficiary(
        account: &signer,
        contract_address: address,
        shareholder: address
    ) acquires VestingAccountManagement, VestingContract {
        let vesting_contract = borrow_global_mut<VestingContract>(contract_address);
        let addr = signer::address_of(account);
        assert!(
            addr == vesting_contract.admin
                || addr
                    == get_role_holder(
                        contract_address, utf8(ROLE_BENEFICIARY_RESETTER)
                    ),
            error::permission_denied(EPERMISSION_DENIED)
        );

        let beneficiaries = &mut vesting_contract.beneficiaries;
        if (simple_map::contains_key(beneficiaries, &shareholder)) {
            simple_map::remove(beneficiaries, &shareholder);
        };
    }

    public entry fun set_management_role(
        admin: &signer,
        contract_address: address,
        role: String,
        role_holder: address
    ) acquires VestingAccountManagement, VestingContract {
        let vesting_contract = borrow_global_mut<VestingContract>(contract_address);
        verify_admin(admin, vesting_contract);

        if (!exists<VestingAccountManagement>(contract_address)) {
            let contract_signer = &get_vesting_account_signer_internal(vesting_contract);
            move_to(
                contract_signer,
                VestingAccountManagement {
                    roles: simple_map::create<String, address>()
                }
            )
        };
        let roles =
            &mut borrow_global_mut<VestingAccountManagement>(contract_address).roles;
        simple_map::upsert(roles, role, role_holder);
    }

    public entry fun set_beneficiary_resetter(
        admin: &signer,
        contract_address: address,
        beneficiary_resetter: address
    ) acquires VestingAccountManagement, VestingContract {
        set_management_role(
            admin,
            contract_address,
            utf8(ROLE_BENEFICIARY_RESETTER),
            beneficiary_resetter
        );
    }

    public fun get_role_holder(
        contract_address: address, role: String
    ): address acquires VestingAccountManagement {
        assert!(
            exists<VestingAccountManagement>(contract_address),
            error::not_found(EVESTING_ACCOUNT_HAS_NO_ROLES)
        );
        let roles = &borrow_global<VestingAccountManagement>(contract_address).roles;
        assert!(
            simple_map::contains_key(roles, &role), error::not_found(EROLE_NOT_FOUND)
        );
        *simple_map::borrow(roles, &role)
    }

    /// For emergency use in case the admin needs emergency control of vesting contract account.
    public fun get_vesting_account_signer(
        admin: &signer, contract_address: address
    ): signer acquires VestingContract {
        let vesting_contract = borrow_global_mut<VestingContract>(contract_address);
        verify_admin(admin, vesting_contract);
        get_vesting_account_signer_internal(vesting_contract)
    }

    fun get_vesting_account_signer_internal(
        vesting_contract: &VestingContract
    ): signer {
        account::create_signer_with_capability(&vesting_contract.signer_cap)
    }

    /// Create a salt for generating the resource accounts that will be holding the VestingContract.
    /// This address should be deterministic for the same admin and vesting contract creation nonce.
    fun create_vesting_contract_account(
        admin: &signer, contract_creation_seed: vector<u8>
    ): (signer, SignerCapability) acquires AdminStore {
        let admin_store = borrow_global_mut<AdminStore>(signer::address_of(admin));
        let seed = bcs::to_bytes(&signer::address_of(admin));
        vector::append(&mut seed, bcs::to_bytes(&admin_store.nonce));
        admin_store.nonce = admin_store.nonce + 1;

        // Include a salt to avoid conflicts with any other modules out there that might also generate
        // deterministic resource accounts for the same admin address + nonce.
        vector::append(&mut seed, VESTING_POOL_SALT);
        vector::append(&mut seed, contract_creation_seed);

        let (account_signer, signer_cap) = account::create_resource_account(admin, seed);
        // Register the vesting contract account to receive SUPRA
        coin::register<SupraCoin>(&account_signer);

        (account_signer, signer_cap)
    }

    fun verify_admin(admin: &signer, vesting_contract: &VestingContract) {
        assert!(
            signer::address_of(admin) == vesting_contract.admin,
            error::unauthenticated(ENOT_ADMIN)
        );
    }

    fun assert_vesting_contract_exists(contract_address: address) {
        assert!(
            exists<VestingContract>(contract_address),
            error::not_found(EVESTING_CONTRACT_NOT_FOUND)
        );
    }

    fun assert_shareholder_exists(
        contract_address: address, shareholder_address: address
    ) acquires VestingContract {
        assert_active_vesting_contract(contract_address);
        assert!(
            simple_map::contains_key(
                &borrow_global<VestingContract>(contract_address).shareholders,
                &shareholder_address
            ),
            error::not_found(ESHAREHOLDER_NOT_EXIST)
        );
    }

    fun assert_active_vesting_contract(contract_address: address) acquires VestingContract {
        assert_vesting_contract_exists(contract_address);
        let vesting_contract = borrow_global<VestingContract>(contract_address);
        assert!(
            vesting_contract.state == VESTING_POOL_ACTIVE,
            error::invalid_state(EVESTING_CONTRACT_NOT_ACTIVE)
        );
    }

    fun get_beneficiary(contract: &VestingContract, shareholder: address): address {
        if (simple_map::contains_key(&contract.beneficiaries, &shareholder)) {
            *simple_map::borrow(&contract.beneficiaries, &shareholder)
        } else {
            shareholder
        }
    }

    fun set_terminate_vesting_contract(contract_address: address) acquires VestingContract {
        let vesting_contract = borrow_global_mut<VestingContract>(contract_address);
        vesting_contract.state = VESTING_POOL_TERMINATED;
        emit_event(
            &mut vesting_contract.terminate_events,
            TerminateEvent {
                admin: vesting_contract.admin,
                vesting_contract_address: contract_address
            }
        );
    }

    #[test_only]
    use supra_framework::stake;

    #[test_only]
    use supra_framework::account::create_account_for_test;

    #[test_only]
    const GRANT_AMOUNT: u64 = 1000; // 1000 SUPRA coins with 8 decimals.

    #[test_only]
    const VESTING_SCHEDULE_CLIFF: u64 = 31536000; // 1 year

    #[test_only]
    const VESTING_PERIOD: u64 = 2592000; // 30 days

    #[test_only]
    public entry fun setup(
        supra_framework: &signer, accounts: vector<address>
    ) {
        use supra_framework::supra_account::create_account;
        timestamp::set_time_has_started_for_testing(supra_framework);
        stake::initialize_for_test(supra_framework);
        vector::for_each_ref(
            &accounts,
            |addr| {
                let addr: address = *addr;
                if (!account::exists_at(addr)) {
                    create_account(addr);
                };
            }
        );
    }

    #[test_only]
    public fun setup_vesting_contract(
        admin: &signer,
        shareholders: &vector<address>,
        shares: &vector<u64>,
        withdrawal_address: address
    ): address acquires AdminStore {
        setup_vesting_contract_with_schedule(
            admin,
            shareholders,
            shares,
            withdrawal_address,
            &vector[2, 2, 1],
            10
        )
    }

    #[test_only]
    public fun setup_vesting_contract_with_schedule(
        admin: &signer,
        shareholders: &vector<address>,
        shares: &vector<u64>,
        withdrawal_address: address,
        vesting_numerators: &vector<u64>,
        vesting_denominator: u64
    ): address acquires AdminStore {
        let schedule = vector::empty<FixedPoint32>();
        vector::for_each_ref(
            vesting_numerators,
            |num| {
                vector::push_back(
                    &mut schedule,
                    fixed_point32::create_from_rational(*num, vesting_denominator)
                );
            }
        );
        let vesting_schedule =
            create_vesting_schedule(
                schedule,
                timestamp::now_seconds() + VESTING_SCHEDULE_CLIFF,
                VESTING_PERIOD
            );

        let buy_ins = simple_map::create<address, Coin<SupraCoin>>();
        vector::enumerate_ref(
            shares,
            |i, share| {
                let shareholder = *vector::borrow(shareholders, i);
                simple_map::add(&mut buy_ins, shareholder, stake::mint_coins(*share));
            }
        );

        create_vesting_contract(
            admin,
            buy_ins,
            vesting_schedule,
            withdrawal_address,
            vector[]
        )
    }

    #[test_only]
    public fun setup_vesting_contract_with_amount_with_schedule(
        admin: &signer,
        shareholders: vector<address>,
        shares: vector<u64>,
        withdrawal_address: address,
        vesting_numerators: vector<u64>,
        vesting_denominator: u64
    ): address acquires AdminStore {
        create_vesting_contract_with_amounts(
            admin,
            shareholders,
            shares,
            vesting_numerators,
            vesting_denominator,
            timestamp::now_seconds() + VESTING_SCHEDULE_CLIFF,
            VESTING_PERIOD,
            withdrawal_address,
            vector[]
        );
        let admin_store = borrow_global<AdminStore>(signer::address_of(admin));
        let contract_address = vector::borrow(
            &admin_store.vesting_contracts,
            vector::length(&admin_store.vesting_contracts) - 1
        );
        *contract_address
    }

    #[
        test(
            supra_framework = @0x1,
            admin = @0x123,
            shareholder_1 = @0x234,
            shareholder_2 = @0x345,
            withdrawal = @111
        )
    ]
    #[expected_failure(abort_code = 0x30008, location = Self)]
    public entry fun test_termination_after_successful_vesting(
        supra_framework: &signer,
        admin: &signer,
        shareholder_1: &signer,
        shareholder_2: &signer,
        withdrawal: &signer
    ) acquires AdminStore, VestingContract {
        let admin_address = signer::address_of(admin);
        let withdrawal_address = signer::address_of(withdrawal);
        let shareholder_1_address = signer::address_of(shareholder_1);
        let shareholder_2_address = signer::address_of(shareholder_2);
        let shareholders = &vector[shareholder_1_address, shareholder_2_address];
        let shareholder_1_share = GRANT_AMOUNT / 4;
        let shareholder_2_share = GRANT_AMOUNT * 3 / 4;
        let shares = &vector[shareholder_1_share, shareholder_2_share];
        // Create the vesting contract.
        setup(
            supra_framework,
            vector[
                admin_address,
                withdrawal_address,
                shareholder_1_address,
                shareholder_2_address
            ]
        );
        let contract_address =
            setup_vesting_contract_with_schedule(
                admin,
                shareholders,
                shares,
                withdrawal_address,
                &vector[1],
                1
            );
        assert!(
            vector::length(&borrow_global<AdminStore>(admin_address).vesting_contracts)
                == 1,
            0
        );
        let vested_amount_1 = 0;
        let vested_amount_2 = 0;

        assert!(coin::balance<SupraCoin>(contract_address) == GRANT_AMOUNT, 0);
        assert!(coin::balance<SupraCoin>(shareholder_1_address) == vested_amount_1, 0);
        assert!(coin::balance<SupraCoin>(shareholder_2_address) == vested_amount_2, 0);

        // Time is now at the start time, vest will unlock the first period, which is 2/10.
        timestamp::update_global_time_for_test_secs(
            vesting_start_secs(contract_address)
                + period_duration_secs(contract_address)
        );
        vest(contract_address);

        assert!(
            coin::balance<SupraCoin>(shareholder_1_address) == shareholder_1_share, 0
        );
        assert!(
            coin::balance<SupraCoin>(shareholder_2_address) == shareholder_2_share, 0
        );
        vest(contract_address);
    }

    #[
        test(
            supra_framework = @0x1,
            admin = @0x123,
            shareholder_1 = @0x234,
            shareholder_2 = @0x345,
            withdrawal = @111
        )
    ]
    #[expected_failure(abort_code = 0x30008, location = Self)]
    public entry fun entry_test_termination_after_successful_vesting(
        supra_framework: &signer,
        admin: &signer,
        shareholder_1: &signer,
        shareholder_2: &signer,
        withdrawal: &signer
    ) acquires AdminStore, VestingContract {
        let admin_address = signer::address_of(admin);
        let withdrawal_address = signer::address_of(withdrawal);
        let shareholder_1_address = signer::address_of(shareholder_1);
        let shareholder_2_address = signer::address_of(shareholder_2);
        let shareholders = vector[shareholder_1_address, shareholder_2_address];
        let shareholder_1_share = GRANT_AMOUNT / 4;
        let shareholder_2_share = GRANT_AMOUNT * 3 / 4;
        let shares = vector[shareholder_1_share, shareholder_2_share];
        // Create the vesting contract.
        setup(
            supra_framework,
            vector[
                admin_address,
                withdrawal_address,
                shareholder_1_address,
                shareholder_2_address
            ]
        );
        stake::mint(admin, GRANT_AMOUNT);
        let contract_address =
            setup_vesting_contract_with_amount_with_schedule(
                admin,
                shareholders,
                shares,
                withdrawal_address,
                vector[1],
                1
            );
        assert!(
            vector::length(&borrow_global<AdminStore>(admin_address).vesting_contracts)
                == 1,
            0
        );
        let vested_amount_1 = 0;
        let vested_amount_2 = 0;
        assert!(coin::balance<SupraCoin>(contract_address) == GRANT_AMOUNT, 0);
        assert!(coin::balance<SupraCoin>(shareholder_1_address) == vested_amount_1, 0);
        assert!(coin::balance<SupraCoin>(shareholder_2_address) == vested_amount_2, 0);

        // Time is now at the start time, vest will unlock the first period, which is 2/10.
        timestamp::update_global_time_for_test_secs(
            vesting_start_secs(contract_address)
                + period_duration_secs(contract_address)
        );
        vest(contract_address);

        assert!(
            coin::balance<SupraCoin>(shareholder_1_address) == shareholder_1_share, 0
        );
        assert!(
            coin::balance<SupraCoin>(shareholder_2_address) == shareholder_2_share, 0
        );
        vest(contract_address);
    }

    #[
        test(
            supra_framework = @0x1,
            admin = @0x123,
            shareholder_1 = @0x234,
            shareholder_2 = @0x345,
            withdrawal = @111
        )
    ]
    public entry fun test_premature_call(
        supra_framework: &signer,
        admin: &signer,
        shareholder_1: &signer,
        shareholder_2: &signer,
        withdrawal: &signer
    ) acquires AdminStore, VestingContract {
        let admin_address = signer::address_of(admin);
        let withdrawal_address = signer::address_of(withdrawal);
        let shareholder_1_address = signer::address_of(shareholder_1);
        let shareholder_2_address = signer::address_of(shareholder_2);
        let shareholders = &vector[shareholder_1_address, shareholder_2_address];
        let shareholder_1_share = GRANT_AMOUNT / 4;
        let shareholder_2_share = GRANT_AMOUNT * 3 / 4;
        let shares = &vector[shareholder_1_share, shareholder_2_share];
        // Create the vesting contract.
        setup(
            supra_framework,
            vector[
                admin_address,
                withdrawal_address,
                shareholder_1_address,
                shareholder_2_address
            ]
        );
        let contract_address =
            setup_vesting_contract(
                admin,
                shareholders,
                shares,
                withdrawal_address
            );
        assert!(
            vector::length(&borrow_global<AdminStore>(admin_address).vesting_contracts)
                == 1,
            0
        );
        let vested_amount_1 = 0;
        let vested_amount_2 = 0;
        // Because the time is behind the start time, vest will do nothing.
        vest(contract_address);
        assert!(coin::balance<SupraCoin>(contract_address) == GRANT_AMOUNT, 0);
        assert!(coin::balance<SupraCoin>(shareholder_1_address) == vested_amount_1, 0);
        assert!(coin::balance<SupraCoin>(shareholder_2_address) == vested_amount_2, 0);
        // Because the time is behind the start time, vest will do nothing.
        vest_individual(contract_address, shareholder_1_address);
        assert!(coin::balance<SupraCoin>(shareholder_1_address) == vested_amount_1, 0);
        // Because the time is behind the start time, vest will do nothing.
        vest_individual(contract_address, shareholder_2_address);
        assert!(coin::balance<SupraCoin>(shareholder_2_address) == vested_amount_2, 0);
    }

    #[
        test(
            supra_framework = @0x1,
            admin = @0x123,
            shareholder_1 = @0x234,
            shareholder_2 = @0x345,
            withdrawal = @111
        )
    ]
    public entry fun test_vest_individual(
        supra_framework: &signer,
        admin: &signer,
        shareholder_1: &signer,
        shareholder_2: &signer,
        withdrawal: &signer
    ) acquires AdminStore, VestingContract {
        let admin_address = signer::address_of(admin);
        let withdrawal_address = signer::address_of(withdrawal);
        let shareholder_1_address = signer::address_of(shareholder_1);
        let shareholder_2_address = signer::address_of(shareholder_2);
        let shareholders = &vector[shareholder_1_address, shareholder_2_address];
        let shareholder_1_share = GRANT_AMOUNT / 4;
        let shareholder_2_share = GRANT_AMOUNT * 3 / 4;
        let shares = &vector[shareholder_1_share, shareholder_2_share];
        // Create the vesting contract.
        setup(
            supra_framework,
            vector[
                admin_address,
                withdrawal_address,
                shareholder_1_address,
                shareholder_2_address
            ]
        );
        let contract_address =
            setup_vesting_contract(
                admin,
                shareholders,
                shares,
                withdrawal_address
            );
        assert!(
            vector::length(&borrow_global<AdminStore>(admin_address).vesting_contracts)
                == 1,
            0
        );
        let vested_amount_1 = 0;
        let vested_amount_2 = 0;

        // Time is now at the start time, vest will unlock the first period, which is 2/10.
        timestamp::update_global_time_for_test_secs(
            vesting_start_secs(contract_address)
                + period_duration_secs(contract_address)
        );
        vest_individual(contract_address, shareholder_1_address);
        vested_amount_1 = vested_amount_1 + fraction(shareholder_1_share, 2, 10);
        assert!(
            simple_map::borrow(
                &borrow_global<VestingContract>(contract_address).shareholders,
                &shareholder_1_address
            ).left_amount + vested_amount_1 == shareholder_1_share,
            0
        );
        assert!(coin::balance<SupraCoin>(shareholder_1_address) == vested_amount_1, 0);
        vest_individual(contract_address, shareholder_2_address);
        vested_amount_2 = vested_amount_2 + fraction(shareholder_2_share, 2, 10);
        assert!(
            simple_map::borrow(
                &borrow_global<VestingContract>(contract_address).shareholders,
                &shareholder_2_address
            ).left_amount + vested_amount_2 == shareholder_2_share,
            0
        );
        assert!(coin::balance<SupraCoin>(shareholder_2_address) == vested_amount_2, 0);

        timestamp::update_global_time_for_test_secs(
            vesting_start_secs(contract_address)
                + period_duration_secs(contract_address) * 2
        );
        vest_individual(contract_address, shareholder_1_address);
        vested_amount_1 = vested_amount_1 + fraction(shareholder_1_share, 2, 10);
        assert!(
            simple_map::borrow(
                &borrow_global<VestingContract>(contract_address).shareholders,
                &shareholder_1_address
            ).left_amount + vested_amount_1 == shareholder_1_share,
            0
        );
        assert!(coin::balance<SupraCoin>(shareholder_1_address) == vested_amount_1, 0);
        assert!(coin::balance<SupraCoin>(shareholder_2_address) == vested_amount_2, 0);
        vest_individual(contract_address, shareholder_2_address);
        vested_amount_2 = vested_amount_2 + fraction(shareholder_2_share, 2, 10);
        assert!(
            simple_map::borrow(
                &borrow_global<VestingContract>(contract_address).shareholders,
                &shareholder_2_address
            ).left_amount + vested_amount_2 == shareholder_2_share,
            0
        );
        assert!(coin::balance<SupraCoin>(shareholder_2_address) == vested_amount_2, 0);
        assert!(coin::balance<SupraCoin>(shareholder_1_address) == vested_amount_1, 0);

        timestamp::update_global_time_for_test_secs(
            vesting_start_secs(contract_address)
                + period_duration_secs(contract_address) * 3
        );
        vest_individual(contract_address, shareholder_1_address);
        vested_amount_1 = vested_amount_1 + fraction(shareholder_1_share, 1, 10);
        assert!(
            simple_map::borrow(
                &borrow_global<VestingContract>(contract_address).shareholders,
                &shareholder_1_address
            ).left_amount + vested_amount_1 == shareholder_1_share,
            0
        );
        assert!(coin::balance<SupraCoin>(shareholder_1_address) == vested_amount_1, 0);
        assert!(coin::balance<SupraCoin>(shareholder_2_address) == vested_amount_2, 0);
        vest_individual(contract_address, shareholder_2_address);
        vested_amount_2 = vested_amount_2 + fraction(shareholder_2_share, 1, 10);
        assert!(
            simple_map::borrow(
                &borrow_global<VestingContract>(contract_address).shareholders,
                &shareholder_2_address
            ).left_amount + vested_amount_2 == shareholder_2_share,
            0
        );
        assert!(coin::balance<SupraCoin>(shareholder_2_address) == vested_amount_2, 0);
        assert!(coin::balance<SupraCoin>(shareholder_1_address) == vested_amount_1, 0);
    }

    #[
        test(
            supra_framework = @0x1,
            admin = @0x123,
            shareholder_1 = @0x234,
            shareholder_2 = @0x345,
            withdrawal = @111
        )
    ]
    public entry fun test_vest_individual_early_termination_success(
        supra_framework: &signer,
        admin: &signer,
        shareholder_1: &signer,
        shareholder_2: &signer,
        withdrawal: &signer
    ) acquires AdminStore, VestingContract {
        let admin_address = signer::address_of(admin);
        let withdrawal_address = signer::address_of(withdrawal);
        let shareholder_1_address = signer::address_of(shareholder_1);
        let shareholder_2_address = signer::address_of(shareholder_2);
        let shareholders = &vector[shareholder_1_address, shareholder_2_address];
        let shareholder_1_share = GRANT_AMOUNT / 4;
        let shareholder_2_share = GRANT_AMOUNT * 3 / 4;
        let shares = &vector[shareholder_1_share, shareholder_2_share];
        // Create the vesting contract.
        setup(
            supra_framework,
            vector[
                admin_address,
                withdrawal_address,
                shareholder_1_address,
                shareholder_2_address
            ]
        );
        let contract_address =
            setup_vesting_contract(
                admin,
                shareholders,
                shares,
                withdrawal_address
            );
        assert!(
            vector::length(&borrow_global<AdminStore>(admin_address).vesting_contracts)
                == 1,
            0
        );
        let vested_amount_1 = 0;
        let vested_amount_2 = 0;

        // Time is now at the start time, vest will unlock the first period, which is 2/10.
        timestamp::update_global_time_for_test_secs(
            vesting_start_secs(contract_address)
                + period_duration_secs(contract_address) * 50
        );
        vest_individual(contract_address, shareholder_1_address);
        vested_amount_1 = vested_amount_1 + GRANT_AMOUNT / 4;
        assert!(
            simple_map::borrow(
                &borrow_global<VestingContract>(contract_address).shareholders,
                &shareholder_1_address
            ).left_amount + vested_amount_1 == shareholder_1_share,
            0
        );
        assert!(coin::balance<SupraCoin>(shareholder_1_address) == vested_amount_1, 0);
        assert!(coin::balance<SupraCoin>(shareholder_2_address) == vested_amount_2, 0);
        vest_individual(contract_address, shareholder_2_address);
        vested_amount_2 = vested_amount_2 + (GRANT_AMOUNT * 3 / 4);
        assert!(
            simple_map::borrow(
                &borrow_global<VestingContract>(contract_address).shareholders,
                &shareholder_2_address
            ).left_amount + vested_amount_2 == shareholder_2_share,
            0
        );
        assert!(coin::balance<SupraCoin>(shareholder_2_address) == vested_amount_2, 0);
        assert!(coin::balance<SupraCoin>(shareholder_1_address) == vested_amount_1, 0);
        let vesting_record_1 =
            simple_map::borrow(
                &borrow_global<VestingContract>(contract_address).shareholders,
                &shareholder_1_address
            );
        let vesting_record_2 =
            simple_map::borrow(
                &borrow_global<VestingContract>(contract_address).shareholders,
                &shareholder_2_address
            );
        //Check that loop only as many vesting periods have passed which is required to vest everything
        assert!(
            vesting_record_1.last_vested_period == 9,
            vesting_record_1.last_vested_period
        );
        assert!(
            vesting_record_2.last_vested_period == 9,
            vesting_record_2.last_vested_period
        );

    }

    #[
        test(
            supra_framework = @0x1,
            admin = @0x123,
            shareholder_1 = @0x234,
            shareholder_2 = @0x345,
            withdrawal = @111
        )
    ]
    public entry fun test_end_to_end(
        supra_framework: &signer,
        admin: &signer,
        shareholder_1: &signer,
        shareholder_2: &signer,
        withdrawal: &signer
    ) acquires AdminStore, VestingContract {
        let admin_address = signer::address_of(admin);
        let withdrawal_address = signer::address_of(withdrawal);
        let shareholder_1_address = signer::address_of(shareholder_1);
        let shareholder_2_address = signer::address_of(shareholder_2);
        let shareholders = &vector[shareholder_1_address, shareholder_2_address];
        let shareholder_1_share = GRANT_AMOUNT / 4;
        let shareholder_2_share = GRANT_AMOUNT * 3 / 4;
        let shares = &vector[shareholder_1_share, shareholder_2_share];
        // Create the vesting contract.
        setup(
            supra_framework,
            vector[
                admin_address,
                withdrawal_address,
                shareholder_1_address,
                shareholder_2_address
            ]
        );
        let contract_address =
            setup_vesting_contract(
                admin,
                shareholders,
                shares,
                withdrawal_address
            );
        assert!(
            vector::length(&borrow_global<AdminStore>(admin_address).vesting_contracts)
                == 1,
            0
        );
        let vested_amount_1 = 0;
        let vested_amount_2 = 0;
        // Because the time is behind the start time, vest will do nothing.
        vest(contract_address);
        assert!(coin::balance<SupraCoin>(contract_address) == GRANT_AMOUNT, 0);
        assert!(coin::balance<SupraCoin>(shareholder_1_address) == vested_amount_1, 0);
        assert!(coin::balance<SupraCoin>(shareholder_2_address) == vested_amount_2, 0);

        // Time is now at the start time, vest will unlock the first period, which is 2/10.
        timestamp::update_global_time_for_test_secs(
            vesting_start_secs(contract_address)
                + period_duration_secs(contract_address)
        );
        vest(contract_address);
        vested_amount_1 = vested_amount_1 + fraction(shareholder_1_share, 2, 10);
        vested_amount_2 = vested_amount_2 + fraction(shareholder_2_share, 2, 10);
        assert!(coin::balance<SupraCoin>(shareholder_1_address) == vested_amount_1, 0);
        assert!(coin::balance<SupraCoin>(shareholder_2_address) == vested_amount_2, 0);

        timestamp::update_global_time_for_test_secs(
            vesting_start_secs(contract_address)
                + period_duration_secs(contract_address) * 2
        );
        vest(contract_address);
        vested_amount_1 = vested_amount_1 + fraction(shareholder_1_share, 2, 10);
        vested_amount_2 = vested_amount_2 + fraction(shareholder_2_share, 2, 10);
        assert!(coin::balance<SupraCoin>(shareholder_1_address) == vested_amount_1, 0);
        assert!(coin::balance<SupraCoin>(shareholder_2_address) == vested_amount_2, 0);

        timestamp::update_global_time_for_test_secs(
            vesting_start_secs(contract_address)
                + period_duration_secs(contract_address) * 3
        );
        vest(contract_address);
        vested_amount_1 = vested_amount_1 + fraction(shareholder_1_share, 1, 10);
        vested_amount_2 = vested_amount_2 + fraction(shareholder_2_share, 1, 10);
        assert!(coin::balance<SupraCoin>(shareholder_1_address) == vested_amount_1, 0);
        assert!(coin::balance<SupraCoin>(shareholder_2_address) == vested_amount_2, 0);

        timestamp::update_global_time_for_test_secs(
            vesting_start_secs(contract_address)
                + period_duration_secs(contract_address) * 4
        );
        vest(contract_address);
        vested_amount_1 = vested_amount_1 + fraction(shareholder_1_share, 1, 10);
        vested_amount_2 = vested_amount_2 + fraction(shareholder_2_share, 1, 10);
        assert!(coin::balance<SupraCoin>(shareholder_1_address) == vested_amount_1, 0);
        assert!(coin::balance<SupraCoin>(shareholder_2_address) == vested_amount_2, 0);

        timestamp::update_global_time_for_test_secs(
            vesting_start_secs(contract_address)
                + period_duration_secs(contract_address) * 5
        );
        vest(contract_address);
        vested_amount_1 = vested_amount_1 + fraction(shareholder_1_share, 1, 10);
        vested_amount_2 = vested_amount_2 + fraction(shareholder_2_share, 1, 10);
        assert!(coin::balance<SupraCoin>(shareholder_1_address) == vested_amount_1, 0);
        assert!(coin::balance<SupraCoin>(shareholder_2_address) == vested_amount_2, 0);

        timestamp::update_global_time_for_test_secs(
            vesting_start_secs(contract_address)
                + period_duration_secs(contract_address) * 6
        );
        vest(contract_address);
        vested_amount_1 = vested_amount_1 + fraction(shareholder_1_share, 1, 10);
        vested_amount_2 = vested_amount_2 + fraction(shareholder_2_share, 1, 10);
        assert!(coin::balance<SupraCoin>(shareholder_1_address) == vested_amount_1, 0);
        assert!(coin::balance<SupraCoin>(shareholder_2_address) == vested_amount_2, 0);

        timestamp::update_global_time_for_test_secs(
            vesting_start_secs(contract_address)
                + period_duration_secs(contract_address) * 7
        );
        vest(contract_address);
        vested_amount_1 = vested_amount_1 + fraction(shareholder_1_share, 1, 10);
        vested_amount_2 = vested_amount_2 + fraction(shareholder_2_share, 1, 10);
        assert!(coin::balance<SupraCoin>(shareholder_1_address) == vested_amount_1, 0);
        assert!(coin::balance<SupraCoin>(shareholder_2_address) == vested_amount_2, 0);

        timestamp::update_global_time_for_test_secs(
            vesting_start_secs(contract_address)
                + period_duration_secs(contract_address) * 8
        );
        vest(contract_address);
        vested_amount_1 = vested_amount_1 + fraction(shareholder_1_share, 1, 10);
        vested_amount_2 = vested_amount_2 + fraction(shareholder_2_share, 1, 10);
        assert!(coin::balance<SupraCoin>(shareholder_1_address) == vested_amount_1, 0);
        assert!(coin::balance<SupraCoin>(shareholder_2_address) == vested_amount_2, 0);

        timestamp::update_global_time_for_test_secs(
            vesting_start_secs(contract_address)
                + period_duration_secs(contract_address) * 9
        );
        vest(contract_address);
        vested_amount_1 = shareholder_1_share;
        vested_amount_2 = shareholder_2_share;
        assert!(coin::balance<SupraCoin>(shareholder_1_address) == vested_amount_1, 0);
        assert!(coin::balance<SupraCoin>(shareholder_2_address) == vested_amount_2, 0);
    }

    #[test(supra_framework = @0x1, admin = @0x123)]
    #[expected_failure(abort_code = 0x1000C, location = Self)]
    public entry fun test_create_vesting_contract_with_zero_grant_should_fail(
        supra_framework: &signer, admin: &signer
    ) acquires AdminStore {
        let admin_address = signer::address_of(admin);
        setup(supra_framework, vector[admin_address]);
        setup_vesting_contract(admin, &vector[@1], &vector[0], admin_address);
    }

    #[test(supra_framework = @0x1, admin = @0x123)]
    #[expected_failure(abort_code = 0x10004, location = Self)]
    public entry fun test_create_vesting_contract_with_no_shareholders_should_fail(
        supra_framework: &signer, admin: &signer
    ) acquires AdminStore {
        let admin_address = signer::address_of(admin);
        setup(supra_framework, vector[admin_address]);
        setup_vesting_contract(admin, &vector[], &vector[], admin_address);
    }

    #[test(supra_framework = @0x1, admin = @0x123)]
    #[expected_failure(abort_code = 0x60001, location = supra_framework::supra_account)]
    public entry fun test_create_vesting_contract_with_invalid_withdrawal_address_should_fail(
        supra_framework: &signer, admin: &signer
    ) acquires AdminStore {
        let admin_address = signer::address_of(admin);
        setup(supra_framework, vector[admin_address]);
        setup_vesting_contract(admin, &vector[@1, @2], &vector[1], @5);
    }

    #[test(supra_framework = @0x1, admin = @0x123)]
    #[expected_failure(abort_code = 0x60001, location = supra_framework::supra_account)]
    public entry fun test_create_vesting_contract_with_missing_withdrawal_account_should_fail(
        supra_framework: &signer, admin: &signer
    ) acquires AdminStore {
        let admin_address = signer::address_of(admin);
        setup(supra_framework, vector[admin_address]);
        setup_vesting_contract(admin, &vector[@1, @2], &vector[1], @11);
    }

    #[test(supra_framework = @0x1, admin = @0x123)]
    #[expected_failure(abort_code = 0x60002, location = supra_framework::supra_account)]
    public entry fun test_create_vesting_contract_with_unregistered_withdrawal_account_should_fail(
        supra_framework: &signer, admin: &signer
    ) acquires AdminStore {
        let admin_address = signer::address_of(admin);
        setup(supra_framework, vector[admin_address]);
        create_account_for_test(@11);
        setup_vesting_contract(admin, &vector[@1, @2], &vector[1], @11);
    }

    #[test(supra_framework = @0x1)]
    #[expected_failure(abort_code = 0x10002, location = Self)]
    public entry fun test_create_empty_vesting_schedule_should_fail(
        supra_framework: &signer
    ) {
        setup(supra_framework, vector[]);
        create_vesting_schedule(vector[], 1, 1);
    }

    #[test(supra_framework = @0x1)]
    #[expected_failure(abort_code = 0x10002, location = Self)]
    public entry fun test_create_first_element_zero_vesting_schedule_should_fail(
        supra_framework: &signer
    ) {
        setup(supra_framework, vector[]);
        create_vesting_schedule(
            vector[
                fixed_point32::create_from_raw_value(0),
                fixed_point32::create_from_raw_value(8)
            ],
            1,
            1
        );
    }

    #[test(supra_framework = @0x1)]
    #[expected_failure(abort_code = 0x10002, location = Self)]
    public entry fun test_create_last_element_zero_vesting_schedule_should_fail(
        supra_framework: &signer
    ) {
        setup(supra_framework, vector[]);
        create_vesting_schedule(
            vector[
                fixed_point32::create_from_raw_value(8),
                fixed_point32::create_from_raw_value(0)
            ],
            1,
            1
        );
    }

    #[test(supra_framework = @0x1)]
    #[expected_failure(abort_code = 0x10003, location = Self)]
    public entry fun test_create_vesting_schedule_with_zero_period_duration_should_fail(
        supra_framework: &signer
    ) {
        setup(supra_framework, vector[]);
        create_vesting_schedule(
            vector[fixed_point32::create_from_rational(1, 1)],
            1,
            0
        );
    }

    #[test(supra_framework = @0x1, admin = @0x123, shareholder = @0x234)]
    public entry fun test_last_vest_should_distribute_remaining_amount(
        supra_framework: &signer,
        admin: &signer,
        shareholder: &signer
    ) acquires AdminStore, VestingContract {
        let admin_address = signer::address_of(admin);
        let shareholder_address = signer::address_of(shareholder);
        setup(supra_framework, vector[admin_address, shareholder_address]);
        let contract_address =
            setup_vesting_contract_with_schedule(
                admin,
                &vector[shareholder_address],
                &vector[GRANT_AMOUNT],
                admin_address,
                // First vest = 3/4 but last vest should only be for the remaining 1/4.
                &vector[3],
                4
            );

        // First vest is 3/4
        timestamp::update_global_time_for_test_secs(
            vesting_start_secs(contract_address) + VESTING_PERIOD
        );
        vest(contract_address);
        let vested_amount = fraction(GRANT_AMOUNT, 3, 4);
        let remaining_grant = GRANT_AMOUNT - vested_amount;
        assert!(
            remaining_grant(contract_address, shareholder_address) == remaining_grant, 0
        );

        timestamp::fast_forward_seconds(VESTING_PERIOD);
        // Last vest should be the remaining amount (1/4).
        vest(contract_address);
        remaining_grant = 0;
        assert!(
            remaining_grant(contract_address, shareholder_address) == remaining_grant, 0
        );
    }

    #[test(supra_framework = @0x1, admin = @0x123, shareholder = @0x234)]
    public entry fun entry_test_last_vest_should_distribute_remaining_amount(
        supra_framework: &signer,
        admin: &signer,
        shareholder: &signer
    ) acquires AdminStore, VestingContract {
        let admin_address = signer::address_of(admin);
        let shareholder_address = signer::address_of(shareholder);
        setup(supra_framework, vector[admin_address, shareholder_address]);
        stake::mint(admin, GRANT_AMOUNT);
        let contract_address =
            setup_vesting_contract_with_amount_with_schedule(
                admin,
                vector[shareholder_address],
                vector[GRANT_AMOUNT],
                admin_address,
                // First vest = 3/4 but last vest should only be for the remaining 1/4.
                vector[3],
                4
            );
        // First vest is 3/4
        timestamp::update_global_time_for_test_secs(
            vesting_start_secs(contract_address) + VESTING_PERIOD
        );
        vest(contract_address);
        let vested_amount = fraction(GRANT_AMOUNT, 3, 4);
        let remaining_grant = GRANT_AMOUNT - vested_amount;
        assert!(
            remaining_grant(contract_address, shareholder_address) == remaining_grant, 0
        );

        timestamp::fast_forward_seconds(VESTING_PERIOD);
        // Last vest should be the remaining amount (1/4).
        vest(contract_address);
        remaining_grant = 0;
        assert!(
            remaining_grant(contract_address, shareholder_address) == remaining_grant, 0
        );
    }

    #[test(supra_framework = @0x1, admin = @0x123, shareholder = @0x234)]
    #[expected_failure(abort_code = 0x30008, location = Self)]
    public entry fun test_cannot_vest_after_contract_is_terminated(
        supra_framework: &signer,
        admin: &signer,
        shareholder: &signer
    ) acquires AdminStore, VestingContract {
        let admin_address = signer::address_of(admin);
        let shareholder_address = signer::address_of(shareholder);
        setup(supra_framework, vector[admin_address, shareholder_address]);
        let contract_address =
            setup_vesting_contract(
                admin,
                &vector[shareholder_address],
                &vector[GRANT_AMOUNT],
                admin_address
            );

        // Immediately terminate. Calling vest should now fail.
        terminate_vesting_contract(admin, contract_address);
        vest(contract_address);
    }

    #[test(supra_framework = @0x1, admin = @0x123, shareholder = @0x234)]
    #[expected_failure(abort_code = 0x30008, location = Self)]
    public entry fun test_cannot_terminate_twice(
        supra_framework: &signer,
        admin: &signer,
        shareholder: &signer
    ) acquires AdminStore, VestingContract {
        let admin_address = signer::address_of(admin);
        let shareholder_address = signer::address_of(shareholder);
        setup(supra_framework, vector[admin_address, shareholder_address]);
        let contract_address =
            setup_vesting_contract(
                admin,
                &vector[shareholder_address],
                &vector[GRANT_AMOUNT],
                admin_address
            );

        // Call terminate_vesting_contract twice should fail.
        terminate_vesting_contract(admin, contract_address);
        terminate_vesting_contract(admin, contract_address);
    }

    #[test(supra_framework = @0x1, admin = @0x123, shareholder = @0x234)]
    #[expected_failure(abort_code = 0x30009, location = Self)]
    public entry fun test_cannot_call_admin_withdraw_if_contract_is_not_terminated(
        supra_framework: &signer,
        admin: &signer,
        shareholder: &signer
    ) acquires AdminStore, VestingContract {
        let admin_address = signer::address_of(admin);
        let shareholder_address = signer::address_of(shareholder);
        setup(supra_framework, vector[admin_address, shareholder_address]);
        let contract_address =
            setup_vesting_contract(
                admin,
                &vector[shareholder_address],
                &vector[GRANT_AMOUNT],
                admin_address
            );

        // Calling admin_withdraw should fail as contract has not been terminated.
        admin_withdraw(admin, contract_address);
    }

    #[test(supra_framework = @0x1, admin = @0x123)]
    #[expected_failure(abort_code = 0x60001, location = supra_framework::supra_account)]
    public entry fun test_set_beneficiary_with_missing_account_should_fail(
        supra_framework: &signer, admin: &signer
    ) acquires AdminStore, VestingContract {
        let admin_address = signer::address_of(admin);
        setup(supra_framework, vector[admin_address]);
        let contract_address =
            setup_vesting_contract(
                admin,
                &vector[@1, @2],
                &vector[GRANT_AMOUNT, GRANT_AMOUNT],
                admin_address
            );
        set_beneficiary(admin, contract_address, @1, @11);
    }

    #[test(supra_framework = @0x1, admin = @0x123)]
    #[expected_failure(abort_code = 0x60002, location = supra_framework::supra_account)]
    public entry fun test_set_beneficiary_with_unregistered_account_should_fail(
        supra_framework: &signer, admin: &signer
    ) acquires AdminStore, VestingContract {
        let admin_address = signer::address_of(admin);
        setup(supra_framework, vector[admin_address]);
        let contract_address =
            setup_vesting_contract(
                admin,
                &vector[@1, @2],
                &vector[GRANT_AMOUNT, GRANT_AMOUNT],
                admin_address
            );
        create_account_for_test(@11);
        set_beneficiary(admin, contract_address, @1, @11);
    }

    #[test(supra_framework = @0x1, admin = @0x123)]
    public entry fun test_set_beneficiary_should_send_distribution(
        supra_framework: &signer, admin: &signer
    ) acquires AdminStore, VestingContract {
        let admin_address = signer::address_of(admin);
        setup(supra_framework, vector[admin_address, @11]);
        let contract_address =
            setup_vesting_contract(
                admin,
                &vector[@1],
                &vector[GRANT_AMOUNT],
                admin_address
            );
        set_beneficiary(admin, contract_address, @1, @11);
        assert!(beneficiary(contract_address, @1) == @11, 0);

        // Fast forward to the end of the first period. vest() should now unlock 2/10 of the tokens.
        timestamp::update_global_time_for_test_secs(
            vesting_start_secs(contract_address) + VESTING_PERIOD
        );
        vest(contract_address);

        let vested_amount = fraction(GRANT_AMOUNT, 2, 10);
        let balance = coin::balance<SupraCoin>(@11);
        assert!(balance == vested_amount, balance);
    }

    #[test(supra_framework = @0x1, admin = @0x123)]
    public entry fun test_set_management_role(
        supra_framework: &signer, admin: &signer
    ) acquires AdminStore, VestingAccountManagement, VestingContract {
        let admin_address = signer::address_of(admin);
        setup(supra_framework, vector[admin_address]);
        let contract_address =
            setup_vesting_contract(
                admin,
                &vector[@11],
                &vector[GRANT_AMOUNT],
                admin_address
            );
        let role = utf8(b"RANDOM");
        set_management_role(admin, contract_address, role, @12);
        assert!(get_role_holder(contract_address, role) == @12, 0);
        set_management_role(admin, contract_address, role, @13);
        assert!(get_role_holder(contract_address, role) == @13, 0);
    }

    #[test(supra_framework = @0x1, admin = @0x123)]
    public entry fun test_reset_beneficiary(
        supra_framework: &signer, admin: &signer
    ) acquires AdminStore, VestingAccountManagement, VestingContract {
        let admin_address = signer::address_of(admin);
        setup(
            supra_framework,
            vector[admin_address, @11, @12]
        );
        let contract_address =
            setup_vesting_contract(
                admin,
                &vector[@11],
                &vector[GRANT_AMOUNT],
                admin_address
            );
        set_beneficiary(admin, contract_address, @11, @12);
        assert!(beneficiary(contract_address, @11) == @12, 0);

        // Fast forward to the end of the first period. vest() should now unlock 2/10 of the tokens.
        timestamp::update_global_time_for_test_secs(
            vesting_start_secs(contract_address)
                + period_duration_secs(contract_address)
        );
        vest(contract_address);
        let (init_amount, left_amount, last_vested_period) =
            get_vesting_record(contract_address, @11);
        assert!(init_amount == GRANT_AMOUNT, init_amount);
        let vested_amount = fraction(GRANT_AMOUNT, 2, 10);
        assert!(
            left_amount == init_amount - vested_amount,
            left_amount
        );
        assert!(last_vested_period == 1, last_vested_period);

        // Reset the beneficiary.
        reset_beneficiary(admin, contract_address, @11);

        assert!(coin::balance<SupraCoin>(@12) == vested_amount, 0);
        assert!(coin::balance<SupraCoin>(@11) == 0, 1);
    }

    #[test(supra_framework = @0x1, admin = @0x123, resetter = @0x234)]
    public entry fun test_reset_beneficiary_with_resetter_role(
        supra_framework: &signer,
        admin: &signer,
        resetter: &signer
    ) acquires AdminStore, VestingAccountManagement, VestingContract {
        let admin_address = signer::address_of(admin);
        setup(
            supra_framework,
            vector[admin_address, @11, @12]
        );
        let contract_address =
            setup_vesting_contract(
                admin,
                &vector[@11],
                &vector[GRANT_AMOUNT],
                admin_address
            );
        set_beneficiary(admin, contract_address, @11, @12);
        assert!(beneficiary(contract_address, @11) == @12, 0);

        // Reset the beneficiary with the resetter role.
        let resetter_address = signer::address_of(resetter);
        set_beneficiary_resetter(admin, contract_address, resetter_address);
        assert!(
            simple_map::length(
                &borrow_global<VestingAccountManagement>(contract_address).roles
            ) == 1,
            0
        );
        reset_beneficiary(resetter, contract_address, @11);
        assert!(beneficiary(contract_address, @11) == @11, 0);
    }

    #[test(
        supra_framework = @0x1, admin = @0x123, resetter = @0x234, random = @0x345
    )]
    #[expected_failure(abort_code = 0x5000F, location = Self)]
    public entry fun test_reset_beneficiary_with_unauthorized(
        supra_framework: &signer,
        admin: &signer,
        resetter: &signer,
        random: &signer
    ) acquires AdminStore, VestingAccountManagement, VestingContract {
        let admin_address = signer::address_of(admin);
        setup(supra_framework, vector[admin_address, @11]);
        let contract_address =
            setup_vesting_contract(
                admin,
                &vector[@11],
                &vector[GRANT_AMOUNT],
                admin_address
            );

        // Reset the beneficiary with a random account. This should failed.
        set_beneficiary_resetter(admin, contract_address, signer::address_of(resetter));
        reset_beneficiary(random, contract_address, @11);
    }

    #[test(supra_framework = @0x1, admin = @0x123)]
    public entry fun test_shareholder(
        supra_framework: &signer, admin: &signer
    ) acquires AdminStore, VestingContract {
        let admin_address = signer::address_of(admin);
        setup(
            supra_framework,
            vector[admin_address, @11, @12]
        );
        let contract_address =
            setup_vesting_contract(
                admin,
                &vector[@11],
                &vector[GRANT_AMOUNT],
                admin_address
            );

        // Confirm that the lookup returns the same address when a shareholder is
        // passed for which there is no beneficiary.
        assert!(shareholder(contract_address, @11) == @11, 0);

        // Set a beneficiary for @11.
        set_beneficiary(admin, contract_address, @11, @12);
        assert!(beneficiary(contract_address, @11) == @12, 0);

        // Confirm that lookup from beneficiary to shareholder works when a beneficiary
        // is set.
        assert!(shareholder(contract_address, @12) == @11, 0);

        // Confirm that it returns 0x0 when the address is not in the map.
        assert!(shareholder(contract_address, @33) == @0x0, 0);

        remove_shareholder(admin, contract_address, @11);

        // Confirm that shareholder address does't exist in the map
        assert!(shareholder(contract_address, @11) == @0x0, 0);
    }

    #[test_only]
    fun fraction(total: u64, numerator: u64, denominator: u64): u64 {
        fixed_point32::multiply_u64(
            total, fixed_point32::create_from_rational(numerator, denominator)
        )
    }

    #[test(supra_framework = @0x1, admin = @0x123, shareholder = @0x234, withdrawal = @111)]
    public entry fun test_end_to_end_can_fast_forward_divisable(
        supra_framework: &signer,
        admin: &signer,
        shareholder: &signer,
        withdrawal: &signer,
    ) acquires AdminStore, VestingContract {
        let admin_address = signer::address_of(admin);
        let withdrawal_address = signer::address_of(withdrawal);
        let shareholder_address = signer::address_of(shareholder);
        let shareholders = &vector[shareholder_address];
        let shareholder_share = GRANT_AMOUNT;
        let shares = &vector[shareholder_share];
        // Create the vesting contract.
        setup(supra_framework,
            vector[
                admin_address,
                withdrawal_address,
                shareholder_address]);
        let contract_address = setup_vesting_contract(admin, shareholders, shares,
            withdrawal_address);
        assert!(vector::length(&borrow_global<AdminStore>(admin_address).vesting_contracts) ==
            1, 0);
        let vested_amount = 0;
        // Because the time is behind the start time, vest will do nothing.
        vest(contract_address);
        assert!(coin::balance<SupraCoin>(contract_address) == GRANT_AMOUNT, 0);
        assert!(coin::balance<SupraCoin>(shareholder_address) == vested_amount, 0);

        // Time is now at the start time, vest will unlock the first period, which is 2/10.
        timestamp::update_global_time_for_test_secs(vesting_start_secs(contract_address) + period_duration_secs(
            contract_address));
        vest(contract_address);
        vested_amount = vested_amount + fraction(shareholder_share, 2, 10);
        assert!(coin::balance<SupraCoin>(shareholder_address) == vested_amount, 0);

        timestamp::update_global_time_for_test_secs(vesting_start_secs(contract_address) + period_duration_secs(
            contract_address) * 9);
        vest(contract_address);
        vested_amount = shareholder_share;
        assert!(coin::balance<SupraCoin>(shareholder_address) == vested_amount, 0);
    }

    #[test(supra_framework = @0x1, admin = @0x123, shareholder = @0x234, withdrawal = @111)]
    public entry fun test_end_to_end_can_fast_forward_nondivisable(
        supra_framework: &signer,
        admin: &signer,
        shareholder: &signer,
        withdrawal: &signer,
    ) acquires AdminStore, VestingContract {
        let admin_address = signer::address_of(admin);
        let withdrawal_address = signer::address_of(withdrawal);
        let shareholder_address = signer::address_of(shareholder);
        let shareholders = &vector[shareholder_address];
        let shareholder_share = 3334;
        let shares = &vector[shareholder_share];
        // Create the vesting contract.
        setup(supra_framework,
            vector[
                admin_address,
                withdrawal_address,
                shareholder_address]);
        let contract_address = setup_vesting_contract(admin, shareholders, shares,
            withdrawal_address);
        assert!(vector::length(&borrow_global<AdminStore>(admin_address).vesting_contracts) ==
            1, 0);
        let vested_amount = 0;
        // Because the time is behind the start time, vest will do nothing.
        vest(contract_address);
        assert!(coin::balance<SupraCoin>(contract_address) == 3334, 0);
        assert!(coin::balance<SupraCoin>(shareholder_address) == vested_amount, 0);

        // Time is now at the start time, vest will unlock the first period, which is 2/10.
        timestamp::update_global_time_for_test_secs(vesting_start_secs(contract_address) + period_duration_secs(
            contract_address));
        vest(contract_address);
        vested_amount = vested_amount + fraction(shareholder_share, 2, 10);
        assert!(coin::balance<SupraCoin>(shareholder_address) == vested_amount, 0);

        timestamp::update_global_time_for_test_secs(vesting_start_secs(contract_address) + period_duration_secs(
            contract_address) * 9);
        vest(contract_address);
        vested_amount = shareholder_share;
        assert!(coin::balance<SupraCoin>(shareholder_address) == vested_amount, 0);
    }

    #[test(supra_framework = @0x1, admin = @0x123, shareholder = @0x234, withdrawal = @111)]
    public entry fun test_end_to_end_can_fast_forward_time_unchanged(
        supra_framework: &signer,
        admin: &signer,
        shareholder: &signer,
        withdrawal: &signer,
    ) acquires AdminStore, VestingContract {
        let admin_address = signer::address_of(admin);
        let withdrawal_address = signer::address_of(withdrawal);
        let shareholder_address = signer::address_of(shareholder);
        let shareholders = &vector[shareholder_address];
        let shareholder_share = 1000;
        let shares = &vector[shareholder_share];
        // Create the vesting contract.
        setup(supra_framework,
            vector[
                admin_address,
                withdrawal_address,
                shareholder_address]);
        let contract_address = setup_vesting_contract(admin, shareholders, shares,
            withdrawal_address);
        assert!(vector::length(&borrow_global<AdminStore>(admin_address).vesting_contracts) ==
            1, 0);
        let vested_amount = 0;
        // Because the time is behind the start time, vest will do nothing.
        vest(contract_address);
        assert!(coin::balance<SupraCoin>(contract_address) == 1000, 0);
        assert!(coin::balance<SupraCoin>(shareholder_address) == vested_amount, 0);
        // Time is now at the start time, vest will unlock the first period, which is 2/10.
        timestamp::update_global_time_for_test_secs(vesting_start_secs(contract_address) + period_duration_secs(
            contract_address));
        vest(contract_address);
        vested_amount = vested_amount + fraction(shareholder_share, 2, 10);
        assert!(coin::balance<SupraCoin>(shareholder_address) == vested_amount, 0);
        // The time is unchanged, vest will do nothing.
        vest(contract_address);
        assert!(coin::balance<SupraCoin>(shareholder_address) == vested_amount, 0);
        vest(contract_address);
        assert!(coin::balance<SupraCoin>(shareholder_address) == vested_amount, 0);

        timestamp::update_global_time_for_test_secs(vesting_start_secs(contract_address) + period_duration_secs(
            contract_address) * 9);
        vest(contract_address);
        vested_amount = shareholder_share;
        assert!(coin::balance<SupraCoin>(shareholder_address) == vested_amount, 0);
    }

    #[test(supra_framework = @0x1, admin = @0x123, shareholder = @0x234, withdrawal = @111)]
    public entry fun test_end_to_end_can_fast_forward_time_5_out_of_10(
        supra_framework: &signer,
        admin: &signer,
        shareholder: &signer,
        withdrawal: &signer,
    ) acquires AdminStore, VestingContract {
        let admin_address = signer::address_of(admin);
        let withdrawal_address = signer::address_of(withdrawal);
        let shareholder_address = signer::address_of(shareholder);
        let shareholders = &vector[shareholder_address];
        let shareholder_share = 1000;
        let shares = &vector[shareholder_share];
        // Create the vesting contract.
        setup(supra_framework,
            vector[
                admin_address,
                withdrawal_address,
                shareholder_address]);
        let contract_address = setup_vesting_contract_with_schedule(admin, shareholders, shares,
            withdrawal_address, &vector[2, 3, 1], 10);
        assert!(vector::length(&borrow_global<AdminStore>(admin_address).vesting_contracts) ==
            1, 0);
        let vested_amount = 0;
        // Because the time is behind the start time, vest will do nothing.
        vest(contract_address);
        assert!(coin::balance<SupraCoin>(contract_address) == 1000, 0);
        assert!(coin::balance<SupraCoin>(shareholder_address) == vested_amount, 0);
        // Time is now at the start time, vest will unlock the first period, which is 2/10.
        timestamp::update_global_time_for_test_secs(vesting_start_secs(contract_address) + period_duration_secs(
            contract_address) * 2);
        vest(contract_address);
        vested_amount = vested_amount + fraction(shareholder_share, 5, 10);
        assert!(coin::balance<SupraCoin>(shareholder_address) + 2 == vested_amount, 0);
    }

    #[test(supra_framework = @0x1, admin = @0x123, shareholder = @0x234, withdrawal = @111)]
    public entry fun test_end_to_end_can_fast_forward_time_7_out_of_10(
        supra_framework: &signer,
        admin: &signer,
        shareholder: &signer,
        withdrawal: &signer,
    ) acquires AdminStore, VestingContract {
        let admin_address = signer::address_of(admin);
        let withdrawal_address = signer::address_of(withdrawal);
        let shareholder_address = signer::address_of(shareholder);
        let shareholders = &vector[shareholder_address];
        let shareholder_share = 1000;
        let shares = &vector[shareholder_share];
        // Create the vesting contract.
        setup(supra_framework,
            vector[
                admin_address,
                withdrawal_address,
                shareholder_address]);
        let contract_address = setup_vesting_contract_with_schedule(admin, shareholders, shares,
            withdrawal_address, &vector[2, 3, 1], 10);
        assert!(vector::length(&borrow_global<AdminStore>(admin_address).vesting_contracts) ==
            1, 0);
        let vested_amount = 0;
        // Because the time is behind the start time, vest will do nothing.
        vest(contract_address);
        assert!(coin::balance<SupraCoin>(contract_address) == 1000, 0);
        assert!(coin::balance<SupraCoin>(shareholder_address) == vested_amount, 0);
        // Time is now at the start time, vest will unlock the first period, which is 2/10.
        timestamp::update_global_time_for_test_secs(vesting_start_secs(contract_address) + period_duration_secs(
            contract_address) * 4);
        vest(contract_address);
        vested_amount = vested_amount + fraction(shareholder_share, 7, 10);
        assert!(coin::balance<SupraCoin>(shareholder_address) + 3 == vested_amount, 0);
    }
}<|MERGE_RESOLUTION|>--- conflicted
+++ resolved
@@ -580,27 +580,7 @@
                 / vesting_schedule.period_duration;
 
         // Index is 0-based while period is 1-based so we need to subtract 1.
-<<<<<<< HEAD
-        while (last_completed_period >= next_period_to_vest
-            && vesting_record.left_amount > 0) {
-            let schedule_index = next_period_to_vest - 1;
-            let vesting_fraction =
-                if (schedule_index < vector::length(schedule)) {
-                    *vector::borrow(schedule, schedule_index)
-                } else {
-                    // Last vesting schedule fraction will repeat until the grant runs out.
-                    *vector::borrow(schedule, vector::length(schedule) - 1)
-                };
-            vest_transfer(
-                vesting_record,
-                signer_cap,
-                beneficiary,
-                vesting_fraction
-            );
-
-            emit_event(
-                &mut vesting_contract.vest_events,
-=======
+
         while (last_completed_period >= next_period_to_vest && vesting_record.left_amount > 0 && next_period_to_vest <= vector::length(schedule)) {
             let schedule_index = next_period_to_vest - 1;
             let vesting_fraction = *vector::borrow(schedule, schedule_index);
@@ -610,8 +590,8 @@
                     admin: vesting_contract.admin,
                     shareholder_address,
                     vesting_contract_address: contract_address,
-                    period_vested: next_period_to_vest,
-                },
+                    period_vested: next_period_to_vest
+                }
             );
             next_period_to_vest = next_period_to_vest + 1;
         };
@@ -640,13 +620,12 @@
             vest_transfer(vesting_record, signer_cap, beneficiary, total_fraction);
             next_period_to_vest = next_period_to_vest + periods_need;
             emit_event(&mut vesting_contract.vest_events,
->>>>>>> 2e35dbef
                 VestEvent {
                     admin: vesting_contract.admin,
                     shareholder_address,
                     vesting_contract_address: contract_address,
-                    period_vested: next_period_to_vest
-                }
+                    period_vested: next_period_to_vest,
+                },
             );
         };
 
