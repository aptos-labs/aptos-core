/// Contains functions for:
///
///  1. [Ed25519](https://en.wikipedia.org/wiki/EdDSA#Ed25519) digital signatures
///
///  2. ECDSA digital signatures over secp256k1 elliptic curves
///
///  3. The minimum-pubkey-size variant of [Boneh-Lynn-Shacham (BLS) signatures](https://en.wikipedia.org/wiki/BLS_digital_signature),
///     where public keys are BLS12-381 elliptic-curve points in $\mathbb{G}_1$ and signatures are in $\mathbb{G}_2$,
///     as per the [IETF BLS draft standard](https://datatracker.ietf.org/doc/html/draft-irtf-cfrg-bls-signature#section-2.1).
///     TODO: Describe APIs
module aptos_std::signature {
    use std::bcs;
    use std::option::Option;
    use aptos_std::type_info::{Self, TypeInfo};
<<<<<<< HEAD
=======

    struct RotationProof has drop {
        originator: address, // originating address
        current_auth_key: address, // current auth key
    }

    struct Proof<RotationProof> has drop {
        type_info: TypeInfo,
        inner: RotationProof,
    }
>>>>>>> 46875c53

    struct Proof<ProofType> has drop {
        type_info: TypeInfo,
        inner: ProofType,
    }

    public fun ed25519_verify_t<T: drop> (signature: vector<u8>, public_key: vector<u8>, data: T): bool {
        let encoded = Proof {
            type_info: type_info::type_of<T>(),
            inner: data,
        };
        ed25519_verify(signature, public_key, bcs::to_bytes(&encoded))
    }

    /// CRYPTOGRAPHY WARNING: This function assumes that the caller verified all public keys have a valid
    /// proof-of-possesion (PoP) using `bls12381_verify_proof_of_possession`.
    ///
    /// Given a vector of serialized public keys, combines them into an aggregated public key which can be used to verify
    /// multisignatures using `bls12381_verify_signature`.
    /// Returns 'None' if no public keys are given as input.
    /// Does not abort.
    native public fun bls12381_aggregate_pop_verified_pubkeys(public_keys: vector<vector<u8>>): Option<vector<u8>>;

    /// CRYPTOGRAPHY WARNING: This function can be safely called without verifying that the input signatures are elements
    /// of the prime-order subgroup of the BLS12-381 curve.
    ///
    /// Given a vector of serialized signatures, combines them and returns the aggregate signature. Does not check the
    /// input signatures nor the final aggregated signatures for prime-order subgroup membership. Instead, verifying the
    /// aggregated signature either via `bls12381_verify_multisignature` or `bls12381_verify_aggregate_signature` will
    /// implicitly check it for prime-order subgroup membership.
    /// Returns 'None' if no signatures are given as input.
    /// Does not abort.
    native public fun bls12381_aggregate_signatures(signatures: vector<vector<u8>>): Option<vector<u8>>;

    /// Return `true` if the elliptic curve point serialized in `signature`:
    ///  (1) is NOT the identity point, and
    ///  (2) is a BLS12-381 elliptic curve point, and
    ///  (3) is a prime-order point
    /// Return `false` otherwise.
    /// Does not abort.
    native public fun bls12381_signature_subgroup_check(signature: vector<u8>): bool;

    /// Return `true` if the bytes in `public_key` are a valid BLS12-381 public key:
    ///  (1) it is NOT the identity point, and
    ///  (2) it is a BLS12-381 elliptic curve point, and
    ///  (3) it is a prime-order point
    /// Return `false` otherwise.
    /// Does not abort.
    native public fun bls12381_validate_pubkey(public_key: vector<u8>): bool;

    /// CRYPTOGRAPHY WARNING: First, before calling this function, the caller MUST verify that all public keys have a valid
    /// proof-of-possesion (PoP) via `bls12381_verify_proof_of_possession`. This prevents both small-subgroup attacks and
    /// rogue-key attacks. Second, this function can be safely called without verifying that the aggregate signature is
    /// in the prime-order subgroup of the BLS12-381 curve.
    ///
    /// Returns true if the aggregate signature `aggsig` on `messages` under `public_keys` verifies (where `messages[i]`
    /// should be signed by `public_keys[i]`).
    /// Returns 'false' if either:
    /// - no public keys or messages are given as input,
    /// - number of messages does not equal number of public keys
    /// - `aggsig` (1) is the identity point, or (2) is NOT a BLS12-381 elliptic curve point, or (3) is NOT a
    ///   prime-order point
    /// Does not abort.
    native public fun bls12381_verify_aggregate_signature(
        aggsig: vector<u8>,
        public_keys: vector<vector<u8>>,
        messages: vector<vector<u8>>,
    ): bool;

    /// CRYPTOGRAPHY WARNING: Before calling this function, the caller MUST have verified proofs-of-possesion (PoP) for
    /// the public keys that were used in computing the aggregate public key. This prevents small-subgroup attacks and
    /// rogue-key attacks.
    ///
    /// Return true if the BLS `multisignature` on `message` verifies against the BLS aggregate public key `agg_public_key`.
    /// Returns `false` if either:
    /// - `multisignature` is not 96 bytes
    /// - `agg_public_key` is not 48 bytes
    /// - `agg_public_key` (1) is the identity point, or (2) is NOT a BLS12-381 elliptic curve point
    /// - `multisignature` (1) is the identity point, or (2) is NOT a BLS12-381 elliptic curve point, or (3) is NOT a
    ///    prime-order point
    /// - the signature on `message` does not verify
    ///
    /// This function can be used to verify BLS multisignatures (as mentioned above, the `agg_public_key` needs to be
    /// aggregated via `bls12381_aggregate_pop_verified_pubkeys` where the input public keys have had their PoPs verified
    /// via `bls12381_verify_proof_of_possession`).
    ///
    /// This function CANNOT be SECURELY used to verify normal (non-aggregated) BLS signatures. This is because public
    /// keys in such a scheme would not normally come with a proof-of-possession (PoP). Therefore, they may NOT lie in
    /// the prime-order subgroup, which leads to small-subgroup attacks.
    ///
    /// For now, this function CAN be abused to verify signature shares for a BLS multisignature scheme or for a BLS
    /// aggregate signature scheme, but library users MUST use `bls12381_verify_signature_share` instead.
    ///
    /// Does not abort.
    native public fun bls12381_verify_multisignature(
        multisignature: vector<u8>,
        agg_public_key: vector<u8>,
        message: vector<u8>
    ): bool;

    /// CRYPTOGRAPHY WARNING: This function WILL check that the public key is a prime-order point, in order to prevent
    /// library users from misusing the library by forgetting to validate public keys before giving them as arguments to
    /// this function.
    ///
    /// Returns true if the `signature` on `message` verifies under `public key`.
    /// Returns false if either
    /// - `multisignature` is not 96 bytes
    /// - `agg_public_key` is not 48 bytes
    /// - `agg_public_key` (1) is the identity point, or (2) is NOT a BLS12-381 elliptic curve point, or (3) is NOT a
    ///    prime-order point
    /// - `multisignature` (1) is the identity point, or (2) is NOT a BLS12-381 elliptic curve point, or (3) is NOT a
    ///    prime-order point
    /// - the signature on `message` does not verify
    /// Does not abort.
    native public fun bls12381_verify_normal_signature(
        signature: vector<u8>,
        public_key: vector<u8>,
        message: vector<u8>
    ): bool;

    /// Return `true` if the bytes in `public_key` are a valid bls12381 public key (as per `bls12381_validate_pubkey`)
    /// *and* has a valid proof-of-possesion (PoP).
    /// Return `false` otherwise.
    /// Does not abort.
    native public fun bls12381_verify_proof_of_possession(
        public_key: vector<u8>,
        proof_of_possesion: vector<u8>
    ): bool;
    spec bls12381_verify_proof_of_possession { // TODO: temporary mockup.
        pragma opaque;
    }

    /// CRYPTOGRAPHY WARNING: Before calling this function, the caller MUST have verified the public key's
    /// proofs-of-possesion (PoP). This prevents rogue-key attacks later on during signature aggregation.
    ///
    /// Returns true if the `signature_share` on `message` verifies under `public key`.
    /// Returns false otherwise, similar to `bls12381_verify_multisignature`.
    /// Does not abort.
    native public fun bls12381_verify_signature_share(
        signature_share: vector<u8>,
        public_key: vector<u8>,
        message: vector<u8>
    ): bool;

    /// Return `true` if the bytes in `public_key` can be parsed as a valid Ed25519 public key: i.e., it passes
    /// points-on-curve and not-in-small-subgroup checks.
    /// Returns `false` if `public_key` otherwise.
    /// This function should NOT be needed for most users since `ed25519_verify` already does all these checks.
    /// We leave it here just in case. See the Rust `aptos_crypto::Ed25519PublicKey` type for more details.
    /// Does not abort.
    native public fun ed25519_validate_pubkey(public_key: vector<u8>): bool;

    /// Return true if the Ed25519 `signature` on `message` verifies against the Ed25519 `public_key`.
    /// Returns `false` if either:
    /// - `signature` is not 64 bytes
    /// - `public_key` is not 32 bytes
    /// - `public_key` does not pass points-on-curve or not-in-small-subgroup checks,
    /// - `signature` does not pass points-on-curve or not-in-small-subgroup checks,
    /// - the signature on `message` does not verify.
    /// Does not abort.
    native public fun ed25519_verify(
        signature: vector<u8>,
        public_key: vector<u8>,
        message: vector<u8>
    ): bool;

    /// Recovers the signer's public key from a secp256k1 ECDSA `signature` given the `recovery_id` and the signed
    /// `message` (32 byte digest).
    /// Returns `(public_key, true)` if `signature` verifies on `message` under the recovered `public_key`
    /// and returns `([], false)` otherwise.
    ///
    /// Note that an invalid signature, or a signature from a different message, will result in the recovery of an
    /// incorrect public key. This recovery algorithm can only be used to check validity of a signature if the signer's
    /// public key (or its hash) is known beforehand.
    native public fun secp256k1_ecdsa_recover(
        message: vector<u8>,
        recovery_id: u8,
        signature: vector<u8>
    ): (vector<u8>, bool);

    public fun ed25519_verify_t<T: drop> (signature: vector<u8>, public_key: vector<u8>, data: T): bool {
        let encoded = Proof {
            type_info: type_info::type_of<T>(),
            inner:data,
        };
        ed25519_verify(signature, public_key, bcs::to_bytes(&encoded))
    }


    #[test_only]
    use std::vector;
    #[test_only]
    use std::option;

    #[test]
    /// Test on a valid secp256k1 ECDSA signature created using sk = x"0123456789abcdef0123456789abcdef0123456789abcdef0123456789abcdef"
    fun test_secp256k1_recover() {
        use std::hash;

        let (pk, ok) = secp256k1_ecdsa_recover(
            hash::sha2_256(b"test aptos secp256k1"),
            0,
            x"f7ad936da03f948c14c542020e3c5f4e02aaacd1f20427c11aa6e2fbf8776477646bba0e1a37f9e7c777c423a1d2849baafd7ff6a9930814a43c3f80d59db56f",
        );
        assert!(ok == true, 1);
        assert!(pk == x"4646ae5047316b4230d0086c8acec687f00b1cd9d1dc634f6cb358ac0a9a8ffffe77b4dd0a4bfb95851f3b7355c781dd60f8418fc8a65d14907aff47c903a559", 2);

        // Flipped bits; Signature stays valid
        let (pk, ok) = secp256k1_ecdsa_recover(
            hash::sha2_256(b"test aptos secp256k1"),
            0,
            x"f7ad936da03f948c14c542020e3c5f4e02aaacd1f20427c11aa6e2fbf8776477646bba0e1a37f9e7c7f7c423a1d2849baafd7ff6a9930814a43c3f80d59db56f",
        );
        assert!(ok == true, 3);
        assert!(pk != x"4646ae5047316b4230d0086c8acec687f00b1cd9d1dc634f6cb358ac0a9a8ffffe77b4dd0a4bfb95851f3b7355c781dd60f8418fc8a65d14907aff47c903a559", 4);

        // Flipped bits; Signature becomes invalid
        let (_, ok) = secp256k1_ecdsa_recover(
            hash::sha2_256(b"test aptos secp256k1"),
            0,
            x"ffad936da03f948c14c542020e3c5f4e02aaacd1f20427c11aa6e2fbf8776477646bba0e1a37f9e7c7f7c423a1d2849baafd7ff6a9930814a43c3f80d59db56f",
        );
        assert!(ok == false, 5);
    }


    #[test]
    fun test_bls12381_verify_aggsig() {
        // First, make sure verification returns None when no inputs are given or |pks| != |msgs|
        assert!(bls12381_verify_aggregate_signature(x"ab", vector[], vector[]) == false, 1);
        assert!(bls12381_verify_aggregate_signature(x"ab", vector[x"ab"], vector[]) == false, 1);
        assert!(bls12381_verify_aggregate_signature(x"ab", vector[], vector[x"ab"]) == false, 1);
        assert!(bls12381_verify_aggregate_signature(x"ab", vector[x"ab"], vector[x"cd", x"ef"]) == false, 1);
        assert!(bls12381_verify_aggregate_signature(x"ab", vector[x"ab", x"01", x"23"], vector[x"cd", x"ef"]) == false, 1);

        // Test zeros
        assert!(bls12381_verify_aggregate_signature(x"00", vector[x"00"], vector[x"00"]) == false, 1);

        // Third, try some test-cases generated by running the following command in `crates/aptos-crypto`:
        //  $ cargo test -- bls12381_sample_aggregate_pk_and_aggsig --nocapture --ignored

        // The signed messages are "Hello, Aptos <i>!", where <i> \in {1, ..., 5}
        let msgs = vector[
            x"48656c6c6f2c204170746f73203121",
            x"48656c6c6f2c204170746f73203221",
            x"48656c6c6f2c204170746f73203321",
            x"48656c6c6f2c204170746f73203421",
            x"48656c6c6f2c204170746f73203521",
        ];

        // Public key of signer i
        let pks = vector[
            x"b93d6aabb2b83e52f4b8bda43c24ea920bbced87a03ffc80f8f70c814a8b3f5d69fbb4e579ca76ee008d61365747dbc6",
            x"b45648ceae3a983bcb816a96db599b5aef3b688c5753fa20ce36ac7a4f2c9ed792ab20af6604e85e42dab746398bb82c",
            x"b3e4921277221e01ed71284be5e3045292b26c7f465a6fcdba53ee47edd39ec5160da3b229a73c75671024dcb36de091",
            x"8463b8671c9775a7dbd98bf76d3deba90b5a90535fc87dc8c13506bb5c7bbd99be4d257e60c548140e1e30b107ff5822",
            x"a79e3d0e9d04587a3b27d05efe5717da05fd93485dc47978c866dc70a01695c2efd247d1dd843a011a4b6b24079d7384",
        ];

        // aggsigs[i] = \sum_{j <= i}  sigs[j], where sigs[j] is a signature on msgs[j] under pks[j]
        let aggsigs = vector[
            x"a2bc8bdebe6215ba74b5b53c5ed2aa0c68221a4adf868989ccdcfb62bb0eecc6537def9ee686a7960169c5917d25e5220177ed1c5e95ecfd68c09694062e76efcb00759beac874e4f9a715fd144210883bf9bb272f156b0a1fa15d0e9460f01f",
            x"a523aa3c3f1f1074d968ffecf017c7b93ae5243006bf0abd2e45c036ddbec99302984b650ebe5ba306cda4071d281ba50a99ef0e66c3957fab94163296f9d673fc58a36de4276f82bfb1d9180b591df93b5c2804d40dd68cf0f72cd92f86442e",
            x"abed10f464de74769121fc09715e59a3ac96a5054a43a9d43cc890a2d4d332614c74c7fb4cceef6d25f85c65dee337330f062f89f23fec9ecf7ce3193fbba2c886630d753be6a4513a4634428904b767af2f230c5cadbcb53a451dd9c7d977f6",
            x"8362871631ba822742a31209fa4abce6dc94b741ac4725995459da2951324b51efbbf6bc3ab4681e547ebfbadd80e0360dc078c04188198f0acea26c12645ace9107a4a23cf8db46abc7a402637f16a0477c72569fc9966fe804ef4dc0e5e758",
            x"a44d967935fbe63a763ce2dd2b16981f967ecd31e20d3266eef5517530cdc233c8a18273b6d9fd7f61dd39178826e3f115df4e7b304f2de17373a95ea0c9a14293dcfd6f0ef416e06fa23f6a3c850d638e4d8f97ab4562ef55d49a96a50baa13",
        ];

        let i = 0;
        let msg_subset = std::vector::empty<vector<u8>>();
        let pk_subset = std::vector::empty<vector<u8>>();
        while (i < std::vector::length(&pks)) {

            let aggsig = *std::vector::borrow(&aggsigs, i);

            std::vector::push_back(&mut pk_subset, *std::vector::borrow(&pks, i));
            std::vector::push_back(&mut msg_subset, *std::vector::borrow(&msgs, i));

            assert!(bls12381_verify_aggregate_signature(aggsig, pk_subset, msg_subset), 1);

            i = i + 1;
        };
    }

    #[test]
    fun test_bls12381_verify_multisig() {
        // First, make sure if no inputs are given, the function returns None
        // assert!(bls12381_aggregate_pop_verified_pubkeys(vector::empty()) == option::none(), 1);
        let none_opt = bls12381_aggregate_pop_verified_pubkeys(vector::empty());
        assert!(option::is_none(&none_opt), 1);

        // Second, try some test-cases generated by running the following command in `crates/aptos-crypto`:
        //  $ cargo test -- bls12381_sample_aggregate_pk_and_multisig --nocapture --include-ignored
        let pks = vector[
            x"92e201a806af246f805f460fbdc6fc90dd16a18d6accc236e85d3578671d6f6690dde22134d19596c58ce9d63252410a",
            x"ab9df801c6f96ade1c0490c938c87d5bcc2e52ccb8768e1b5d14197c5e8bfa562783b96711b702dda411a1a9f08ebbfa",
            x"b698c932cf7097d99c17bd6e9c9dc4eeba84278c621700a8f80ec726b1daa11e3ab55fc045b4dbadefbeef05c4182494",
            x"934706a8b876d47a996d427e1526ce52c952d5ec0858d49cd262efb785b62b1972d06270b0a7adda1addc98433ad1843",
            x"a4cd352daad3a0651c1998dfbaa7a748e08d248a54347544bfedd51a197e016bb6008e9b8e45a744e1a030cc3b27d2da",
        ];

        // agg_pks[i] = \sum_{j <= i}  pk[j]
        let agg_pks = vector[
            x"92e201a806af246f805f460fbdc6fc90dd16a18d6accc236e85d3578671d6f6690dde22134d19596c58ce9d63252410a",
            x"b79ad47abb441d7eda9b220a626df2e4e4910738c5f777947f0213398ecafae044ec0c20d552d1348347e9abfcf3eca1",
            x"b5f5eb6153ab5388a1a76343d714e4a2dcf224c5d0722d1e8e90c6bcead05c573fffe986460bd4000645a655bf52bc60",
            x"b922006ec14c183572a8864c31dc6632dccffa9f9c86411796f8b1b5a93a2457762c8e2f5ef0a2303506c4bca9a4e0bf",
            x"b53df1cfee2168f59e5792e710bf22928dc0553e6531dae5c7656c0a66fc12cb82fbb04863938c953dc901a5a79cc0f3",
        ];

        // multisigs[i] is a signature on "Hello, Aptoverse!" under agg_pks[i]
        let multisigs = vector[
            x"ade45c67bff09ae57e0575feb0be870f2d351ce078e8033d847615099366da1299c69497027b77badb226ff1708543cd062597030c3f1553e0aef6c17e7af5dd0de63c1e4f1f9da68c966ea6c1dcade2cdc646bd5e8bcd4773931021ec5be3fd",
            x"964af3d83436f6a9a382f34590c0c14e4454dc1de536af205319ce1ed417b87a2374863d5df7b7d5ed900cf91dffa7a105d3f308831d698c0d74fb2259d4813434fb86425db0ded664ae8f85d02ec1d31734910317d4155cbf69017735900d4d",
            x"b523a31813e771e55aa0fc99a48db716ecc1085f9899ccadb64e759ecb481a2fb1cdcc0b266f036695f941361de773081729311f6a1bca9d47393f5359c8c87dc34a91f5dae335590aacbff974076ad1f910dd81750553a72ccbcad3c8cc0f07",
            x"a945f61699df58617d37530a85e67bd1181349678b89293951ed29d1fb7588b5c12ebb7917dfc9d674f3f4fde4d062740b85a5f4927f5a4f0091e46e1ac6e41bbd650a74dd49e91445339d741e3b10bdeb9bc8bba46833e0011ff91fa5c77bd2",
            x"b627b2cfd8ae59dcf5e58cc6c230ae369985fd096e1bc3be38da5deafcbed7d939f07cccc75383539940c56c6b6453db193f563f5b6e4fe54915afd9e1baea40a297fa7eda74abbdcd4cc5c667d6db3b9bd265782f7693798894400f2beb4637",
        ];

        let i = 0;
        let accum_pk = std::vector::empty<vector<u8>>();
        while (i < std::vector::length(&pks)) {
            std::vector::push_back(&mut accum_pk, *std::vector::borrow(&pks, i));

            let apk = bls12381_aggregate_pop_verified_pubkeys(accum_pk);
            assert!(option::is_some(&apk), 1);

            let apk = option::extract(&mut apk);
            assert!(apk == *std::vector::borrow(&agg_pks, i), 1);

            assert!(bls12381_verify_multisignature(*std::vector::borrow(&multisigs, i), apk, b"Hello, Aptoverse!"), 1);

            i = i + 1;
        };
    }


    #[test]
    /// Tests verification of a random BLS signature created using sk = x""
    fun test_bls12381_verify_normal_and_verify_sigshare() {
        // Test case generated by running `cargo test -- bls12381_sample_signature --nocapture --include-ignored` in
        // `crates/aptos-crypto`
        // =============================================================================================================
        // SK:        077c8a56f26259215a4a245373ab6ddf328ac6e00e5ea38d8700efa361bdc58d

        let message = b"Hello Aptos!";

        // First, test signatures that verify
        let ok = bls12381_verify_normal_signature(
            x"b01ce4632e94d8c611736e96aa2ad8e0528a02f927a81a92db8047b002a8c71dc2d6bfb94729d0973790c10b6ece446817e4b7543afd7ca9a17c75de301ae835d66231c26a003f11ae26802b98d90869a9e73788c38739f7ac9d52659e1f7cf7",
            x"94209a296b739577cb076d3bfb1ca8ee936f29b69b7dae436118c4dd1cc26fd43dcd16249476a006b8b949bf022a7858",
            message,
        );
        assert!(ok == true, 1);

        let ok = bls12381_verify_signature_share(
            x"b01ce4632e94d8c611736e96aa2ad8e0528a02f927a81a92db8047b002a8c71dc2d6bfb94729d0973790c10b6ece446817e4b7543afd7ca9a17c75de301ae835d66231c26a003f11ae26802b98d90869a9e73788c38739f7ac9d52659e1f7cf7",
            x"94209a296b739577cb076d3bfb1ca8ee936f29b69b7dae436118c4dd1cc26fd43dcd16249476a006b8b949bf022a7858",
            message,
        );
        assert!(ok == true, 1);

        // Second, test signatures that do NOT verify
        let sigs = vector[
        x"a01ce4632e94d8c611736e96aa2ad8e0528a02f927a81a92db8047b002a8c71dc2d6bfb94729d0973790c10b6ece446817e4b7543afd7ca9a17c75de301ae835d66231c26a003f11ae26802b98d90869a9e73788c38739f7ac9d52659e1f7cf7",
        x"b01ce4632e94d8c611736e96aa2ad8e0528a02f927a81a92db8047b002a8c71dc2d6bfb94729d0973790c10b6ece446817e4b7543afd7ca9a17c75de301ae835d66231c26a003f11ae26802b98d90869a9e73788c38739f7ac9d52659e1f7cf7",
        x"b01ce4632e94d8c611736e96aa2ad8e0528a02f927a81a92db8047b002a8c71dc2d6bfb94729d0973790c10b6ece446817e4b7543afd7ca9a17c75de301ae835d66231c26a003f11ae26802b98d90869a9e73788c38739f7ac9d52659e1f7cf7",
        ];
        let pks = vector[
        x"94209a296b739577cb076d3bfb1ca8ee936f29b69b7dae436118c4dd1cc26fd43dcd16249476a006b8b949bf022a7858",
        x"84209a296b739577cb076d3bfb1ca8ee936f29b69b7dae436118c4dd1cc26fd43dcd16249476a006b8b949bf022a7858",
        x"94209a296b739577cb076d3bfb1ca8ee936f29b69b7dae436118c4dd1cc26fd43dcd16249476a006b8b949bf022a7858",
        ];
        let messages = vector[
        b"Hello Aptos!",
        b"Hello Aptos!",
        b"Bello Aptos!",
        ];

        let i = 0;
        while (i < std::vector::length(&pks)) {
            let sig = *std::vector::borrow(&sigs, i);
            let pk = *std::vector::borrow(&pks, i);
            let msg = *std::vector::borrow(&messages, i);

            let notok = bls12381_verify_normal_signature(
                sig,
                pk,
                msg,
            );
            assert!(notok == false, 1);

            let notok = bls12381_verify_signature_share(
                sig,
                pk,
                msg,
            );
            assert!(notok == false, 1);

            i = i + 1;
        }
    }

    #[test]
    /// Tests verification of random BLS proofs-of-possession (PoPs)
    fun test_bls12381_verify_pop() {
        // Test case generated by running `cargo test -- sample_pop --nocapture --include-ignored` in `crates/aptos-crypto`
        // =============================================================================================================

        let pks = vector[
        x"808864c91ae7a9998b3f5ee71f447840864e56d79838e4785ff5126c51480198df3d972e1e0348c6da80d396983e42d7",
        x"8843843c76d167c02842a214c21277bad0bfd83da467cb5cf2d3ee67b2dcc7221b9fafa6d430400164012580e0c34d27",
        x"a23b524d4308d46e43ee8cbbf57f3e1c20c47061ad9c3f915212334ea6532451dd5c01d3d3ada6bea10fe180b2c3b450",
        x"a2aaa3eae1df3fc36365491afa1da5181acbb03801afd1430f04bb3b3eb18036f8b756b3508e4caee04beff50d455d1c",
        x"84985b7e983dbdaddfca1f0b7dad9660bb39fff660e329acec15f69ac48c75dfa5d2df9f0dc320e4e7b7658166e0ac1c",
        ];

        let pops = vector[
        x"ab42afff92510034bf1232a37a0d31bc8abfc17e7ead9170d2d100f6cf6c75ccdcfedbd31699a112b4464a06fd636f3f190595863677d660b4c5d922268ace421f9e86e3a054946ee34ce29e1f88c1a10f27587cf5ec528d65ba7c0dc4863364",
        x"a6da5f2bc17df70ce664cff3e3a3e09d17162e47e652032b9fedc0c772fd5a533583242cba12095602e422e579c5284b1735009332dbdd23430bbcf61cc506ae37e41ff9a1fc78f0bc0d99b6bc7bf74c8f567dfb59079a035842bdc5fa3a0464",
        x"b8eef236595e2eab34d3c1abdab65971f5cfa1988c731ef62bd63c9a9ad3dfc9259f4f183bfffbc8375a38ba62e1c41a11173209705996ce889859bcbb3ddd7faa3c4ea3d8778f30a9ff814fdcfea1fb163d745c54dfb4dcc5a8cee092ee0070",
        x"a03a12fab68ad59d85c15dd1528560eff2c89250070ad0654ba260fda4334da179811d2ecdaca57693f80e9ce977d62011e3b1ee7bb4f7e0eb9b349468dd758f10fc35d54e0d0b8536ca713a77a301944392a5c192b6adf2a79ae2b38912dc98",
        x"8899b294f3c066e6dfb59bc0843265a1ccd6afc8f0f38a074d45ded8799c39d25ee0376cd6d6153b0d4d2ff8655e578b140254f1287b9e9df4e2aecc5b049d8556a4ab07f574df68e46348fd78e5298b7913377cf5bb3cf4796bfc755902bfdd",
        ];

        assert!(std::vector::length(&pks) == std::vector::length(&pops), 1);

        let i = 0;
        while (i < std::vector::length(&pks)) {
            assert!(bls12381_verify_proof_of_possession(*std::vector::borrow(&pks, i), *std::vector::borrow(&pops, i)), 1);

            i = i + 1;
        };

        // assert first PK's PoP does not verify against modifed PK' = 0xa0 + PK[1:]
        assert!(bls12381_verify_proof_of_possession(x"a08864c91ae7a9998b3f5ee71f447840864e56d79838e4785ff5126c51480198df3d972e1e0348c6da80d396983e42d7", x"ab42afff92510034bf1232a37a0d31bc8abfc17e7ead9170d2d100f6cf6c75ccdcfedbd31699a112b4464a06fd636f3f190595863677d660b4c5d922268ace421f9e86e3a054946ee34ce29e1f88c1a10f27587cf5ec528d65ba7c0dc4863364") == false, 1);
        // assert first PK's PoP does not verify if modifed as pop' = 0xb0 + pop[1:]
        assert!(bls12381_verify_proof_of_possession(x"808864c91ae7a9998b3f5ee71f447840864e56d79838e4785ff5126c51480198df3d972e1e0348c6da80d396983e42d7", x"bb42afff92510034bf1232a37a0d31bc8abfc17e7ead9170d2d100f6cf6c75ccdcfedbd31699a112b4464a06fd636f3f190595863677d660b4c5d922268ace421f9e86e3a054946ee34ce29e1f88c1a10f27587cf5ec528d65ba7c0dc4863364") == false, 1);
    }
}<|MERGE_RESOLUTION|>--- conflicted
+++ resolved
@@ -12,31 +12,10 @@
     use std::bcs;
     use std::option::Option;
     use aptos_std::type_info::{Self, TypeInfo};
-<<<<<<< HEAD
-=======
-
-    struct RotationProof has drop {
-        originator: address, // originating address
-        current_auth_key: address, // current auth key
-    }
-
-    struct Proof<RotationProof> has drop {
-        type_info: TypeInfo,
-        inner: RotationProof,
-    }
->>>>>>> 46875c53
 
     struct Proof<ProofType> has drop {
         type_info: TypeInfo,
         inner: ProofType,
-    }
-
-    public fun ed25519_verify_t<T: drop> (signature: vector<u8>, public_key: vector<u8>, data: T): bool {
-        let encoded = Proof {
-            type_info: type_info::type_of<T>(),
-            inner: data,
-        };
-        ed25519_verify(signature, public_key, bcs::to_bytes(&encoded))
     }
 
     /// CRYPTOGRAPHY WARNING: This function assumes that the caller verified all public keys have a valid
@@ -208,7 +187,7 @@
     public fun ed25519_verify_t<T: drop> (signature: vector<u8>, public_key: vector<u8>, data: T): bool {
         let encoded = Proof {
             type_info: type_info::type_of<T>(),
-            inner:data,
+            inner: data,
         };
         ed25519_verify(signature, public_key, bcs::to_bytes(&encoded))
     }
