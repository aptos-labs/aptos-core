// Copyright (c) Aptos
// SPDX-License-Identifier: Apache-2.0

use crate::{counters::*, data_cache::StateViewCache};
use anyhow::Result;
use aptos_state_view::StateView;
use aptos_types::{
    transaction::{
        SignatureCheckedTransaction, SignedTransaction, TransactionOutputExt, VMValidatorResult,
    },
    vm_status::{StatusCode, VMStatus},
};

use crate::{
    data_cache::AsMoveResolver,
    logging::AdapterLogSchema,
    move_vm_ext::{MoveResolverExt, SessionExt, SessionId},
};
use aptos_logger::prelude::*;
use aptos_types::{
    access_path::AccessPath,
    block_metadata::BlockMetadata,
    state_store::state_key::StateKey,
    transaction::{
        Transaction, TransactionArgument, TransactionOutput, TransactionPayload, TransactionStatus,
        WriteSetPayload,
    },
    write_set::WriteSet,
};
use rayon::prelude::*;
use std::collections::HashSet;

/// This trait describes the VM adapter's interface.
/// TODO: bring more of the execution logic in aptos_vm into this file.
pub trait VMAdapter {
    /// Creates a new Session backed by the given storage.
    /// TODO: this doesn't belong in this trait. We should be able to remove
    /// this after redesigning cache ownership model.
    fn new_session<'r, R: MoveResolverExt>(
        &self,
        remote: &'r R,
        session_id: SessionId,
    ) -> SessionExt<'r, '_, R>;

    /// Checks the signature of the given signed transaction and returns
    /// `Ok(SignatureCheckedTransaction)` if the signature is valid.
    fn check_signature(txn: SignedTransaction) -> Result<SignatureCheckedTransaction>;

    /// Check if the transaction format is supported.
    fn check_transaction_format(&self, txn: &SignedTransaction) -> Result<(), VMStatus>;

    /// Runs the prologue for the given transaction.
    fn run_prologue<S: MoveResolverExt>(
        &self,
        session: &mut SessionExt<S>,
        transaction: &SignatureCheckedTransaction,
        log_context: &AdapterLogSchema,
    ) -> Result<(), VMStatus>;

    /// TODO: maybe remove this after more refactoring of execution logic.
    fn should_restart_execution(output: &TransactionOutput) -> bool;

    /// Execute a single transaction.
    fn execute_single_transaction<S: MoveResolverExt + StateView>(
        &self,
        txn: &PreprocessedTransaction,
        data_cache: &S,
        log_context: &AdapterLogSchema,
    ) -> Result<(VMStatus, TransactionOutputExt, Option<String>), VMStatus>;
}

/// Validate a signed transaction by performing the following:
/// 1. Check the signature(s) included in the signed transaction
/// 2. Check that the transaction is allowed in the context provided by the `adapter`
/// 3. Run the prologue to perform additional on-chain checks
/// The returned `VMValidatorResult` will have status `None` and if all checks succeeded
/// and `Some(DiscardedVMStatus)` otherwise.
pub fn validate_signed_transaction<A: VMAdapter>(
    adapter: &A,
    transaction: SignedTransaction,
    state_view: &impl StateView,
) -> VMValidatorResult {
    let _timer = TXN_VALIDATION_SECONDS.start_timer();
    let log_context = AdapterLogSchema::new(state_view.id(), 0);
    let txn = match A::check_signature(transaction) {
        Ok(t) => t,
        _ => {
            return VMValidatorResult::error(StatusCode::INVALID_SIGNATURE);
        }
    };

    let remote_cache = StateViewCache::new(state_view);
    let resolver = remote_cache.as_move_resolver();
    let mut session = adapter.new_session(&resolver, SessionId::txn(&txn));

    let validation_result =
        validate_signature_checked_transaction(adapter, &mut session, &txn, true, &log_context);

    // Increment the counter for transactions verified.
    let (counter_label, result) = match validation_result {
        Ok(_) => (
            "success",
            VMValidatorResult::new(None, txn.gas_unit_price()),
        ),
        Err(err) => (
            "failure",
            VMValidatorResult::new(Some(err.status_code()), 0),
        ),
    };
    TRANSACTIONS_VALIDATED
        .with_label_values(&[counter_label])
        .inc();

    result
}

pub(crate) fn validate_signature_checked_transaction<S: MoveResolverExt, A: VMAdapter>(
    adapter: &A,
    session: &mut SessionExt<S>,
    transaction: &SignatureCheckedTransaction,
    allow_too_new: bool,
    log_context: &AdapterLogSchema,
) -> Result<(), VMStatus> {
    adapter.check_transaction_format(transaction)?;

    let prologue_status = adapter.run_prologue(session, transaction, log_context);
    match prologue_status {
        Err(err) if !allow_too_new || err.status_code() != StatusCode::SEQUENCE_NUMBER_TOO_NEW => {
            Err(err)
        }
        _ => Ok(()),
    }
}

fn preload_cache(signature_verified_block: &[PreprocessedTransaction], data_view: &impl StateView) {
    // generate a collection of addresses
    let mut addresses_to_preload = HashSet::new();
    for txn in signature_verified_block {
        if let PreprocessedTransaction::UserTransaction(txn) = txn {
            if let TransactionPayload::Script(script) = txn.payload() {
                addresses_to_preload.insert(txn.sender());

                for arg in script.args() {
                    if let TransactionArgument::Address(address) = arg {
                        addresses_to_preload.insert(*address);
                    }
                }
            }
        }
    }

    // This will launch a number of threads to preload the account blobs in parallel. We may
    // want to fine tune the number of threads launched here in the future.
    addresses_to_preload
        .into_par_iter()
        .map(|addr| {
            data_view
                .get_state_value(&StateKey::AccessPath(AccessPath::new(addr, Vec::new())))
                .ok()?
        })
        .collect::<Vec<Option<Vec<u8>>>>();
}

pub(crate) fn execute_block_impl<A: VMAdapter, S: StateView>(
    adapter: &A,
    transactions: Vec<Transaction>,
    data_cache: &mut StateViewCache<S>,
) -> Result<Vec<(VMStatus, TransactionOutput)>, VMStatus> {
    let mut result = vec![];
    let mut should_restart = false;

    info!(
        AdapterLogSchema::new(data_cache.id(), 0),
        "Executing block, transaction count: {}",
        transactions.len()
    );

    let signature_verified_block: Vec<PreprocessedTransaction>;
    {
        // Verify the signatures of all the transactions in parallel.
        // This is time consuming so don't wait and do the checking
        // sequentially while executing the transactions.
        signature_verified_block = transactions
            .into_par_iter()
            .map(preprocess_transaction::<A>)
            .collect();
    }

    rayon::scope(|scope| {
        scope.spawn(|_| {
            preload_cache(&signature_verified_block, data_cache);
        });
    });

    for (idx, txn) in signature_verified_block.into_iter().enumerate() {
        let log_context = AdapterLogSchema::new(data_cache.id(), idx);
        if should_restart {
            let txn_output =
                TransactionOutput::new(WriteSet::default(), vec![], 0, TransactionStatus::Retry);
            result.push((VMStatus::Error(StatusCode::UNKNOWN_STATUS), txn_output));
            debug!(log_context, "Retry after reconfiguration");
            continue;
        };
        let (vm_status, output, sender) = adapter.execute_single_transaction(
            &txn,
            &data_cache.as_move_resolver(),
            &log_context,
        )?;
        // TODO: apply deltas.
        let (_, output) = output.into();
        if !output.status().is_discarded() {
            data_cache.push_write_set(output.write_set());
        } else {
            match sender {
                Some(s) => trace!(
                    log_context,
                    "Transaction discarded, sender: {}, error: {:?}",
                    s,
                    vm_status,
                ),
                None => trace!(log_context, "Transaction malformed, error: {:?}", vm_status,),
            }
        }

        if A::should_restart_execution(&output) {
            info!(
                AdapterLogSchema::new(data_cache.id(), 0),
                "Reconfiguration occurred: restart required",
            );
            should_restart = true;
        }

        // `result` is initially empty, a single element is pushed per loop iteration and
        // the number of iterations is bound to the max size of `signature_verified_block`
        assume!(result.len() < usize::max_value());
        result.push((vm_status, output))
    }
    Ok(result)
}

/// Transactions after signature checking:
/// Waypoints and BlockPrologues are not signed and are unaffected by signature checking,
/// but a user transaction or writeset transaction is transformed to a SignatureCheckedTransaction.
#[derive(Debug)]
pub enum PreprocessedTransaction {
    UserTransaction(Box<SignatureCheckedTransaction>),
    WaypointWriteSet(WriteSetPayload),
    BlockMetadata(BlockMetadata),
    WriteSet(Box<SignatureCheckedTransaction>),
    InvalidSignature,
    StateCheckpoint,
}

/// Check the signature (if any) of a transaction. If the signature is OK, the result
/// is a PreprocessedTransaction, where a user transaction is translated to a
/// SignatureCheckedTransaction and also categorized into either a UserTransaction
/// or a WriteSet transaction.
pub(crate) fn preprocess_transaction<A: VMAdapter>(txn: Transaction) -> PreprocessedTransaction {
    match txn {
        Transaction::BlockMetadata(b) => PreprocessedTransaction::BlockMetadata(b),
        Transaction::GenesisTransaction(ws) => PreprocessedTransaction::WaypointWriteSet(ws),
        Transaction::UserTransaction(txn) => {
            let checked_txn = match A::check_signature(txn) {
                Ok(checked_txn) => checked_txn,
                _ => {
                    return PreprocessedTransaction::InvalidSignature;
                }
            };
            match checked_txn.payload() {
                TransactionPayload::WriteSet(_) => {
                    PreprocessedTransaction::WriteSet(Box::new(checked_txn))
                }
                _ => PreprocessedTransaction::UserTransaction(Box::new(checked_txn)),
            }
        }
        Transaction::StateCheckpoint(_) => PreprocessedTransaction::StateCheckpoint,
    }
}

<<<<<<< HEAD
pub(crate) fn discard_error_vm_status_ext(err: VMStatus) -> (VMStatus, TransactionOutputExt) {
    let (vm_status, empty_output) = discard_error_vm_status(err);
    (vm_status, TransactionOutputExt::from(empty_output))
}

pub(crate) fn discard_error_vm_status(err: VMStatus) -> (VMStatus, TransactionOutput) {
=======
pub(crate) fn discard_error_vm_status(err: VMStatus) -> (VMStatus, TransactionOutputExt) {
>>>>>>> 9f0fafc4
    let vm_status = err.clone();
    let error_code = match err.keep_or_discard() {
        Ok(_) => {
            debug_assert!(false, "discarding non-discardable error: {:?}", vm_status);
            vm_status.status_code()
        }
        Err(code) => code,
    };
    (vm_status, discard_error_output(error_code))
}

pub(crate) fn discard_error_output(err: StatusCode) -> TransactionOutputExt {
    // Since this transaction will be discarded, no writeset will be included.
    TransactionOutputExt::from(TransactionOutput::new(
        WriteSet::default(),
        vec![],
        0,
        TransactionStatus::Discard(err),
    ))
}<|MERGE_RESOLUTION|>--- conflicted
+++ resolved
@@ -277,16 +277,8 @@
     }
 }
 
-<<<<<<< HEAD
-pub(crate) fn discard_error_vm_status_ext(err: VMStatus) -> (VMStatus, TransactionOutputExt) {
-    let (vm_status, empty_output) = discard_error_vm_status(err);
-    (vm_status, TransactionOutputExt::from(empty_output))
-}
-
-pub(crate) fn discard_error_vm_status(err: VMStatus) -> (VMStatus, TransactionOutput) {
-=======
+
 pub(crate) fn discard_error_vm_status(err: VMStatus) -> (VMStatus, TransactionOutputExt) {
->>>>>>> 9f0fafc4
     let vm_status = err.clone();
     let error_code = match err.keep_or_discard() {
         Ok(_) => {
