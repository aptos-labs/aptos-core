--- conflicted
+++ resolved
@@ -1,14 +1,7 @@
 // Copyright (c) Aptos
 // SPDX-License-Identifier: Apache-2.0
 
-<<<<<<< HEAD
-use crate::move_vm_ext::{
-    aggregator_natives, transaction_context_natives, NativeAggregatorContext,
-};
-use crate::move_vm_ext::{code_natives, NativeCodeContext, NativeTransactionContext};
-=======
-use aptos_gas::NativeGasParameters;
->>>>>>> 58125560
+use crate::move_vm_ext::{aggregator_natives, NativeAggregatorContext};
 use aptos_types::account_config::CORE_CODE_ADDRESS;
 use framework::natives::{code::NativeCodeContext, transaction_context::NativeTransactionContext};
 use move_deps::move_unit_test;
@@ -29,11 +22,7 @@
             gas_params.aptos_framework,
         ))
         .chain(move_table_extension::table_natives(CORE_CODE_ADDRESS))
-<<<<<<< HEAD
-        .chain(transaction_context_natives(CORE_CODE_ADDRESS))
         .chain(aggregator_natives(CORE_CODE_ADDRESS))
-        .chain(code_natives(CORE_CODE_ADDRESS))
-=======
         // TODO(Gas): this isn't quite right yet...
         .chain(
             move_stdlib::natives::nursery_natives(
@@ -45,7 +34,6 @@
                 !(*addr == CORE_CODE_ADDRESS && module_name.as_str() == "event")
             }),
         )
->>>>>>> 58125560
         .collect()
 }
 
