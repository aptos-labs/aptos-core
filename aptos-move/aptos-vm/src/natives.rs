--- conflicted
+++ resolved
@@ -37,11 +37,7 @@
 
 #[cfg(feature = "testing")]
 impl AggregatorResolver for AptosBlankStorage {
-<<<<<<< HEAD
-    fn resolve_aggregator_value(&self, _id: &AggregatorID) -> Result<u128, Error> {
-=======
     fn resolve_aggregator_value(&self, _id: &AggregatorID) -> Result<u128, anyhow::Error> {
->>>>>>> 0b9f219c
         // All Move tests have aggregator in Data state, and so the resolver should
         // not be called.
         unreachable!("Aggregator cannot be resolved for blank storage.")
@@ -50,18 +46,11 @@
 
 #[cfg(feature = "testing")]
 impl TableResolver for AptosBlankStorage {
-<<<<<<< HEAD
     fn resolve_table_entry_with_layout(
         &self,
         _handle: &TableHandle,
         _key: &[u8],
         _layout: Option<&MoveTypeLayout>,
-=======
-    fn resolve_table_entry(
-        &self,
-        _handle: &TableHandle,
-        _key: &[u8],
->>>>>>> 0b9f219c
     ) -> Result<Option<Vec<u8>>, Error> {
         Ok(None)
     }
