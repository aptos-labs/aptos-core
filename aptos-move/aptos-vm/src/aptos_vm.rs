--- conflicted
+++ resolved
@@ -89,15 +89,10 @@
     value::{serialize_values, MoveValue},
     vm_status::StatusType,
 };
-<<<<<<< HEAD
-use move_vm_runtime::logging::expect_no_verification_errors;
-=======
 use move_vm_runtime::{
     logging::expect_no_verification_errors,
     module_traversal::{TraversalContext, TraversalStorage},
-    session::SerializedReturnValues,
 };
->>>>>>> e3cdf204
 use move_vm_types::gas::{GasMeter, UnmeteredGasMeter};
 use num_cpus;
 use once_cell::sync::{Lazy, OnceCell};
@@ -689,10 +684,7 @@
         traversal_context: &mut TraversalContext,
         senders: Vec<AccountAddress>,
         script: &Script,
-<<<<<<< HEAD
     ) -> Result<(), VMStatus> {
-=======
-    ) -> Result<SerializedReturnValues, VMStatus> {
         // Note: Feature gating is needed here because the traversal of the dependencies could
         //       result in shallow-loading of the modules and therefore subtle changes in
         //       the error semantics.
@@ -704,7 +696,6 @@
             )?;
         }
 
->>>>>>> e3cdf204
         let loaded_func = session.load_script(script.code(), script.ty_args().to_vec())?;
 
         // TODO(Gerardo): consolidate the extended validation to verifier.
@@ -732,10 +723,7 @@
         traversal_context: &mut TraversalContext,
         senders: Vec<AccountAddress>,
         entry_fn: &EntryFunction,
-<<<<<<< HEAD
     ) -> Result<(), VMStatus> {
-=======
-    ) -> Result<SerializedReturnValues, VMStatus> {
         // Note: Feature gating is needed here because the traversal of the dependencies could
         //       result in shallow-loading of the modules and therefore subtle changes in
         //       the error semantics.
@@ -761,7 +749,6 @@
             txn_context.set_is_friend_or_private_entry_func();
         }
 
->>>>>>> e3cdf204
         let function =
             session.load_function(entry_fn.module(), entry_fn.function(), entry_fn.ty_args())?;
         let args = verifier::transaction_arg_validation::validate_combine_signer_and_txn_args(
