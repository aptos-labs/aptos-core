--- conflicted
+++ resolved
@@ -1977,11 +1977,7 @@
         let resolver = self.as_move_resolver(&state_view);
         let mut session = self
             .vm_impl
-<<<<<<< HEAD
             .new_session(&resolver, SessionId::prologue_meta(&txn_data));
-=======
-            .new_session(&resolver, SessionId::prologue(&txn));
->>>>>>> a84a2971
         // Increment the counter for transactions verified.
         let (counter_label, result) = match self.validate_signed_transaction(
             &mut session,
@@ -2008,34 +2004,6 @@
     }
 }
 
-<<<<<<< HEAD
-impl VMSimulator for AptosVM {
-    fn simulate_signed_transaction(
-        &self,
-        transaction: &SignedTransaction,
-        state_view: &impl StateView,
-    ) -> Result<TransactionOutput, VMStatus> {
-        assert!(self.is_simulation, "VM has to be created for simulation");
-
-        // The caller must ensure that the signature is not invalid, as otherwise
-        // a malicious actor could execute the transaction without their knowledge.
-        if transaction.verify_signature().is_ok() {
-            return Err(VMStatus::error(
-                StatusCode::UNKNOWN_INVARIANT_VIOLATION_ERROR,
-                Some("Simulated transaction should not have a valid signature".to_string()),
-            ));
-        }
-
-        let resolver = state_view.as_move_resolver();
-        let log_context = AdapterLogSchema::new(state_view.id(), 0);
-
-        let (vm_status, vm_output) =
-            self.execute_user_transaction(&resolver, transaction, &log_context);
-        match vm_status {
-            VMStatus::Executed => vm_output.try_into_transaction_output(&resolver),
-            vm_status => Err(vm_status),
-        }
-=======
 // Ensure encapsulation of AptosVM APIs by using a wrapper.
 pub struct AptosSimulationVM(AptosVM);
 
@@ -2068,6 +2036,5 @@
             .try_into_transaction_output(&resolver)
             .expect("Materializing aggregator V1 deltas should never fail");
         (vm_status, txn_output)
->>>>>>> a84a2971
     }
 }