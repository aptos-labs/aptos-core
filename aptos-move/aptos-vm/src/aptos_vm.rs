// Copyright © Aptos Foundation
// Parts of the project are originally copyright © Meta Platforms, Inc.
// SPDX-License-Identifier: Apache-2.0

use crate::{
    block_executor::{AptosTransactionOutput, BlockAptosVM},
    counters::*,
    data_cache::{AsMoveResolver, StorageAdapter},
    errors::{discarded_output, expect_only_successful_execution},
<<<<<<< HEAD
    gas::{check_gas, get_gas_parameters},
=======
    gas::{check_gas, get_gas_parameters, make_prod_gas_meter, ProdGasMeter},
>>>>>>> 7b0872a6
    keyless_validation,
    move_vm_ext::{
        session::user_transaction_sessions::{
            abort_hook::AbortHookSession, epilogue::EpilogueSession, prologue::PrologueSession,
            user::UserSession,
        },
        AptosMoveResolver, MoveVmExt, SessionExt, SessionId, UserTransactionContext,
    },
    sharded_block_executor::{executor_client::ExecutorClient, ShardedBlockExecutor},
    system_module_names::*,
    transaction_metadata::TransactionMetadata,
<<<<<<< HEAD
    transaction_validation, verifier, VMExecutor, VMValidator,
=======
    transaction_validation, verifier,
    verifier::randomness::get_randomness_annotation,
    VMExecutor, VMValidator,
>>>>>>> 7b0872a6
};
use anyhow::anyhow;
use aptos_block_executor::txn_commit_hook::NoOpTransactionCommitHook;
use aptos_crypto::HashValue;
<<<<<<< HEAD
use aptos_framework::{natives::code::PublishRequest, RuntimeModuleMetadataV1};
use aptos_gas_algebra::{Gas, GasQuantity, NumBytes, Octa};
use aptos_gas_meter::{AptosGasMeter, GasAlgebra, StandardGasAlgebra, StandardGasMeter};
=======
use aptos_framework::{
    natives::{code::PublishRequest, randomness::RandomnessContext},
    RuntimeModuleMetadataV1,
};
use aptos_gas_algebra::{Gas, GasQuantity, NumBytes, Octa};
use aptos_gas_meter::{AptosGasMeter, GasAlgebra};
>>>>>>> 7b0872a6
use aptos_gas_schedule::{AptosGasParameters, VMGasParameters};
use aptos_logger::{enabled, prelude::*, Level};
use aptos_metrics_core::TimerHelper;
#[cfg(any(test, feature = "testing"))]
use aptos_types::state_store::StateViewId;
use aptos_types::{
    account_config::{self, new_block_event_key, AccountResource},
    block_executor::{
        config::{BlockExecutorConfig, BlockExecutorConfigFromOnchain, BlockExecutorLocalConfig},
        partitioner::PartitionedTransactions,
    },
    block_metadata::BlockMetadata,
    block_metadata_ext::{BlockMetadataExt, BlockMetadataWithRandomness},
    chain_id::ChainId,
    fee_statement::FeeStatement,
    move_utils::as_move_value::AsMoveValue,
    on_chain_config::{
        new_epoch_event_key, ApprovedExecutionHashes, ConfigStorage, FeatureFlag, Features,
        OnChainConfig, TimedFeatureFlag, TimedFeatures,
    },
    randomness::Randomness,
    state_store::{StateView, TStateView},
    transaction::{
        authenticator::AnySignature, signature_verified_transaction::SignatureVerifiedTransaction,
        BlockOutput, EntryFunction, ExecutionError, ExecutionStatus, ModuleBundle, Multisig,
        MultisigTransactionPayload, Script, SignedTransaction, Transaction,
        TransactionAuxiliaryData, TransactionOutput, TransactionPayload, TransactionStatus,
        VMValidatorResult, ViewFunctionOutput, WriteSetPayload,
    },
    vm_status::{AbortLocation, StatusCode, VMStatus},
};
use aptos_utils::{aptos_try, return_on_failure};
use aptos_vm_logging::{log_schema::AdapterLogSchema, speculative_error, speculative_log};
use aptos_vm_types::{
    abstract_write_op::AbstractResourceWriteOp,
    change_set::VMChangeSet,
    environment::Environment,
    output::VMOutput,
    resolver::{ExecutorView, ResourceGroupView},
    storage::{change_set_configs::ChangeSetConfigs, StorageGasParameters},
};
use ark_bn254::Bn254;
use ark_groth16::PreparedVerifyingKey;
use claims::assert_err;
use fail::fail_point;
use move_binary_format::{
    access::ModuleAccess,
    compatibility::Compatibility,
    deserializer::DeserializerConfig,
    errors::{Location, PartialVMError, PartialVMResult, VMError, VMResult},
    CompiledModule,
};
use move_core_types::{
    account_address::AccountAddress,
    ident_str,
    identifier::Identifier,
    language_storage::{ModuleId, TypeTag},
    move_resource::MoveStructType,
    transaction_argument::convert_txn_args,
    value::{serialize_values, MoveValue},
    vm_status::StatusType,
};
use move_vm_runtime::{
    logging::expect_no_verification_errors,
    module_traversal::{TraversalContext, TraversalStorage},
<<<<<<< HEAD
    session::SerializedReturnValues,
=======
>>>>>>> 7b0872a6
};
use move_vm_types::gas::{GasMeter, UnmeteredGasMeter};
use num_cpus;
use once_cell::sync::{Lazy, OnceCell};
use std::{
    cmp::{max, min},
    collections::{BTreeMap, BTreeSet},
    marker::Sync,
    sync::Arc,
};

static EXECUTION_CONCURRENCY_LEVEL: OnceCell<usize> = OnceCell::new();
static NUM_EXECUTION_SHARD: OnceCell<usize> = OnceCell::new();
static NUM_PROOF_READING_THREADS: OnceCell<usize> = OnceCell::new();
static DISCARD_FAILED_BLOCKS: OnceCell<bool> = OnceCell::new();
static PROCESSED_TRANSACTIONS_DETAILED_COUNTERS: OnceCell<bool> = OnceCell::new();

// TODO: Don't expose this in AptosVM, and use only in BlockAptosVM!
pub static RAYON_EXEC_POOL: Lazy<Arc<rayon::ThreadPool>> = Lazy::new(|| {
    Arc::new(
        rayon::ThreadPoolBuilder::new()
            .num_threads(num_cpus::get())
            .thread_name(|index| format!("par_exec-{}", index))
            .build()
            .unwrap(),
    )
});

macro_rules! deprecated_module_bundle {
    () => {
        VMStatus::error(
            StatusCode::FEATURE_UNDER_GATING,
            Some("Module bundle payload has been removed".to_string()),
        )
    };
}

macro_rules! unwrap_or_discard {
    ($res:expr) => {
        match $res {
            Ok(s) => s,
            Err(e) => {
                // covers both VMStatus itself and VMError which can convert to VMStatus
                let s: VMStatus = e.into();

                let o = discarded_output(s.status_code());
                return (s, o);
            },
        }
    };
}

pub(crate) fn get_system_transaction_output(
    session: SessionExt,
    fee_statement: FeeStatement,
    status: ExecutionStatus,
    change_set_configs: &ChangeSetConfigs,
) -> Result<VMOutput, VMStatus> {
    get_transaction_output(
        session,
        fee_statement,
        status,
        change_set_configs,
        TransactionAuxiliaryData::default(),
    )
}

pub(crate) fn get_transaction_output(
    session: SessionExt,
    fee_statement: FeeStatement,
    status: ExecutionStatus,
    change_set_configs: &ChangeSetConfigs,
    auxiliary_data: TransactionAuxiliaryData,
) -> Result<VMOutput, VMStatus> {
    let change_set = session.finish(change_set_configs)?;
    Ok(VMOutput::new(
        change_set,
        fee_statement,
        TransactionStatus::Keep(status),
        auxiliary_data,
    ))
}

pub(crate) fn get_or_vm_startup_failure<'a, T>(
    gas_params: &'a Result<T, String>,
    log_context: &AdapterLogSchema,
) -> Result<&'a T, VMStatus> {
    gas_params.as_ref().map_err(|err| {
        let msg = format!("VM Startup Failed. {}", err);
        speculative_error!(log_context, msg.clone());
        VMStatus::error(StatusCode::VM_STARTUP_FAILURE, Some(msg))
    })
}

/// Checks if a given transaction is a governance proposal by checking if it has one of the
/// approved execution hashes.
fn is_approved_gov_script(
    resolver: &impl ConfigStorage,
    txn: &SignedTransaction,
    txn_metadata: &TransactionMetadata,
) -> bool {
    match txn.payload() {
        TransactionPayload::Script(_script) => {
            match ApprovedExecutionHashes::fetch_config(resolver) {
                Some(approved_execution_hashes) => approved_execution_hashes
                    .entries
                    .iter()
                    .any(|(_, hash)| hash == &txn_metadata.script_hash),
                None => false,
            }
        },
        _ => false,
    }
}

pub struct AptosVM {
    is_simulation: bool,
    move_vm: MoveVmExt,
    pub(crate) gas_feature_version: u64,
    gas_params: Result<AptosGasParameters, String>,
    pub(crate) storage_gas_params: Result<StorageGasParameters, String>,
    /// For a new chain, or even mainnet, the VK might not necessarily be set.
    pvk: Option<PreparedVerifyingKey<Bn254>>,
}

impl AptosVM {
    /// Creates a new VM instance, initializing the runtime environment from the state.
    pub fn new(state_view: &impl StateView) -> Self {
        let env = Arc::new(Environment::new(state_view));
        Self::new_with_environment(env, state_view)
    }

    /// Creates a new VM instance based on the runtime environment, and used by block
    /// executor to create multiple tasks sharing the same execution configurations.
    // TODO: Passing `state_view` is not needed once we move keyless and gas-related
    //       configs to the environment.
    pub(crate) fn new_with_environment(env: Arc<Environment>, state_view: &impl StateView) -> Self {
        let _timer = TIMER.timer_with(&["AptosVM::new"]);

        let (gas_params, storage_gas_params, gas_feature_version) =
            get_gas_parameters(env.features(), state_view);

        let resolver = state_view.as_move_resolver();
        let move_vm = MoveVmExt::new(gas_feature_version, gas_params.as_ref(), env, &resolver);

        // We use an `Option` to handle the VK not being set on-chain, or an incorrect VK being set
        // via governance (although, currently, we do check for that in `keyless_account.move`).
        let pvk = keyless_validation::get_groth16_vk_onchain(&resolver)
            .ok()
            .and_then(|vk| vk.try_into().ok());

        Self {
            is_simulation: false,
            move_vm,
            gas_feature_version,
            gas_params,
            storage_gas_params,
            pvk,
        }
    }

    pub fn new_session<'r, S: AptosMoveResolver>(
        &self,
        resolver: &'r S,
        session_id: SessionId,
        user_transaction_context_opt: Option<UserTransactionContext>,
    ) -> SessionExt<'r, '_> {
        self.move_vm
            .new_session(resolver, session_id, user_transaction_context_opt)
    }

    #[inline(always)]
    fn features(&self) -> &Features {
        self.move_vm.env.features()
    }

    #[inline(always)]
    fn timed_features(&self) -> &TimedFeatures {
        self.move_vm.env.timed_features()
    }

    #[inline(always)]
    fn deserializer_config(&self) -> &DeserializerConfig {
        &self.move_vm.env.vm_config().deserializer_config
    }

    #[inline(always)]
    fn chain_id(&self) -> ChainId {
        self.move_vm.env.chain_id()
    }

    /// Sets execution concurrency level when invoked the first time.
    pub fn set_concurrency_level_once(mut concurrency_level: usize) {
        concurrency_level = min(concurrency_level, num_cpus::get());
        // Only the first call succeeds, due to OnceCell semantics.
        EXECUTION_CONCURRENCY_LEVEL.set(concurrency_level).ok();
    }

    /// Get the concurrency level if already set, otherwise return default 1
    /// (sequential execution).
    ///
    /// The concurrency level is fixed to 1 if gas profiling is enabled.
    pub fn get_concurrency_level() -> usize {
        match EXECUTION_CONCURRENCY_LEVEL.get() {
            Some(concurrency_level) => *concurrency_level,
            None => 1,
        }
    }

    pub fn set_num_shards_once(mut num_shards: usize) {
        num_shards = max(num_shards, 1);
        // Only the first call succeeds, due to OnceCell semantics.
        NUM_EXECUTION_SHARD.set(num_shards).ok();
    }

    pub fn get_num_shards() -> usize {
        match NUM_EXECUTION_SHARD.get() {
            Some(num_shards) => *num_shards,
            None => 1,
        }
    }

    /// Sets runtime config when invoked the first time.
    pub fn set_discard_failed_blocks(enable: bool) {
        // Only the first call succeeds, due to OnceCell semantics.
        DISCARD_FAILED_BLOCKS.set(enable).ok();
    }

    /// Get the discard failed blocks flag if already set, otherwise return default (false)
    pub fn get_discard_failed_blocks() -> bool {
        match DISCARD_FAILED_BLOCKS.get() {
            Some(enable) => *enable,
            None => false,
        }
    }

    /// Sets the # of async proof reading threads.
    pub fn set_num_proof_reading_threads_once(mut num_threads: usize) {
        // TODO(grao): Do more analysis to tune this magic number.
        num_threads = min(num_threads, 256);
        // Only the first call succeeds, due to OnceCell semantics.
        NUM_PROOF_READING_THREADS.set(num_threads).ok();
    }

    /// Returns the # of async proof reading threads if already set, otherwise return default value
    /// (32).
    pub fn get_num_proof_reading_threads() -> usize {
        match NUM_PROOF_READING_THREADS.get() {
            Some(num_threads) => *num_threads,
            None => 32,
        }
    }

    /// Sets additional details in counters when invoked the first time.
    pub fn set_processed_transactions_detailed_counters() {
        // Only the first call succeeds, due to OnceCell semantics.
        PROCESSED_TRANSACTIONS_DETAILED_COUNTERS.set(true).ok();
    }

    /// Get whether we should capture additional details in counters
    pub fn get_processed_transactions_detailed_counters() -> bool {
        match PROCESSED_TRANSACTIONS_DETAILED_COUNTERS.get() {
            Some(value) => *value,
            None => false,
        }
    }

    /// Returns the internal gas schedule if it has been loaded, or an error if it hasn't.
    #[cfg(any(test, feature = "testing"))]
    pub fn gas_params(&self) -> Result<&AptosGasParameters, VMStatus> {
        let log_context = AdapterLogSchema::new(StateViewId::Miscellaneous, 0);
        get_or_vm_startup_failure(&self.gas_params, &log_context)
    }

    pub fn as_move_resolver<'r, R: ExecutorView>(
        &self,
        executor_view: &'r R,
    ) -> StorageAdapter<'r, R> {
        StorageAdapter::new_with_config(
            executor_view,
            self.gas_feature_version,
            self.features(),
            None,
        )
    }

    pub fn as_move_resolver_with_group_view<'r, R: ExecutorView + ResourceGroupView>(
        &self,
        executor_view: &'r R,
    ) -> StorageAdapter<'r, R> {
        StorageAdapter::new_with_config(
            executor_view,
            self.gas_feature_version,
            self.features(),
            Some(executor_view),
        )
    }

    fn fee_statement_from_gas_meter(
        txn_data: &TransactionMetadata,
        gas_meter: &impl AptosGasMeter,
        storage_fee_refund: u64,
    ) -> FeeStatement {
        let gas_used = Self::gas_used(txn_data.max_gas_amount(), gas_meter);
        FeeStatement::new(
            gas_used,
            u64::from(gas_meter.execution_gas_used()),
            u64::from(gas_meter.io_gas_used()),
            u64::from(gas_meter.storage_fee_used()),
            storage_fee_refund,
        )
    }

    pub(crate) fn failed_transaction_cleanup(
        &self,
        prologue_change_set: VMChangeSet,
        error_vm_status: VMStatus,
        gas_meter: &mut impl AptosGasMeter,
        txn_data: &TransactionMetadata,
        resolver: &impl AptosMoveResolver,
        log_context: &AdapterLogSchema,
        change_set_configs: &ChangeSetConfigs,
        traversal_context: &mut TraversalContext,
    ) -> (VMStatus, VMOutput) {
        if self.gas_feature_version >= 12 {
            // Check if the gas meter's internal counters are consistent.
            //
            // Since we are already in the failure epilogue, there is not much we can do
            // other than logging the inconsistency.
            //
            // This is a tradeoff. We have to either
            //   1. Continue to calculate the gas cost based on the numbers we have.
            //   2. Discard the transaction.
            //
            // Option (2) does not work, since it would enable DoS attacks.
            // Option (1) is not ideal, but optimistically, it should allow the network
            // to continue functioning, less the transactions that run into this problem.
            if let Err(err) = gas_meter.algebra().check_consistency() {
                println!(
                    "[aptos-vm][gas-meter][failure-epilogue] {}",
                    err.message()
                        .unwrap_or("No message found -- this should not happen.")
                );
            }
        }

        let (txn_status, txn_aux_data) = TransactionStatus::from_vm_status(
            error_vm_status.clone(),
            self.features()
                .is_enabled(FeatureFlag::CHARGE_INVARIANT_VIOLATION),
            self.features(),
        );

        match txn_status {
            TransactionStatus::Keep(status) => {
                // The transaction should be kept. Run the appropriate post transaction workflows
                // including epilogue. This runs a new session that ignores any side effects that
                // might abort the execution (e.g., spending additional funds needed to pay for
                // gas). Even if the previous failure occurred while running the epilogue, it
                // should not fail now. If it somehow fails here, there is no choice but to
                // discard the transaction.
                let txn_output = match self.finish_aborted_transaction(
                    prologue_change_set,
                    gas_meter,
                    txn_data,
                    resolver,
                    status,
                    log_context,
                    change_set_configs,
                    traversal_context,
                ) {
                    Ok((change_set, fee_statement, status)) => VMOutput::new(
                        change_set,
                        fee_statement,
                        TransactionStatus::Keep(status),
                        txn_aux_data,
                    ),
                    Err(err) => discarded_output(err.status_code()),
                };
                (error_vm_status, txn_output)
            },
            TransactionStatus::Discard(status_code) => {
                let discarded_output = discarded_output(status_code);
                (error_vm_status, discarded_output)
            },
            TransactionStatus::Retry => unreachable!(),
        }
    }

    fn inject_abort_info_if_available(&self, status: ExecutionStatus) -> ExecutionStatus {
        match status {
            ExecutionStatus::MoveAbort {
                location: AbortLocation::Module(module),
                code,
                ..
            } => {
                let info = self
                    .extract_module_metadata(&module)
                    .and_then(|m| m.extract_abort_info(code));
                ExecutionStatus::MoveAbort {
                    location: AbortLocation::Module(module),
                    code,
                    info,
                }
            },
            _ => status,
        }
    }

    fn finish_aborted_transaction(
        &self,
        prologue_change_set: VMChangeSet,
        gas_meter: &mut impl AptosGasMeter,
        txn_data: &TransactionMetadata,
        resolver: &impl AptosMoveResolver,
        status: ExecutionStatus,
        log_context: &AdapterLogSchema,
        change_set_configs: &ChangeSetConfigs,
        traversal_context: &mut TraversalContext,
    ) -> Result<(VMChangeSet, FeeStatement, ExecutionStatus), VMStatus> {
        // Storage refund is zero since no slots are deleted in aborted transactions.
        const ZERO_STORAGE_REFUND: u64 = 0;

        let is_account_init_for_sponsored_transaction =
            is_account_init_for_sponsored_transaction(txn_data, self.features(), resolver)?;

        if is_account_init_for_sponsored_transaction {
            let mut abort_hook_session =
                AbortHookSession::new(self, txn_data, resolver, prologue_change_set)?;
            // Abort information is injected using the user defined error in the Move contract.
            let status = self.inject_abort_info_if_available(status);

            abort_hook_session.execute(|session| {
                create_account_if_does_not_exist(
                    session,
                    gas_meter,
                    txn_data.sender(),
                    traversal_context,
                )
                // if this fails, it is likely due to out of gas, so we try again without metering
                // and then validate below that we charged sufficiently.
                .or_else(|_err| {
                    create_account_if_does_not_exist(
                        session,
                        &mut UnmeteredGasMeter,
                        txn_data.sender(),
                        traversal_context,
                    )
                })
                .map_err(expect_no_verification_errors)
                .or_else(|err| {
                    expect_only_successful_execution(
                        err,
                        &format!("{:?}::{}", ACCOUNT_MODULE, CREATE_ACCOUNT_IF_DOES_NOT_EXIST),
                        log_context,
                    )
                })
            })?;

            let mut change_set = abort_hook_session.finish(change_set_configs)?;
            if let Err(err) = self.charge_change_set(&mut change_set, gas_meter, txn_data, resolver)
            {
                info!(
                    *log_context,
                    "Failed during charge_change_set: {:?}. Most likely exceeded gas limited.", err,
                );
            };

            let fee_statement =
                AptosVM::fee_statement_from_gas_meter(txn_data, gas_meter, ZERO_STORAGE_REFUND);

            // Verify we charged sufficiently for creating an account slot
            let gas_params = get_or_vm_startup_failure(&self.gas_params, log_context)?;
            let gas_unit_price = u64::from(txn_data.gas_unit_price());
            let gas_used = fee_statement.gas_used();
            let storage_fee = fee_statement.storage_fee_used();
            let storage_refund = fee_statement.storage_fee_refund();

            let actual = gas_used * gas_unit_price + storage_fee - storage_refund;
            let expected = u64::from(
                gas_meter
                    .disk_space_pricing()
                    .hack_account_creation_fee_lower_bound(&gas_params.vm.txn),
            );
            if actual < expected {
                expect_only_successful_execution(
                    PartialVMError::new(StatusCode::UNKNOWN_INVARIANT_VIOLATION_ERROR)
                        .with_message(
                            "Insufficient fee for storing account for sponsored transaction"
                                .to_string(),
                        )
                        .finish(Location::Undefined),
                    &format!("{:?}::{}", ACCOUNT_MODULE, CREATE_ACCOUNT_IF_DOES_NOT_EXIST),
                    log_context,
                )?;
            }

            let mut epilogue_session = EpilogueSession::new(
                self,
                txn_data,
                resolver,
                change_set,
                ZERO_STORAGE_REFUND.into(),
            )?;

            epilogue_session.execute(|session| {
                transaction_validation::run_failure_epilogue(
                    session,
                    gas_meter.balance(),
                    fee_statement,
                    self.features(),
                    txn_data,
                    log_context,
                    traversal_context,
                )
            })?;
            epilogue_session
                .finish(change_set_configs)
                .map(|set| (set, fee_statement, status))
        } else {
            let mut epilogue_session = EpilogueSession::new(
                self,
                txn_data,
                resolver,
                prologue_change_set,
                ZERO_STORAGE_REFUND.into(),
            )?;

            let status = self.inject_abort_info_if_available(status);

            let fee_statement =
                AptosVM::fee_statement_from_gas_meter(txn_data, gas_meter, ZERO_STORAGE_REFUND);
            epilogue_session.execute(|session| {
                transaction_validation::run_failure_epilogue(
                    session,
                    gas_meter.balance(),
                    fee_statement,
                    self.features(),
                    txn_data,
                    log_context,
                    traversal_context,
                )
            })?;
            epilogue_session
                .finish(change_set_configs)
                .map(|set| (set, fee_statement, status))
        }
    }

    fn success_transaction_cleanup(
        &self,
        mut epilogue_session: EpilogueSession,
        gas_meter: &impl AptosGasMeter,
        txn_data: &TransactionMetadata,
        log_context: &AdapterLogSchema,
        change_set_configs: &ChangeSetConfigs,
        traversal_context: &mut TraversalContext,
    ) -> Result<(VMStatus, VMOutput), VMStatus> {
        if self.gas_feature_version >= 12 {
            // Check if the gas meter's internal counters are consistent.
            //
            // It's better to fail the transaction due to invariant violation than to allow
            // potentially bogus states to be committed.
            if let Err(err) = gas_meter.algebra().check_consistency() {
                println!(
                    "[aptos-vm][gas-meter][success-epilogue] {}",
                    err.message()
                        .unwrap_or("No message found -- this should not happen.")
                );
                return Err(err.finish(Location::Undefined).into());
            }
        }

        let fee_statement = AptosVM::fee_statement_from_gas_meter(
            txn_data,
            gas_meter,
            u64::from(epilogue_session.get_storage_fee_refund()),
        );
        epilogue_session.execute(|session| {
            transaction_validation::run_success_epilogue(
                session,
                gas_meter.balance(),
                fee_statement,
                self.features(),
                txn_data,
                log_context,
                traversal_context,
            )
        })?;
        let change_set = epilogue_session.finish(change_set_configs)?;
        let output = VMOutput::new(
            change_set,
            fee_statement,
            TransactionStatus::Keep(ExecutionStatus::Success),
            TransactionAuxiliaryData::default(),
        );

        Ok((VMStatus::Executed, output))
    }

    fn validate_and_execute_script(
        &self,
        session: &mut SessionExt,
<<<<<<< HEAD
        gas_meter: &mut impl AptosGasMeter,
        traversal_context: &mut TraversalContext,
        senders: Vec<AccountAddress>,
        script_fn: &EntryFunction,
    ) -> Result<SerializedReturnValues, VMStatus> {
=======
        // Note: cannot use AptosGasMeter because it is not implemented for
        //       UnmeteredGasMeter.
        gas_meter: &mut impl GasMeter,
        traversal_context: &mut TraversalContext,
        senders: Vec<AccountAddress>,
        script: &Script,
    ) -> Result<(), VMStatus> {
>>>>>>> 7b0872a6
        // Note: Feature gating is needed here because the traversal of the dependencies could
        //       result in shallow-loading of the modules and therefore subtle changes in
        //       the error semantics.
        if self.gas_feature_version >= 15 {
<<<<<<< HEAD
            let module_id = traversal_context
                .referenced_module_ids
                .alloc(script_fn.module().clone());
            session.check_dependencies_and_charge_gas(gas_meter, traversal_context, [(
                module_id.address(),
                module_id.name(),
            )])?;
        }

        let function = session.load_function(
            script_fn.module(),
            script_fn.function(),
            script_fn.ty_args(),
=======
            session.check_script_dependencies_and_check_gas(
                gas_meter,
                traversal_context,
                script.code(),
            )?;
        }

        let func = session.load_script(script.code(), script.ty_args())?;

        // TODO(Gerardo): consolidate the extended validation to verifier.
        verifier::event_validation::verify_no_event_emission_in_script(
            script.code(),
            self.deserializer_config(),
>>>>>>> 7b0872a6
        )?;

        let args = verifier::transaction_arg_validation::validate_combine_signer_and_txn_args(
            session,
            senders,
            convert_txn_args(script.args()),
            &func,
            self.features().is_enabled(FeatureFlag::STRUCT_CONSTRUCTORS),
        )?;

        session.execute_script(
            script.code(),
            script.ty_args().to_vec(),
            args,
            gas_meter,
            traversal_context,
        )?;
        Ok(())
    }

<<<<<<< HEAD
    fn execute_script_or_entry_function<'a>(
=======
    fn validate_and_execute_entry_function(
>>>>>>> 7b0872a6
        &self,
        resolver: &impl AptosMoveResolver,
        session: &mut SessionExt,
        gas_meter: &mut impl AptosGasMeter,
        traversal_context: &mut TraversalContext,
        senders: Vec<AccountAddress>,
        entry_fn: &EntryFunction,
        _txn_data: &TransactionMetadata,
    ) -> Result<(), VMStatus> {
        // Note: Feature gating is needed here because the traversal of the dependencies could
        //       result in shallow-loading of the modules and therefore subtle changes in
        //       the error semantics.
        if self.gas_feature_version >= 15 {
            let module_id = traversal_context
                .referenced_module_ids
                .alloc(entry_fn.module().clone());
            session.check_dependencies_and_charge_gas(gas_meter, traversal_context, [(
                module_id.address(),
                module_id.name(),
            )])?;
        }

        let function =
            session.load_function(entry_fn.module(), entry_fn.function(), entry_fn.ty_args())?;

        // The `has_randomness_attribute()` should have been feature-gated in 1.11...
        if function.is_friend_or_private()
            && get_randomness_annotation(resolver, session, entry_fn)?.is_some()
        {
            let txn_context = session
                .get_native_extensions()
                .get_mut::<RandomnessContext>();
            txn_context.mark_unbiasable();
        }

        let struct_constructors_enabled =
            self.features().is_enabled(FeatureFlag::STRUCT_CONSTRUCTORS);
        let args = verifier::transaction_arg_validation::validate_combine_signer_and_txn_args(
            session,
            senders,
            entry_fn.args().to_vec(),
            &function,
            struct_constructors_enabled,
        )?;
        session.execute_entry_function(function, args, gas_meter, traversal_context)?;
        Ok(())
    }

    fn execute_script_or_entry_function<'a, 'r, 'l>(
        &'l self,
        resolver: &'r impl AptosMoveResolver,
        mut session: UserSession<'r, 'l>,
        gas_meter: &mut impl AptosGasMeter,
        traversal_context: &mut TraversalContext<'a>,
        txn_data: &TransactionMetadata,
        payload: &'a TransactionPayload,
        log_context: &AdapterLogSchema,
        new_published_modules_loaded: &mut bool,
        change_set_configs: &ChangeSetConfigs,
    ) -> Result<(VMStatus, VMOutput), VMStatus> {
        fail_point!("aptos_vm::execute_script_or_entry_function", |_| {
            Err(VMStatus::Error {
                status_code: StatusCode::UNKNOWN_INVARIANT_VIOLATION_ERROR,
                sub_status: Some(move_core_types::vm_status::sub_status::unknown_invariant_violation::EPARANOID_FAILURE),
                message: None,
            })
        });

<<<<<<< HEAD
        // Run the execution logic
        {
            gas_meter.charge_intrinsic_gas_for_transaction(txn_data.transaction_size())?;

            match payload {
                TransactionPayload::Script(script) => {
                    // Note: Feature gating is needed here because the traversal of the dependencies could
                    //       result in shallow-loading of the modules and therefore subtle changes in
                    //       the error semantics.
                    if self.gas_feature_version >= 15 {
                        session.check_script_dependencies_and_check_gas(
                            gas_meter,
                            traversal_context,
                            script.code(),
                        )?;
                    }

                    let loaded_func =
                        session.load_script(script.code(), script.ty_args().to_vec())?;
                    // Gerardo: consolidate the extended validation to verifier.
                    verifier::event_validation::verify_no_event_emission_in_script(
                        script.code(),
                        &session.get_vm_config().deserializer_config,
                    )?;
=======
        gas_meter.charge_intrinsic_gas_for_transaction(txn_data.transaction_size())?;
        if txn_data.is_keyless() {
            gas_meter.charge_keyless()?;
        }
>>>>>>> 7b0872a6

        match payload {
            TransactionPayload::Script(script) => {
                session.execute(|session| {
                    self.validate_and_execute_script(
                        session,
                        gas_meter,
                        traversal_context,
                        txn_data.senders(),
                        script,
                    )
                })?;
            },
            TransactionPayload::EntryFunction(entry_fn) => {
                session.execute(|session| {
                    self.validate_and_execute_entry_function(
                        resolver,
                        session,
                        gas_meter,
                        traversal_context,
                        txn_data.senders(),
                        entry_fn,
                        txn_data,
                    )
                })?;
            },

            // Not reachable as this function should only be invoked for entry or script
            // transaction payload.
            _ => unreachable!("Only scripts or entry functions are executed"),
        };

        session.execute(|session| {
            self.resolve_pending_code_publish(
                session,
                gas_meter,
                traversal_context,
                new_published_modules_loaded,
            )
        })?;

        let epilogue_session = self.charge_change_set_and_respawn_session(
            session,
            resolver,
            gas_meter,
            change_set_configs,
            txn_data,
        )?;

        self.success_transaction_cleanup(
            epilogue_session,
            gas_meter,
            txn_data,
            log_context,
            change_set_configs,
            traversal_context,
        )
    }

    fn charge_change_set(
        &self,
        change_set: &mut VMChangeSet,
        gas_meter: &mut impl AptosGasMeter,
        txn_data: &TransactionMetadata,
        resolver: &impl AptosMoveResolver,
    ) -> Result<GasQuantity<Octa>, VMStatus> {
        gas_meter.charge_io_gas_for_transaction(txn_data.transaction_size())?;
        for (event, _layout) in change_set.events() {
            gas_meter.charge_io_gas_for_event(event)?;
        }
        for (key, op_size) in change_set.write_set_size_iter() {
            gas_meter.charge_io_gas_for_write(key, &op_size)?;
        }

        let mut storage_refund = gas_meter.process_storage_fee_for_all(
            change_set,
            txn_data.transaction_size,
            txn_data.gas_unit_price,
            resolver.as_executor_view(),
        )?;
        if !self.features().is_storage_deletion_refund_enabled() {
            storage_refund = 0.into();
        }

        Ok(storage_refund)
    }

    fn charge_change_set_and_respawn_session<'r, 'l>(
        &'l self,
        user_session: UserSession<'r, 'l>,
        resolver: &'r impl AptosMoveResolver,
        gas_meter: &mut impl AptosGasMeter,
        change_set_configs: &ChangeSetConfigs,
        txn_data: &'l TransactionMetadata,
    ) -> Result<EpilogueSession<'r, 'l>, VMStatus> {
        let mut change_set = user_session.finish(change_set_configs)?;

        let storage_refund =
            self.charge_change_set(&mut change_set, gas_meter, txn_data, resolver)?;

        // TODO[agg_v1](fix): Charge for aggregator writes
        EpilogueSession::new(self, txn_data, resolver, change_set, storage_refund)
    }

<<<<<<< HEAD
    fn simulate_multisig_transaction<'a>(
        &self,
        multisig: &'a Multisig,
        mut session: SessionExt,
        resolver: &impl AptosMoveResolver,
=======
    fn simulate_multisig_transaction<'a, 'r, 'l>(
        &'l self,
        resolver: &'r impl AptosMoveResolver,
        mut session: UserSession<'r, 'l>,
        gas_meter: &mut impl AptosGasMeter,
        traversal_context: &mut TraversalContext<'a>,
>>>>>>> 7b0872a6
        txn_data: &TransactionMetadata,
        payload: &'a Multisig,
        log_context: &AdapterLogSchema,
<<<<<<< HEAD
        gas_meter: &mut impl AptosGasMeter,
        traversal_context: &mut TraversalContext<'a>,
=======
>>>>>>> 7b0872a6
        new_published_modules_loaded: &mut bool,
        change_set_configs: &ChangeSetConfigs,
    ) -> Result<(VMStatus, VMOutput), VMStatus> {
        match &payload.transaction_payload {
            None => Err(VMStatus::error(StatusCode::MISSING_DATA, None)),
            Some(multisig_payload) => {
                match multisig_payload {
                    MultisigTransactionPayload::EntryFunction(entry_function) => {
                        aptos_try!({
<<<<<<< HEAD
                            return_on_failure!(self.execute_multisig_entry_function(
                                &mut session,
                                gas_meter,
                                traversal_context,
                                multisig.multisig_address,
                                entry_function,
                                new_published_modules_loaded,
                            ));
=======
                            return_on_failure!(session.execute(|session| self
                                .execute_multisig_entry_function(
                                    resolver,
                                    session,
                                    gas_meter,
                                    traversal_context,
                                    payload.multisig_address,
                                    entry_function,
                                    new_published_modules_loaded,
                                    txn_data,
                                )));
>>>>>>> 7b0872a6
                            // TODO: Deduplicate this against execute_multisig_transaction
                            // A bit tricky since we need to skip success/failure cleanups,
                            // which is in the middle. Introducing a boolean would make the code
                            // messier.
                            let epilogue_session = self.charge_change_set_and_respawn_session(
                                session,
                                resolver,
                                gas_meter,
                                change_set_configs,
                                txn_data,
                            )?;

                            self.success_transaction_cleanup(
                                epilogue_session,
                                gas_meter,
                                txn_data,
                                log_context,
                                change_set_configs,
                                traversal_context,
                            )
                        })
                    },
                }
            },
        }
    }

    // Execute a multisig transaction:
    // 1. Obtain the payload of the transaction to execute. This could have been stored on chain
    // when the multisig transaction was created.
    // 2. Execute the target payload. If this fails, discard the session and keep the gas meter and
    // failure object. In case of success, keep the session and also do any necessary module publish
    // cleanup.
    // 3. Call post transaction cleanup function in multisig account module with the result from (2)
    fn execute_multisig_transaction<'r, 'l>(
        &'l self,
        resolver: &'r impl AptosMoveResolver,
        mut session: UserSession<'r, 'l>,
        prologue_change_set: &VMChangeSet,
        gas_meter: &mut impl AptosGasMeter,
        traversal_context: &mut TraversalContext,
        txn_data: &TransactionMetadata,
        txn_payload: &Multisig,
        log_context: &AdapterLogSchema,
        new_published_modules_loaded: &mut bool,
        change_set_configs: &ChangeSetConfigs,
    ) -> Result<(VMStatus, VMOutput), VMStatus> {
        fail_point!("move_adapter::execute_multisig_transaction", |_| {
            Err(VMStatus::error(
                StatusCode::UNKNOWN_INVARIANT_VIOLATION_ERROR,
                None,
            ))
        });

        gas_meter.charge_intrinsic_gas_for_transaction(txn_data.transaction_size())?;
        if txn_data.is_keyless() {
            gas_meter.charge_keyless()?;
        }

        // Step 1: Obtain the payload. If any errors happen here, the entire transaction should fail
        let invariant_violation_error = || {
            PartialVMError::new(StatusCode::UNKNOWN_INVARIANT_VIOLATION_ERROR)
                .with_message("MultiSig transaction error".to_string())
                .finish(Location::Undefined)
        };
        let provided_payload = if let Some(payload) = &txn_payload.transaction_payload {
            bcs::to_bytes(&payload).map_err(|_| invariant_violation_error())?
        } else {
            // Default to empty bytes if payload is not provided.
            if self
                .features()
                .is_abort_if_multisig_payload_mismatch_enabled()
            {
                vec![]
            } else {
                bcs::to_bytes::<Vec<u8>>(&vec![]).map_err(|_| invariant_violation_error())?
            }
        };
        // Failures here will be propagated back.
        let payload_bytes: Vec<Vec<u8>> = session
            .execute(|session| {
                session.execute_function_bypass_visibility(
                    &MULTISIG_ACCOUNT_MODULE,
                    GET_NEXT_TRANSACTION_PAYLOAD,
                    vec![],
                    serialize_values(&vec![
                        MoveValue::Address(txn_payload.multisig_address),
                        MoveValue::vector_u8(provided_payload),
                    ]),
                    gas_meter,
                    traversal_context,
                )
            })?
            .return_values
            .into_iter()
            .map(|(bytes, _ty)| bytes)
            .collect::<Vec<_>>();
        let payload_bytes = payload_bytes
            .first()
            // We expect the payload to either exists on chain or be passed along with the
            // transaction.
            .ok_or_else(|| {
                PartialVMError::new(StatusCode::UNKNOWN_INVARIANT_VIOLATION_ERROR)
                    .with_message("Multisig payload bytes return error".to_string())
                    .finish(Location::Undefined)
            })?;
        // We have to deserialize twice as the first time returns the actual return type of the
        // function, which is vec<u8>. The second time deserializes it into the correct
        // EntryFunction payload type.
        // If either deserialization fails for some reason, that means the user provided incorrect
        // payload data either during transaction creation or execution.
        let deserialization_error = PartialVMError::new(StatusCode::FAILED_TO_DESERIALIZE_ARGUMENT)
            .finish(Location::Undefined);
        let payload_bytes =
            bcs::from_bytes::<Vec<u8>>(payload_bytes).map_err(|_| deserialization_error.clone())?;
        let payload = bcs::from_bytes::<MultisigTransactionPayload>(&payload_bytes)
            .map_err(|_| deserialization_error)?;

        // Step 2: Execute the target payload. Transaction failure here is tolerated. In case of any
        // failures, we'll discard the session and start a new one. This ensures that any data
        // changes are not persisted.
        // The multisig transaction would still be considered executed even if execution fails.
        let execution_result = match payload {
<<<<<<< HEAD
            MultisigTransactionPayload::EntryFunction(entry_function) => self
                .execute_multisig_entry_function(
                    &mut session,
                    gas_meter,
                    traversal_context,
                    txn_payload.multisig_address,
                    &entry_function,
                    new_published_modules_loaded,
                ),
=======
            MultisigTransactionPayload::EntryFunction(entry_function) => {
                session.execute(|session| {
                    self.execute_multisig_entry_function(
                        resolver,
                        session,
                        gas_meter,
                        traversal_context,
                        txn_payload.multisig_address,
                        &entry_function,
                        new_published_modules_loaded,
                        txn_data,
                    )
                })
            },
>>>>>>> 7b0872a6
        };

        // Step 3: Call post transaction cleanup function in multisig account module with the result
        // from Step 2.
        // Note that we don't charge execution or writeset gas for cleanup routines. This is
        // consistent with the high-level success/failure cleanup routines for user transactions.
        let cleanup_args = serialize_values(&vec![
            MoveValue::Address(txn_data.sender),
            MoveValue::Address(txn_payload.multisig_address),
            MoveValue::vector_u8(payload_bytes),
        ]);
        let epilogue_session = if let Err(execution_error) = execution_result {
            // Invalidate the loader cache in case there was a new module loaded from a module
            // publish request that failed.
            // This is redundant with the logic in execute_user_transaction but unfortunately is
            // necessary here as executing the underlying call can fail without this function
            // returning an error to execute_user_transaction.
            if *new_published_modules_loaded {
                self.move_vm.mark_loader_cache_as_invalid();
            };
            self.failure_multisig_payload_cleanup(
                resolver,
                prologue_change_set,
                execution_error,
                txn_data,
                cleanup_args,
                traversal_context,
            )?
        } else {
            self.success_multisig_payload_cleanup(
                resolver,
                session,
                gas_meter,
                txn_data,
                cleanup_args,
                change_set_configs,
                traversal_context,
            )?
        };

        // TODO(Gas): Charge for aggregator writes
        self.success_transaction_cleanup(
            epilogue_session,
            gas_meter,
            txn_data,
            log_context,
            change_set_configs,
            traversal_context,
        )
    }

    fn execute_or_simulate_multisig_transaction<'a, 'r, 'l>(
        &'l self,
        resolver: &'r impl AptosMoveResolver,
        session: UserSession<'r, 'l>,
        proglogue_change_set: &VMChangeSet,
        gas_meter: &mut impl AptosGasMeter,
        traversal_context: &mut TraversalContext<'a>,
        txn_data: &TransactionMetadata,
        payload: &'a Multisig,
        log_context: &AdapterLogSchema,
        new_published_modules_loaded: &mut bool,
        change_set_configs: &ChangeSetConfigs,
    ) -> Result<(VMStatus, VMOutput), VMStatus> {
        if self.is_simulation {
            self.simulate_multisig_transaction(
                resolver,
                session,
                gas_meter,
                traversal_context,
                txn_data,
                payload,
                log_context,
                new_published_modules_loaded,
                change_set_configs,
            )
        } else {
            self.execute_multisig_transaction(
                resolver,
                session,
                proglogue_change_set,
                gas_meter,
                traversal_context,
                txn_data,
                payload,
                log_context,
                new_published_modules_loaded,
                change_set_configs,
            )
        }
    }

    fn execute_multisig_entry_function(
        &self,
        resolver: &impl AptosMoveResolver,
        session: &mut SessionExt,
        gas_meter: &mut impl AptosGasMeter,
        traversal_context: &mut TraversalContext,
        multisig_address: AccountAddress,
        payload: &EntryFunction,
        new_published_modules_loaded: &mut bool,
        txn_data: &TransactionMetadata,
    ) -> Result<(), VMStatus> {
        // If txn args are not valid, we'd still consider the transaction as executed but
        // failed. This is primarily because it's unrecoverable at this point.
        self.validate_and_execute_entry_function(
            resolver,
            session,
            gas_meter,
            traversal_context,
            vec![multisig_address],
            payload,
            txn_data,
        )?;

        // Resolve any pending module publishes in case the multisig transaction is deploying
        // modules.
        self.resolve_pending_code_publish(
            session,
            gas_meter,
            traversal_context,
            new_published_modules_loaded,
        )?;
        Ok(())
    }

    fn success_multisig_payload_cleanup<'r, 'l>(
        &'l self,
        resolver: &'r impl AptosMoveResolver,
        session: UserSession<'r, 'l>,
        gas_meter: &mut impl AptosGasMeter,
        txn_data: &'l TransactionMetadata,
        cleanup_args: Vec<Vec<u8>>,
        change_set_configs: &ChangeSetConfigs,
        traversal_context: &mut TraversalContext,
    ) -> Result<EpilogueSession<'r, 'l>, VMStatus> {
        // Charge gas for write set before we do cleanup. This ensures we don't charge gas for
        // cleanup write set changes, which is consistent with outer-level success cleanup
        // flow. We also wouldn't need to worry that we run out of gas when doing cleanup.
        let mut epilogue_session = self.charge_change_set_and_respawn_session(
            session,
            resolver,
            gas_meter,
            change_set_configs,
            txn_data,
        )?;
        epilogue_session.execute(|session| {
            session
                .execute_function_bypass_visibility(
                    &MULTISIG_ACCOUNT_MODULE,
                    SUCCESSFUL_TRANSACTION_EXECUTION_CLEANUP,
                    vec![],
                    cleanup_args,
                    &mut UnmeteredGasMeter,
                    traversal_context,
                )
                .map_err(|e| e.into_vm_status())
        })?;
        Ok(epilogue_session)
    }

    fn failure_multisig_payload_cleanup<'r, 'l>(
        &'l self,
        resolver: &'r impl AptosMoveResolver,
        prologue_change_set: &VMChangeSet,
        execution_error: VMStatus,
        txn_data: &'l TransactionMetadata,
        mut cleanup_args: Vec<Vec<u8>>,
        traversal_context: &mut TraversalContext,
    ) -> Result<EpilogueSession<'r, 'l>, VMStatus> {
        // Start a fresh session for running cleanup that does not contain any changes from
        // the inner function call earlier (since it failed).
        let mut epilogue_session = EpilogueSession::new(
            self,
            txn_data,
            resolver,
            prologue_change_set.clone(),
            0.into(),
        )?;
        let execution_error = ExecutionError::try_from(execution_error)
            .map_err(|_| VMStatus::error(StatusCode::UNREACHABLE, None))?;
        // Serialization is not expected to fail so we're using invariant_violation error here.
        cleanup_args.push(bcs::to_bytes(&execution_error).map_err(|_| {
            PartialVMError::new(StatusCode::UNKNOWN_INVARIANT_VIOLATION_ERROR)
                .with_message("MultiSig payload cleanup error.".to_string())
                .finish(Location::Undefined)
        })?);
        epilogue_session.execute(|session| {
            session
                .execute_function_bypass_visibility(
                    &MULTISIG_ACCOUNT_MODULE,
                    FAILED_TRANSACTION_EXECUTION_CLEANUP,
                    vec![],
                    cleanup_args,
                    &mut UnmeteredGasMeter,
                    traversal_context,
                )
                .map_err(|e| e.into_vm_status())
        })?;
        Ok(epilogue_session)
    }

    /// Execute all module initializers.
    fn execute_module_initialization(
        &self,
        session: &mut SessionExt,
        gas_meter: &mut impl AptosGasMeter,
        modules: &[CompiledModule],
        exists: BTreeSet<ModuleId>,
        senders: &[AccountAddress],
        new_published_modules_loaded: &mut bool,
        traversal_context: &mut TraversalContext,
    ) -> VMResult<()> {
        let init_func_name = ident_str!("init_module");
        for module in modules {
            if exists.contains(&module.self_id()) {
                // Call initializer only on first publish.
                continue;
            }
            *new_published_modules_loaded = true;
            let init_function = session.load_function(&module.self_id(), init_func_name, &[]);
            // it is ok to not have init_module function
            // init_module function should be (1) private and (2) has no return value
            // Note that for historic reasons, verification here is treated
            // as StatusCode::CONSTRAINT_NOT_SATISFIED, there this cannot be unified
            // with the general verify_module above.
            if init_function.is_ok() {
                if verifier::module_init::verify_module_init_function(module).is_ok() {
                    let args: Vec<Vec<u8>> = senders
                        .iter()
                        .map(|s| MoveValue::Signer(*s).simple_serialize().unwrap())
                        .collect();
                    session.execute_function_bypass_visibility(
                        &module.self_id(),
                        init_func_name,
                        vec![],
                        args,
                        gas_meter,
                        traversal_context,
                    )?;
                } else {
                    return Err(PartialVMError::new(StatusCode::CONSTRAINT_NOT_SATISFIED)
                        .finish(Location::Undefined));
                }
            }
        }
        Ok(())
    }

    /// Deserialize a module bundle.
    fn deserialize_module_bundle(&self, modules: &ModuleBundle) -> VMResult<Vec<CompiledModule>> {
        let mut result = vec![];
        for module_blob in modules.iter() {
            match CompiledModule::deserialize_with_config(
                module_blob.code(),
                self.deserializer_config(),
            ) {
                Ok(module) => {
                    result.push(module);
                },
                Err(_err) => {
                    return Err(PartialVMError::new(StatusCode::CODE_DESERIALIZATION_ERROR)
                        .finish(Location::Undefined))
                },
            }
        }
        Ok(result)
    }

    /// Resolve a pending code publish request registered via the NativeCodeContext.
    fn resolve_pending_code_publish(
        &self,
        session: &mut SessionExt,
        gas_meter: &mut impl AptosGasMeter,
        traversal_context: &mut TraversalContext,
        new_published_modules_loaded: &mut bool,
    ) -> VMResult<()> {
        if let Some(PublishRequest {
            destination,
            bundle,
            expected_modules,
            allowed_deps,
            check_compat: _,
        }) = session.extract_publish_request()
        {
            // TODO: unfortunately we need to deserialize the entire bundle here to handle
            // `init_module` and verify some deployment conditions, while the VM need to do
            // the deserialization again. Consider adding an API to MoveVM which allows to
            // directly pass CompiledModule.
            let modules = self.deserialize_module_bundle(&bundle)?;
            let modules: &Vec<CompiledModule> =
                traversal_context.referenced_module_bundles.alloc(modules);

            // Note: Feature gating is needed here because the traversal of the dependencies could
            //       result in shallow-loading of the modules and therefore subtle changes in
            //       the error semantics.
            if self.gas_feature_version >= 15 {
                // Charge old versions of the modules, in case of upgrades.
                session.check_dependencies_and_charge_gas_non_recursive_optional(
                    gas_meter,
                    traversal_context,
                    modules
                        .iter()
                        .map(|module| (module.self_addr(), module.self_name())),
                )?;

                // Charge all modules in the bundle that is about to be published.
                for (module, blob) in modules.iter().zip(bundle.iter()) {
                    let module_id = &module.self_id();
                    gas_meter
                        .charge_dependency(
                            true,
                            module_id.address(),
                            module_id.name(),
                            NumBytes::new(blob.code().len() as u64),
                        )
                        .map_err(|err| err.finish(Location::Undefined))?;
                }

                // Charge all dependencies.
                //
                // Must exclude the ones that are in the current bundle because they have not
                // been published yet.
                let module_ids_in_bundle = modules
                    .iter()
                    .map(|module| (module.self_addr(), module.self_name()))
                    .collect::<BTreeSet<_>>();

                session.check_dependencies_and_charge_gas(
                    gas_meter,
                    traversal_context,
                    modules
                        .iter()
                        .flat_map(|module| {
                            module
                                .immediate_dependencies_iter()
                                .chain(module.immediate_friends_iter())
                        })
                        .filter(|addr_and_name| !module_ids_in_bundle.contains(addr_and_name)),
                )?;

                // TODO: Revisit the order of traversal. Consider switching to alphabetical order.
            }
<<<<<<< HEAD
=======

            if self
                .timed_features()
                .is_enabled(TimedFeatureFlag::ModuleComplexityCheck)
            {
                for (module, blob) in modules.iter().zip(bundle.iter()) {
                    // TODO(Gas): Make budget configurable.
                    let budget = 2048 + blob.code().len() as u64 * 20;
                    move_binary_format::check_complexity::check_module_complexity(module, budget)
                        .map_err(|err| err.finish(Location::Undefined))?;
                }
            }
>>>>>>> 7b0872a6

            // Validate the module bundle
            self.validate_publish_request(session, modules, expected_modules, allowed_deps)?;

            // Check what modules exist before publishing.
            let mut exists = BTreeSet::new();
            for m in modules {
                let id = m.self_id();
                if session.exists_module(&id)? {
                    exists.insert(id);
                }
            }

            // Publish the bundle and execute initializers
            // publish_module_bundle doesn't actually load the published module into
            // the loader cache. It only puts the module data in the data cache.
            return_on_failure!(session.publish_module_bundle_with_compat_config(
                bundle.into_inner(),
                destination,
                gas_meter,
                Compatibility::new(
                    true,
                    true,
                    !self
                        .features()
                        .is_enabled(FeatureFlag::TREAT_FRIEND_AS_PRIVATE),
                ),
            ));

            self.execute_module_initialization(
                session,
                gas_meter,
                modules,
                exists,
                &[destination],
                new_published_modules_loaded,
                traversal_context,
            )
        } else {
            Ok(())
        }
    }

    /// Validate a publish request.
    fn validate_publish_request(
        &self,
        session: &mut SessionExt,
        modules: &[CompiledModule],
        mut expected_modules: BTreeSet<String>,
        allowed_deps: Option<BTreeMap<AccountAddress, BTreeSet<String>>>,
    ) -> VMResult<()> {
        if self
            .features()
            .is_enabled(FeatureFlag::REJECT_UNSTABLE_BYTECODE)
        {
            self.reject_unstable_bytecode(modules)?;
        }
        for m in modules {
            if !expected_modules.remove(m.self_id().name().as_str()) {
                return Err(Self::metadata_validation_error(&format!(
                    "unregistered module: '{}'",
                    m.self_id().name()
                )));
            }
            if let Some(allowed) = &allowed_deps {
                for dep in m.immediate_dependencies() {
                    if !allowed
                        .get(dep.address())
                        .map(|modules| {
                            modules.contains("") || modules.contains(dep.name().as_str())
                        })
                        .unwrap_or(false)
                    {
                        return Err(Self::metadata_validation_error(&format!(
                            "unregistered dependency: '{}'",
                            dep
                        )));
                    }
                }
            }
            aptos_framework::verify_module_metadata(m, self.features(), self.timed_features())
                .map_err(|err| Self::metadata_validation_error(&err.to_string()))?;
        }
        verifier::resource_groups::validate_resource_groups(
            session,
            modules,
            self.features()
                .is_enabled(FeatureFlag::SAFER_RESOURCE_GROUPS),
        )?;
        verifier::event_validation::validate_module_events(session, modules)?;

        if !expected_modules.is_empty() {
            return Err(Self::metadata_validation_error(
                "not all registered modules published",
            ));
        }
        Ok(())
    }

    /// Check whether the bytecode can be published to mainnet based on the unstable tag in the metadata
    fn reject_unstable_bytecode(&self, modules: &[CompiledModule]) -> VMResult<()> {
        if self.chain_id().is_mainnet() {
            for module in modules {
                if let Some(metadata) =
                    aptos_framework::get_compilation_metadata_from_compiled_module(module)
                {
                    if metadata.unstable {
                        return Err(PartialVMError::new(StatusCode::UNSTABLE_BYTECODE_REJECTED)
                            .with_message(
                                "code marked unstable is not published on mainnet".to_string(),
                            )
                            .finish(Location::Undefined));
                    }
                }
            }
        }
        Ok(())
    }

    fn metadata_validation_error(msg: &str) -> VMError {
        PartialVMError::new(StatusCode::CONSTRAINT_NOT_SATISFIED)
            .with_message(format!("metadata and code bundle mismatch: {}", msg))
            .finish(Location::Undefined)
    }

    fn validate_signed_transaction(
        &self,
        session: &mut SessionExt,
        resolver: &impl AptosMoveResolver,
        transaction: &SignedTransaction,
        transaction_data: &TransactionMetadata,
        log_context: &AdapterLogSchema,
        is_approved_gov_script: bool,
        traversal_context: &mut TraversalContext,
    ) -> Result<(), VMStatus> {
        // Check transaction format.
        if transaction.contains_duplicate_signers() {
            return Err(VMStatus::error(
                StatusCode::SIGNERS_CONTAIN_DUPLICATES,
                None,
            ));
        }

<<<<<<< HEAD
        let authenticators = aptos_types::keyless::get_authenticators(transaction)
            .map_err(|_| VMStatus::error(StatusCode::INVALID_SIGNATURE, None))?;

        // If there are keyless TXN authenticators, validate them all.
        if !authenticators.is_empty() {
            keyless_validation::validate_authenticators(&authenticators, &self.features, resolver)?;
=======
        let keyless_authenticators = aptos_types::keyless::get_authenticators(transaction)
            .map_err(|_| VMStatus::error(StatusCode::INVALID_SIGNATURE, None))?;

        // If there are keyless TXN authenticators, validate them all.
        if !keyless_authenticators.is_empty() && !self.is_simulation {
            keyless_validation::validate_authenticators(
                &self.pvk,
                &keyless_authenticators,
                self.features(),
                resolver,
            )?;
>>>>>>> 7b0872a6
        }

        // The prologue MUST be run AFTER any validation. Otherwise you may run prologue and hit
        // SEQUENCE_NUMBER_TOO_NEW if there is more than one transaction from the same sender and
        // end up skipping validation.
        self.run_prologue_with_payload(
            session,
            resolver,
            transaction.payload(),
            transaction_data,
            log_context,
            is_approved_gov_script,
            traversal_context,
        )
    }

    // Called when the execution of the user transaction fails, in order to discard the
    // transaction, or clean up the failed state.
    fn on_user_transaction_execution_failure(
        &self,
        prologue_change_set: VMChangeSet,
        err: VMStatus,
        resolver: &impl AptosMoveResolver,
        txn_data: &TransactionMetadata,
        log_context: &AdapterLogSchema,
        gas_meter: &mut impl AptosGasMeter,
        change_set_configs: &ChangeSetConfigs,
        new_published_modules_loaded: bool,
        traversal_context: &mut TraversalContext,
    ) -> (VMStatus, VMOutput) {
        // Invalidate the loader cache in case there was a new module loaded from a module
        // publish request that failed.
        // This ensures the loader cache is flushed later to align storage with the cache.
        // None of the modules in the bundle will be committed to storage,
        // but some of them may have ended up in the cache.
        if new_published_modules_loaded {
            self.move_vm.mark_loader_cache_as_invalid();
        };

        self.failed_transaction_cleanup(
            prologue_change_set,
            err,
            gas_meter,
            txn_data,
            resolver,
            log_context,
            change_set_configs,
            traversal_context,
        )
    }

    fn execute_user_transaction_impl<'a>(
        &self,
        resolver: &impl AptosMoveResolver,
<<<<<<< HEAD
        txn: &'a SignedTransaction,
        log_context: &AdapterLogSchema,
        gas_meter: &mut impl AptosGasMeter,
        traversal_context: &mut TraversalContext<'a>,
=======
        txn: &SignedTransaction,
        txn_data: TransactionMetadata,
        is_approved_gov_script: bool,
        gas_meter: &mut impl AptosGasMeter,
        log_context: &AdapterLogSchema,
>>>>>>> 7b0872a6
    ) -> (VMStatus, VMOutput) {
        let traversal_storage = TraversalStorage::new();
        let mut traversal_context = TraversalContext::new(&traversal_storage);

        // Revalidate the transaction.
        let mut prologue_session =
            unwrap_or_discard!(PrologueSession::new(self, &txn_data, resolver));

        let exec_result = prologue_session.execute(|session| {
            self.validate_signed_transaction(
                session,
                resolver,
                txn,
                &txn_data,
                log_context,
                is_approved_gov_script,
                &mut traversal_context,
            )
        });
        unwrap_or_discard!(exec_result);
        let storage_gas_params = unwrap_or_discard!(get_or_vm_startup_failure(
            &self.storage_gas_params,
            log_context
        ));
        let change_set_configs = &storage_gas_params.change_set_configs;
        let (prologue_change_set, mut user_session) = unwrap_or_discard!(prologue_session
            .into_user_session(
                self,
                &txn_data,
                resolver,
                self.gas_feature_version,
                change_set_configs,
            ));

        let is_account_init_for_sponsored_transaction = unwrap_or_discard!(
            is_account_init_for_sponsored_transaction(&txn_data, self.features(), resolver)
        );
        if is_account_init_for_sponsored_transaction {
            unwrap_or_discard!(
                user_session.execute(|session| create_account_if_does_not_exist(
                    session,
                    gas_meter,
                    txn.sender(),
                    &mut traversal_context,
                ))
            );
        }

        // We keep track of whether any newly published modules are loaded into the Vm's loader
        // cache as part of executing transactions. This would allow us to decide whether the cache
        // should be flushed later.
        let mut new_published_modules_loaded = false;
        let result = match txn.payload() {
            payload @ TransactionPayload::Script(_)
            | payload @ TransactionPayload::EntryFunction(_) => self
                .execute_script_or_entry_function(
                    resolver,
                    user_session,
                    gas_meter,
<<<<<<< HEAD
                    traversal_context,
=======
                    &mut traversal_context,
>>>>>>> 7b0872a6
                    &txn_data,
                    payload,
                    log_context,
                    &mut new_published_modules_loaded,
                    change_set_configs,
                ),
<<<<<<< HEAD
            TransactionPayload::Multisig(payload) => {
                if self.is_simulation {
                    self.simulate_multisig_transaction(
                        payload,
                        session,
                        resolver,
                        &txn_data,
                        log_context,
                        gas_meter,
                        traversal_context,
                        &mut new_published_modules_loaded,
                        &storage_gas_params.change_set_configs,
                    )
                } else {
                    self.execute_multisig_transaction(
                        resolver,
                        session,
                        gas_meter,
                        traversal_context,
                        &txn_data,
                        payload,
                        log_context,
                        &mut new_published_modules_loaded,
                        &storage_gas_params.change_set_configs,
                    )
                }
            },
=======
            TransactionPayload::Multisig(payload) => self.execute_or_simulate_multisig_transaction(
                resolver,
                user_session,
                &prologue_change_set,
                gas_meter,
                &mut traversal_context,
                &txn_data,
                payload,
                log_context,
                &mut new_published_modules_loaded,
                change_set_configs,
            ),
>>>>>>> 7b0872a6

            // Deprecated. We cannot make this `unreachable!` because a malicious
            // validator can craft this transaction and cause the node to panic.
            TransactionPayload::ModuleBundle(_) => {
                unwrap_or_discard!(Err(deprecated_module_bundle!()))
            },
        };

        let gas_usage = txn_data
            .max_gas_amount()
            .checked_sub(gas_meter.balance())
            .expect("Balance should always be less than or equal to max gas amount set");
        TXN_GAS_USAGE.observe(u64::from(gas_usage) as f64);

        result.unwrap_or_else(|err| {
            self.on_user_transaction_execution_failure(
                prologue_change_set,
                err,
                resolver,
                &txn_data,
                log_context,
                gas_meter,
                change_set_configs,
                new_published_modules_loaded,
                &mut traversal_context,
            )
        })
    }

<<<<<<< HEAD
    fn execute_user_transaction(
        &self,
        resolver: &impl AptosMoveResolver,
        txn: &SignedTransaction,
        log_context: &AdapterLogSchema,
    ) -> (VMStatus, VMOutput) {
        let balance = TransactionMetadata::new(txn).max_gas_amount();
        // TODO: would we end up having a diverging behavior by creating the gas meter at an earlier time?
        let mut gas_meter = unwrap_or_discard!(self.make_standard_gas_meter(balance, log_context));

        let traversal_storage = TraversalStorage::new();
        let mut traversal_context = TraversalContext::new(&traversal_storage);

        self.execute_user_transaction_impl(
            resolver,
            txn,
            log_context,
            &mut gas_meter,
            &mut traversal_context,
        )
    }

=======
    /// Main entrypoint for executing a user transaction that also allows the customization of the
    /// gas meter to be used.
>>>>>>> 7b0872a6
    pub fn execute_user_transaction_with_custom_gas_meter<G, F>(
        &self,
        resolver: &impl AptosMoveResolver,
        txn: &SignedTransaction,
        log_context: &AdapterLogSchema,
        make_gas_meter: F,
    ) -> Result<(VMStatus, VMOutput, G), VMStatus>
    where
        G: AptosGasMeter,
        F: FnOnce(u64, VMGasParameters, StorageGasParameters, bool, Gas) -> G,
    {
        let txn_metadata = TransactionMetadata::new(txn);

        let is_approved_gov_script = is_approved_gov_script(resolver, txn, &txn_metadata);

        let balance = txn.max_gas_amount().into();
        let mut gas_meter = make_gas_meter(
            self.gas_feature_version,
            get_or_vm_startup_failure(&self.gas_params, log_context)?
                .vm
                .clone(),
            get_or_vm_startup_failure(&self.storage_gas_params, log_context)?.clone(),
            is_approved_gov_script,
            balance,
<<<<<<< HEAD
        )?;
        let traversal_storage = TraversalStorage::new();
        let mut traversal_context = TraversalContext::new(&traversal_storage);
        let (status, output) = self.execute_user_transaction_impl(
            resolver,
            txn,
            log_context,
            &mut gas_meter,
            &mut traversal_context,
=======
        );
        let (status, output) = self.execute_user_transaction_impl(
            resolver,
            txn,
            txn_metadata,
            is_approved_gov_script,
            &mut gas_meter,
            log_context,
>>>>>>> 7b0872a6
        );

        Ok((status, output, gas_meter))
    }

    /// Alternative entrypoint for user transaction execution that allows customization based on
    /// the production gas meter.
    ///
    /// This can be useful for off-chain applications that wants to perform additional
    /// measurements or analysis while preserving the production gas behavior.
    pub fn execute_user_transaction_with_modified_gas_meter<G, F>(
        &self,
        resolver: &impl AptosMoveResolver,
        txn: &SignedTransaction,
        log_context: &AdapterLogSchema,
        modify_gas_meter: F,
    ) -> Result<(VMStatus, VMOutput, G), VMStatus>
    where
        F: FnOnce(ProdGasMeter) -> G,
        G: AptosGasMeter,
    {
        self.execute_user_transaction_with_custom_gas_meter(
            resolver,
            txn,
            log_context,
            |gas_feature_version,
             vm_gas_params,
             storage_gas_params,
             is_approved_gov_script,
             meter_balance| {
                modify_gas_meter(make_prod_gas_meter(
                    gas_feature_version,
                    vm_gas_params,
                    storage_gas_params,
                    is_approved_gov_script,
                    meter_balance,
                ))
            },
        )
    }

    /// Executes a user transaction using the production gas meter.
    pub fn execute_user_transaction(
        &self,
        resolver: &impl AptosMoveResolver,
        txn: &SignedTransaction,
        log_context: &AdapterLogSchema,
    ) -> (VMStatus, VMOutput) {
        match self.execute_user_transaction_with_custom_gas_meter(
            resolver,
            txn,
            log_context,
            make_prod_gas_meter,
        ) {
            Ok((vm_status, vm_output, _gas_meter)) => (vm_status, vm_output),
            Err(vm_status) => {
                let vm_output = discarded_output(vm_status.status_code());
                (vm_status, vm_output)
            },
        }
    }

    fn execute_write_set(
        &self,
        resolver: &impl AptosMoveResolver,
        write_set_payload: &WriteSetPayload,
        txn_sender: Option<AccountAddress>,
        session_id: SessionId,
    ) -> Result<VMChangeSet, VMStatus> {
<<<<<<< HEAD
        let mut gas_meter = UnmeteredGasMeter;

=======
>>>>>>> 7b0872a6
        let change_set_configs =
            ChangeSetConfigs::unlimited_at_gas_feature_version(self.gas_feature_version);

        match write_set_payload {
            WriteSetPayload::Direct(change_set) => {
                // this transaction is never delayed field capable.
                // it requires restarting execution afterwards,
                // which allows it to be used as last transaction in delayed_field_enabled context.
                let change = VMChangeSet::try_from_storage_change_set_with_delayed_field_optimization_disabled(
                    change_set.clone(),
                    &change_set_configs,
                )
                .map_err(|e| e.into_vm_status())?;

                // validate_waypoint_change_set checks that this is true, so we only log here.
                if !Self::should_restart_execution(&change) {
                    // This invariant needs to hold irrespectively, so we log error always.
                    // but if we are in delayed_field_optimization_capable context, we cannot execute any transaction after this.
                    // as transaction afterwards would be executed assuming delayed fields are exchanged and
                    // resource groups are split, but WriteSetPayload::Direct has materialized writes,
                    // and so after executing this transaction versioned state is inconsistent.
                    error!(
                        "[aptos_vm] direct write set finished without requiring should_restart_execution");
                }

                Ok(change)
            },
            WriteSetPayload::Script { script, execute_as } => {
                let mut tmp_session = self.new_session(resolver, session_id, None);
                let senders = match txn_sender {
                    None => vec![*execute_as],
                    Some(sender) => vec![sender, *execute_as],
                };

                let traversal_storage = TraversalStorage::new();
                let mut traversal_context = TraversalContext::new(&traversal_storage);
<<<<<<< HEAD

                // Note: Feature gating is needed here because the traversal of the dependencies could
                //       result in shallow-loading of the modules and therefore subtle changes in
                //       the error semantics.
                if self.gas_feature_version >= 15 {
                    tmp_session.check_script_dependencies_and_check_gas(
                        &mut gas_meter,
                        &mut traversal_context,
                        script.code(),
                    )?;
                }

                let loaded_func =
                    tmp_session.load_script(script.code(), script.ty_args().to_vec())?;
                let args =
                    verifier::transaction_arg_validation::validate_combine_signer_and_txn_args(
                        &mut tmp_session,
                        senders,
                        convert_txn_args(script.args()),
                        &loaded_func,
                        self.features.is_enabled(FeatureFlag::STRUCT_CONSTRUCTORS),
                    )?;
=======
>>>>>>> 7b0872a6

                self.validate_and_execute_script(
                    &mut tmp_session,
                    &mut UnmeteredGasMeter,
                    &mut traversal_context,
                    senders,
                    script,
                )?;
                Ok(tmp_session.finish(&change_set_configs)?)
            },
        }
    }

    fn read_change_set(
        &self,
        executor_view: &dyn ExecutorView,
        resource_group_view: &dyn ResourceGroupView,
        change_set: &VMChangeSet,
    ) -> PartialVMResult<()> {
        assert!(
            change_set.aggregator_v1_write_set().is_empty(),
            "Waypoint change set should not have any aggregator writes."
        );

        // All Move executions satisfy the read-before-write property. Thus we need to read each
        // access path that the write set is going to update.
        for state_key in change_set.module_write_set().keys() {
            executor_view.get_module_state_value(state_key)?;
        }
        for (state_key, write_op) in change_set.resource_write_set().iter() {
            executor_view.get_resource_state_value(state_key, None)?;
            if let AbstractResourceWriteOp::WriteResourceGroup(group_write) = write_op {
                for (tag, (_, maybe_layout)) in group_write.inner_ops() {
                    resource_group_view.get_resource_from_group(
                        state_key,
                        tag,
                        maybe_layout.as_deref(),
                    )?;
                }
            }
        }

        Ok(())
    }

    fn validate_waypoint_change_set(
        change_set: &VMChangeSet,
        log_context: &AdapterLogSchema,
    ) -> Result<(), VMStatus> {
        let has_new_block_event = change_set
            .events()
            .iter()
            .any(|(e, _)| e.event_key() == Some(&new_block_event_key()));
        let has_new_epoch_event = change_set
            .events()
            .iter()
            .any(|(e, _)| e.event_key() == Some(&new_epoch_event_key()));
        if has_new_block_event && has_new_epoch_event {
            Ok(())
        } else {
            error!(
                *log_context,
                "[aptos_vm] waypoint txn needs to emit new epoch and block"
            );
            Err(VMStatus::error(StatusCode::INVALID_WRITE_SET, None))
        }
    }

    pub(crate) fn process_waypoint_change_set(
        &self,
        resolver: &impl AptosMoveResolver,
        write_set_payload: WriteSetPayload,
        log_context: &AdapterLogSchema,
    ) -> Result<(VMStatus, VMOutput), VMStatus> {
        // TODO: user specified genesis id to distinguish different genesis write sets
        let genesis_id = HashValue::zero();
        let change_set = self.execute_write_set(
            resolver,
            &write_set_payload,
            Some(account_config::reserved_vm_address()),
            SessionId::genesis(genesis_id),
        )?;

        Self::validate_waypoint_change_set(&change_set, log_context)?;
        self.read_change_set(
            resolver.as_executor_view(),
            resolver.as_resource_group_view(),
            &change_set,
        )
        .map_err(|e| e.finish(Location::Undefined).into_vm_status())?;

        SYSTEM_TRANSACTIONS_EXECUTED.inc();

        let output = VMOutput::new(
            change_set,
            FeeStatement::zero(),
            TransactionStatus::from_executed_vm_status(VMStatus::Executed),
            TransactionAuxiliaryData::default(),
        );
        Ok((VMStatus::Executed, output))
    }

    fn process_block_prologue(
        &self,
        resolver: &impl AptosMoveResolver,
        block_metadata: BlockMetadata,
        log_context: &AdapterLogSchema,
    ) -> Result<(VMStatus, VMOutput), VMStatus> {
        fail_point!("move_adapter::process_block_prologue", |_| {
            Err(VMStatus::error(
                StatusCode::UNKNOWN_INVARIANT_VIOLATION_ERROR,
                None,
            ))
        });

        let mut gas_meter = UnmeteredGasMeter;
        let mut session = self.new_session(resolver, SessionId::block_meta(&block_metadata), None);

        let args = serialize_values(
            &block_metadata.get_prologue_move_args(account_config::reserved_vm_address()),
        );

        let storage = TraversalStorage::new();
        session
            .execute_function_bypass_visibility(
                &BLOCK_MODULE,
                BLOCK_PROLOGUE,
                vec![],
                args,
                &mut gas_meter,
                &mut TraversalContext::new(&storage),
            )
            .map(|_return_vals| ())
            .or_else(|e| {
                expect_only_successful_execution(e, BLOCK_PROLOGUE.as_str(), log_context)
            })?;
        SYSTEM_TRANSACTIONS_EXECUTED.inc();

        let output = get_system_transaction_output(
            session,
            FeeStatement::zero(),
            ExecutionStatus::Success,
            &get_or_vm_startup_failure(&self.storage_gas_params, log_context)?.change_set_configs,
        )?;
        Ok((VMStatus::Executed, output))
    }

    fn process_block_prologue_ext(
        &self,
        resolver: &impl AptosMoveResolver,
        block_metadata_ext: BlockMetadataExt,
        log_context: &AdapterLogSchema,
    ) -> Result<(VMStatus, VMOutput), VMStatus> {
        fail_point!("move_adapter::process_block_prologue_ext", |_| {
            Err(VMStatus::error(
                StatusCode::UNKNOWN_INVARIANT_VIOLATION_ERROR,
                None,
            ))
        });

        let mut gas_meter = UnmeteredGasMeter;
        let mut session = self.new_session(
            resolver,
            SessionId::block_meta_ext(&block_metadata_ext),
            None,
        );

        let block_metadata_with_randomness = match block_metadata_ext {
            BlockMetadataExt::V0(_) => unreachable!(),
            BlockMetadataExt::V1(v1) => v1,
        };

        let BlockMetadataWithRandomness {
            id,
            epoch,
            round,
            proposer,
            previous_block_votes_bitvec,
            failed_proposer_indices,
            timestamp_usecs,
            randomness,
        } = block_metadata_with_randomness;

        let args = vec![
            MoveValue::Signer(AccountAddress::ZERO), // Run as 0x0
            MoveValue::Address(AccountAddress::from_bytes(id.to_vec()).unwrap()),
            MoveValue::U64(epoch),
            MoveValue::U64(round),
            MoveValue::Address(proposer),
            failed_proposer_indices
                .into_iter()
                .map(|i| i as u64)
                .collect::<Vec<_>>()
                .as_move_value(),
            previous_block_votes_bitvec.as_move_value(),
            MoveValue::U64(timestamp_usecs),
            randomness
                .as_ref()
                .map(Randomness::randomness_cloned)
                .as_move_value(),
        ];

        let storage = TraversalStorage::new();

        session
            .execute_function_bypass_visibility(
                &BLOCK_MODULE,
                BLOCK_PROLOGUE_EXT,
                vec![],
                serialize_values(&args),
                &mut gas_meter,
                &mut TraversalContext::new(&storage),
            )
            .map(|_return_vals| ())
            .or_else(|e| {
                expect_only_successful_execution(e, BLOCK_PROLOGUE_EXT.as_str(), log_context)
            })?;
        SYSTEM_TRANSACTIONS_EXECUTED.inc();

        let output = get_system_transaction_output(
            session,
            FeeStatement::zero(),
            ExecutionStatus::Success,
            &get_or_vm_startup_failure(&self.storage_gas_params, log_context)?.change_set_configs,
        )?;
        Ok((VMStatus::Executed, output))
    }

    fn extract_module_metadata(&self, module: &ModuleId) -> Option<Arc<RuntimeModuleMetadataV1>> {
        if self.features().is_enabled(FeatureFlag::VM_BINARY_FORMAT_V6) {
            aptos_framework::get_vm_metadata(&self.move_vm, module)
        } else {
            aptos_framework::get_vm_metadata_v0(&self.move_vm, module)
        }
    }

    pub fn execute_view_function(
        state_view: &impl StateView,
        module_id: ModuleId,
        func_name: Identifier,
        type_args: Vec<TypeTag>,
        arguments: Vec<Vec<u8>>,
        max_gas_amount: u64,
    ) -> ViewFunctionOutput {
        let vm = AptosVM::new(state_view);

        let log_context = AdapterLogSchema::new(state_view.id(), 0);

        let vm_gas_params = match get_or_vm_startup_failure(&vm.gas_params, &log_context) {
            Ok(gas_params) => gas_params.vm.clone(),
            Err(err) => {
                return ViewFunctionOutput::new(Err(anyhow::Error::msg(format!("{}", err))), 0)
            },
        };
        let storage_gas_params =
            match get_or_vm_startup_failure(&vm.storage_gas_params, &log_context) {
                Ok(gas_params) => gas_params.clone(),
                Err(err) => {
                    return ViewFunctionOutput::new(Err(anyhow::Error::msg(format!("{}", err))), 0)
                },
            };

        let mut gas_meter = make_prod_gas_meter(
            vm.gas_feature_version,
            vm_gas_params,
            storage_gas_params,
            /* is_approved_gov_script */ false,
            max_gas_amount.into(),
        );

        let resolver = state_view.as_move_resolver();
        let mut session = vm.new_session(&resolver, SessionId::Void, None);
        let execution_result = Self::execute_view_function_in_vm(
            &mut session,
            &vm,
            module_id,
            func_name,
            type_args,
            arguments,
            &mut gas_meter,
        );
        let gas_used = Self::gas_used(max_gas_amount.into(), &gas_meter);
        match execution_result {
            Ok(result) => ViewFunctionOutput::new(Ok(result), gas_used),
            Err(e) => ViewFunctionOutput::new(Err(e), gas_used),
        }
    }

    fn gas_used(max_gas_amount: Gas, gas_meter: &impl AptosGasMeter) -> u64 {
        max_gas_amount
            .checked_sub(gas_meter.balance())
            .expect("Balance should always be less than or equal to max gas amount")
            .into()
    }

    fn execute_view_function_in_vm(
        session: &mut SessionExt,
        vm: &AptosVM,
        module_id: ModuleId,
        func_name: Identifier,
        type_args: Vec<TypeTag>,
        arguments: Vec<Vec<u8>>,
        gas_meter: &mut impl AptosGasMeter,
    ) -> anyhow::Result<Vec<Vec<u8>>> {
        let func = session.load_function(&module_id, &func_name, &type_args)?;
        let metadata = vm.extract_module_metadata(&module_id);
        let arguments = verifier::view_function::validate_view_function(
            session,
            arguments,
            func_name.as_ident_str(),
            &func,
            metadata.as_ref().map(Arc::as_ref),
            vm.features().is_enabled(FeatureFlag::STRUCT_CONSTRUCTORS),
        )?;

        let storage = TraversalStorage::new();

        Ok(session
            .execute_function_bypass_visibility(
                &module_id,
                func_name.as_ident_str(),
                type_args,
                arguments,
                gas_meter,
                &mut TraversalContext::new(&storage),
            )
            .map_err(|err| anyhow!("Failed to execute function: {:?}", err))?
            .return_values
            .into_iter()
            .map(|(bytes, _ty)| bytes)
            .collect::<Vec<_>>())
    }

    fn run_prologue_with_payload(
        &self,
        session: &mut SessionExt,
        resolver: &impl AptosMoveResolver,
        payload: &TransactionPayload,
        txn_data: &TransactionMetadata,
        log_context: &AdapterLogSchema,
        is_approved_gov_script: bool,
        traversal_context: &mut TraversalContext,
    ) -> Result<(), VMStatus> {
        check_gas(
            get_or_vm_startup_failure(&self.gas_params, log_context)?,
            self.gas_feature_version,
            resolver,
            txn_data,
            self.features(),
            is_approved_gov_script,
            log_context,
        )?;

        match payload {
            TransactionPayload::Script(_) | TransactionPayload::EntryFunction(_) => {
                transaction_validation::run_script_prologue(
                    session,
                    txn_data,
                    log_context,
                    traversal_context,
                )
            },
            TransactionPayload::Multisig(multisig_payload) => {
                // Still run script prologue for multisig transaction to ensure the same tx
                // validations are still run for this multisig execution tx, which is submitted by
                // one of the owners.
                transaction_validation::run_script_prologue(
                    session,
                    txn_data,
                    log_context,
                    traversal_context,
                )?;
                // Skip validation if this is part of tx simulation.
                // This allows simulating multisig txs without having to first create the multisig
                // tx.
                if !self.is_simulation {
                    transaction_validation::run_multisig_prologue(
                        session,
                        txn_data,
                        multisig_payload,
                        self.features(),
                        log_context,
                        traversal_context,
                    )
                } else {
                    Ok(())
                }
            },

            // Deprecated.
            TransactionPayload::ModuleBundle(_) => Err(deprecated_module_bundle!()),
        }
    }

    pub fn should_restart_execution(vm_change_set: &VMChangeSet) -> bool {
        let new_epoch_event_key = new_epoch_event_key();
        vm_change_set
            .events()
            .iter()
            .any(|(event, _)| event.event_key() == Some(&new_epoch_event_key))
    }

    /// Executes a single transaction (including user transactions, block
    /// metadata and state checkpoint, etc.).
    /// *Precondition:* VM has to be instantiated in execution mode.
    pub fn execute_single_transaction(
        &self,
        txn: &SignatureVerifiedTransaction,
        resolver: &impl AptosMoveResolver,
        log_context: &AdapterLogSchema,
    ) -> Result<(VMStatus, VMOutput), VMStatus> {
        assert!(!self.is_simulation, "VM has to be created for execution");

        if let SignatureVerifiedTransaction::Invalid(_) = txn {
            let vm_status = VMStatus::error(StatusCode::INVALID_SIGNATURE, None);
            let discarded_output = discarded_output(vm_status.status_code());
            return Ok((vm_status, discarded_output));
        }

        Ok(match txn.expect_valid() {
            Transaction::BlockMetadata(block_metadata) => {
                fail_point!("aptos_vm::execution::block_metadata");
                let (vm_status, output) =
                    self.process_block_prologue(resolver, block_metadata.clone(), log_context)?;
                (vm_status, output)
            },
            Transaction::BlockMetadataExt(block_metadata_ext) => {
                fail_point!("aptos_vm::execution::block_metadata_ext");
                let (vm_status, output) = self.process_block_prologue_ext(
                    resolver,
                    block_metadata_ext.clone(),
                    log_context,
                )?;
                (vm_status, output)
            },
            Transaction::GenesisTransaction(write_set_payload) => {
                let (vm_status, output) = self.process_waypoint_change_set(
                    resolver,
                    write_set_payload.clone(),
                    log_context,
                )?;
                (vm_status, output)
            },
            Transaction::UserTransaction(txn) => {
                fail_point!("aptos_vm::execution::user_transaction");
                let _timer = TXN_TOTAL_SECONDS.start_timer();
                let (vm_status, output) = self.execute_user_transaction(resolver, txn, log_context);

                if let StatusType::InvariantViolation = vm_status.status_type() {
                    match vm_status.status_code() {
                        // Type resolution failure can be triggered by user input when providing a bad type argument, skip this case.
                        StatusCode::TYPE_RESOLUTION_FAILURE
                        if vm_status.sub_status()
                            == Some(move_core_types::vm_status::sub_status::type_resolution_failure::EUSER_TYPE_LOADING_FAILURE) => {},
                        // The known Move function failure and type resolution failure could be a result of speculative execution. Use speculative logger.
                        StatusCode::UNEXPECTED_ERROR_FROM_KNOWN_MOVE_FUNCTION
                        | StatusCode::TYPE_RESOLUTION_FAILURE => {
                            speculative_error!(
                                log_context,
                                format!(
                                    "[aptos_vm] Transaction breaking invariant violation. txn: {:?}, status: {:?}",
                                    bcs::to_bytes::<SignedTransaction>(txn),
                                    vm_status
                                ),
                            );
                        },
                        // Paranoid mode failure. We need to be alerted about this ASAP.
                        StatusCode::UNKNOWN_INVARIANT_VIOLATION_ERROR
                        if vm_status.sub_status()
                            == Some(move_core_types::vm_status::sub_status::unknown_invariant_violation::EPARANOID_FAILURE) =>
                            {
                                error!(
                                *log_context,
                                "[aptos_vm] Transaction breaking paranoid mode. txn: {:?}, status: {:?}",
                                bcs::to_bytes::<SignedTransaction>(txn),
                                vm_status,
                            );
                            },
                        // Paranoid mode failure but with reference counting
                        StatusCode::UNKNOWN_INVARIANT_VIOLATION_ERROR
                        if vm_status.sub_status()
                            == Some(move_core_types::vm_status::sub_status::unknown_invariant_violation::EREFERENCE_COUNTING_FAILURE) =>
                            {
                                error!(
                                *log_context,
                                "[aptos_vm] Transaction breaking paranoid mode. txn: {:?}, status: {:?}",
                                bcs::to_bytes::<SignedTransaction>(txn),
                                vm_status,
                            );
                            },
                        // Ignore DelayedFields speculative errors as it can be intentionally triggered by parallel execution.
                        StatusCode::SPECULATIVE_EXECUTION_ABORT_ERROR => (),
                        // We will log the rest of invariant violation directly with regular logger as they shouldn't happen.
                        //
                        // TODO: Add different counters for the error categories here.
                        _ => {
                            error!(
                                *log_context,
                                "[aptos_vm] Transaction breaking invariant violation. txn: {:?}, status: {:?}",
                                bcs::to_bytes::<SignedTransaction>(txn),
                                vm_status,
                            );
                        },
                    }
                }

                // Increment the counter for user transactions executed.
                let counter_label = match output.status() {
                    TransactionStatus::Keep(_) => Some("success"),
                    TransactionStatus::Discard(_) => Some("discarded"),
                    TransactionStatus::Retry => None,
                };
                if let Some(label) = counter_label {
                    USER_TRANSACTIONS_EXECUTED.with_label_values(&[label]).inc();
                }
                (vm_status, output)
            },
            Transaction::StateCheckpoint(_) => {
                let status = TransactionStatus::Keep(ExecutionStatus::Success);
                let output = VMOutput::empty_with_status(status);
                (VMStatus::Executed, output)
            },
            Transaction::BlockEpilogue(_) => {
                let status = TransactionStatus::Keep(ExecutionStatus::Success);
                let output = VMOutput::empty_with_status(status);
                (VMStatus::Executed, output)
            },
            Transaction::ValidatorTransaction(txn) => {
                let (vm_status, output) =
                    self.process_validator_transaction(resolver, txn.clone(), log_context)?;
                (vm_status, output)
            },
        })
    }
}

// Executor external API
impl VMExecutor for AptosVM {
    /// Execute a block of `transactions`. The output vector will have the exact same length as the
    /// input vector. The discarded transactions will be marked as `TransactionStatus::Discard` and
    /// have an empty `WriteSet`. Also `state_view` is immutable, and does not have interior
    /// mutability. Writes to be applied to the data view are encoded in the write set part of a
    /// transaction output.
    fn execute_block(
        transactions: &[SignatureVerifiedTransaction],
        state_view: &(impl StateView + Sync),
        onchain_config: BlockExecutorConfigFromOnchain,
    ) -> Result<BlockOutput<TransactionOutput>, VMStatus> {
        fail_point!("move_adapter::execute_block", |_| {
            Err(VMStatus::error(
                StatusCode::UNKNOWN_INVARIANT_VIOLATION_ERROR,
                None,
            ))
        });
        let log_context = AdapterLogSchema::new(state_view.id(), 0);
        info!(
            log_context,
            "Executing block, transaction count: {}",
            transactions.len()
        );

        let count = transactions.len();
        let ret = BlockAptosVM::execute_block::<
            _,
            NoOpTransactionCommitHook<AptosTransactionOutput, VMStatus>,
        >(
            Arc::clone(&RAYON_EXEC_POOL),
            transactions,
            state_view,
            BlockExecutorConfig {
                local: BlockExecutorLocalConfig {
                    concurrency_level: Self::get_concurrency_level(),
                    allow_fallback: true,
                    discard_failed_blocks: Self::get_discard_failed_blocks(),
                },
                onchain: onchain_config,
            },
            None,
        );
        if ret.is_ok() {
            // Record the histogram count for transactions per block.
            BLOCK_TRANSACTION_COUNT.observe(count as f64);
        }
        ret
    }

    fn execute_block_sharded<S: StateView + Sync + Send + 'static, C: ExecutorClient<S>>(
        sharded_block_executor: &ShardedBlockExecutor<S, C>,
        transactions: PartitionedTransactions,
        state_view: Arc<S>,
        onchain_config: BlockExecutorConfigFromOnchain,
    ) -> Result<Vec<TransactionOutput>, VMStatus> {
        let log_context = AdapterLogSchema::new(state_view.id(), 0);
        info!(
            log_context,
            "Executing block, transaction count: {}",
            transactions.num_txns()
        );

        let count = transactions.num_txns();
        let ret = sharded_block_executor.execute_block(
            state_view,
            transactions,
            AptosVM::get_concurrency_level(),
            onchain_config,
        );
        if ret.is_ok() {
            // Record the histogram count for transactions per block.
            BLOCK_TRANSACTION_COUNT.observe(count as f64);
        }
        ret
    }
}

impl VMValidator for AptosVM {
    /// Determine if a transaction is valid. Will return `None` if the transaction is accepted,
    /// `Some(Err)` if the VM rejects it, with `Err` as an error code. Verification performs the
    /// following steps:
    /// 1. The signature on the `SignedTransaction` matches the public key included in the
    ///    transaction
    /// 2. The script to be executed is under given specific configuration.
    /// 3. Invokes `Account.prologue`, which checks properties such as the transaction has the
    /// right sequence number and the sender has enough balance to pay for the gas.
    /// TBD:
    /// 1. Transaction arguments matches the main function's type signature.
    ///    We don't check this item for now and would execute the check at execution time.
    fn validate_transaction(
        &self,
        transaction: SignedTransaction,
        state_view: &impl StateView,
    ) -> VMValidatorResult {
        let _timer = TXN_VALIDATION_SECONDS.start_timer();
        let log_context = AdapterLogSchema::new(state_view.id(), 0);

        if !self
            .features()
            .is_enabled(FeatureFlag::SINGLE_SENDER_AUTHENTICATOR)
        {
            if let aptos_types::transaction::authenticator::TransactionAuthenticator::SingleSender{ .. } = transaction.authenticator_ref() {
                return VMValidatorResult::error(StatusCode::FEATURE_UNDER_GATING);
            }
        }

        if !self.features().is_enabled(FeatureFlag::WEBAUTHN_SIGNATURE) {
            if let Ok(sk_authenticators) = transaction
                .authenticator_ref()
                .to_single_key_authenticators()
            {
                for authenticator in sk_authenticators {
                    if let AnySignature::WebAuthn { .. } = authenticator.signature() {
                        return VMValidatorResult::error(StatusCode::FEATURE_UNDER_GATING);
                    }
                }
            } else {
                return VMValidatorResult::error(StatusCode::INVALID_SIGNATURE);
            }
        }

        let txn = match transaction.check_signature() {
            Ok(t) => t,
            _ => {
                return VMValidatorResult::error(StatusCode::INVALID_SIGNATURE);
            },
        };
        let txn_data = TransactionMetadata::new(&txn);

        let resolver = self.as_move_resolver(&state_view);
        let is_approved_gov_script = is_approved_gov_script(&resolver, &txn, &txn_data);

        let mut session = self.new_session(
            &resolver,
            SessionId::prologue_meta(&txn_data),
            Some(txn_data.as_user_transaction_context()),
        );

        let storage = TraversalStorage::new();

        // Increment the counter for transactions verified.
        let (counter_label, result) = match self.validate_signed_transaction(
            &mut session,
            &resolver,
            &txn,
            &txn_data,
            &log_context,
            is_approved_gov_script,
            &mut TraversalContext::new(&storage),
        ) {
            Err(err) if err.status_code() != StatusCode::SEQUENCE_NUMBER_TOO_NEW => (
                "failure",
                VMValidatorResult::new(Some(err.status_code()), 0),
            ),
            _ => (
                "success",
                VMValidatorResult::new(None, txn.gas_unit_price()),
            ),
        };

        TRANSACTIONS_VALIDATED
            .with_label_values(&[counter_label])
            .inc();

        result
    }
}

// Ensure encapsulation of AptosVM APIs by using a wrapper.
pub struct AptosSimulationVM(AptosVM);

impl AptosSimulationVM {
    pub fn new(state_view: &impl StateView) -> Self {
        let mut vm = AptosVM::new(state_view);
        vm.is_simulation = true;
        Self(vm)
    }

    /// Simulates a signed transaction (i.e., executes it without performing
    /// signature verification) on a newly created VM instance.
    /// *Precondition:* the transaction must **not** have a valid signature.
    pub fn create_vm_and_simulate_signed_transaction(
        transaction: &SignedTransaction,
        state_view: &impl StateView,
    ) -> (VMStatus, TransactionOutput) {
        assert_err!(
            transaction.verify_signature(),
            "Simulated transaction should not have a valid signature"
        );

        let vm = Self::new(state_view);
        let log_context = AdapterLogSchema::new(state_view.id(), 0);

        let resolver = state_view.as_move_resolver();
        let (vm_status, vm_output) =
            vm.0.execute_user_transaction(&resolver, transaction, &log_context);
        let txn_output = vm_output
            .try_materialize_into_transaction_output(&resolver)
            .expect("Materializing aggregator V1 deltas should never fail");
        (vm_status, txn_output)
    }
}

fn create_account_if_does_not_exist(
    session: &mut SessionExt,
    gas_meter: &mut impl GasMeter,
    account: AccountAddress,
    traversal_context: &mut TraversalContext,
) -> VMResult<()> {
    session
        .execute_function_bypass_visibility(
            &ACCOUNT_MODULE,
            CREATE_ACCOUNT_IF_DOES_NOT_EXIST,
            vec![],
            serialize_values(&vec![MoveValue::Address(account)]),
            gas_meter,
            traversal_context,
        )
        .map(|_return_vals| ())
}

/// Signals that the transaction should trigger the flow for creating an account as part of a
/// sponsored transaction. This occurs when:
/// * The feature gate is enabled SPONSORED_AUTOMATIC_ACCOUNT_V1_CREATION
/// * There is fee payer
/// * The sequence number is 0
/// * There is no account resource for the account
pub(crate) fn is_account_init_for_sponsored_transaction(
    txn_data: &TransactionMetadata,
    features: &Features,
    resolver: &impl AptosMoveResolver,
) -> VMResult<bool> {
    Ok(
        features.is_enabled(FeatureFlag::SPONSORED_AUTOMATIC_ACCOUNT_V1_CREATION)
            && txn_data.fee_payer.is_some()
            && txn_data.sequence_number == 0
            && resolver
                .get_resource(&txn_data.sender(), &AccountResource::struct_tag())
                .map(|data| data.is_none())
                .map_err(|e| e.finish(Location::Undefined))?,
    )
}

#[test]
fn vm_thread_safe() {
    fn assert_send<T: Send>() {}
    fn assert_sync<T: Sync>() {}

    assert_send::<AptosVM>();
    assert_sync::<AptosVM>();
    assert_send::<MoveVmExt>();
    assert_sync::<MoveVmExt>();
}<|MERGE_RESOLUTION|>--- conflicted
+++ resolved
@@ -7,11 +7,7 @@
     counters::*,
     data_cache::{AsMoveResolver, StorageAdapter},
     errors::{discarded_output, expect_only_successful_execution},
-<<<<<<< HEAD
-    gas::{check_gas, get_gas_parameters},
-=======
     gas::{check_gas, get_gas_parameters, make_prod_gas_meter, ProdGasMeter},
->>>>>>> 7b0872a6
     keyless_validation,
     move_vm_ext::{
         session::user_transaction_sessions::{
@@ -23,29 +19,19 @@
     sharded_block_executor::{executor_client::ExecutorClient, ShardedBlockExecutor},
     system_module_names::*,
     transaction_metadata::TransactionMetadata,
-<<<<<<< HEAD
-    transaction_validation, verifier, VMExecutor, VMValidator,
-=======
     transaction_validation, verifier,
     verifier::randomness::get_randomness_annotation,
     VMExecutor, VMValidator,
->>>>>>> 7b0872a6
 };
 use anyhow::anyhow;
 use aptos_block_executor::txn_commit_hook::NoOpTransactionCommitHook;
 use aptos_crypto::HashValue;
-<<<<<<< HEAD
-use aptos_framework::{natives::code::PublishRequest, RuntimeModuleMetadataV1};
-use aptos_gas_algebra::{Gas, GasQuantity, NumBytes, Octa};
-use aptos_gas_meter::{AptosGasMeter, GasAlgebra, StandardGasAlgebra, StandardGasMeter};
-=======
 use aptos_framework::{
     natives::{code::PublishRequest, randomness::RandomnessContext},
     RuntimeModuleMetadataV1,
 };
 use aptos_gas_algebra::{Gas, GasQuantity, NumBytes, Octa};
 use aptos_gas_meter::{AptosGasMeter, GasAlgebra};
->>>>>>> 7b0872a6
 use aptos_gas_schedule::{AptosGasParameters, VMGasParameters};
 use aptos_logger::{enabled, prelude::*, Level};
 use aptos_metrics_core::TimerHelper;
@@ -111,10 +97,6 @@
 use move_vm_runtime::{
     logging::expect_no_verification_errors,
     module_traversal::{TraversalContext, TraversalStorage},
-<<<<<<< HEAD
-    session::SerializedReturnValues,
-=======
->>>>>>> 7b0872a6
 };
 use move_vm_types::gas::{GasMeter, UnmeteredGasMeter};
 use num_cpus;
@@ -718,13 +700,6 @@
     fn validate_and_execute_script(
         &self,
         session: &mut SessionExt,
-<<<<<<< HEAD
-        gas_meter: &mut impl AptosGasMeter,
-        traversal_context: &mut TraversalContext,
-        senders: Vec<AccountAddress>,
-        script_fn: &EntryFunction,
-    ) -> Result<SerializedReturnValues, VMStatus> {
-=======
         // Note: cannot use AptosGasMeter because it is not implemented for
         //       UnmeteredGasMeter.
         gas_meter: &mut impl GasMeter,
@@ -732,26 +707,10 @@
         senders: Vec<AccountAddress>,
         script: &Script,
     ) -> Result<(), VMStatus> {
->>>>>>> 7b0872a6
         // Note: Feature gating is needed here because the traversal of the dependencies could
         //       result in shallow-loading of the modules and therefore subtle changes in
         //       the error semantics.
         if self.gas_feature_version >= 15 {
-<<<<<<< HEAD
-            let module_id = traversal_context
-                .referenced_module_ids
-                .alloc(script_fn.module().clone());
-            session.check_dependencies_and_charge_gas(gas_meter, traversal_context, [(
-                module_id.address(),
-                module_id.name(),
-            )])?;
-        }
-
-        let function = session.load_function(
-            script_fn.module(),
-            script_fn.function(),
-            script_fn.ty_args(),
-=======
             session.check_script_dependencies_and_check_gas(
                 gas_meter,
                 traversal_context,
@@ -765,7 +724,6 @@
         verifier::event_validation::verify_no_event_emission_in_script(
             script.code(),
             self.deserializer_config(),
->>>>>>> 7b0872a6
         )?;
 
         let args = verifier::transaction_arg_validation::validate_combine_signer_and_txn_args(
@@ -786,11 +744,7 @@
         Ok(())
     }
 
-<<<<<<< HEAD
-    fn execute_script_or_entry_function<'a>(
-=======
     fn validate_and_execute_entry_function(
->>>>>>> 7b0872a6
         &self,
         resolver: &impl AptosMoveResolver,
         session: &mut SessionExt,
@@ -859,37 +813,10 @@
             })
         });
 
-<<<<<<< HEAD
-        // Run the execution logic
-        {
-            gas_meter.charge_intrinsic_gas_for_transaction(txn_data.transaction_size())?;
-
-            match payload {
-                TransactionPayload::Script(script) => {
-                    // Note: Feature gating is needed here because the traversal of the dependencies could
-                    //       result in shallow-loading of the modules and therefore subtle changes in
-                    //       the error semantics.
-                    if self.gas_feature_version >= 15 {
-                        session.check_script_dependencies_and_check_gas(
-                            gas_meter,
-                            traversal_context,
-                            script.code(),
-                        )?;
-                    }
-
-                    let loaded_func =
-                        session.load_script(script.code(), script.ty_args().to_vec())?;
-                    // Gerardo: consolidate the extended validation to verifier.
-                    verifier::event_validation::verify_no_event_emission_in_script(
-                        script.code(),
-                        &session.get_vm_config().deserializer_config,
-                    )?;
-=======
         gas_meter.charge_intrinsic_gas_for_transaction(txn_data.transaction_size())?;
         if txn_data.is_keyless() {
             gas_meter.charge_keyless()?;
         }
->>>>>>> 7b0872a6
 
         match payload {
             TransactionPayload::Script(script) => {
@@ -994,28 +921,15 @@
         EpilogueSession::new(self, txn_data, resolver, change_set, storage_refund)
     }
 
-<<<<<<< HEAD
-    fn simulate_multisig_transaction<'a>(
-        &self,
-        multisig: &'a Multisig,
-        mut session: SessionExt,
-        resolver: &impl AptosMoveResolver,
-=======
     fn simulate_multisig_transaction<'a, 'r, 'l>(
         &'l self,
         resolver: &'r impl AptosMoveResolver,
         mut session: UserSession<'r, 'l>,
         gas_meter: &mut impl AptosGasMeter,
         traversal_context: &mut TraversalContext<'a>,
->>>>>>> 7b0872a6
         txn_data: &TransactionMetadata,
         payload: &'a Multisig,
         log_context: &AdapterLogSchema,
-<<<<<<< HEAD
-        gas_meter: &mut impl AptosGasMeter,
-        traversal_context: &mut TraversalContext<'a>,
-=======
->>>>>>> 7b0872a6
         new_published_modules_loaded: &mut bool,
         change_set_configs: &ChangeSetConfigs,
     ) -> Result<(VMStatus, VMOutput), VMStatus> {
@@ -1025,16 +939,6 @@
                 match multisig_payload {
                     MultisigTransactionPayload::EntryFunction(entry_function) => {
                         aptos_try!({
-<<<<<<< HEAD
-                            return_on_failure!(self.execute_multisig_entry_function(
-                                &mut session,
-                                gas_meter,
-                                traversal_context,
-                                multisig.multisig_address,
-                                entry_function,
-                                new_published_modules_loaded,
-                            ));
-=======
                             return_on_failure!(session.execute(|session| self
                                 .execute_multisig_entry_function(
                                     resolver,
@@ -1046,7 +950,6 @@
                                     new_published_modules_loaded,
                                     txn_data,
                                 )));
->>>>>>> 7b0872a6
                             // TODO: Deduplicate this against execute_multisig_transaction
                             // A bit tricky since we need to skip success/failure cleanups,
                             // which is in the middle. Introducing a boolean would make the code
@@ -1170,17 +1073,6 @@
         // changes are not persisted.
         // The multisig transaction would still be considered executed even if execution fails.
         let execution_result = match payload {
-<<<<<<< HEAD
-            MultisigTransactionPayload::EntryFunction(entry_function) => self
-                .execute_multisig_entry_function(
-                    &mut session,
-                    gas_meter,
-                    traversal_context,
-                    txn_payload.multisig_address,
-                    &entry_function,
-                    new_published_modules_loaded,
-                ),
-=======
             MultisigTransactionPayload::EntryFunction(entry_function) => {
                 session.execute(|session| {
                     self.execute_multisig_entry_function(
@@ -1195,7 +1087,6 @@
                     )
                 })
             },
->>>>>>> 7b0872a6
         };
 
         // Step 3: Call post transaction cleanup function in multisig account module with the result
@@ -1539,8 +1430,6 @@
 
                 // TODO: Revisit the order of traversal. Consider switching to alphabetical order.
             }
-<<<<<<< HEAD
-=======
 
             if self
                 .timed_features()
@@ -1553,7 +1442,6 @@
                         .map_err(|err| err.finish(Location::Undefined))?;
                 }
             }
->>>>>>> 7b0872a6
 
             // Validate the module bundle
             self.validate_publish_request(session, modules, expected_modules, allowed_deps)?;
@@ -1697,14 +1585,6 @@
             ));
         }
 
-<<<<<<< HEAD
-        let authenticators = aptos_types::keyless::get_authenticators(transaction)
-            .map_err(|_| VMStatus::error(StatusCode::INVALID_SIGNATURE, None))?;
-
-        // If there are keyless TXN authenticators, validate them all.
-        if !authenticators.is_empty() {
-            keyless_validation::validate_authenticators(&authenticators, &self.features, resolver)?;
-=======
         let keyless_authenticators = aptos_types::keyless::get_authenticators(transaction)
             .map_err(|_| VMStatus::error(StatusCode::INVALID_SIGNATURE, None))?;
 
@@ -1716,7 +1596,6 @@
                 self.features(),
                 resolver,
             )?;
->>>>>>> 7b0872a6
         }
 
         // The prologue MUST be run AFTER any validation. Otherwise you may run prologue and hit
@@ -1771,18 +1650,11 @@
     fn execute_user_transaction_impl<'a>(
         &self,
         resolver: &impl AptosMoveResolver,
-<<<<<<< HEAD
-        txn: &'a SignedTransaction,
-        log_context: &AdapterLogSchema,
-        gas_meter: &mut impl AptosGasMeter,
-        traversal_context: &mut TraversalContext<'a>,
-=======
         txn: &SignedTransaction,
         txn_data: TransactionMetadata,
         is_approved_gov_script: bool,
         gas_meter: &mut impl AptosGasMeter,
         log_context: &AdapterLogSchema,
->>>>>>> 7b0872a6
     ) -> (VMStatus, VMOutput) {
         let traversal_storage = TraversalStorage::new();
         let mut traversal_context = TraversalContext::new(&traversal_storage);
@@ -1842,46 +1714,13 @@
                     resolver,
                     user_session,
                     gas_meter,
-<<<<<<< HEAD
-                    traversal_context,
-=======
                     &mut traversal_context,
->>>>>>> 7b0872a6
                     &txn_data,
                     payload,
                     log_context,
                     &mut new_published_modules_loaded,
                     change_set_configs,
                 ),
-<<<<<<< HEAD
-            TransactionPayload::Multisig(payload) => {
-                if self.is_simulation {
-                    self.simulate_multisig_transaction(
-                        payload,
-                        session,
-                        resolver,
-                        &txn_data,
-                        log_context,
-                        gas_meter,
-                        traversal_context,
-                        &mut new_published_modules_loaded,
-                        &storage_gas_params.change_set_configs,
-                    )
-                } else {
-                    self.execute_multisig_transaction(
-                        resolver,
-                        session,
-                        gas_meter,
-                        traversal_context,
-                        &txn_data,
-                        payload,
-                        log_context,
-                        &mut new_published_modules_loaded,
-                        &storage_gas_params.change_set_configs,
-                    )
-                }
-            },
-=======
             TransactionPayload::Multisig(payload) => self.execute_or_simulate_multisig_transaction(
                 resolver,
                 user_session,
@@ -1894,7 +1733,6 @@
                 &mut new_published_modules_loaded,
                 change_set_configs,
             ),
->>>>>>> 7b0872a6
 
             // Deprecated. We cannot make this `unreachable!` because a malicious
             // validator can craft this transaction and cause the node to panic.
@@ -1924,33 +1762,8 @@
         })
     }
 
-<<<<<<< HEAD
-    fn execute_user_transaction(
-        &self,
-        resolver: &impl AptosMoveResolver,
-        txn: &SignedTransaction,
-        log_context: &AdapterLogSchema,
-    ) -> (VMStatus, VMOutput) {
-        let balance = TransactionMetadata::new(txn).max_gas_amount();
-        // TODO: would we end up having a diverging behavior by creating the gas meter at an earlier time?
-        let mut gas_meter = unwrap_or_discard!(self.make_standard_gas_meter(balance, log_context));
-
-        let traversal_storage = TraversalStorage::new();
-        let mut traversal_context = TraversalContext::new(&traversal_storage);
-
-        self.execute_user_transaction_impl(
-            resolver,
-            txn,
-            log_context,
-            &mut gas_meter,
-            &mut traversal_context,
-        )
-    }
-
-=======
     /// Main entrypoint for executing a user transaction that also allows the customization of the
     /// gas meter to be used.
->>>>>>> 7b0872a6
     pub fn execute_user_transaction_with_custom_gas_meter<G, F>(
         &self,
         resolver: &impl AptosMoveResolver,
@@ -1975,17 +1788,6 @@
             get_or_vm_startup_failure(&self.storage_gas_params, log_context)?.clone(),
             is_approved_gov_script,
             balance,
-<<<<<<< HEAD
-        )?;
-        let traversal_storage = TraversalStorage::new();
-        let mut traversal_context = TraversalContext::new(&traversal_storage);
-        let (status, output) = self.execute_user_transaction_impl(
-            resolver,
-            txn,
-            log_context,
-            &mut gas_meter,
-            &mut traversal_context,
-=======
         );
         let (status, output) = self.execute_user_transaction_impl(
             resolver,
@@ -1994,7 +1796,6 @@
             is_approved_gov_script,
             &mut gas_meter,
             log_context,
->>>>>>> 7b0872a6
         );
 
         Ok((status, output, gas_meter))
@@ -2064,11 +1865,6 @@
         txn_sender: Option<AccountAddress>,
         session_id: SessionId,
     ) -> Result<VMChangeSet, VMStatus> {
-<<<<<<< HEAD
-        let mut gas_meter = UnmeteredGasMeter;
-
-=======
->>>>>>> 7b0872a6
         let change_set_configs =
             ChangeSetConfigs::unlimited_at_gas_feature_version(self.gas_feature_version);
 
@@ -2105,31 +1901,6 @@
 
                 let traversal_storage = TraversalStorage::new();
                 let mut traversal_context = TraversalContext::new(&traversal_storage);
-<<<<<<< HEAD
-
-                // Note: Feature gating is needed here because the traversal of the dependencies could
-                //       result in shallow-loading of the modules and therefore subtle changes in
-                //       the error semantics.
-                if self.gas_feature_version >= 15 {
-                    tmp_session.check_script_dependencies_and_check_gas(
-                        &mut gas_meter,
-                        &mut traversal_context,
-                        script.code(),
-                    )?;
-                }
-
-                let loaded_func =
-                    tmp_session.load_script(script.code(), script.ty_args().to_vec())?;
-                let args =
-                    verifier::transaction_arg_validation::validate_combine_signer_and_txn_args(
-                        &mut tmp_session,
-                        senders,
-                        convert_txn_args(script.args()),
-                        &loaded_func,
-                        self.features.is_enabled(FeatureFlag::STRUCT_CONSTRUCTORS),
-                    )?;
-=======
->>>>>>> 7b0872a6
 
                 self.validate_and_execute_script(
                     &mut tmp_session,
