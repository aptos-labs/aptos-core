--- conflicted
+++ resolved
@@ -1413,25 +1413,22 @@
                     // TODO: Revisit the order of traversal. Consider switching to alphabetical order.
                 }
 
-<<<<<<< HEAD
+                if self
+                    .timed_features()
+                    .is_enabled(TimedFeatureFlag::ModuleComplexityCheck)
+                {
+                    for (module, blob) in modules.iter().zip(bundle.iter()) {
+                        // TODO(Gas): Make budget configurable.
+                        let budget = 2048 + blob.code().len() as u64 * 20;
+                        move_binary_format::check_complexity::check_module_complexity(
+                            module, budget,
+                        )
+                        .map_err(|err| err.finish(Location::Undefined))?;
+                    }
+                }
+
                 // Validate the module bundle
                 self.validate_publish_request(session, modules, expected_modules, allowed_deps)?;
-=======
-            if self
-                .timed_features()
-                .is_enabled(TimedFeatureFlag::ModuleComplexityCheck)
-            {
-                for (module, blob) in modules.iter().zip(bundle.iter()) {
-                    // TODO(Gas): Make budget configurable.
-                    let budget = 2048 + blob.code().len() as u64 * 20;
-                    move_binary_format::check_complexity::check_module_complexity(module, budget)
-                        .map_err(|err| err.finish(Location::Undefined))?;
-                }
-            }
-
-            // Validate the module bundle
-            self.validate_publish_request(session, modules, expected_modules, allowed_deps)?;
->>>>>>> 68f047c4
 
                 // Check what modules exist before publishing.
                 let mut exists = BTreeSet::new();
