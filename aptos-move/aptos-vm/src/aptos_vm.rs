--- conflicted
+++ resolved
@@ -1388,15 +1388,7 @@
             },
         }
 
-<<<<<<< HEAD
-        zkid_validation::validate_zkid_authenticators(
-            &authenticators.unwrap(),
-            resolver,
-            self.move_vm.chain_id(),
-        )?;
-=======
         zkid_validation::validate_zkid_authenticators(&authenticators.unwrap(), resolver)?;
->>>>>>> 9ef872b9
 
         // The prologue MUST be run AFTER any validation. Otherwise you may run prologue and hit
         // SEQUENCE_NUMBER_TOO_NEW if there is more than one transaction from the same sender and
