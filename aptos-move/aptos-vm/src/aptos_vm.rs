--- conflicted
+++ resolved
@@ -233,14 +233,7 @@
         log_context: &AdapterLogSchema,
         change_set_configs: &ChangeSetConfigs,
     ) -> (VMStatus, TransactionOutputExt) {
-<<<<<<< HEAD
-        let resolver = self.0.new_move_resolver(storage);
-        let mut session = self
-            .0
-            .new_session(&resolver, SessionId::txn_meta(txn_data), true);
-=======
-        let mut session = self.0.new_session(resolver, SessionId::txn_meta(txn_data));
->>>>>>> 2618c7f9
+        let mut session = self.0.new_session(resolver, SessionId::txn_meta(txn_data), true);
 
         match TransactionStatus::from(error_code.clone()) {
             TransactionStatus::Keep(status) => {
@@ -318,14 +311,7 @@
         let delta_state_view = DeltaStateView::new(&storage_with_changes, &delta_write_set);
         let resolver = delta_state_view.as_move_resolver();
 
-<<<<<<< HEAD
-        let resolver = self.0.new_move_resolver(&storage_with_changes);
-        let mut session = self
-            .0
-            .new_session(&resolver, SessionId::txn_meta(txn_data), true);
-=======
-        let mut session = self.0.new_session(&resolver, SessionId::txn_meta(txn_data));
->>>>>>> 2618c7f9
+        let mut session = self.0.new_session(&resolver, SessionId::txn_meta(txn_data), true);
 
         self.0
             .run_success_epilogue(&mut session, gas_meter.balance(), txn_data, log_context)?;
@@ -670,20 +656,10 @@
         let delta_write_set = inner_function_change_set_ext
             .delta_change_set()
             .clone()
-<<<<<<< HEAD
-            .try_into_write_set(storage)?;
-        let storage_with_changes =
-            DeltaStateView::new(&storage_with_changes, &delta_write_set).into_move_resolver();
-        let resolver = self.0.new_move_resolver(&storage_with_changes);
-        let mut cleanup_session =
-            self.0
-                .new_session(&resolver, SessionId::txn_meta(txn_data), true);
-=======
             .try_into_write_set(resolver)?;
         let delta_state_view = DeltaStateView::new(&storage_with_changes, &delta_write_set);
         let resolver = delta_state_view.as_move_resolver();
-        let mut cleanup_session = self.0.new_session(&resolver, SessionId::txn_meta(txn_data));
->>>>>>> 2618c7f9
+        let mut cleanup_session = self.0.new_session(&resolver, SessionId::txn_meta(txn_data), true);
         cleanup_session.execute_function_bypass_visibility(
             &MULTISIG_ACCOUNT_MODULE,
             SUCCESSFUL_TRANSACTION_EXECUTION_CLEANUP,
@@ -713,13 +689,7 @@
     ) -> Result<ChangeSetExt, VMStatus> {
         // Start a fresh session for running cleanup that does not contain any changes from
         // the inner function call earlier (since it failed).
-<<<<<<< HEAD
-        let mut cleanup_session = self
-            .0
-            .new_session(storage, SessionId::txn_meta(txn_data), true);
-=======
-        let mut cleanup_session = self.0.new_session(resolver, SessionId::txn_meta(txn_data));
->>>>>>> 2618c7f9
+        let mut cleanup_session = self.0.new_session(resolver, SessionId::txn_meta(txn_data), true);
         let execution_error = ExecutionError::try_from(execution_error)
             .map_err(|_| VMStatus::Error(StatusCode::UNREACHABLE, None))?;
         // Serialization is not expected to fail so we're using invariant_violation error here.
@@ -1037,12 +1007,7 @@
         gas_meter: &mut impl AptosGasMeter,
     ) -> (VMStatus, TransactionOutputExt) {
         // Revalidate the transaction.
-<<<<<<< HEAD
-        let resolver = self.0.new_move_resolver(storage);
-        let mut session = self.0.new_session(&resolver, SessionId::txn(txn), true);
-=======
-        let mut session = self.0.new_session(resolver, SessionId::txn(txn));
->>>>>>> 2618c7f9
+        let mut session = self.0.new_session(resolver, SessionId::txn(txn), true);
         if let Err(err) = self.validate_signature_checked_transaction(
             &mut session,
             resolver,
@@ -1059,11 +1024,7 @@
             // have been previously cached in the prologue.
             //
             // TODO(Gas): Do this in a better way in the future, perhaps without forcing the data cache to be flushed.
-<<<<<<< HEAD
-            session = self.0.new_session(&resolver, SessionId::txn(txn), true);
-=======
-            session = self.0.new_session(resolver, SessionId::txn(txn));
->>>>>>> 2618c7f9
+            session = self.0.new_session(resolver, SessionId::txn(txn), true);
         }
 
         let storage_gas_params = unwrap_or_discard!(self.0.get_storage_gas_parameters(log_context));
@@ -1214,12 +1175,7 @@
                 Arc::new(change_set_configs),
             )),
             WriteSetPayload::Script { script, execute_as } => {
-<<<<<<< HEAD
-                let resolver = self.0.new_move_resolver(storage);
-                let mut tmp_session = self.0.new_session(&resolver, session_id, true);
-=======
-                let mut tmp_session = self.0.new_session(resolver, session_id);
->>>>>>> 2618c7f9
+                let mut tmp_session = self.0.new_session(resolver, session_id, true);
                 let senders = match txn_sender {
                     None => vec![*execute_as],
                     Some(sender) => vec![sender, *execute_as],
@@ -1334,16 +1290,9 @@
             ..Default::default()
         };
         let mut gas_meter = UnmeteredGasMeter;
-<<<<<<< HEAD
-        let resolver = self.0.new_move_resolver(storage);
-        let mut session =
-            self.0
-                .new_session(&resolver, SessionId::block_meta(&block_metadata), true);
-=======
         let mut session = self
             .0
-            .new_session(resolver, SessionId::block_meta(&block_metadata));
->>>>>>> 2618c7f9
+            .new_session(resolver, SessionId::block_meta(&block_metadata), true);
 
         let args = serialize_values(&block_metadata.get_prologue_move_args(txn_data.sender));
         session
@@ -1578,11 +1527,7 @@
         resolver: &'r impl MoveResolverExt,
         session_id: SessionId,
     ) -> SessionExt<'r, '_> {
-<<<<<<< HEAD
-        self.0.new_session(remote, session_id, true)
-=======
-        self.0.new_session(resolver, session_id)
->>>>>>> 2618c7f9
+        self.0.new_session(resolver, session_id, true)
     }
 
     fn check_signature(txn: SignedTransaction) -> Result<SignatureCheckedTransaction> {
