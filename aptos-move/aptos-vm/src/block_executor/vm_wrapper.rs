--- conflicted
+++ resolved
@@ -18,11 +18,8 @@
     write_set::WriteOp,
 };
 use aptos_vm_logging::{log_schema::AdapterLogSchema, prelude::*};
-<<<<<<< HEAD
 use aptos_vm_types::resolver::ExecutorView;
-=======
 use bytes::Bytes;
->>>>>>> 9669ea98
 use move_core_types::{
     effects::Op as MoveStorageOp,
     ident_str,
@@ -124,11 +121,7 @@
         &self,
         executor_view: &impl ExecutorView,
         key: &StateKey,
-<<<<<<< HEAD
-        maybe_resource_group_blob: Option<Vec<u8>>,
-=======
-        maybe_blob: Option<Bytes>,
->>>>>>> 9669ea98
+        maybe_resource_group_blob: Option<Bytes>,
         creation: bool,
     ) -> anyhow::Result<WriteOp> {
         let resolver = self.vm.as_move_resolver(executor_view);
