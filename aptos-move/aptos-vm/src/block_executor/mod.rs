--- conflicted
+++ resolved
@@ -165,11 +165,8 @@
         BLOCK_EXECUTOR_CONCURRENCY.set(concurrency_level as i64);
         let executor = BlockExecutor::<PreprocessedTransaction, AptosExecutorTask<S>, S>::new(
             concurrency_level,
-<<<<<<< HEAD
+            executor_thread_pool,
             maybe_gas_limit,
-=======
-            executor_thread_pool,
->>>>>>> aabb85a6
         );
 
         let ret = executor.execute_block(state_view, signature_verified_block, state_view);
@@ -200,15 +197,8 @@
         transactions: Vec<Transaction>,
         state_view: &S,
         concurrency_level: usize,
-<<<<<<< HEAD
         maybe_gas_limit: Option<u64>,
-    ) -> (
-        usize,
-        Option<Result<Vec<TransactionOutput>, Error<VMStatus>>>,
-    ) {
-=======
     ) -> Result<Vec<TransactionOutput>, Error<VMStatus>> {
->>>>>>> aabb85a6
         // Verify the signatures of all the transactions in parallel.
         // This is time consuming so don't wait and do the checking
         // sequentially while executing the transactions.
@@ -225,127 +215,16 @@
         BLOCK_EXECUTOR_CONCURRENCY.set(concurrency_level as i64);
         let executor = BlockExecutor::<PreprocessedTransaction, AptosExecutorTask<S>, S>::new(
             concurrency_level,
-<<<<<<< HEAD
+            executor_thread_pool,
             maybe_gas_limit,
         );
-        println!("Parallel execution starts...");
-        let timer = Instant::now();
-        let par_ret = executor
+        executor
             .execute_block(state_view, signature_verified_block, state_view)
             .map(|outputs| {
                 outputs
                     .into_iter()
                     .map(|output| output.take_output())
                     .collect()
-            });
-
-        let exec_t = timer.elapsed();
-        println!(
-            "Parallel execution finishes, TPS = {}",
-            block_size * 1000 / exec_t.as_millis() as usize
-        );
-
-        flush_speculative_logs(block_size);
-
-        (
-            block_size * 1000 / exec_t.as_millis() as usize,
-            Some(par_ret),
-        )
-    }
-
-    fn execute_block_benchmark_sequential<S: StateView + Sync>(
-        transactions: Vec<Transaction>,
-        state_view: &S,
-        maybe_gas_limit: Option<u64>,
-    ) -> (
-        usize,
-        Option<Result<Vec<TransactionOutput>, Error<VMStatus>>>,
-    ) {
-        // Verify the signatures of all the transactions in parallel.
-        // This is time consuming so don't wait and do the checking
-        // sequentially while executing the transactions.
-        let signature_verified_block: Vec<PreprocessedTransaction> =
-            RAYON_EXEC_POOL.install(|| {
-                transactions
-                    .clone()
-                    .into_par_iter()
-                    .with_min_len(25)
-                    .map(preprocess_transaction::<AptosVM>)
-                    .collect()
-            });
-        let block_size = signature_verified_block.len();
-
-        // sequentially execute the block and check if the results match
-        let seq_executor = BlockExecutor::<PreprocessedTransaction, AptosExecutorTask<S>, S>::new(
-            1,
-            maybe_gas_limit,
-        );
-        println!("Sequential execution starts...");
-        let seq_timer = Instant::now();
-        let seq_ret = seq_executor
-=======
-            executor_thread_pool,
-        );
-        executor
->>>>>>> aabb85a6
-            .execute_block(state_view, signature_verified_block, state_view)
-            .map(|outputs| {
-                outputs
-                    .into_iter()
-                    .map(|output| output.take_output())
-                    .collect()
-<<<<<<< HEAD
-            });
-        let seq_exec_t = seq_timer.elapsed();
-        println!(
-            "Sequential execution finishes, TPS = {}",
-            block_size * 1000 / seq_exec_t.as_millis() as usize
-        );
-
-        (
-            block_size * 1000 / seq_exec_t.as_millis() as usize,
-            Some(seq_ret),
-        )
-    }
-
-    pub fn execute_block_benchmark<S: StateView + Sync>(
-        transactions: Vec<Transaction>,
-        state_view: &S,
-        concurrency_level: usize,
-        run_par: bool,
-        run_seq: bool,
-        maybe_gas_limit: Option<u64>,
-    ) -> (usize, usize) {
-        let (par_tps, par_ret) = if run_par {
-            BlockAptosVM::execute_block_benchmark_parallel(
-                transactions.clone(),
-                state_view,
-                concurrency_level,
-                maybe_gas_limit,
-            )
-        } else {
-            (0, None)
-        };
-        let (seq_tps, seq_ret) = if run_seq {
-            BlockAptosVM::execute_block_benchmark_sequential(
-                transactions,
-                state_view,
-                maybe_gas_limit,
-            )
-        } else {
-            (0, None)
-        };
-
-        if let (Some(par), Some(seq)) = (par_ret.as_ref(), seq_ret.as_ref()) {
-            assert_eq!(par, seq);
-        }
-
-        drop(par_ret);
-        drop(seq_ret);
-
-        (par_tps, seq_tps)
-=======
             })
->>>>>>> aabb85a6
     }
 }