// Copyright © Aptos Foundation
// SPDX-License-Identifier: Apache-2.0

use crate::{
    access_path_cache::AccessPathCache, data_cache::MoveResolverWithVMMetadata,
    move_vm_ext::MoveResolverExt, transaction_metadata::TransactionMetadata,
};
use aptos_aggregator::{
    aggregator_extension::AggregatorID,
    delta_change_set::{serialize, DeltaChangeSet},
    transaction::ChangeSetExt,
};
use aptos_crypto::{hash::CryptoHash, HashValue};
use aptos_crypto_derive::{BCSCryptoHash, CryptoHasher};
use aptos_framework::natives::{
    aggregator_natives::{AggregatorChange, AggregatorChangeSet, NativeAggregatorContext},
    code::{NativeCodeContext, PublishRequest},
};
use aptos_gas::ChangeSetConfigs;
use aptos_types::{
    block_metadata::BlockMetadata,
    contract_event::ContractEvent,
    state_store::{state_key::StateKey, table::TableHandle},
    transaction::{ChangeSet, SignatureCheckedTransaction},
    write_set::{WriteOp, WriteSetMut},
};
use move_binary_format::errors::{Location, PartialVMError, VMResult};
use move_core_types::{
    account_address::AccountAddress,
    effects::{
        AccountChangeSet, ChangeSet as MoveChangeSet, Event as MoveEvent, Op as MoveStorageOp,
    },
    language_storage::{ModuleId, StructTag},
    vm_status::{StatusCode, VMStatus},
};
use move_table_extension::{NativeTableContext, TableChangeSet};
use move_vm_runtime::{move_vm::MoveVM, session::Session};
use serde::{Deserialize, Serialize};
use std::{
    collections::BTreeMap,
    ops::{Deref, DerefMut},
    sync::Arc,
};

#[derive(BCSCryptoHash, CryptoHasher, Deserialize, Serialize)]
pub enum SessionId {
    Txn {
        sender: AccountAddress,
        sequence_number: u64,
        script_hash: Vec<u8>,
    },
    BlockMeta {
        // block id
        id: HashValue,
    },
    Genesis {
        // id to identify this specific genesis build
        id: HashValue,
    },
    // For those runs that are not a transaction and the output of which won't be committed.
    Void,
}

impl SessionId {
    pub fn txn(txn: &SignatureCheckedTransaction) -> Self {
        Self::txn_meta(&TransactionMetadata::new(&txn.clone().into_inner()))
    }

    pub fn txn_meta(txn_data: &TransactionMetadata) -> Self {
        Self::Txn {
            sender: txn_data.sender,
            sequence_number: txn_data.sequence_number,
            script_hash: txn_data.script_hash.clone(),
        }
    }

    pub fn genesis(id: HashValue) -> Self {
        Self::Genesis { id }
    }

    pub fn block_meta(block_meta: &BlockMetadata) -> Self {
        Self::BlockMeta {
            id: block_meta.id(),
        }
    }

    pub fn void() -> Self {
        Self::Void
    }

    pub fn as_uuid(&self) -> HashValue {
        self.hash()
    }
}

pub struct SessionExt<'r, 'l, S> {
    inner: Session<'r, 'l, S>,
    remote: MoveResolverWithVMMetadata<'r, 'l, S>,
}

impl<'r, 'l, S> SessionExt<'r, 'l, S>
where
    S: MoveResolverExt + 'r,
{
    pub fn new(inner: Session<'r, 'l, S>, move_vm: &'l MoveVM, remote: &'r S) -> Self {
        Self {
            inner,
            remote: MoveResolverWithVMMetadata::new(remote, move_vm),
        }
    }

    pub fn finish<C: AccessPathCache>(
        self,
        ap_cache: &mut C,
        configs: &ChangeSetConfigs,
    ) -> VMResult<ChangeSetExt> {
        let (change_set, events, mut extensions) = self.inner.finish_with_extensions()?;
        let (change_set, resource_group_change_set) =
            Self::split_and_merge_resource_groups(&self.remote, change_set)?;

        let table_context: NativeTableContext = extensions.remove();
        let table_change_set = table_context
            .into_change_set()
            .map_err(|e| e.finish(Location::Undefined))?;

        let aggregator_context: NativeAggregatorContext = extensions.remove();
        let aggregator_change_set = aggregator_context.into_change_set();

        Self::convert_change_set(
            change_set,
            resource_group_change_set,
            events,
            table_change_set,
            aggregator_change_set,
            ap_cache,
            configs,
        )
        .map_err(|status| PartialVMError::new(status.status_code()).finish(Location::Undefined))
    }

    pub fn extract_publish_request(&mut self) -> Option<PublishRequest> {
        let ctx = self.get_native_extensions().get_mut::<NativeCodeContext>();
        ctx.requested_module_bundle.take()
    }

    /// * Separate the resource groups from the non-resource groups
    /// * non-resource groups are kept as is
    /// * resource groups are merged into the correct format as deltas to the source data
    ///   * Remove resource group data from the deltas
    ///   * Attempt to read the existing resource group data or create a new empty container
    ///   * Apply the deltas to the resource group data
    /// The process for translating Move deltas of resource groups to resources is
    /// * Add -- insert element in container
    ///   * If entry exists, Unreachable
    ///   * If group exists, Modify
    ///   * If group doesn't exist, Add
    /// * Modify -- update element in container
    ///   * If group or data doesn't exist, Unreachable
    ///   * Otherwise modify
    /// * Delete -- remove element from container
    ///   * If group or data does't exist, Unreachable
    ///   * If elements remain, Modify
    ///   * Otherwise delete
    fn split_and_merge_resource_groups(
        remote: &MoveResolverWithVMMetadata<S>,
        change_set: MoveChangeSet,
    ) -> VMResult<(MoveChangeSet, MoveChangeSet)> {
        // The use of this implies that we could theoretically call unwrap with no consequences,
        // but using unwrap means the code panics if someone can come up with an attack.
<<<<<<< HEAD
        let common_error_0 = || PartialVMError::new(StatusCode::UNKNOWN_INVARIANT_VIOLATION_ERROR)
=======
        let common_error = PartialVMError::new(StatusCode::UNKNOWN_INVARIANT_VIOLATION_ERROR)
            .with_message("split_and_merge_resource_groups error".to_string())
>>>>>>> 9f509637
            .finish(Location::Undefined);
        let common_error = |_| common_error_0();
        let mut change_set_filtered = MoveChangeSet::new();
        let mut resource_group_change_set = MoveChangeSet::new();

        for (addr, account_changeset) in change_set.into_inner() {
            let mut resource_groups: BTreeMap<StructTag, AccountChangeSet> = BTreeMap::new();
            let (modules, resources) = account_changeset.into_inner();

            for (struct_tag, blob_op) in resources {
                let resource_group = remote
                    .get_resource_group(&struct_tag)
                    .map_err(common_error)?;
                if let Some(resource_group) = resource_group {
                    resource_groups
                        .entry(resource_group)
                        .or_insert_with(AccountChangeSet::new)
                        .add_resource_op(struct_tag, blob_op)
                        .map_err(common_error)?;
                } else {
                    change_set_filtered
                        .add_resource_op(addr, struct_tag, blob_op)
                        .map_err(common_error)?;
                }
            }

            for (name, blob_op) in modules {
                change_set_filtered
                    .add_module_op(ModuleId::new(addr, name), blob_op)
                    .map_err(common_error)?;
            }

            for (resource_tag, resources) in resource_groups {
                let source_data = remote
                    .get_resource_group_data(&addr, &resource_tag)
                    .map_err(common_error)?;
                let (mut source_data, create) = if let Some(source_data) = source_data {
                    let source_data =
                        bcs::from_bytes(&source_data).map_err(common_error)?;
                    (source_data, false)
                } else {
                    (BTreeMap::new(), true)
                };

                for (struct_tag, current_op) in resources.into_resources() {
                    match current_op {
                        MoveStorageOp::Delete => {
                            source_data
                                .remove(&struct_tag)
                                .ok_or_else(common_error)?;
                        },
                        MoveStorageOp::Modify(new_data) => {
                            let data = source_data
                                .get_mut(&struct_tag)
                                .ok_or_else(common_error)?;
                            *data = new_data;
                        },
                        MoveStorageOp::New(data) => {
                            let data = source_data.insert(struct_tag, data);
                            if data.is_some() {
                                return Err(common_error_0());
                            }
                        },
                    }
                }

                let op = if source_data.is_empty() {
                    MoveStorageOp::Delete
                } else if create {
                    MoveStorageOp::New(
                        bcs::to_bytes(&source_data).map_err(common_error)?,
                    )
                } else {
                    MoveStorageOp::Modify(
                        bcs::to_bytes(&source_data).map_err(common_error)?,
                    )
                };
                resource_group_change_set
                    .add_resource_op(addr, resource_tag, op)
                    .map_err(common_error)?;
            }
        }

        Ok((change_set_filtered, resource_group_change_set))
    }

    pub fn convert_change_set<C: AccessPathCache>(
        change_set: MoveChangeSet,
        resource_group_change_set: MoveChangeSet,
        events: Vec<MoveEvent>,
        table_change_set: TableChangeSet,
        aggregator_change_set: AggregatorChangeSet,
        ap_cache: &mut C,
        configs: &ChangeSetConfigs,
    ) -> Result<ChangeSetExt, VMStatus> {
        let mut write_set_mut = WriteSetMut::new(Vec::new());
        let mut delta_change_set = DeltaChangeSet::empty();

        for (addr, account_changeset) in change_set.into_inner() {
            let (modules, resources) = account_changeset.into_inner();
            for (struct_tag, blob_op) in resources {
                let state_key = StateKey::access_path(ap_cache.get_resource_path(addr, struct_tag));
                let op = Self::convert_write_op(
                    blob_op,
                    configs.legacy_resource_creation_as_modification(),
                );
                write_set_mut.insert((state_key, op))
            }

            for (name, blob_op) in modules {
                let state_key =
                    StateKey::access_path(ap_cache.get_module_path(ModuleId::new(addr, name)));
                let op = Self::convert_write_op(blob_op, false);
                write_set_mut.insert((state_key, op))
            }
        }

        for (addr, account_changeset) in resource_group_change_set.into_inner() {
            let (_, resources) = account_changeset.into_inner();
            for (struct_tag, blob_op) in resources {
                let state_key =
                    StateKey::access_path(ap_cache.get_resource_group_path(addr, struct_tag));
                let op = Self::convert_write_op(blob_op, false);
                write_set_mut.insert((state_key, op))
            }
        }

        for (handle, change) in table_change_set.changes {
            for (key, value_op) in change.entries {
                let state_key = StateKey::table_item(handle.into(), key);
                let op = Self::convert_write_op(value_op, false);
                write_set_mut.insert((state_key, op))
            }
        }

        for (id, change) in aggregator_change_set.changes {
            let AggregatorID { handle, key } = id;
            let key_bytes = key.0.to_vec();
            let state_key = StateKey::table_item(TableHandle::from(handle), key_bytes);

            match change {
                AggregatorChange::Write(value) => {
                    let write_op = WriteOp::Modification(serialize(&value));
                    write_set_mut.insert((state_key, write_op));
                },
                AggregatorChange::Merge(delta_op) => delta_change_set.insert((state_key, delta_op)),
                AggregatorChange::Delete => {
                    let write_op = WriteOp::Deletion;
                    write_set_mut.insert((state_key, write_op));
                },
            }
        }

        let write_set = write_set_mut
            .freeze()
            .map_err(|_| VMStatus::Error(StatusCode::DATA_FORMAT_ERROR, None))?;

        let events = events
            .into_iter()
            .map(|(guid, seq_num, ty_tag, blob)| {
                let key = bcs::from_bytes(guid.as_slice())
                    .map_err(|_| VMStatus::Error(StatusCode::EVENT_KEY_MISMATCH, None))?;
                Ok(ContractEvent::new(key, seq_num, ty_tag, blob))
            })
            .collect::<Result<Vec<_>, VMStatus>>()?;

        let change_set = ChangeSet::new(write_set, events, configs)?;
        Ok(ChangeSetExt::new(
            delta_change_set,
            change_set,
            Arc::new(configs.clone()),
        ))
    }

    fn convert_write_op(
        move_storage_op: MoveStorageOp<Vec<u8>>,
        creation_as_modification: bool,
    ) -> WriteOp {
        use MoveStorageOp::*;
        use WriteOp::*;

        match move_storage_op {
            Delete => Deletion,
            New(blob) => {
                if creation_as_modification {
                    Modification(blob)
                } else {
                    Creation(blob)
                }
            },
            Modify(blob) => Modification(blob),
        }
    }
}

impl<'r, 'l, S> Deref for SessionExt<'r, 'l, S> {
    type Target = Session<'r, 'l, S>;

    fn deref(&self) -> &Self::Target {
        &self.inner
    }
}

impl<'r, 'l, S> DerefMut for SessionExt<'r, 'l, S> {
    fn deref_mut(&mut self) -> &mut Self::Target {
        &mut self.inner
    }
}<|MERGE_RESOLUTION|>--- conflicted
+++ resolved
@@ -167,14 +167,10 @@
     ) -> VMResult<(MoveChangeSet, MoveChangeSet)> {
         // The use of this implies that we could theoretically call unwrap with no consequences,
         // but using unwrap means the code panics if someone can come up with an attack.
-<<<<<<< HEAD
-        let common_error_0 = || PartialVMError::new(StatusCode::UNKNOWN_INVARIANT_VIOLATION_ERROR)
-=======
-        let common_error = PartialVMError::new(StatusCode::UNKNOWN_INVARIANT_VIOLATION_ERROR)
-            .with_message("split_and_merge_resource_groups error".to_string())
->>>>>>> 9f509637
-            .finish(Location::Undefined);
-        let common_error = |_| common_error_0();
+        let common_error = || {
+            PartialVMError::new(StatusCode::UNKNOWN_INVARIANT_VIOLATION_ERROR)
+                .finish(Location::Undefined)
+        };
         let mut change_set_filtered = MoveChangeSet::new();
         let mut resource_group_change_set = MoveChangeSet::new();
 
@@ -185,33 +181,32 @@
             for (struct_tag, blob_op) in resources {
                 let resource_group = remote
                     .get_resource_group(&struct_tag)
-                    .map_err(common_error)?;
+                    .map_err(|_| common_error())?;
                 if let Some(resource_group) = resource_group {
                     resource_groups
                         .entry(resource_group)
                         .or_insert_with(AccountChangeSet::new)
                         .add_resource_op(struct_tag, blob_op)
-                        .map_err(common_error)?;
+                        .map_err(|_| common_error())?;
                 } else {
                     change_set_filtered
                         .add_resource_op(addr, struct_tag, blob_op)
-                        .map_err(common_error)?;
+                        .map_err(|_| common_error())?;
                 }
             }
 
             for (name, blob_op) in modules {
                 change_set_filtered
                     .add_module_op(ModuleId::new(addr, name), blob_op)
-                    .map_err(common_error)?;
+                    .map_err(|_| common_error())?;
             }
 
             for (resource_tag, resources) in resource_groups {
                 let source_data = remote
                     .get_resource_group_data(&addr, &resource_tag)
-                    .map_err(common_error)?;
+                    .map_err(|_| common_error())?;
                 let (mut source_data, create) = if let Some(source_data) = source_data {
-                    let source_data =
-                        bcs::from_bytes(&source_data).map_err(common_error)?;
+                    let source_data = bcs::from_bytes(&source_data).map_err(|_| common_error())?;
                     (source_data, false)
                 } else {
                     (BTreeMap::new(), true)
@@ -220,20 +215,16 @@
                 for (struct_tag, current_op) in resources.into_resources() {
                     match current_op {
                         MoveStorageOp::Delete => {
-                            source_data
-                                .remove(&struct_tag)
-                                .ok_or_else(common_error)?;
+                            source_data.remove(&struct_tag).ok_or_else(common_error)?;
                         },
                         MoveStorageOp::Modify(new_data) => {
-                            let data = source_data
-                                .get_mut(&struct_tag)
-                                .ok_or_else(common_error)?;
+                            let data = source_data.get_mut(&struct_tag).ok_or_else(common_error)?;
                             *data = new_data;
                         },
                         MoveStorageOp::New(data) => {
                             let data = source_data.insert(struct_tag, data);
                             if data.is_some() {
-                                return Err(common_error_0());
+                                return Err(common_error());
                             }
                         },
                     }
@@ -242,17 +233,13 @@
                 let op = if source_data.is_empty() {
                     MoveStorageOp::Delete
                 } else if create {
-                    MoveStorageOp::New(
-                        bcs::to_bytes(&source_data).map_err(common_error)?,
-                    )
+                    MoveStorageOp::New(bcs::to_bytes(&source_data).map_err(|_| common_error())?)
                 } else {
-                    MoveStorageOp::Modify(
-                        bcs::to_bytes(&source_data).map_err(common_error)?,
-                    )
+                    MoveStorageOp::Modify(bcs::to_bytes(&source_data).map_err(|_| common_error())?)
                 };
                 resource_group_change_set
                     .add_resource_op(addr, resource_tag, op)
-                    .map_err(common_error)?;
+                    .map_err(|_| common_error())?;
             }
         }
 
