--- conflicted
+++ resolved
@@ -2,31 +2,14 @@
 // SPDX-License-Identifier: Apache-2.0
 
 use crate::{
-<<<<<<< HEAD
     move_vm_ext::{warm_vm_cache::WarmVmCache, AptosMoveResolver, SessionExt, SessionId},
     natives::aptos_natives_with_builder,
-=======
-    aptos_vm::{aptos_default_ty_builder, aptos_prod_ty_builder},
-    move_vm_ext::{warm_vm_cache::WarmVmCache, AptosMoveResolver, SessionExt, SessionId},
-};
-use aptos_framework::natives::{
-    aggregator_natives::NativeAggregatorContext,
-    code::NativeCodeContext,
-    cryptography::{algebra::AlgebraContext, ristretto255_point::NativeRistrettoPointContext},
-    event::NativeEventContext,
-    object::NativeObjectContext,
-    randomness::RandomnessContext,
-    state_storage::NativeStateStorageContext,
-    transaction_context::NativeTransactionContext,
->>>>>>> cc9d8242
 };
 use aptos_crypto::HashValue;
 use aptos_gas_algebra::DynamicExpression;
-<<<<<<< HEAD
-use aptos_gas_schedule::{MiscGasParameters, NativeGasParameters, LATEST_GAS_FEATURE_VERSION};
-=======
-use aptos_gas_schedule::{AptosGasParameters, MiscGasParameters, NativeGasParameters};
->>>>>>> cc9d8242
+use aptos_gas_schedule::{
+    AptosGasParameters, MiscGasParameters, NativeGasParameters, LATEST_GAS_FEATURE_VERSION,
+};
 use aptos_native_interface::SafeNativeBuilder;
 use aptos_types::{
     chain_id::ChainId,
@@ -34,8 +17,11 @@
     transaction::user_transaction_context::UserTransactionContext,
     vm::configs::aptos_prod_vm_config,
 };
-use aptos_vm_types::{environment::Environment, storage::change_set_configs::ChangeSetConfigs};
-use move_vm_runtime::move_vm::MoveVM;
+use aptos_vm_types::{
+    environment::{aptos_default_ty_builder, aptos_prod_ty_builder, Environment},
+    storage::change_set_configs::ChangeSetConfigs,
+};
+use move_vm_runtime::{config::VMConfig, move_vm::MoveVM};
 use std::{ops::Deref, sync::Arc};
 
 /// MoveVM wrapper which is used to run genesis initializations. Designed as a
@@ -60,6 +46,7 @@
             &features,
             &timed_features,
             delayed_field_optimization_enabled,
+            aptos_default_ty_builder(&features),
         );
 
         // All genesis sessions run with unmetered gas meter, and here we set
@@ -115,14 +102,8 @@
 impl MoveVmExt {
     fn new_impl<F>(
         gas_feature_version: u64,
-<<<<<<< HEAD
+        gas_params: Result<&AptosGasParameters, &String>,
         env: Arc<Environment>,
-=======
-        gas_params: Result<&AptosGasParameters, &String>,
-        chain_id: u8,
-        features: Features,
-        timed_features: TimedFeatures,
->>>>>>> cc9d8242
         gas_hook: Option<F>,
         resolver: &impl AptosMoveResolver,
     ) -> Self
@@ -135,7 +116,8 @@
         //            We should clean up the logic here once we get that refactored.
         let (native_gas_params, misc_gas_params, ty_builder) = match gas_params {
             Ok(gas_params) => {
-                let ty_builder = aptos_prod_ty_builder(&features, gas_feature_version, gas_params);
+                let ty_builder =
+                    aptos_prod_ty_builder(&env.features, gas_feature_version, gas_params);
                 (
                     gas_params.natives.clone(),
                     gas_params.vm.misc.clone(),
@@ -143,7 +125,7 @@
                 )
             },
             Err(_) => {
-                let ty_builder = aptos_default_ty_builder(&features);
+                let ty_builder = aptos_default_ty_builder(&env.features);
                 (
                     NativeGasParameters::zeros(),
                     MiscGasParameters::zeros(),
@@ -154,73 +136,51 @@
 
         let mut builder = SafeNativeBuilder::new(
             gas_feature_version,
-<<<<<<< HEAD
-            native_gas_params.clone(),
-            misc_gas_params.clone(),
+            native_gas_params,
+            misc_gas_params,
             env.timed_features.clone(),
             env.features.clone(),
-=======
-            native_gas_params,
-            misc_gas_params,
-            timed_features.clone(),
-            features.clone(),
->>>>>>> cc9d8242
         );
         if let Some(hook) = gas_hook {
             builder.set_gas_hook(hook);
         }
 
-<<<<<<< HEAD
+        // TODO(George): Move gas configs to environment to avoid this clone!
+        let vm_config = VMConfig {
+            verifier_config: env.vm_config.verifier_config.clone(),
+            deserializer_config: env.vm_config.deserializer_config.clone(),
+            paranoid_type_checks: env.vm_config.paranoid_type_checks,
+            check_invariant_in_swap_loc: env.vm_config.check_invariant_in_swap_loc,
+            max_value_nest_depth: env.vm_config.max_value_nest_depth,
+            type_max_cost: env.vm_config.type_max_cost,
+            type_base_cost: env.vm_config.type_base_cost,
+            type_byte_cost: env.vm_config.type_byte_cost,
+            delayed_field_optimization_enabled: env.vm_config.delayed_field_optimization_enabled,
+            ty_builder,
+        };
+
         Self {
             inner: WarmVmCache::get_warm_vm(
                 builder,
-                env.vm_config.clone(),
+                vm_config,
                 resolver,
                 env.features.is_enabled(FeatureFlag::VM_BINARY_FORMAT_V7),
             )
             .expect("should be able to create Move VM; check if there are duplicated natives"),
             env,
         }
-=======
-        let paranoid_type_checks = crate::AptosVM::get_paranoid_checks();
-        let vm_config = aptos_prod_vm_config(
-            &features,
-            &timed_features,
-            aggregator_v2_type_tagging,
-            ty_builder,
-            paranoid_type_checks,
-        );
-
-        Ok(Self {
-            inner: WarmVmCache::get_warm_vm(builder, vm_config, resolver)?,
-            chain_id,
-            features,
-        })
->>>>>>> cc9d8242
     }
 
     pub fn new(
         gas_feature_version: u64,
-<<<<<<< HEAD
+        gas_params: Result<&AptosGasParameters, &String>,
         env: Arc<Environment>,
-=======
-        gas_params: Result<&AptosGasParameters, &String>,
-        chain_id: u8,
-        features: Features,
-        timed_features: TimedFeatures,
->>>>>>> cc9d8242
         resolver: &impl AptosMoveResolver,
     ) -> Self {
         Self::new_impl::<fn(DynamicExpression)>(
             gas_feature_version,
-<<<<<<< HEAD
+            gas_params,
             env,
-=======
-            gas_params,
-            chain_id,
-            features,
-            timed_features,
->>>>>>> cc9d8242
             None,
             resolver,
         )
@@ -228,33 +188,15 @@
 
     pub fn new_with_gas_hook<F>(
         gas_feature_version: u64,
-<<<<<<< HEAD
+        gas_params: Result<&AptosGasParameters, &String>,
         env: Arc<Environment>,
-=======
-        gas_params: Result<&AptosGasParameters, &String>,
-        chain_id: u8,
-        features: Features,
-        timed_features: TimedFeatures,
->>>>>>> cc9d8242
         gas_hook: Option<F>,
         resolver: &impl AptosMoveResolver,
     ) -> Self
     where
         F: Fn(DynamicExpression) + Send + Sync + 'static,
     {
-        Self::new_impl(
-            gas_feature_version,
-<<<<<<< HEAD
-            env,
-=======
-            gas_params,
-            chain_id,
-            features,
-            timed_features,
->>>>>>> cc9d8242
-            gas_hook,
-            resolver,
-        )
+        Self::new_impl(gas_feature_version, gas_params, env, gas_hook, resolver)
     }
 
     pub fn new_session<'r, R: AptosMoveResolver>(
