// Copyright © Aptos Foundation
// SPDX-License-Identifier: Apache-2.0

use crate::{
    move_vm_ext::{MoveResolverExt, SessionExt, SessionId},
    natives::aptos_natives,
};
use aptos_framework::natives::{
    aggregator_natives::NativeAggregatorContext,
    code::NativeCodeContext,
    cryptography::{algebra::AlgebraContext, ristretto255_point::NativeRistrettoPointContext},
    state_storage::NativeStateStorageContext,
    transaction_context::NativeTransactionContext,
};
use aptos_gas::{AbstractValueSizeGasParameters, NativeGasParameters};
use aptos_types::on_chain_config::{FeatureFlag, Features, TimedFeatureFlag, TimedFeatures};
use move_binary_format::errors::VMResult;
use move_bytecode_verifier::VerifierConfig;
use move_table_extension::NativeTableContext;
use move_vm_runtime::{
    config::VMConfig, move_vm::MoveVM, native_extensions::NativeContextExtensions,
};
use std::{ops::Deref, sync::Arc};

pub struct MoveVmExt {
    inner: MoveVM,
    chain_id: u8,
}

impl MoveVmExt {
    pub fn new(
        native_gas_params: NativeGasParameters,
        abs_val_size_gas_params: AbstractValueSizeGasParameters,
        gas_feature_version: u64,
        chain_id: u8,
        features: Features,
        timed_features: TimedFeatures,
    ) -> VMResult<Self> {
        // Note: binary format v6 adds a few new integer types and their corresponding instructions.
        //       Therefore it depends on a new version of the gas schedule and cannot be allowed if
        //       the gas schedule hasn't been updated yet.
        let max_binary_format_version =
            if features.is_enabled(FeatureFlag::VM_BINARY_FORMAT_V6) && gas_feature_version >= 5 {
                6
            } else {
                5
            };

        let enable_invariant_violation_check_in_swap_loc =
            !timed_features.is_enabled(TimedFeatureFlag::DisableInvariantViolationCheckInSwapLoc);
        let type_size_limit = timed_features.is_enabled(TimedFeatureFlag::EntryTypeSizeLimit);

        let verifier_config = verifier_config(&features, &timed_features);

        Ok(Self {
            inner: MoveVM::new_with_config(
                aptos_natives(
                    native_gas_params,
                    abs_val_size_gas_params,
                    gas_feature_version,
                    timed_features,
                    Arc::new(features),
                ),
                VMConfig {
                    verifier: verifier_config,
                    max_binary_format_version,
                    paranoid_type_checks: crate::AptosVM::get_paranoid_checks(),
                    enable_invariant_violation_check_in_swap_loc,
                    type_size_limit,
                },
            )?,
            chain_id,
        })
    }

    pub fn new_session<'r, S: MoveResolverExt>(
        &self,
        remote: &'r S,
        session_id: SessionId,
<<<<<<< HEAD
        is_aggregator_enabled: bool,
    ) -> SessionExt<'r, '_, S> {
=======
    ) -> SessionExt<'r, '_> {
>>>>>>> c9cb866a
        let mut extensions = NativeContextExtensions::default();
        let txn_hash: [u8; 32] = session_id
            .as_uuid()
            .to_vec()
            .try_into()
            .expect("HashValue should convert to [u8; 32]");

        extensions.add(NativeTableContext::new(txn_hash, remote));
        extensions.add(NativeRistrettoPointContext::new());
        extensions.add(AlgebraContext::new());
        extensions.add(NativeAggregatorContext::new(
            txn_hash,
            remote,
            is_aggregator_enabled,
        ));

        let script_hash = match session_id {
            SessionId::Txn {
                sender: _,
                sequence_number: _,
                script_hash,
            } => script_hash,
            _ => vec![],
        };

        extensions.add(NativeTransactionContext::new(script_hash, self.chain_id));
        extensions.add(NativeCodeContext::default());
        extensions.add(NativeStateStorageContext::new(remote));

        // The VM code loader has bugs around module upgrade. After a module upgrade, the internal
        // cache needs to be flushed to work around those bugs.
        self.inner.flush_loader_cache_if_invalidated();

        SessionExt::new(
            self.inner.new_session_with_extensions(remote, extensions),
            remote,
        )
    }
}

impl Deref for MoveVmExt {
    type Target = MoveVM;

    fn deref(&self) -> &Self::Target {
        &self.inner
    }
}

pub fn verifier_config(features: &Features, timed_features: &TimedFeatures) -> VerifierConfig {
    let mut max_back_edges_per_function = None;
    let mut max_back_edges_per_module = None;
    let mut max_basic_blocks_in_script = None;

    let mut max_per_fun_meter_units = None;
    let mut max_per_mod_meter_units = None;

    let legacy_limit_back_edges =
        timed_features.is_enabled(TimedFeatureFlag::VerifierLimitBackEdges);
    let metering = timed_features.is_enabled(TimedFeatureFlag::VerifierMetering);

    if legacy_limit_back_edges && !metering {
        // Turn on limit on back edges, as long as metering is not active
        max_back_edges_per_function = Some(20);
        max_back_edges_per_module = Some(400);
        max_basic_blocks_in_script = Some(1024);
    }

    if metering {
        max_per_fun_meter_units = Some(1000 * 80000);
        max_per_mod_meter_units = Some(1000 * 80000);
    }

    VerifierConfig {
        max_loop_depth: Some(5),
        max_generic_instantiation_length: Some(32),
        max_function_parameters: Some(128),
        max_basic_blocks: Some(1024),
        max_value_stack_size: 1024,
        max_type_nodes: Some(256),
        max_dependency_depth: Some(256),
        max_push_size: Some(10000),
        max_struct_definitions: None,
        max_fields_in_struct: None,
        max_function_definitions: None,
        max_back_edges_per_function,
        max_back_edges_per_module,
        max_basic_blocks_in_script,
        max_per_fun_meter_units,
        max_per_mod_meter_units,
        use_signature_checker_v2: features.is_enabled(FeatureFlag::SIGNATURE_CHECKER_V2),
    }
}<|MERGE_RESOLUTION|>--- conflicted
+++ resolved
@@ -77,12 +77,8 @@
         &self,
         remote: &'r S,
         session_id: SessionId,
-<<<<<<< HEAD
         is_aggregator_enabled: bool,
-    ) -> SessionExt<'r, '_, S> {
-=======
     ) -> SessionExt<'r, '_> {
->>>>>>> c9cb866a
         let mut extensions = NativeContextExtensions::default();
         let txn_hash: [u8; 32] = session_id
             .as_uuid()
