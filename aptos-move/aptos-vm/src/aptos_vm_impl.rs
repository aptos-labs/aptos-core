// Copyright © Aptos Foundation
// Parts of the project are originally copyright © Meta Platforms, Inc.
// SPDX-License-Identifier: Apache-2.0

use crate::{
    access_path_cache::AccessPathCache,
    data_cache::StorageAdapter,
    errors::{convert_epilogue_error, convert_prologue_error, expect_only_successful_execution},
    move_vm_ext::{MoveResolverExt, MoveVmExt, SessionExt, SessionId},
    system_module_names::{MULTISIG_ACCOUNT_MODULE, VALIDATE_MULTISIG_TRANSACTION},
    transaction_metadata::TransactionMetadata,
};
use aptos_framework::RuntimeModuleMetadataV1;
use aptos_gas::{
    AbstractValueSizeGasParameters, AptosGasParameters, ChangeSetConfigs, FromOnChainGasSchedule,
    Gas, NativeGasParameters, StorageGasParameters, StoragePricing,
};
use aptos_logger::{enabled, prelude::*, Level};
use aptos_state_view::StateView;
use aptos_types::{
    account_config::{TransactionValidation, APTOS_TRANSACTION_VALIDATION, CORE_CODE_ADDRESS},
    chain_id::ChainId,
    fee_statement::FeeStatement,
    on_chain_config::{
        ApprovedExecutionHashes, ConfigurationResource, FeatureFlag, Features, GasSchedule,
        GasScheduleV2, OnChainConfig, TimedFeatures, Version,
    },
    transaction::{AbortInfo, ExecutionStatus, Multisig, TransactionStatus},
    vm_status::{StatusCode, VMStatus},
};
use aptos_vm_logging::{log_schema::AdapterLogSchema, prelude::*};
use aptos_vm_types::output::VMOutput;
use fail::fail_point;
use move_binary_format::{
    errors::{Location, PartialVMError, VMResult},
    CompiledModule,
};
use move_core_types::{
    gas_algebra::NumArgs,
    language_storage::ModuleId,
    move_resource::MoveStructType,
    value::{serialize_values, MoveValue},
};
use move_vm_runtime::logging::expect_no_verification_errors;
use move_vm_types::gas::UnmeteredGasMeter;
use std::sync::Arc;

pub const MAXIMUM_APPROVED_TRANSACTION_SIZE: u64 = 1024 * 1024;
pub const GAS_PAYER_FLAG_BIT: u64 = 1u64 << 63; // MSB of sequence number is used to flag a gas payer tx

/// A wrapper to make VMRuntime standalone
pub struct AptosVMImpl {
    move_vm: MoveVmExt,
    gas_feature_version: u64,
    gas_params: Option<AptosGasParameters>,
    storage_gas_params: Option<StorageGasParameters>,
    version: Option<Version>,
    transaction_validation: Option<TransactionValidation>,
    features: Features,
}

pub fn gas_config(storage: &impl MoveResolverExt) -> (Option<AptosGasParameters>, u64) {
    match GasScheduleV2::fetch_config(storage) {
        Some(gas_schedule) => {
            let feature_version = gas_schedule.feature_version;
            let map = gas_schedule.to_btree_map();
            (
                AptosGasParameters::from_on_chain_gas_schedule(&map, feature_version),
                feature_version,
            )
        },
        None => match GasSchedule::fetch_config(storage) {
            Some(gas_schedule) => {
                let map = gas_schedule.to_btree_map();
                (AptosGasParameters::from_on_chain_gas_schedule(&map, 0), 0)
            },
            None => (None, 0),
        },
    }
}

impl AptosVMImpl {
    #[allow(clippy::new_without_default)]
    pub fn new(state: &impl StateView) -> Self {
        let storage = StorageAdapter::new(state);

        // Get the gas parameters
        let (mut gas_params, gas_feature_version): (Option<AptosGasParameters>, u64) =
            gas_config(&storage);

        let storage_gas_params = if let Some(gas_params) = &mut gas_params {
            let storage_gas_params =
                StorageGasParameters::new(gas_feature_version, gas_params, &storage);

            if let StoragePricing::V2(pricing) = &storage_gas_params.pricing {
                // Overwrite table io gas parameters with global io pricing.
                let g = &mut gas_params.natives.table.common;
                match gas_feature_version {
                    0..=1 => (),
                    2..=6 => {
                        g.load_base_legacy = pricing.per_item_read * NumArgs::new(1);
                        g.load_base_new = 0.into();
                        g.load_per_byte = pricing.per_byte_read;
                        g.load_failure = 0.into();
                    },
                    7.. => {
                        g.load_base_legacy = 0.into();
                        g.load_base_new = pricing.per_item_read * NumArgs::new(1);
                        g.load_per_byte = pricing.per_byte_read;
                        g.load_failure = 0.into();
                    },
                }
            }
            Some(storage_gas_params)
        } else {
            None
        };

        // TODO(Gas): Right now, we have to use some dummy values for gas parameters if they are not found on-chain.
        //            This only happens in a edge case that is probably related to write set transactions or genesis,
        //            which logically speaking, shouldn't be handled by the VM at all.
        //            We should clean up the logic here once we get that refactored.
        let (native_gas_params, abs_val_size_gas_params) = match &gas_params {
            Some(gas_params) => (gas_params.natives.clone(), gas_params.misc.abs_val.clone()),
            None => (
                NativeGasParameters::zeros(),
                AbstractValueSizeGasParameters::zeros(),
            ),
        };

        let features = Features::fetch_config(&storage).unwrap_or_default();

        // If no chain ID is in storage, we assume we are in a testing environment and use ChainId::TESTING
        let chain_id = ChainId::fetch_config(&storage).unwrap_or_else(ChainId::test);

        let timestamp = ConfigurationResource::fetch_config(&storage)
            .map(|config| config.last_reconfiguration_time())
            .unwrap_or(0);

        let mut timed_features = TimedFeatures::new(chain_id, timestamp);
        if let Some(profile) = crate::AptosVM::get_timed_feature_override() {
            timed_features = timed_features.with_override_profile(profile)
        }

        let move_vm = MoveVmExt::new(
            native_gas_params,
            abs_val_size_gas_params,
            gas_feature_version,
            chain_id.id(),
            features.clone(),
            timed_features,
        )
        .expect("should be able to create Move VM; check if there are duplicated natives");

        let version = Version::fetch_config(&storage);
        let transaction_validation = Self::get_transaction_validation(&storage);

        Self {
            move_vm,
            gas_feature_version,
            gas_params,
            storage_gas_params,
            version,
            transaction_validation,
            features,
        }
    }

    pub(crate) fn mark_loader_cache_as_invalid(&self) {
        self.move_vm.mark_loader_cache_as_invalid();
    }

    /// Provides access to some internal APIs of the VM.
    pub fn internals(&self) -> AptosVMInternals {
        AptosVMInternals(self)
    }

    pub(crate) fn transaction_validation(&self) -> &TransactionValidation {
        self.transaction_validation
            .as_ref()
            .unwrap_or(&APTOS_TRANSACTION_VALIDATION)
    }

    // TODO: Move this to an on-chain config once those are a part of the core framework
    fn get_transaction_validation(
        resolver: &impl MoveResolverExt,
    ) -> Option<TransactionValidation> {
        match resolver
            .get_resource(&CORE_CODE_ADDRESS, &TransactionValidation::struct_tag())
            .ok()?
        {
            Some(blob) => bcs::from_bytes::<TransactionValidation>(&blob).ok(),
            _ => None,
        }
    }

    pub fn get_gas_parameters(
        &self,
        log_context: &AdapterLogSchema,
    ) -> Result<&AptosGasParameters, VMStatus> {
        self.gas_params.as_ref().ok_or_else(|| {
            speculative_error!(
                log_context,
                "VM Startup Failed. Gas Parameters Not Found".into()
            );
            VMStatus::error(StatusCode::VM_STARTUP_FAILURE, None)
        })
    }

    pub fn get_storage_gas_parameters(
        &self,
        log_context: &AdapterLogSchema,
    ) -> Result<&StorageGasParameters, VMStatus> {
        self.storage_gas_params.as_ref().ok_or_else(|| {
            speculative_error!(
                log_context,
                "VM Startup Failed. Storage Gas Parameters Not Found".into()
            );
            VMStatus::error(StatusCode::VM_STARTUP_FAILURE, None)
        })
    }

    pub fn get_gas_feature_version(&self) -> u64 {
        self.gas_feature_version
    }

    pub fn get_version(&self) -> Result<Version, VMStatus> {
        self.version.clone().ok_or_else(|| {
            alert!("VM Startup Failed. Version Not Found");
            VMStatus::error(StatusCode::VM_STARTUP_FAILURE, None)
        })
    }

    pub fn get_features(&self) -> &Features {
        &self.features
    }

    pub fn check_gas(
        &self,
        resolver: &impl MoveResolverExt,
        txn_data: &TransactionMetadata,
        log_context: &AdapterLogSchema,
    ) -> Result<(), VMStatus> {
        let txn_gas_params = &self.get_gas_parameters(log_context)?.txn;
        let raw_bytes_len = txn_data.transaction_size;
        // The transaction is too large.
        if txn_data.transaction_size > txn_gas_params.max_transaction_size_in_bytes {
            let data =
                resolver.get_resource(&CORE_CODE_ADDRESS, &ApprovedExecutionHashes::struct_tag());

            let valid = if let Ok(Some(data)) = data {
                let approved_execution_hashes =
                    bcs::from_bytes::<ApprovedExecutionHashes>(&data).ok();
                let valid = approved_execution_hashes
                    .map(|aeh| {
                        aeh.entries
                            .into_iter()
                            .any(|(_, hash)| hash == txn_data.script_hash)
                    })
                    .unwrap_or(false);
                valid
                    // If it is valid ensure that it is only the approved payload that exceeds the
                    // maximum. The (unknown) user input should be restricted to the original
                    // maximum transaction size.
                    && (txn_data.script_size + txn_gas_params.max_transaction_size_in_bytes
                        > txn_data.transaction_size)
                    // Since an approved transaction can be sent by anyone, the system is safer by
                    // enforcing an upper limit on governance transactions just so something really
                    // bad doesn't happen.
                    && txn_data.transaction_size <= MAXIMUM_APPROVED_TRANSACTION_SIZE.into()
            } else {
                false
            };

            if !valid {
                speculative_warn!(
                    log_context,
                    format!(
                        "[VM] Transaction size too big {} (max {})",
                        raw_bytes_len, txn_gas_params.max_transaction_size_in_bytes
                    ),
                );
                return Err(VMStatus::error(
                    StatusCode::EXCEEDED_MAX_TRANSACTION_SIZE,
                    None,
                ));
            }
        }

        // The submitted max gas units that the transaction can consume is greater than the
        // maximum number of gas units bound that we have set for any
        // transaction.
        if txn_data.max_gas_amount() > txn_gas_params.maximum_number_of_gas_units {
            speculative_warn!(
                log_context,
                format!(
                    "[VM] Gas unit error; max {}, submitted {}",
                    txn_gas_params.maximum_number_of_gas_units,
                    txn_data.max_gas_amount()
                ),
            );
            return Err(VMStatus::error(
                StatusCode::MAX_GAS_UNITS_EXCEEDS_MAX_GAS_UNITS_BOUND,
                None,
            ));
        }

        // The submitted transactions max gas units needs to be at least enough to cover the
        // intrinsic cost of the transaction as calculated against the size of the
        // underlying `RawTransaction`
        let intrinsic_gas: Gas = txn_gas_params
            .calculate_intrinsic_gas(raw_bytes_len)
            .to_unit_round_up_with_params(txn_gas_params);

        if txn_data.max_gas_amount() < intrinsic_gas {
            speculative_warn!(
                log_context,
                format!(
                    "[VM] Gas unit error; min {}, submitted {}",
                    intrinsic_gas,
                    txn_data.max_gas_amount()
                ),
            );
            return Err(VMStatus::error(
                StatusCode::MAX_GAS_UNITS_BELOW_MIN_TRANSACTION_GAS_UNITS,
                None,
            ));
        }

        // The submitted gas price is less than the minimum gas unit price set by the VM.
        // NB: MIN_PRICE_PER_GAS_UNIT may equal zero, but need not in the future. Hence why
        // we turn off the clippy warning.
        #[allow(clippy::absurd_extreme_comparisons)]
        let below_min_bound = txn_data.gas_unit_price() < txn_gas_params.min_price_per_gas_unit;
        if below_min_bound {
            speculative_warn!(
                log_context,
                format!(
                    "[VM] Gas unit error; min {}, submitted {}",
                    txn_gas_params.min_price_per_gas_unit,
                    txn_data.gas_unit_price()
                ),
            );
            return Err(VMStatus::error(
                StatusCode::GAS_UNIT_PRICE_BELOW_MIN_BOUND,
                None,
            ));
        }

        // The submitted gas price is greater than the maximum gas unit price set by the VM.
        if txn_data.gas_unit_price() > txn_gas_params.max_price_per_gas_unit {
            speculative_warn!(
                log_context,
                format!(
                    "[VM] Gas unit error; min {}, submitted {}",
                    txn_gas_params.max_price_per_gas_unit,
                    txn_data.gas_unit_price()
                ),
            );
            return Err(VMStatus::error(
                StatusCode::GAS_UNIT_PRICE_ABOVE_MAX_BOUND,
                None,
            ));
        }
        Ok(())
    }

    /// Run the prologue of a transaction by calling into either `SCRIPT_PROLOGUE_NAME` function
    /// or `MULTI_AGENT_SCRIPT_PROLOGUE_NAME` function stored in the `ACCOUNT_MODULE` on chain.
    pub(crate) fn run_script_prologue(
        &self,
        session: &mut SessionExt,
        txn_data: &TransactionMetadata,
        log_context: &AdapterLogSchema,
    ) -> Result<(), VMStatus> {
        let transaction_validation = self.transaction_validation();
        let txn_sequence_number = txn_data.sequence_number();
        let txn_authentication_key = txn_data.authentication_key().to_vec();
        let txn_gas_price = txn_data.gas_unit_price();
        let txn_max_gas_units = txn_data.max_gas_amount();
        let txn_expiration_timestamp_secs = txn_data.expiration_timestamp_secs();
        let chain_id = txn_data.chain_id();
        let mut gas_meter = UnmeteredGasMeter;
        let secondary_auth_keys: Vec<MoveValue> = txn_data
            .secondary_authentication_keys
            .iter()
            .map(|auth_key| MoveValue::vector_u8(auth_key.to_vec()))
            .collect();
        let args = if txn_data.is_multi_agent() {
            vec![
                MoveValue::Signer(txn_data.sender),
                MoveValue::U64(txn_sequence_number),
                MoveValue::vector_u8(txn_authentication_key),
                MoveValue::vector_address(txn_data.secondary_signers()),
                MoveValue::Vector(secondary_auth_keys),
                MoveValue::U64(txn_gas_price.into()),
                MoveValue::U64(txn_max_gas_units.into()),
                MoveValue::U64(txn_expiration_timestamp_secs),
                MoveValue::U8(chain_id.id()),
            ]
        } else {
            vec![
                MoveValue::Signer(txn_data.sender),
                MoveValue::U64(txn_sequence_number),
                MoveValue::vector_u8(txn_authentication_key),
                MoveValue::U64(txn_gas_price.into()),
                MoveValue::U64(txn_max_gas_units.into()),
                MoveValue::U64(txn_expiration_timestamp_secs),
                MoveValue::U8(chain_id.id()),
                MoveValue::vector_u8(txn_data.script_hash.clone()),
            ]
        };
        let prologue_function_name = if txn_data.is_multi_agent() {
            &transaction_validation.multi_agent_prologue_name
        } else {
            &transaction_validation.script_prologue_name
        };
        session
            .execute_function_bypass_visibility(
                &transaction_validation.module_id(),
                prologue_function_name,
                // TODO: Deprecate this once we remove gas currency on the Move side.
                vec![],
                serialize_values(&args),
                &mut gas_meter,
            )
            .map(|_return_vals| ())
            .map_err(expect_no_verification_errors)
            .or_else(|err| convert_prologue_error(transaction_validation, err, log_context))
    }

    /// Run the prologue of a transaction by calling into `MODULE_PROLOGUE_NAME` function stored
    /// in the `ACCOUNT_MODULE` on chain.
    pub(crate) fn run_module_prologue(
        &self,
        session: &mut SessionExt,
        txn_data: &TransactionMetadata,
        log_context: &AdapterLogSchema,
    ) -> Result<(), VMStatus> {
        let transaction_validation = self.transaction_validation();

        let txn_sequence_number = txn_data.sequence_number();
        let txn_authentication_key = txn_data.authentication_key();
        let txn_gas_price = txn_data.gas_unit_price();
        let txn_max_gas_units = txn_data.max_gas_amount();
        let txn_expiration_timestamp_secs = txn_data.expiration_timestamp_secs();
        let chain_id = txn_data.chain_id();
        let mut gas_meter = UnmeteredGasMeter;
        session
            .execute_function_bypass_visibility(
                &transaction_validation.module_id(),
                &transaction_validation.module_prologue_name,
                // TODO: Deprecate this once we remove gas currency on the Move side.
                vec![],
                serialize_values(&vec![
                    MoveValue::Signer(txn_data.sender),
                    MoveValue::U64(txn_sequence_number),
                    MoveValue::vector_u8(txn_authentication_key.to_vec()),
                    MoveValue::U64(txn_gas_price.into()),
                    MoveValue::U64(txn_max_gas_units.into()),
                    MoveValue::U64(txn_expiration_timestamp_secs),
                    MoveValue::U8(chain_id.id()),
                ]),
                &mut gas_meter,
            )
            .map(|_return_vals| ())
            .map_err(expect_no_verification_errors)
            .or_else(|err| convert_prologue_error(transaction_validation, err, log_context))
    }

    /// Run the prologue for a multisig transaction. This needs to verify that:
    /// 1. The the multisig tx exists
    /// 2. It has received enough approvals to meet the signature threshold of the multisig account
    /// 3. If only the payload hash was stored on chain, the provided payload in execution should
    /// match that hash.
    pub(crate) fn run_multisig_prologue(
        &self,
        session: &mut SessionExt,
        txn_data: &TransactionMetadata,
        payload: &Multisig,
        log_context: &AdapterLogSchema,
    ) -> Result<(), VMStatus> {
        let transaction_validation = self.transaction_validation();
        let unreachable_error = VMStatus::error(StatusCode::UNREACHABLE, None);
        let provided_payload = if let Some(payload) = &payload.transaction_payload {
            bcs::to_bytes(&payload).map_err(|_| unreachable_error.clone())?
        } else {
            // Default to empty bytes if payload is not provided.
            bcs::to_bytes::<Vec<u8>>(&vec![]).map_err(|_| unreachable_error)?
        };

        session
            .execute_function_bypass_visibility(
                &MULTISIG_ACCOUNT_MODULE,
                VALIDATE_MULTISIG_TRANSACTION,
                vec![],
                serialize_values(&vec![
                    MoveValue::Signer(txn_data.sender),
                    MoveValue::Address(payload.multisig_address),
                    MoveValue::vector_u8(provided_payload),
                ]),
                &mut UnmeteredGasMeter,
            )
            .map(|_return_vals| ())
            .map_err(expect_no_verification_errors)
            .or_else(|err| convert_prologue_error(transaction_validation, err, log_context))
    }

    fn run_epiloque(
        &self,
        session: &mut SessionExt,
        gas_remaining: Gas,
        txn_data: &TransactionMetadata,
<<<<<<< HEAD
        transaction_validation: &TransactionValidation,
    ) -> VMResult<()> {
=======
        log_context: &AdapterLogSchema,
    ) -> Result<(), VMStatus> {
        fail_point!("move_adapter::run_success_epilogue", |_| {
            Err(VMStatus::error(
                StatusCode::UNKNOWN_INVARIANT_VIOLATION_ERROR,
                None,
            ))
        });

        let transaction_validation = self.transaction_validation();
>>>>>>> 54304af4
        let txn_sequence_number = txn_data.sequence_number();
        let txn_gas_price = txn_data.gas_unit_price();
        let txn_max_gas_units = txn_data.max_gas_amount();
        // We can unconditionally do this as this condition can only be true if the prologue
        // accepted it, in which case the gas payer feature is enabled.
        if txn_sequence_number & GAS_PAYER_FLAG_BIT == 0 {
            // Regular tx, run the normal epilogue
            session.execute_function_bypass_visibility(
                &transaction_validation.module_id(),
                &transaction_validation.user_epilogue_name,
                // TODO: Deprecate this once we remove gas currency on the Move side.
                vec![],
                serialize_values(&vec![
                    MoveValue::Signer(txn_data.sender),
                    MoveValue::U64(txn_sequence_number),
                    MoveValue::U64(txn_gas_price.into()),
                    MoveValue::U64(txn_max_gas_units.into()),
                    MoveValue::U64(gas_remaining.into()),
                ]),
                &mut UnmeteredGasMeter,
            )
        } else {
            // Gas payer tx
            let gas_payer = *txn_data.secondary_signers.last().ok_or_else(|| {
                PartialVMError::new(StatusCode::UNKNOWN_INVARIANT_VIOLATION_ERROR)
                    .finish(Location::Undefined)
            })?;
            session.execute_function_bypass_visibility(
                &transaction_validation.module_id(),
                &transaction_validation.user_epilogue_gas_payer_name,
                // TODO: Deprecate this once we remove gas currency on the Move side.
                vec![],
                serialize_values(&vec![
                    MoveValue::Signer(txn_data.sender),
                    MoveValue::Address(gas_payer),
                    MoveValue::U64(txn_sequence_number),
                    MoveValue::U64(txn_gas_price.into()),
                    MoveValue::U64(txn_max_gas_units.into()),
                    MoveValue::U64(gas_remaining.into()),
                ]),
                &mut UnmeteredGasMeter,
            )
        }
        .map(|_return_vals| ())
        .map_err(expect_no_verification_errors)
    }

    /// Run the epilogue of a transaction by calling into `EPILOGUE_NAME` function stored
    /// in the `ACCOUNT_MODULE` on chain.
    pub(crate) fn run_success_epilogue(
        &self,
        session: &mut SessionExt,
        gas_remaining: Gas,
        txn_data: &TransactionMetadata,
        log_context: &AdapterLogSchema,
    ) -> Result<(), VMStatus> {
        fail_point!("move_adapter::run_success_epilogue", |_| {
            Err(VMStatus::Error(
                StatusCode::UNKNOWN_INVARIANT_VIOLATION_ERROR,
                None,
            ))
        });

        let transaction_validation = self.transaction_validation();
        self.run_epiloque(session, gas_remaining, txn_data, transaction_validation)
            .or_else(|err| convert_epilogue_error(transaction_validation, err, log_context))
    }

    /// Run the failure epilogue of a transaction by calling into `USER_EPILOGUE_NAME` function
    /// stored in the `ACCOUNT_MODULE` on chain.
    pub(crate) fn run_failure_epilogue(
        &self,
        session: &mut SessionExt,
        gas_remaining: Gas,
        txn_data: &TransactionMetadata,
        log_context: &AdapterLogSchema,
    ) -> Result<(), VMStatus> {
        let transaction_validation = self.transaction_validation();
        self.run_epiloque(session, gas_remaining, txn_data, transaction_validation)
            .or_else(|e| {
                expect_only_successful_execution(
                    e,
                    transaction_validation.user_epilogue_name.as_str(),
                    log_context,
                )
            })
    }

    pub(crate) fn extract_abort_info(
        &self,
        module: &ModuleId,
        abort_code: u64,
    ) -> Option<AbortInfo> {
        if let Some(m) = self.extract_module_metadata(module) {
            m.extract_abort_info(abort_code)
        } else {
            None
        }
    }

    pub(crate) fn extract_module_metadata(
        &self,
        module: &ModuleId,
    ) -> Option<RuntimeModuleMetadataV1> {
        if self.features.is_enabled(FeatureFlag::VM_BINARY_FORMAT_V6) {
            aptos_framework::get_vm_metadata(&self.move_vm, module)
        } else {
            aptos_framework::get_vm_metadata_v0(&self.move_vm, module)
        }
    }

    pub fn new_session<'r>(
        &self,
        resolver: &'r impl MoveResolverExt,
        session_id: SessionId,
        aggregator_enabled: bool,
    ) -> SessionExt<'r, '_> {
        self.move_vm
            .new_session(resolver, session_id, aggregator_enabled)
    }

    pub fn load_module(
        &self,
        module_id: &ModuleId,
        resolver: &impl MoveResolverExt,
    ) -> VMResult<Arc<CompiledModule>> {
        self.move_vm.load_module(module_id, resolver)
    }
}

/// Internal APIs for the VM, primarily used for testing.
#[derive(Clone, Copy)]
pub struct AptosVMInternals<'a>(&'a AptosVMImpl);

impl<'a> AptosVMInternals<'a> {
    pub fn new(internal: &'a AptosVMImpl) -> Self {
        Self(internal)
    }

    /// Returns the internal Move VM instance.
    pub fn move_vm(self) -> &'a MoveVmExt {
        &self.0.move_vm
    }

    /// Returns the internal gas schedule if it has been loaded, or an error if it hasn't.
    pub fn gas_params(
        self,
        log_context: &AdapterLogSchema,
    ) -> Result<&'a AptosGasParameters, VMStatus> {
        self.0.get_gas_parameters(log_context)
    }

    /// Returns the version of Move Runtime.
    pub fn version(self) -> Result<Version, VMStatus> {
        self.0.get_version()
    }
}

pub(crate) fn get_transaction_output<A: AccessPathCache>(
    ap_cache: &mut A,
    session: SessionExt,
    fee_statement: FeeStatement,
    status: ExecutionStatus,
    change_set_configs: &ChangeSetConfigs,
) -> Result<VMOutput, VMStatus> {
    let change_set = session.finish(ap_cache, change_set_configs)?;

    Ok(VMOutput::new(
        change_set,
        fee_statement,
        TransactionStatus::Keep(status),
    ))
}

#[test]
fn vm_thread_safe() {
    fn assert_send<T: Send>() {}
    fn assert_sync<T: Sync>() {}

    use crate::AptosVM;

    assert_send::<AptosVM>();
    assert_sync::<AptosVM>();
    assert_send::<MoveVmExt>();
    assert_sync::<MoveVmExt>();
}<|MERGE_RESOLUTION|>--- conflicted
+++ resolved
@@ -511,21 +511,8 @@
         session: &mut SessionExt,
         gas_remaining: Gas,
         txn_data: &TransactionMetadata,
-<<<<<<< HEAD
         transaction_validation: &TransactionValidation,
     ) -> VMResult<()> {
-=======
-        log_context: &AdapterLogSchema,
-    ) -> Result<(), VMStatus> {
-        fail_point!("move_adapter::run_success_epilogue", |_| {
-            Err(VMStatus::error(
-                StatusCode::UNKNOWN_INVARIANT_VIOLATION_ERROR,
-                None,
-            ))
-        });
-
-        let transaction_validation = self.transaction_validation();
->>>>>>> 54304af4
         let txn_sequence_number = txn_data.sequence_number();
         let txn_gas_price = txn_data.gas_unit_price();
         let txn_max_gas_units = txn_data.max_gas_amount();
@@ -583,7 +570,7 @@
         log_context: &AdapterLogSchema,
     ) -> Result<(), VMStatus> {
         fail_point!("move_adapter::run_success_epilogue", |_| {
-            Err(VMStatus::Error(
+            Err(VMStatus::error(
                 StatusCode::UNKNOWN_INVARIANT_VIOLATION_ERROR,
                 None,
             ))
