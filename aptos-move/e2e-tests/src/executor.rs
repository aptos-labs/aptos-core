// Copyright © Aptos Foundation
// Parts of the project are originally copyright © Meta Platforms, Inc.
// SPDX-License-Identifier: Apache-2.0

//! Support for running the VM to execute and verify transactions.

use crate::{
    account::{Account, AccountData},
    data_store::{
        FakeDataStore, GENESIS_CHANGE_SET_HEAD, GENESIS_CHANGE_SET_MAINNET,
        GENESIS_CHANGE_SET_TESTNET,
    },
    golden_outputs::GoldenOutputs,
};
use anyhow::Error;
use aptos_bitvec::BitVec;
use aptos_crypto::HashValue;
use aptos_framework::ReleaseBundle;
use aptos_gas::{
    AbstractValueSizeGasParameters, ChangeSetConfigs, NativeGasParameters,
    LATEST_GAS_FEATURE_VERSION,
};
use aptos_keygen::KeyGen;
use aptos_state_view::TStateView;
use aptos_types::{
    access_path::AccessPath,
    account_config::{
        new_block_event_key, AccountResource, CoinInfoResource, CoinStoreResource, NewBlockEvent,
        CORE_CODE_ADDRESS,
    },
    block_metadata::BlockMetadata,
    chain_id::ChainId,
    on_chain_config::{
        Features, OnChainConfig, TimedFeatureOverride, TimedFeatures, ValidatorSet, Version,
    },
    state_store::{state_key::StateKey, state_value::StateValue},
    transaction::{
        ExecutionStatus, SignedTransaction, Transaction, TransactionOutput, TransactionStatus,
        VMValidatorResult,
    },
    vm_status::VMStatus,
    write_set::WriteSet,
};
use aptos_vm::{
    block_executor::BlockAptosVM,
    data_cache::{AsMoveResolver, StorageAdapter},
    move_vm_ext::{MoveVmExt, SessionId},
    AptosVM, VMExecutor, VMValidator,
};
use aptos_vm_genesis::{generate_genesis_change_set_for_testing_with_count, GenesisOptions};
use move_core_types::{
    account_address::AccountAddress,
    identifier::Identifier,
    language_storage::{ModuleId, TypeTag},
    move_resource::MoveResource,
};
use move_vm_types::gas::UnmeteredGasMeter;
use num_cpus;
use serde::Serialize;
use std::{
    env,
    fs::{self, OpenOptions},
    io::Write,
    path::{Path, PathBuf},
    sync::Arc,
};

static RNG_SEED: [u8; 32] = [9u8; 32];

const ENV_TRACE_DIR: &str = "TRACE";

/// Directory structure of the trace dir
pub const TRACE_FILE_NAME: &str = "name";
pub const TRACE_FILE_ERROR: &str = "error";
pub const TRACE_DIR_META: &str = "meta";
pub const TRACE_DIR_DATA: &str = "data";
pub const TRACE_DIR_INPUT: &str = "input";
pub const TRACE_DIR_OUTPUT: &str = "output";

/// Maps block number N to the index of the input and output transactions
pub type TraceSeqMapping = (usize, Vec<usize>, Vec<usize>);

/// Provides an environment to run a VM instance.
///
/// This struct is a mock in-memory implementation of the Aptos executor.
#[derive(Debug)]
pub struct FakeExecutor {
    data_store: FakeDataStore,
    executor_thread_pool: Arc<rayon::ThreadPool>,
    block_time: u64,
    executed_output: Option<GoldenOutputs>,
    trace_dir: Option<PathBuf>,
    rng: KeyGen,
    no_parallel_exec: bool,
    features: Features,
    chain_id: u8,
}

impl FakeExecutor {
    /// Creates an executor from a genesis [`WriteSet`].
    pub fn from_genesis(write_set: &WriteSet, chain_id: ChainId) -> Self {
        let executor_thread_pool = Arc::new(
            rayon::ThreadPoolBuilder::new()
                .num_threads(num_cpus::get())
                .build()
                .unwrap(),
        );
        let mut executor = FakeExecutor {
            data_store: FakeDataStore::default(),
            executor_thread_pool,
            block_time: 0,
            executed_output: None,
            trace_dir: None,
            rng: KeyGen::from_seed(RNG_SEED),
            no_parallel_exec: false,
            features: Features::default(),
            chain_id: chain_id.id(),
        };
        executor.apply_write_set(write_set);
        // As a set effect, also allow module bundle txns. TODO: Remove
        aptos_vm::aptos_vm::allow_module_bundle_for_test();
        executor
    }

    /// Configure this executor to not use parallel execution.
    pub fn set_not_parallel(mut self) -> Self {
        self.no_parallel_exec = true;
        self
    }

    /// Creates an executor from the genesis file GENESIS_FILE_LOCATION
    pub fn from_head_genesis() -> Self {
        Self::from_genesis(GENESIS_CHANGE_SET_HEAD.clone().write_set(), ChainId::test())
    }

    /// Creates an executor from the genesis file GENESIS_FILE_LOCATION
    pub fn from_head_genesis_with_count(count: u64) -> Self {
        Self::from_genesis(
            generate_genesis_change_set_for_testing_with_count(GenesisOptions::Head, count)
                .write_set(),
            ChainId::test(),
        )
    }

    /// Creates an executor using the standard genesis.
    pub fn from_testnet_genesis() -> Self {
        Self::from_genesis(
            GENESIS_CHANGE_SET_TESTNET.clone().write_set(),
            ChainId::testnet(),
        )
    }

    /// Creates an executor using the mainnet genesis.
    pub fn from_mainnet_genesis() -> Self {
        Self::from_genesis(
            GENESIS_CHANGE_SET_MAINNET.clone().write_set(),
            ChainId::mainnet(),
        )
    }

    /// Creates an executor in which no genesis state has been applied yet.
    pub fn no_genesis() -> Self {
        let executor_thread_pool = Arc::new(
            rayon::ThreadPoolBuilder::new()
                .num_threads(num_cpus::get())
                .build()
                .unwrap(),
        );
        FakeExecutor {
            data_store: FakeDataStore::default(),
            executor_thread_pool,
            block_time: 0,
            executed_output: None,
            trace_dir: None,
            rng: KeyGen::from_seed(RNG_SEED),
            no_parallel_exec: false,
            features: Features::default(),
            chain_id: ChainId::test().id(),
        }
    }

    pub fn set_golden_file(&mut self, test_name: &str) {
        // 'test_name' includes ':' in the names, lets re-write these to be '_'s so that these
        // files can persist on windows machines.
        let file_name = test_name.replace(':', "_");
        self.executed_output = Some(GoldenOutputs::new(&file_name));
        self.set_tracing(test_name, file_name)
    }

    pub fn set_golden_file_at(&mut self, path: &str, test_name: &str) {
        // 'test_name' includes ':' in the names, lets re-write these to be '_'s so that these
        // files can persist on windows machines.
        let file_name = test_name.replace(':', "_");
        self.executed_output = Some(GoldenOutputs::new_at_path(PathBuf::from(path), &file_name));
        self.set_tracing(test_name, file_name)
    }

    fn set_tracing(&mut self, test_name: &str, file_name: String) {
        // NOTE: tracing is only available when
        //  - the e2e test outputs a golden file, and
        //  - the environment variable is properly set
        if let Some(env_trace_dir) = env::var_os(ENV_TRACE_DIR) {
            let aptos_version =
                Version::fetch_config(&self.data_store.as_move_resolver()).map_or(0, |v| v.major);

            let trace_dir = Path::new(&env_trace_dir).join(file_name);
            if trace_dir.exists() {
                fs::remove_dir_all(&trace_dir).expect("Failed to clean up the trace directory");
            }
            fs::create_dir_all(&trace_dir).expect("Failed to create the trace directory");
            let mut name_file = OpenOptions::new()
                .write(true)
                .create_new(true)
                .open(trace_dir.join(TRACE_FILE_NAME))
                .unwrap();
            write!(name_file, "{}::{}", test_name, aptos_version).unwrap();
            for sub_dir in &[
                TRACE_DIR_META,
                TRACE_DIR_DATA,
                TRACE_DIR_INPUT,
                TRACE_DIR_OUTPUT,
            ] {
                fs::create_dir(trace_dir.join(sub_dir)).unwrap_or_else(|err| {
                    panic!("Failed to create <trace>/{} directory: {}", sub_dir, err)
                });
            }
            self.trace_dir = Some(trace_dir);
        }
    }

    /// Creates an executor with only the standard library Move modules published and not other
    /// initialization done.
    pub fn stdlib_only_genesis() -> Self {
        let mut genesis = Self::no_genesis();
        for (bytes, module) in
            aptos_cached_packages::head_release_bundle().code_and_compiled_modules()
        {
            let id = module.self_id();
            genesis.add_module(&id, bytes.to_vec());
        }
        genesis
    }

    /// Creates fresh genesis from the framework passed in.
    pub fn custom_genesis(framework: &ReleaseBundle, validator_accounts: Option<usize>) -> Self {
        let genesis = aptos_vm_genesis::generate_test_genesis(framework, validator_accounts);
        Self::from_genesis(genesis.0.write_set(), ChainId::test())
    }

    /// Create one instance of [`AccountData`] without saving it to data store.
    pub fn create_raw_account(&mut self) -> Account {
        Account::new_from_seed(&mut self.rng)
    }

    /// Create one instance of [`AccountData`] without saving it to data store.
    pub fn create_raw_account_data(&mut self, balance: u64, seq_num: u64) -> AccountData {
        AccountData::new_from_seed(&mut self.rng, balance, seq_num)
    }

    /// Creates a number of [`Account`] instances all with the same balance and sequence number,
    /// and publishes them to this executor's data store.
    pub fn create_accounts(&mut self, size: usize, balance: u64, seq_num: u64) -> Vec<Account> {
        let mut accounts: Vec<Account> = Vec::with_capacity(size);
        for _i in 0..size {
            let account_data = AccountData::new_from_seed(&mut self.rng, balance, seq_num);
            self.add_account_data(&account_data);
            accounts.push(account_data.into_account());
        }
        accounts
    }

    /// Creates an account for the given static address. This address needs to be static so
    /// we can load regular Move code to there without need to rewrite code addresses.
    pub fn new_account_at(&mut self, addr: AccountAddress) -> Account {
        // The below will use the genesis keypair but that should be fine.
        let acc = Account::new_genesis_account(addr);
        // Mint the account 10M Aptos coins (with 8 decimals).
        let data = AccountData::with_account(acc, 1_000_000_000_000_000, 0);
        self.add_account_data(&data);
        data.account().clone()
    }

    /// Applies a [`WriteSet`] to this executor's data store.
    pub fn apply_write_set(&mut self, write_set: &WriteSet) {
        self.data_store.add_write_set(write_set);
    }

    /// Adds an account to this executor's data store.
    pub fn add_account_data(&mut self, account_data: &AccountData) {
        self.data_store.add_account_data(account_data)
    }

    /// Adds coin info to this executor's data store.
    pub fn add_coin_info(&mut self) {
        self.data_store.add_coin_info()
    }

    /// Adds a module to this executor's data store.
    ///
    /// Does not do any sort of verification on the module.
    pub fn add_module(&mut self, module_id: &ModuleId, module_blob: Vec<u8>) {
        self.data_store.add_module(module_id, module_blob)
    }

    /// Reads the resource `Value` for an account from this executor's data store.
    pub fn read_account_resource(&self, account: &Account) -> Option<AccountResource> {
        self.read_account_resource_at_address(account.address())
    }

    pub fn read_resource<T: MoveResource>(&self, addr: &AccountAddress) -> Option<T> {
        let ap =
            AccessPath::resource_access_path(*addr, T::struct_tag()).expect("access path in test");
        let data_blob =
            TStateView::get_state_value_bytes(&self.data_store, &StateKey::access_path(ap))
                .expect("account must exist in data store")
                .unwrap_or_else(|| panic!("Can't fetch {} resource for {}", T::STRUCT_NAME, addr));
        bcs::from_bytes(data_blob.as_slice()).ok()
    }

    /// Reads the resource `Value` for an account under the given address from
    /// this executor's data store.
    pub fn read_account_resource_at_address(
        &self,
        addr: &AccountAddress,
    ) -> Option<AccountResource> {
        self.read_resource(addr)
    }

    /// Reads the CoinStore resource value for an account from this executor's data store.
    pub fn read_coin_store_resource(&self, account: &Account) -> Option<CoinStoreResource> {
        self.read_coin_store_resource_at_address(account.address())
    }

    /// Reads supply from CoinInfo resource value from this executor's data store.
    pub fn read_coin_supply(&self) -> Option<u128> {
        self.read_coin_info_resource()
            .expect("coin info must exist in data store")
            .supply()
            .as_ref()
            .map(|o| match o.aggregator.as_ref() {
                Some(aggregator) => {
                    let state_key = aggregator.state_key();
                    let value_bytes = self
                        .read_state_value_bytes(&state_key)
                        .expect("aggregator value must exist in data store");
                    bcs::from_bytes(&value_bytes).unwrap()
                },
                None => o.integer.as_ref().unwrap().value,
            })
    }

    /// Reads the CoinInfo resource value from this executor's data store.
    pub fn read_coin_info_resource(&self) -> Option<CoinInfoResource> {
        self.read_resource(&AccountAddress::ONE)
    }

    /// Reads the CoinStore resource value for an account under the given address from this executor's
    /// data store.
    pub fn read_coin_store_resource_at_address(
        &self,
        addr: &AccountAddress,
    ) -> Option<CoinStoreResource> {
        self.read_resource(addr)
    }

    /// Executes the given block of transactions.
    ///
    /// Typical tests will call this method and check that the output matches what was expected.
    /// However, this doesn't apply the results of successful transactions to the data store.
    pub fn execute_block(
        &self,
        txn_block: Vec<SignedTransaction>,
    ) -> Result<Vec<TransactionOutput>, VMStatus> {
        self.execute_transaction_block(
            txn_block
                .into_iter()
                .map(Transaction::UserTransaction)
                .collect(),
        )
    }

    /// Executes the transaction as a singleton block and applies the resulting write set to the
    /// data store. Panics if execution fails
    pub fn execute_and_apply(&mut self, transaction: SignedTransaction) -> TransactionOutput {
        let mut outputs = self.execute_block(vec![transaction]).unwrap();
        assert!(outputs.len() == 1, "transaction outputs size mismatch");
        let output = outputs.pop().unwrap();
        match output.status() {
            TransactionStatus::Keep(status) => {
                self.apply_write_set(output.write_set());
                assert_eq!(
                    status,
                    &ExecutionStatus::Success,
                    "transaction failed with {:?}",
                    status
                );
                output
            },
            TransactionStatus::Discard(status) => panic!("transaction discarded with {:?}", status),
            TransactionStatus::Retry => panic!("transaction status is retry"),
        }
    }

    pub fn execute_transaction_block_parallel(
        &self,
        txn_block: Vec<Transaction>,
    ) -> Result<Vec<TransactionOutput>, VMStatus> {
        BlockAptosVM::execute_block(
<<<<<<< HEAD
            txn_block,
            &self.data_store,
            usize::min(4, num_cpus::get()),
            None,
=======
            self.executor_thread_pool.clone(),
            txn_block,
            &self.data_store,
            usize::min(4, num_cpus::get()),
>>>>>>> aabb85a6
        )
    }

    pub fn execute_transaction_block(
        &self,
        txn_block: Vec<Transaction>,
    ) -> Result<Vec<TransactionOutput>, VMStatus> {
        let mut trace_map = TraceSeqMapping::default();

        // dump serialized transaction details before execution, if tracing
        if let Some(trace_dir) = &self.trace_dir {
            let trace_data_dir = trace_dir.join(TRACE_DIR_DATA);
            trace_map.0 = Self::trace(trace_data_dir.as_path(), self.get_state_view());
            let trace_input_dir = trace_dir.join(TRACE_DIR_INPUT);
            for txn in &txn_block {
                let input_seq = Self::trace(trace_input_dir.as_path(), txn);
                trace_map.1.push(input_seq);
            }
        }

        let output = AptosVM::execute_block(txn_block.clone(), &self.data_store);
        if !self.no_parallel_exec {
            let parallel_output = self.execute_transaction_block_parallel(txn_block);
            assert_eq!(output, parallel_output);
        }

        if let Some(logger) = &self.executed_output {
            logger.log(format!("{:#?}\n", output).as_str());
        }

        // dump serialized transaction output after execution, if tracing
        if let Some(trace_dir) = &self.trace_dir {
            match &output {
                Ok(results) => {
                    let trace_output_dir = trace_dir.join(TRACE_DIR_OUTPUT);
                    for res in results {
                        let output_seq = Self::trace(trace_output_dir.as_path(), res);
                        trace_map.2.push(output_seq);
                    }
                },
                Err(e) => {
                    let mut error_file = OpenOptions::new()
                        .write(true)
                        .create_new(true)
                        .open(trace_dir.join(TRACE_FILE_ERROR))
                        .unwrap();
                    error_file.write_all(e.to_string().as_bytes()).unwrap();
                },
            }
            let trace_meta_dir = trace_dir.join(TRACE_DIR_META);
            Self::trace(trace_meta_dir.as_path(), &trace_map);
        }
        output
    }

    pub fn execute_transaction(&self, txn: SignedTransaction) -> TransactionOutput {
        let txn_block = vec![txn];
        let mut outputs = self
            .execute_block(txn_block)
            .expect("The VM should not fail to startup");
        outputs
            .pop()
            .expect("A block with one transaction should have one output")
    }

    fn trace<P: AsRef<Path>, T: Serialize>(dir: P, item: &T) -> usize {
        let dir = dir.as_ref();
        let seq = fs::read_dir(dir).expect("Unable to read trace dir").count();
        let bytes = bcs::to_bytes(item)
            .unwrap_or_else(|err| panic!("Failed to serialize the trace item: {:?}", err));
        let mut file = OpenOptions::new()
            .write(true)
            .create_new(true)
            .open(dir.join(seq.to_string()))
            .expect("Unable to create a trace file");
        file.write_all(&bytes)
            .expect("Failed to write to the trace file");
        seq
    }

    pub fn read_state_value(&self, state_key: &StateKey) -> Option<StateValue> {
        TStateView::get_state_value(&self.data_store, state_key).unwrap()
    }

    /// Get the blob for the associated AccessPath
    pub fn read_state_value_bytes(&self, state_key: &StateKey) -> Option<Vec<u8>> {
        TStateView::get_state_value_bytes(&self.data_store, state_key).unwrap()
    }

    /// Set the blob for the associated AccessPath
    pub fn write_state_value(&mut self, state_key: StateKey, data_blob: Vec<u8>) {
        self.data_store
            .set(state_key, StateValue::new_legacy(data_blob));
    }

    /// Verifies the given transaction by running it through the VM verifier.
    pub fn verify_transaction(&self, txn: SignedTransaction) -> VMValidatorResult {
        let vm = AptosVM::new(self.get_state_view());
        vm.validate_transaction(txn, &self.data_store)
    }

    pub fn get_state_view(&self) -> &FakeDataStore {
        &self.data_store
    }

    pub fn new_block(&mut self) {
        self.new_block_with_timestamp(self.block_time + 1);
    }

    pub fn new_block_with_timestamp(&mut self, time_microseconds: u64) {
        self.block_time = time_microseconds;

        let validator_set = ValidatorSet::fetch_config(&self.data_store.as_move_resolver())
            .expect("Unable to retrieve the validator set from storage");
        let proposer = *validator_set.payload().next().unwrap().account_address();
        // when updating time, proposer cannot be ZERO.
        self.new_block_with_metadata(proposer, vec![])
    }

    pub fn run_block_with_metadata(
        &mut self,
        proposer: AccountAddress,
        failed_proposer_indices: Vec<u32>,
        txns: Vec<SignedTransaction>,
    ) -> Vec<(TransactionStatus, u64)> {
        let mut txn_block: Vec<Transaction> =
            txns.into_iter().map(Transaction::UserTransaction).collect();
        let validator_set = ValidatorSet::fetch_config(&self.data_store.as_move_resolver())
            .expect("Unable to retrieve the validator set from storage");
        let new_block_metadata = BlockMetadata::new(
            HashValue::zero(),
            0,
            0,
            proposer,
            BitVec::with_num_bits(validator_set.num_validators() as u16).into(),
            failed_proposer_indices,
            self.block_time,
        );
        txn_block.insert(0, Transaction::BlockMetadata(new_block_metadata));

        let outputs = self
            .execute_transaction_block(txn_block)
            .expect("Must execute transactions");

        // Check if we emit the expected event for block metadata, there might be more events for transaction fees.
        let event = outputs[0].events()[0].clone();
        assert_eq!(event.key(), &new_block_event_key());
        assert!(bcs::from_bytes::<NewBlockEvent>(event.event_data()).is_ok());

        let mut results = vec![];
        for output in outputs {
            if !output.status().is_discarded() {
                self.apply_write_set(output.write_set());
            }
            results.push((output.status().clone(), output.gas_used()));
        }
        results
    }

    pub fn new_block_with_metadata(
        &mut self,
        proposer: AccountAddress,
        failed_proposer_indices: Vec<u32>,
    ) {
        self.run_block_with_metadata(proposer, failed_proposer_indices, vec![]);
    }

    fn module(name: &str) -> ModuleId {
        ModuleId::new(CORE_CODE_ADDRESS, Identifier::new(name).unwrap())
    }

    fn name(name: &str) -> Identifier {
        Identifier::new(name).unwrap()
    }

    pub fn set_block_time(&mut self, new_block_time: u64) {
        self.block_time = new_block_time;
    }

    pub fn get_block_time(&mut self) -> u64 {
        self.block_time
    }

    pub fn get_block_time_seconds(&mut self) -> u64 {
        self.block_time / 1_000_000
    }

    pub fn exec(
        &mut self,
        module_name: &str,
        function_name: &str,
        type_params: Vec<TypeTag>,
        args: Vec<Vec<u8>>,
    ) {
        let write_set = {
            // FIXME: should probably read the timestamp from storage.
            let timed_features =
                TimedFeatures::enable_all().with_override_profile(TimedFeatureOverride::Testing);
            // TODO(Gas): we probably want to switch to non-zero costs in the future
            let vm = MoveVmExt::new(
                NativeGasParameters::zeros(),
                AbstractValueSizeGasParameters::zeros(),
                LATEST_GAS_FEATURE_VERSION,
                self.chain_id,
                self.features.clone(),
                timed_features,
            )
            .unwrap();
            let remote_view = StorageAdapter::new(&self.data_store);
            let mut session = vm.new_session(&remote_view, SessionId::void());
            session
                .execute_function_bypass_visibility(
                    &Self::module(module_name),
                    &Self::name(function_name),
                    type_params,
                    args,
                    &mut UnmeteredGasMeter,
                )
                .unwrap_or_else(|e| {
                    panic!(
                        "Error calling {}.{}: {}",
                        module_name,
                        function_name,
                        e.into_vm_status()
                    )
                });
            let change_set_ext = session
                .finish(
                    &mut (),
                    &ChangeSetConfigs::unlimited_at_gas_feature_version(LATEST_GAS_FEATURE_VERSION),
                )
                .expect("Failed to generate txn effects");
            let (_delta_change_set, change_set) = change_set_ext.into_inner();
            let (write_set, _events) = change_set.into_inner();
            write_set
        };
        self.data_store.add_write_set(&write_set);
    }

    pub fn try_exec(
        &mut self,
        module_name: &str,
        function_name: &str,
        type_params: Vec<TypeTag>,
        args: Vec<Vec<u8>>,
    ) -> Result<WriteSet, VMStatus> {
        // TODO(Gas): we probably want to switch to non-zero costs in the future
        let vm = MoveVmExt::new(
            NativeGasParameters::zeros(),
            AbstractValueSizeGasParameters::zeros(),
            LATEST_GAS_FEATURE_VERSION,
            self.chain_id,
            self.features.clone(),
            // FIXME: should probably read the timestamp from storage.
            TimedFeatures::enable_all(),
        )
        .unwrap();
        let remote_view = StorageAdapter::new(&self.data_store);
        let mut session = vm.new_session(&remote_view, SessionId::void());
        session
            .execute_function_bypass_visibility(
                &Self::module(module_name),
                &Self::name(function_name),
                type_params,
                args,
                &mut UnmeteredGasMeter,
            )
            .map_err(|e| e.into_vm_status())?;

        let change_set_ext = session
            .finish(
                &mut (),
                &ChangeSetConfigs::unlimited_at_gas_feature_version(LATEST_GAS_FEATURE_VERSION),
            )
            .expect("Failed to generate txn effects");
        // TODO: Support deltas in fake executor.
        let (_delta_change_set, change_set) = change_set_ext.into_inner();
        let (writeset, _events) = change_set.into_inner();
        Ok(writeset)
    }

    pub fn execute_view_function(
        &mut self,
        module_id: ModuleId,
        func_name: Identifier,
        type_args: Vec<TypeTag>,
        arguments: Vec<Vec<u8>>,
    ) -> Result<Vec<Vec<u8>>, Error> {
        // No gas limit
        AptosVM::execute_view_function(
            self.get_state_view(),
            module_id,
            func_name,
            type_args,
            arguments,
            u64::MAX,
        )
    }
}<|MERGE_RESOLUTION|>--- conflicted
+++ resolved
@@ -406,17 +406,11 @@
         txn_block: Vec<Transaction>,
     ) -> Result<Vec<TransactionOutput>, VMStatus> {
         BlockAptosVM::execute_block(
-<<<<<<< HEAD
+            self.executor_thread_pool.clone(),
             txn_block,
             &self.data_store,
             usize::min(4, num_cpus::get()),
             None,
-=======
-            self.executor_thread_pool.clone(),
-            txn_block,
-            &self.data_store,
-            usize::min(4, num_cpus::get()),
->>>>>>> aabb85a6
         )
     }
 
