--- conflicted
+++ resolved
@@ -461,11 +461,7 @@
 
     #[inline]
     fn charge_create_ty(&mut self, num_nodes: NumTypeNodes) -> PartialVMResult<()> {
-<<<<<<< HEAD
-        if self.feature_version() < 13 {
-=======
         if self.feature_version() < 14 {
->>>>>>> 78256c50
             return Ok(());
         }
 
