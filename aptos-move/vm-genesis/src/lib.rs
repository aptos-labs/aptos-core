// Copyright © Aptos Foundation
// Parts of the project are originally copyright © Meta Platforms, Inc.
// SPDX-License-Identifier: Apache-2.0

#![forbid(unsafe_code)]

mod genesis_context;

use crate::genesis_context::GenesisStateView;
use aptos_crypto::{
    bls12381,
    ed25519::{Ed25519PrivateKey, Ed25519PublicKey},
    HashValue, PrivateKey, Uniform,
};
use aptos_framework::{ReleaseBundle, ReleasePackage};
use aptos_gas::{
    AbstractValueSizeGasParameters, AptosGasParameters, ChangeSetConfigs, InitialGasSchedule,
    NativeGasParameters, ToOnChainGasSchedule, LATEST_GAS_FEATURE_VERSION,
};
use aptos_types::{
    account_config::{self, aptos_test_root_address, events::NewEpochEvent, CORE_CODE_ADDRESS},
    chain_id::ChainId,
    contract_event::ContractEvent,
    on_chain_config::{
        FeatureFlag, Features, GasScheduleV2, OnChainConsensusConfig, TimedFeatures,
        APTOS_MAX_KNOWN_VERSION,
    },
    transaction::{authenticator::AuthenticationKey, ChangeSet, Transaction, WriteSetPayload},
};
use aptos_vm::{
    data_cache::AsMoveResolver,
    move_vm_ext::{MoveVmExt, SessionExt, SessionId},
};
use move_core_types::{
    account_address::AccountAddress,
    identifier::Identifier,
    language_storage::{ModuleId, TypeTag},
    resolver::MoveResolver,
    value::{serialize_values, MoveValue},
};
use move_vm_types::gas::UnmeteredGasMeter;
use once_cell::sync::Lazy;
use rand::prelude::*;
use serde::{Deserialize, Serialize};

// The seed is arbitrarily picked to produce a consistent key. XXX make this more formal?
const GENESIS_SEED: [u8; 32] = [42; 32];

const GENESIS_MODULE_NAME: &str = "genesis";
const GOVERNANCE_MODULE_NAME: &str = "aptos_governance";
const CODE_MODULE_NAME: &str = "code";
const VERSION_MODULE_NAME: &str = "version";

const NUM_SECONDS_PER_YEAR: u64 = 365 * 24 * 60 * 60;
const MICRO_SECONDS_PER_SECOND: u64 = 1_000_000;
const APTOS_COINS_BASE_WITH_DECIMALS: u64 = u64::pow(10, 8);

pub struct GenesisConfiguration {
    pub allow_new_validators: bool,
    pub epoch_duration_secs: u64,
    // If true, genesis will create a special core resources account that can mint coins.
    pub is_test: bool,
    pub max_stake: u64,
    pub min_stake: u64,
    pub min_voting_threshold: u128,
    pub recurring_lockup_duration_secs: u64,
    pub required_proposer_stake: u64,
    pub rewards_apy_percentage: u64,
    pub voting_duration_secs: u64,
    pub voting_power_increase_limit: u64,
    pub employee_vesting_start: u64,
    pub employee_vesting_period_duration: u64,
}

pub static GENESIS_KEYPAIR: Lazy<(Ed25519PrivateKey, Ed25519PublicKey)> = Lazy::new(|| {
    let mut rng = StdRng::from_seed(GENESIS_SEED);
    let private_key = Ed25519PrivateKey::generate(&mut rng);
    let public_key = private_key.public_key();
    (private_key, public_key)
});

// Cannot be impl Default in GasScheduleV2, due to circular dependencies.
pub fn default_gas_schedule() -> GasScheduleV2 {
    GasScheduleV2 {
        feature_version: aptos_gas::LATEST_GAS_FEATURE_VERSION,
        entries: AptosGasParameters::initial().to_on_chain_gas_schedule(LATEST_GAS_FEATURE_VERSION),
    }
}

pub fn encode_aptos_mainnet_genesis_transaction(
    accounts: &[AccountBalance],
    employees: &[EmployeePool],
    validators: &[ValidatorWithCommissionRate],
    framework: &ReleaseBundle,
    chain_id: ChainId,
    genesis_config: &GenesisConfiguration,
) -> Transaction {
    assert!(!genesis_config.is_test, "This is mainnet!");
    validate_genesis_config(genesis_config);

    // Create a Move VM session so we can invoke on-chain genesis intializations.
    let mut state_view = GenesisStateView::new();
    for (module_bytes, module) in framework.code_and_compiled_modules() {
        state_view.add_module(&module.self_id(), module_bytes);
    }
    let data_cache = state_view.as_move_resolver();
    let move_vm = MoveVmExt::new(
        NativeGasParameters::zeros(),
        AbstractValueSizeGasParameters::zeros(),
        LATEST_GAS_FEATURE_VERSION,
        ChainId::test().id(),
        Features::default(),
        TimedFeatures::enable_all(),
    )
    .unwrap();
    let id1 = HashValue::zero();
    let mut session = move_vm.new_session(&data_cache, SessionId::genesis(id1));

    // On-chain genesis process.
    let consensus_config = OnChainConsensusConfig::default();
    let gas_schedule = default_gas_schedule();
    initialize(
        &mut session,
        chain_id,
        genesis_config,
        &consensus_config,
        &gas_schedule,
    );
    initialize_features(&mut session);
    initialize_aptos_coin(&mut session);
    initialize_on_chain_governance(&mut session, genesis_config);
    create_accounts(&mut session, accounts);
    create_employee_validators(&mut session, employees, genesis_config);
    create_and_initialize_validators_with_commission(&mut session, validators);
    set_genesis_end(&mut session);

    // Reconfiguration should happen after all on-chain invocations.
    emit_new_block_and_epoch_event(&mut session);

    let cs1 = session
        .finish(
            &mut (),
            &ChangeSetConfigs::unlimited_at_gas_feature_version(LATEST_GAS_FEATURE_VERSION),
        )
        .unwrap();

    // Publish the framework, using a different session id, in case both scripts creates tables
    let state_view = GenesisStateView::new();
    let data_cache = state_view.as_move_resolver();

    let mut id2_arr = [0u8; 32];
    id2_arr[31] = 1;
    let id2 = HashValue::new(id2_arr);
    let mut session = move_vm.new_session(&data_cache, SessionId::genesis(id2));
    publish_framework(&mut session, framework);
    let cs2 = session
        .finish(
            &mut (),
            &ChangeSetConfigs::unlimited_at_gas_feature_version(LATEST_GAS_FEATURE_VERSION),
        )
        .unwrap();
    let change_set_ext = cs1.squash(cs2).unwrap();

    let (delta_change_set, change_set) = change_set_ext.into_inner();

    // Publishing stdlib should not produce any deltas around aggregators and map to write ops and
    // not deltas. The second session only publishes the framework module bundle, which should not
    // produce deltas either.
    assert!(
        delta_change_set.is_empty(),
        "non-empty delta change set in genesis"
    );

    assert!(!change_set
        .write_set()
        .iter()
        .any(|(_, op)| op.is_deletion()));
    verify_genesis_write_set(change_set.events());
    Transaction::GenesisTransaction(WriteSetPayload::Direct(change_set))
}

pub fn encode_genesis_transaction(
    aptos_root_key: Ed25519PublicKey,
    validators: &[Validator],
    framework: &ReleaseBundle,
    chain_id: ChainId,
    genesis_config: &GenesisConfiguration,
    consensus_config: &OnChainConsensusConfig,
    gas_schedule: &GasScheduleV2,
) -> Transaction {
    Transaction::GenesisTransaction(WriteSetPayload::Direct(encode_genesis_change_set(
        &aptos_root_key,
        validators,
        framework,
        chain_id,
        genesis_config,
        consensus_config,
        gas_schedule,
    )))
}

pub fn encode_genesis_change_set(
    core_resources_key: &Ed25519PublicKey,
    validators: &[Validator],
    framework: &ReleaseBundle,
    chain_id: ChainId,
    genesis_config: &GenesisConfiguration,
    consensus_config: &OnChainConsensusConfig,
    gas_schedule: &GasScheduleV2,
) -> ChangeSet {
    validate_genesis_config(genesis_config);

    // Create a Move VM session so we can invoke on-chain genesis intializations.
    let mut state_view = GenesisStateView::new();
    for (module_bytes, module) in framework.code_and_compiled_modules() {
        state_view.add_module(&module.self_id(), module_bytes);
    }
    let data_cache = state_view.as_move_resolver();
    let move_vm = MoveVmExt::new(
        NativeGasParameters::zeros(),
        AbstractValueSizeGasParameters::zeros(),
        LATEST_GAS_FEATURE_VERSION,
        ChainId::test().id(),
        Features::default(),
        TimedFeatures::enable_all(),
    )
    .unwrap();
    let id1 = HashValue::zero();
    let mut session = move_vm.new_session(&data_cache, SessionId::genesis(id1));

    // On-chain genesis process.
    initialize(
        &mut session,
        chain_id,
        genesis_config,
        consensus_config,
        gas_schedule,
    );
    initialize_features(&mut session);
    if genesis_config.is_test {
        initialize_core_resources_and_aptos_coin(&mut session, core_resources_key);
    } else {
        initialize_aptos_coin(&mut session);
    }
    initialize_on_chain_governance(&mut session, genesis_config);
    create_and_initialize_validators(&mut session, validators);
    if genesis_config.is_test {
        allow_core_resources_to_set_version(&mut session);
    }
    set_genesis_end(&mut session);

    // Reconfiguration should happen after all on-chain invocations.
    emit_new_block_and_epoch_event(&mut session);

    let cs1 = session
        .finish(
            &mut (),
            &ChangeSetConfigs::unlimited_at_gas_feature_version(LATEST_GAS_FEATURE_VERSION),
        )
        .unwrap();

    let state_view = GenesisStateView::new();
    let data_cache = state_view.as_move_resolver();

    // Publish the framework, using a different session id, in case both scripts creates tables
    let mut id2_arr = [0u8; 32];
    id2_arr[31] = 1;
    let id2 = HashValue::new(id2_arr);
    let mut session = move_vm.new_session(&data_cache, SessionId::genesis(id2));
    publish_framework(&mut session, framework);
    let cs2 = session
        .finish(
            &mut (),
            &ChangeSetConfigs::unlimited_at_gas_feature_version(LATEST_GAS_FEATURE_VERSION),
        )
        .unwrap();

    let change_set_ext = cs1.squash(cs2).unwrap();

    let (delta_change_set, change_set) = change_set_ext.into_inner();

    // Publishing stdlib should not produce any deltas around aggregators and map to write ops and
    // not deltas. The second session only publishes the framework module bundle, which should not
    // produce deltas either.
    assert!(
        delta_change_set.is_empty(),
        "non-empty delta change set in genesis"
    );

    assert!(!change_set
        .write_set()
        .iter()
        .any(|(_, op)| op.is_deletion()));
    verify_genesis_write_set(change_set.events());
    change_set
}

fn validate_genesis_config(genesis_config: &GenesisConfiguration) {
    assert!(
        genesis_config.min_stake <= genesis_config.max_stake,
        "Min stake must be smaller than or equal to max stake"
    );
    assert!(
        genesis_config.epoch_duration_secs > 0,
        "Epoch duration must be > 0"
    );
    assert!(
        genesis_config.recurring_lockup_duration_secs > 0,
        "Recurring lockup duration must be > 0"
    );
    assert!(
        genesis_config.recurring_lockup_duration_secs >= genesis_config.epoch_duration_secs,
        "Recurring lockup duration must be at least as long as epoch duration"
    );
    assert!(
        genesis_config.rewards_apy_percentage > 0 && genesis_config.rewards_apy_percentage < 100,
        "Rewards APY must be > 0% and < 100%"
    );
    assert!(
        genesis_config.voting_duration_secs > 0,
        "On-chain voting duration must be > 0"
    );
    assert!(
        genesis_config.voting_duration_secs < genesis_config.recurring_lockup_duration_secs,
        "Voting duration must be strictly smaller than recurring lockup"
    );
    assert!(
        genesis_config.voting_power_increase_limit > 0
            && genesis_config.voting_power_increase_limit <= 50,
        "voting_power_increase_limit must be > 0 and <= 50"
    );
}

fn exec_function(
    session: &mut SessionExt<impl MoveResolver>,
    module_name: &str,
    function_name: &str,
    ty_args: Vec<TypeTag>,
    args: Vec<Vec<u8>>,
) {
    session
        .execute_function_bypass_visibility(
            &ModuleId::new(
                account_config::CORE_CODE_ADDRESS,
                Identifier::new(module_name).unwrap(),
            ),
            &Identifier::new(function_name).unwrap(),
            ty_args,
            args,
            &mut UnmeteredGasMeter,
        )
        .unwrap_or_else(|e| {
            panic!(
                "Error calling {}.{}: ({:#x}) {}",
                module_name,
                function_name,
                e.sub_status().unwrap_or_default(),
                e,
            )
        });
}

fn initialize(
    session: &mut SessionExt<impl MoveResolver>,
    chain_id: ChainId,
    genesis_config: &GenesisConfiguration,
    consensus_config: &OnChainConsensusConfig,
    gas_schedule: &GasScheduleV2,
) {
    let gas_schedule_blob =
        bcs::to_bytes(gas_schedule).expect("Failure serializing genesis gas schedule");

    let consensus_config_bytes =
        bcs::to_bytes(consensus_config).expect("Failure serializing genesis consensus config");

    // Calculate the per-epoch rewards rate, represented as 2 separate ints (numerator and
    // denominator).
    let rewards_rate_denominator = 1_000_000_000;
    let num_epochs_in_a_year = NUM_SECONDS_PER_YEAR / genesis_config.epoch_duration_secs;
    // Multiplication before division to minimize rounding errors due to integer division.
    let rewards_rate_numerator = (genesis_config.rewards_apy_percentage * rewards_rate_denominator
        / 100)
        / num_epochs_in_a_year;

    // Block timestamps are in microseconds and epoch_interval is used to check if a block timestamp
    // has crossed into a new epoch. So epoch_interval also needs to be in micro seconds.
    let epoch_interval_usecs = genesis_config.epoch_duration_secs * MICRO_SECONDS_PER_SECOND;
    exec_function(
        session,
        GENESIS_MODULE_NAME,
        "initialize",
        vec![],
        serialize_values(&vec![
            MoveValue::vector_u8(gas_schedule_blob),
            MoveValue::U8(chain_id.id()),
            MoveValue::U64(APTOS_MAX_KNOWN_VERSION.major),
            MoveValue::vector_u8(consensus_config_bytes),
            MoveValue::U64(epoch_interval_usecs),
            MoveValue::U64(genesis_config.min_stake),
            MoveValue::U64(genesis_config.max_stake),
            MoveValue::U64(genesis_config.recurring_lockup_duration_secs),
            MoveValue::Bool(genesis_config.allow_new_validators),
            MoveValue::U64(rewards_rate_numerator),
            MoveValue::U64(rewards_rate_denominator),
            MoveValue::U64(genesis_config.voting_power_increase_limit),
        ]),
    );
}

pub fn default_features() -> Vec<FeatureFlag> {
    vec![
        FeatureFlag::CODE_DEPENDENCY_CHECK,
        FeatureFlag::TREAT_FRIEND_AS_PRIVATE,
        FeatureFlag::SHA_512_AND_RIPEMD_160_NATIVES,
        FeatureFlag::APTOS_STD_CHAIN_ID_NATIVES,
        FeatureFlag::VM_BINARY_FORMAT_V6,
        FeatureFlag::MULTI_ED25519_PK_VALIDATE_V2_NATIVES,
        FeatureFlag::BLAKE2B_256_NATIVE,
        FeatureFlag::RESOURCE_GROUPS,
<<<<<<< HEAD
        FeatureFlag::DELEGATION_POOLS,
=======
        FeatureFlag::MULTISIG_ACCOUNTS,
>>>>>>> 4f1c5318
    ]
}

fn initialize_features(session: &mut SessionExt<impl MoveResolver>) {
    let features: Vec<u64> = default_features()
        .into_iter()
        .map(|feature| feature as u64)
        .collect();

    let mut serialized_values = serialize_values(&vec![MoveValue::Signer(CORE_CODE_ADDRESS)]);
    serialized_values.push(bcs::to_bytes(&features).unwrap());
    serialized_values.push(bcs::to_bytes(&Vec::<u64>::new()).unwrap());

    exec_function(
        session,
        "features",
        "change_feature_flags",
        vec![],
        serialized_values,
    );
}

fn initialize_aptos_coin(session: &mut SessionExt<impl MoveResolver>) {
    exec_function(
        session,
        GENESIS_MODULE_NAME,
        "initialize_aptos_coin",
        vec![],
        serialize_values(&vec![MoveValue::Signer(CORE_CODE_ADDRESS)]),
    );
}

fn set_genesis_end(session: &mut SessionExt<impl MoveResolver>) {
    exec_function(
        session,
        GENESIS_MODULE_NAME,
        "set_genesis_end",
        vec![],
        serialize_values(&vec![MoveValue::Signer(CORE_CODE_ADDRESS)]),
    );
}

fn initialize_core_resources_and_aptos_coin(
    session: &mut SessionExt<impl MoveResolver>,
    core_resources_key: &Ed25519PublicKey,
) {
    let core_resources_auth_key = AuthenticationKey::ed25519(core_resources_key);
    exec_function(
        session,
        GENESIS_MODULE_NAME,
        "initialize_core_resources_and_aptos_coin",
        vec![],
        serialize_values(&vec![
            MoveValue::Signer(CORE_CODE_ADDRESS),
            MoveValue::vector_u8(core_resources_auth_key.to_vec()),
        ]),
    );
}

/// Create and initialize Association and Core Code accounts.
fn initialize_on_chain_governance(
    session: &mut SessionExt<impl MoveResolver>,
    genesis_config: &GenesisConfiguration,
) {
    exec_function(
        session,
        GOVERNANCE_MODULE_NAME,
        "initialize",
        vec![],
        serialize_values(&vec![
            MoveValue::Signer(CORE_CODE_ADDRESS),
            MoveValue::U128(genesis_config.min_voting_threshold),
            MoveValue::U64(genesis_config.required_proposer_stake),
            MoveValue::U64(genesis_config.voting_duration_secs),
        ]),
    );
}

fn create_accounts(session: &mut SessionExt<impl MoveResolver>, accounts: &[AccountBalance]) {
    let accounts_bytes = bcs::to_bytes(accounts).expect("AccountMaps can be serialized");
    let mut serialized_values = serialize_values(&vec![MoveValue::Signer(CORE_CODE_ADDRESS)]);
    serialized_values.push(accounts_bytes);
    exec_function(
        session,
        GENESIS_MODULE_NAME,
        "create_accounts",
        vec![],
        serialized_values,
    );
}

fn create_employee_validators(
    session: &mut SessionExt<impl MoveResolver>,
    employees: &[EmployeePool],
    genesis_config: &GenesisConfiguration,
) {
    let employees_bytes = bcs::to_bytes(employees).expect("AccountMaps can be serialized");
    let mut serialized_values = serialize_values(&vec![
        MoveValue::U64(genesis_config.employee_vesting_start),
        MoveValue::U64(genesis_config.employee_vesting_period_duration),
    ]);
    serialized_values.push(employees_bytes);

    exec_function(
        session,
        GENESIS_MODULE_NAME,
        "create_employee_validators",
        vec![],
        serialized_values,
    );
}

/// Creates and initializes each validator owner and validator operator. This method creates all
/// the required accounts, sets the validator operators for each validator owner, and sets the
/// validator config on-chain.
fn create_and_initialize_validators(
    session: &mut SessionExt<impl MoveResolver>,
    validators: &[Validator],
) {
    let validators_bytes = bcs::to_bytes(validators).expect("Validators can be serialized");
    let mut serialized_values = serialize_values(&vec![MoveValue::Signer(CORE_CODE_ADDRESS)]);
    serialized_values.push(validators_bytes);
    exec_function(
        session,
        GENESIS_MODULE_NAME,
        "create_initialize_validators",
        vec![],
        serialized_values,
    );
}

fn create_and_initialize_validators_with_commission(
    session: &mut SessionExt<impl MoveResolver>,
    validators: &[ValidatorWithCommissionRate],
) {
    let validators_bytes = bcs::to_bytes(validators).expect("Validators can be serialized");
    let mut serialized_values = serialize_values(&vec![
        MoveValue::Signer(CORE_CODE_ADDRESS),
        MoveValue::Bool(true),
    ]);
    serialized_values.push(validators_bytes);
    exec_function(
        session,
        GENESIS_MODULE_NAME,
        "create_initialize_validators_with_commission",
        vec![],
        serialized_values,
    );
}

fn allow_core_resources_to_set_version(session: &mut SessionExt<impl MoveResolver>) {
    exec_function(
        session,
        VERSION_MODULE_NAME,
        "initialize_for_test",
        vec![],
        serialize_values(&vec![MoveValue::Signer(aptos_test_root_address())]),
    );
}

/// Publish the framework release bundle.
fn publish_framework(session: &mut SessionExt<impl MoveResolver>, framework: &ReleaseBundle) {
    for pack in &framework.packages {
        publish_package(session, pack)
    }
}

/// Publish the given package.
fn publish_package(session: &mut SessionExt<impl MoveResolver>, pack: &ReleasePackage) {
    let modules = pack.sorted_code_and_modules();
    let addr = *modules.first().unwrap().1.self_id().address();
    let code = modules
        .into_iter()
        .map(|(c, _)| c.to_vec())
        .collect::<Vec<_>>();
    session
        .publish_module_bundle(code, addr, &mut UnmeteredGasMeter)
        .unwrap_or_else(|e| {
            panic!(
                "Failure publishing package `{}`: {:?}",
                pack.package_metadata().name,
                e
            )
        });

    // Call the initialize function with the metadata.
    exec_function(session, CODE_MODULE_NAME, "initialize", vec![], vec![
        MoveValue::Signer(CORE_CODE_ADDRESS)
            .simple_serialize()
            .unwrap(),
        MoveValue::Signer(addr).simple_serialize().unwrap(),
        bcs::to_bytes(pack.package_metadata()).unwrap(),
    ]);
}

/// Trigger a reconfiguration. This emits an event that will be passed along to the storage layer.
fn emit_new_block_and_epoch_event(session: &mut SessionExt<impl MoveResolver>) {
    exec_function(
        session,
        "block",
        "emit_genesis_block_event",
        vec![],
        serialize_values(&vec![MoveValue::Signer(
            account_config::reserved_vm_address(),
        )]),
    );
    exec_function(
        session,
        "reconfiguration",
        "emit_genesis_reconfiguration_event",
        vec![],
        vec![],
    );
}

/// Verify the consistency of the genesis `WriteSet`
fn verify_genesis_write_set(events: &[ContractEvent]) {
    let new_epoch_events: Vec<&ContractEvent> = events
        .iter()
        .filter(|e| e.key() == &NewEpochEvent::event_key())
        .collect();
    assert_eq!(
        new_epoch_events.len(),
        1,
        "There should only be exactly one NewEpochEvent"
    );
    assert_eq!(new_epoch_events[0].sequence_number(), 0,);
}

/// An enum specifying whether the compiled stdlib/scripts should be used or freshly built versions
/// should be used.
#[derive(Debug, Eq, PartialEq)]
pub enum GenesisOptions {
    /// Framework compiled from head
    Head,
    /// Framework as it was released or upgraded in testnet
    Testnet,
    /// Framework as it was released or upgraded in mainnet
    Mainnet,
}

/// Generate an artificial genesis `ChangeSet` for testing
pub fn generate_genesis_change_set_for_testing(genesis_options: GenesisOptions) -> ChangeSet {
    generate_genesis_change_set_for_testing_with_count(genesis_options, 1)
}

pub fn generate_genesis_change_set_for_testing_with_count(
    genesis_options: GenesisOptions,
    count: u64,
) -> ChangeSet {
    let framework = match genesis_options {
        GenesisOptions::Head => aptos_cached_packages::head_release_bundle(),
        GenesisOptions::Testnet => aptos_framework::testnet_release_bundle(),
        GenesisOptions::Mainnet => {
            // We don't yet have mainnet, so returning testnet here
            aptos_framework::testnet_release_bundle()
        },
    };

    generate_test_genesis(framework, Some(count as usize)).0
}

/// Generate a genesis `ChangeSet` for mainnet
pub fn generate_genesis_change_set_for_mainnet(genesis_options: GenesisOptions) -> ChangeSet {
    let framework = match genesis_options {
        GenesisOptions::Head => aptos_cached_packages::head_release_bundle(),
        GenesisOptions::Testnet => aptos_framework::testnet_release_bundle(),
        // We don't yet have mainnet, so returning testnet here
        GenesisOptions::Mainnet => aptos_framework::testnet_release_bundle(),
    };

    generate_mainnet_genesis(framework, Some(1)).0
}

pub fn test_genesis_transaction() -> Transaction {
    let changeset = test_genesis_change_set_and_validators(None).0;
    Transaction::GenesisTransaction(WriteSetPayload::Direct(changeset))
}

pub fn test_genesis_change_set_and_validators(
    count: Option<usize>,
) -> (ChangeSet, Vec<TestValidator>) {
    generate_test_genesis(aptos_cached_packages::head_release_bundle(), count)
}

#[derive(Debug, Clone, Serialize, Deserialize)]
pub struct Validator {
    /// The Aptos account address of the validator or the admin in the case of a commissioned or
    /// vesting managed validator.
    pub owner_address: AccountAddress,
    /// The Aptos account address of the validator's operator (same as `address` if the validator is
    /// its own operator).
    pub operator_address: AccountAddress,
    pub voter_address: AccountAddress,
    /// Amount to stake for consensus. Also the intial amount minted to the owner account.
    pub stake_amount: u64,

    /// bls12381 public key used to sign consensus messages.
    pub consensus_pubkey: Vec<u8>,
    /// Proof of Possession of the consensus pubkey.
    pub proof_of_possession: Vec<u8>,
    /// `NetworkAddress` for the validator.
    pub network_addresses: Vec<u8>,
    /// `NetworkAddress` for the validator's full node.
    pub full_node_network_addresses: Vec<u8>,
}

pub struct TestValidator {
    pub key: Ed25519PrivateKey,
    pub consensus_key: bls12381::PrivateKey,
    pub data: Validator,
}

impl TestValidator {
    pub fn new_test_set(count: Option<usize>, initial_stake: Option<u64>) -> Vec<TestValidator> {
        let mut rng = rand::SeedableRng::from_seed([1u8; 32]);
        (0..count.unwrap_or(10))
            .map(|_| TestValidator::gen(&mut rng, initial_stake))
            .collect()
    }

    fn gen(rng: &mut StdRng, initial_stake: Option<u64>) -> TestValidator {
        let key = Ed25519PrivateKey::generate(rng);
        let auth_key = AuthenticationKey::ed25519(&key.public_key());
        let owner_address = auth_key.derived_address();
        let consensus_key = bls12381::PrivateKey::generate(rng);
        let consensus_pubkey = consensus_key.public_key().to_bytes().to_vec();
        let proof_of_possession = bls12381::ProofOfPossession::create(&consensus_key)
            .to_bytes()
            .to_vec();
        let network_address = [0u8; 0].to_vec();
        let full_node_network_address = [0u8; 0].to_vec();

        let stake_amount = if let Some(amount) = initial_stake {
            amount
        } else {
            1
        };
        let data = Validator {
            owner_address,
            consensus_pubkey,
            proof_of_possession,
            operator_address: owner_address,
            voter_address: owner_address,
            network_addresses: network_address,
            full_node_network_addresses: full_node_network_address,
            stake_amount,
        };
        Self {
            key,
            consensus_key,
            data,
        }
    }
}

pub fn generate_test_genesis(
    framework: &ReleaseBundle,
    count: Option<usize>,
) -> (ChangeSet, Vec<TestValidator>) {
    let test_validators = TestValidator::new_test_set(count, Some(100_000_000));
    let validators_: Vec<Validator> = test_validators.iter().map(|t| t.data.clone()).collect();
    let validators = &validators_;

    let genesis = encode_genesis_change_set(
        &GENESIS_KEYPAIR.1,
        validators,
        framework,
        ChainId::test(),
        &GenesisConfiguration {
            allow_new_validators: true,
            epoch_duration_secs: 3600,
            is_test: true,
            min_stake: 0,
            min_voting_threshold: 0,
            // 1M APTOS coins (with 8 decimals).
            max_stake: 100_000_000_000_000,
            recurring_lockup_duration_secs: 7200,
            required_proposer_stake: 0,
            rewards_apy_percentage: 10,
            voting_duration_secs: 3600,
            voting_power_increase_limit: 50,
            employee_vesting_start: 1663456089,
            employee_vesting_period_duration: 5 * 60, // 5 minutes
        },
        &OnChainConsensusConfig::default(),
        &default_gas_schedule(),
    );
    (genesis, test_validators)
}

pub fn generate_mainnet_genesis(
    framework: &ReleaseBundle,
    count: Option<usize>,
) -> (ChangeSet, Vec<TestValidator>) {
    // TODO: Update to have custom validators/accounts with initial balances at genesis.
    let test_validators = TestValidator::new_test_set(count, Some(1_000_000_000_000_000));
    let validators_: Vec<Validator> = test_validators.iter().map(|t| t.data.clone()).collect();
    let validators = &validators_;

    let genesis = encode_genesis_change_set(
        &GENESIS_KEYPAIR.1,
        validators,
        framework,
        ChainId::test(),
        &mainnet_genesis_config(),
        &OnChainConsensusConfig::default(),
        &default_gas_schedule(),
    );
    (genesis, test_validators)
}

fn mainnet_genesis_config() -> GenesisConfiguration {
    // TODO: Update once mainnet numbers are decided. These numbers are just placeholders.
    GenesisConfiguration {
        allow_new_validators: true,
        epoch_duration_secs: 2 * 3600, // 2 hours
        is_test: false,
        min_stake: 1_000_000 * APTOS_COINS_BASE_WITH_DECIMALS, // 1M APT
        // 400M APT
        min_voting_threshold: (400_000_000 * APTOS_COINS_BASE_WITH_DECIMALS as u128),
        max_stake: 50_000_000 * APTOS_COINS_BASE_WITH_DECIMALS, // 50M APT.
        recurring_lockup_duration_secs: 30 * 24 * 3600,         // 1 month
        required_proposer_stake: 1_000_000 * APTOS_COINS_BASE_WITH_DECIMALS, // 1M APT
        rewards_apy_percentage: 10,
        voting_duration_secs: 7 * 24 * 3600, // 7 days
        voting_power_increase_limit: 30,
        employee_vesting_start: 1663456089,
        employee_vesting_period_duration: 5 * 60, // 5 minutes
    }
}

#[derive(Debug, Clone, Serialize, Deserialize)]
pub struct AccountBalance {
    pub account_address: AccountAddress,
    pub balance: u64,
}

#[derive(Debug, Clone, Serialize, Deserialize)]
pub struct EmployeePool {
    pub accounts: Vec<AccountAddress>,
    pub validator: ValidatorWithCommissionRate,
    pub vesting_schedule_numerators: Vec<u64>,
    pub vesting_schedule_denominator: u64,
    // Address that can reset the beneficiary for any shareholder.
    pub beneficiary_resetter: AccountAddress,
}

#[derive(Debug, Clone, Serialize, Deserialize)]
pub struct ValidatorWithCommissionRate {
    pub validator: Validator,
    pub validator_commission_percentage: u64,
    /// Whether the validator should be joining the genesis validator set.
    pub join_during_genesis: bool,
}

#[test]
pub fn test_genesis_module_publishing() {
    // create a state view for move_vm
    let mut state_view = GenesisStateView::new();
    for (module_bytes, module) in
        aptos_cached_packages::head_release_bundle().code_and_compiled_modules()
    {
        state_view.add_module(&module.self_id(), module_bytes);
    }
    let data_cache = state_view.as_move_resolver();

    let move_vm = MoveVmExt::new(
        NativeGasParameters::zeros(),
        AbstractValueSizeGasParameters::zeros(),
        LATEST_GAS_FEATURE_VERSION,
        ChainId::test().id(),
        Features::default(),
        TimedFeatures::enable_all(),
    )
    .unwrap();
    let id1 = HashValue::zero();
    let mut session = move_vm.new_session(&data_cache, SessionId::genesis(id1));
    publish_framework(&mut session, aptos_cached_packages::head_release_bundle());
}

#[test]
pub fn test_mainnet_end_to_end() {
    use aptos_types::{
        account_address,
        on_chain_config::{OnChainConfig, ValidatorSet},
        state_store::state_key::StateKey,
        write_set::{TransactionWrite, WriteSet},
    };

    let balance = 10_000_000 * APTOS_COINS_BASE_WITH_DECIMALS;
    let non_validator_balance = 10 * APTOS_COINS_BASE_WITH_DECIMALS;

    // currently just test that all functions have the right interface
    let account44 = AccountAddress::from_hex_literal("0x44").unwrap();
    let account45 = AccountAddress::from_hex_literal("0x45").unwrap();
    let account46 = AccountAddress::from_hex_literal("0x46").unwrap();
    let account47 = AccountAddress::from_hex_literal("0x47").unwrap();
    let account48 = AccountAddress::from_hex_literal("0x48").unwrap();
    let account49 = AccountAddress::from_hex_literal("0x49").unwrap();
    let operator0 = AccountAddress::from_hex_literal("0x100").unwrap();
    let operator1 = AccountAddress::from_hex_literal("0x101").unwrap();
    let operator2 = AccountAddress::from_hex_literal("0x102").unwrap();
    let operator3 = AccountAddress::from_hex_literal("0x103").unwrap();
    let operator4 = AccountAddress::from_hex_literal("0x104").unwrap();
    let operator5 = AccountAddress::from_hex_literal("0x105").unwrap();
    let voter0 = AccountAddress::from_hex_literal("0x200").unwrap();
    let voter1 = AccountAddress::from_hex_literal("0x201").unwrap();
    let voter2 = AccountAddress::from_hex_literal("0x202").unwrap();
    let voter3 = AccountAddress::from_hex_literal("0x203").unwrap();
    let admin0 = AccountAddress::from_hex_literal("0x300").unwrap();
    let admin1 = AccountAddress::from_hex_literal("0x301").unwrap();
    let admin2 = AccountAddress::from_hex_literal("0x302").unwrap();

    let accounts = vec![
        AccountBalance {
            account_address: account44,
            balance,
        },
        AccountBalance {
            account_address: account45,
            balance: balance * 3, // Three times the balance so it can host 2 operators.
        },
        AccountBalance {
            account_address: account46,
            balance,
        },
        AccountBalance {
            account_address: account47,
            balance,
        },
        AccountBalance {
            account_address: account48,
            balance,
        },
        AccountBalance {
            account_address: account49,
            balance,
        },
        AccountBalance {
            account_address: admin0,
            balance: non_validator_balance,
        },
        AccountBalance {
            account_address: admin1,
            balance: non_validator_balance,
        },
        AccountBalance {
            account_address: admin2,
            balance: non_validator_balance,
        },
        AccountBalance {
            account_address: operator0,
            balance: non_validator_balance,
        },
        AccountBalance {
            account_address: operator1,
            balance: non_validator_balance,
        },
        AccountBalance {
            account_address: operator2,
            balance: non_validator_balance,
        },
        AccountBalance {
            account_address: operator3,
            balance: non_validator_balance,
        },
        AccountBalance {
            account_address: operator4,
            balance: non_validator_balance,
        },
        AccountBalance {
            account_address: operator5,
            balance: non_validator_balance,
        },
        AccountBalance {
            account_address: voter0,
            balance: non_validator_balance,
        },
        AccountBalance {
            account_address: voter1,
            balance: non_validator_balance,
        },
        AccountBalance {
            account_address: voter2,
            balance: non_validator_balance,
        },
        AccountBalance {
            account_address: voter3,
            balance: non_validator_balance,
        },
    ];

    let test_validators = TestValidator::new_test_set(Some(6), Some(balance * 9 / 10));
    let mut employee_validator_1 = test_validators[0].data.clone();
    employee_validator_1.owner_address = admin0;
    employee_validator_1.operator_address = operator0;
    employee_validator_1.voter_address = voter0;
    let mut employee_validator_2 = test_validators[1].data.clone();
    employee_validator_2.owner_address = admin1;
    employee_validator_2.operator_address = operator1;
    employee_validator_2.voter_address = voter1;
    let mut zero_commission_validator = test_validators[2].data.clone();
    zero_commission_validator.owner_address = account44;
    zero_commission_validator.operator_address = operator2;
    zero_commission_validator.voter_address = voter2;
    let mut same_owner_validator_1 = test_validators[3].data.clone();
    same_owner_validator_1.owner_address = account45;
    same_owner_validator_1.operator_address = operator3;
    same_owner_validator_1.voter_address = voter3;
    let mut same_owner_validator_2 = test_validators[4].data.clone();
    same_owner_validator_2.owner_address = account45;
    same_owner_validator_2.operator_address = operator4;
    same_owner_validator_2.voter_address = voter3;
    let mut same_owner_validator_3 = test_validators[5].data.clone();
    same_owner_validator_3.owner_address = account45;
    same_owner_validator_3.operator_address = operator5;
    same_owner_validator_3.voter_address = voter3;

    let employees = vec![
        EmployeePool {
            accounts: vec![account46, account47],
            validator: ValidatorWithCommissionRate {
                validator: employee_validator_1,
                validator_commission_percentage: 10,
                join_during_genesis: true,
            },
            vesting_schedule_numerators: vec![3, 3, 3, 3, 1],
            vesting_schedule_denominator: 48,
            beneficiary_resetter: AccountAddress::ZERO,
        },
        EmployeePool {
            accounts: vec![account48, account49],
            validator: ValidatorWithCommissionRate {
                validator: employee_validator_2,
                validator_commission_percentage: 10,
                join_during_genesis: false,
            },
            vesting_schedule_numerators: vec![3, 3, 3, 3, 1],
            vesting_schedule_denominator: 48,
            beneficiary_resetter: account44,
        },
    ];

    let validators = vec![
        ValidatorWithCommissionRate {
            validator: same_owner_validator_1,
            validator_commission_percentage: 10,
            join_during_genesis: true,
        },
        ValidatorWithCommissionRate {
            validator: same_owner_validator_2,
            validator_commission_percentage: 15,
            join_during_genesis: true,
        },
        ValidatorWithCommissionRate {
            validator: same_owner_validator_3,
            validator_commission_percentage: 10,
            join_during_genesis: false,
        },
        ValidatorWithCommissionRate {
            validator: zero_commission_validator,
            validator_commission_percentage: 0,
            join_during_genesis: true,
        },
    ];

    let transaction = encode_aptos_mainnet_genesis_transaction(
        &accounts,
        &employees,
        &validators,
        aptos_cached_packages::head_release_bundle(),
        ChainId::mainnet(),
        &mainnet_genesis_config(),
    );

    let direct_writeset = if let Transaction::GenesisTransaction(direct_writeset) = transaction {
        direct_writeset
    } else {
        panic!("Invalid GenesisTransaction");
    };

    let changeset = if let WriteSetPayload::Direct(changeset) = direct_writeset {
        changeset
    } else {
        panic!("Invalid WriteSetPayload");
    };

    let WriteSet::V0(writeset) = changeset.write_set();

    let state_key =
        StateKey::access_path(ValidatorSet::access_path().expect("access path in test"));
    let bytes = writeset
        .get(&state_key)
        .unwrap()
        .extract_raw_bytes()
        .unwrap();
    let validator_set: ValidatorSet = bcs::from_bytes(&bytes).unwrap();
    let validator_set_addresses = validator_set
        .active_validators
        .iter()
        .map(|v| v.account_address)
        .collect::<Vec<_>>();

    let zero_commission_validator_pool_address =
        account_address::default_stake_pool_address(account44, operator2);
    let same_owner_validator_1_pool_address =
        account_address::default_stake_pool_address(account45, operator3);
    let same_owner_validator_2_pool_address =
        account_address::default_stake_pool_address(account45, operator4);
    let same_owner_validator_3_pool_address =
        account_address::default_stake_pool_address(account45, operator5);
    let employee_1_pool_address =
        account_address::create_vesting_pool_address(admin0, operator0, 0, &[]);
    let employee_2_pool_address =
        account_address::create_vesting_pool_address(admin1, operator1, 0, &[]);

    assert!(validator_set_addresses.contains(&zero_commission_validator_pool_address));
    assert!(validator_set_addresses.contains(&employee_1_pool_address));
    // This validator should not be in the genesis validator set as they specified
    // join_during_genesis = false.
    assert!(!validator_set_addresses.contains(&employee_2_pool_address));
    assert!(validator_set_addresses.contains(&same_owner_validator_1_pool_address));
    assert!(validator_set_addresses.contains(&same_owner_validator_2_pool_address));
    // This validator should not be in the genesis validator set as they specified
    // join_during_genesis = false.
    assert!(!validator_set_addresses.contains(&same_owner_validator_3_pool_address));
}<|MERGE_RESOLUTION|>--- conflicted
+++ resolved
@@ -417,11 +417,8 @@
         FeatureFlag::MULTI_ED25519_PK_VALIDATE_V2_NATIVES,
         FeatureFlag::BLAKE2B_256_NATIVE,
         FeatureFlag::RESOURCE_GROUPS,
-<<<<<<< HEAD
+        FeatureFlag::MULTISIG_ACCOUNTS,
         FeatureFlag::DELEGATION_POOLS,
-=======
-        FeatureFlag::MULTISIG_ACCOUNTS,
->>>>>>> 4f1c5318
     ]
 }
 
