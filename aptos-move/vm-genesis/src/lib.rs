// Copyright © Aptos Foundation
// Parts of the project are originally copyright © Meta Platforms, Inc.
// SPDX-License-Identifier: Apache-2.0

#![forbid(unsafe_code)]

mod genesis_context;

use crate::genesis_context::GenesisStateView;
use aptos_crypto::{
    bls12381,
    ed25519::{Ed25519PrivateKey, Ed25519PublicKey},
    HashValue, PrivateKey, Uniform,
};
use aptos_framework::{ReleaseBundle, ReleasePackage};
use aptos_gas_schedule::{
    AptosGasParameters, InitialGasSchedule, MiscGasParameters, NativeGasParameters,
    ToOnChainGasSchedule, LATEST_GAS_FEATURE_VERSION,
};
use aptos_types::{
    account_config::{self, aptos_test_root_address, events::NewEpochEvent, CORE_CODE_ADDRESS},
    chain_id::ChainId,
    contract_event::{ContractEvent, ContractEventV1},
    on_chain_config::{
        FeatureFlag, Features, GasScheduleV2, OnChainConsensusConfig, OnChainExecutionConfig,
        TimedFeaturesBuilder, APTOS_MAX_KNOWN_VERSION,
    },
    transaction::{authenticator::AuthenticationKey, ChangeSet, Transaction, WriteSetPayload},
    write_set::TransactionWrite,
};
use aptos_vm::{
    data_cache::AsMoveResolver,
    move_vm_ext::{MoveVmExt, SessionExt, SessionId},
};
use aptos_vm_types::storage::change_set_configs::ChangeSetConfigs;
use move_core_types::{
    account_address::AccountAddress,
    identifier::Identifier,
    language_storage::{ModuleId, TypeTag},
    value::{serialize_values, MoveTypeLayout, MoveValue},
};
use move_vm_types::gas::UnmeteredGasMeter;
use once_cell::sync::Lazy;
use rand::prelude::*;
use serde::{Deserialize, Serialize};

// The seed is arbitrarily picked to produce a consistent key. XXX make this more formal?
const GENESIS_SEED: [u8; 32] = [42; 32];

const GENESIS_MODULE_NAME: &str = "genesis";
const GOVERNANCE_MODULE_NAME: &str = "aptos_governance";
const CODE_MODULE_NAME: &str = "code";
const VERSION_MODULE_NAME: &str = "version";

const NUM_SECONDS_PER_YEAR: u64 = 365 * 24 * 60 * 60;
const MICRO_SECONDS_PER_SECOND: u64 = 1_000_000;
const APTOS_COINS_BASE_WITH_DECIMALS: u64 = u64::pow(10, 8);

pub struct GenesisConfiguration {
    pub allow_new_validators: bool,
    pub epoch_duration_secs: u64,
    // If true, genesis will create a special core resources account that can mint coins.
    pub is_test: bool,
    pub max_stake: u64,
    pub min_stake: u64,
    pub min_voting_threshold: u128,
    pub recurring_lockup_duration_secs: u64,
    pub required_proposer_stake: u64,
    pub rewards_apy_percentage: u64,
    pub voting_duration_secs: u64,
    pub voting_power_increase_limit: u64,
    pub employee_vesting_start: u64,
    pub employee_vesting_period_duration: u64,
}

pub static GENESIS_KEYPAIR: Lazy<(Ed25519PrivateKey, Ed25519PublicKey)> = Lazy::new(|| {
    let mut rng = StdRng::from_seed(GENESIS_SEED);
    let private_key = Ed25519PrivateKey::generate(&mut rng);
    let public_key = private_key.public_key();
    (private_key, public_key)
});

// Cannot be impl Default in GasScheduleV2, due to circular dependencies.
pub fn default_gas_schedule() -> GasScheduleV2 {
    GasScheduleV2 {
        feature_version: LATEST_GAS_FEATURE_VERSION,
        entries: AptosGasParameters::initial().to_on_chain_gas_schedule(LATEST_GAS_FEATURE_VERSION),
    }
}

pub fn encode_aptos_mainnet_genesis_transaction(
    accounts: &[AccountBalance],
    employees: &[EmployeePool],
    validators: &[ValidatorWithCommissionRate],
    framework: &ReleaseBundle,
    chain_id: ChainId,
    genesis_config: &GenesisConfiguration,
) -> Transaction {
    assert!(!genesis_config.is_test, "This is mainnet!");
    validate_genesis_config(genesis_config);

    // Create a Move VM session so we can invoke on-chain genesis intializations.
    let mut state_view = GenesisStateView::new();
    for (module_bytes, module) in framework.code_and_compiled_modules() {
        state_view.add_module(&module.self_id(), module_bytes);
    }
    let data_cache = state_view.as_move_resolver();
    let move_vm = MoveVmExt::new(
        NativeGasParameters::zeros(),
        MiscGasParameters::zeros(),
        LATEST_GAS_FEATURE_VERSION,
        ChainId::test().id(),
        Features::default(),
        TimedFeaturesBuilder::enable_all().build(),
        &data_cache,
    )
    .unwrap();
    let id1 = HashValue::zero();
    let mut session = move_vm.new_session(&data_cache, SessionId::genesis(id1));

    // On-chain genesis process.
    let consensus_config = OnChainConsensusConfig::default_for_genesis();
    let execution_config = OnChainExecutionConfig::default_for_genesis();
    let gas_schedule = default_gas_schedule();
    initialize(
        &mut session,
        chain_id,
        genesis_config,
        &consensus_config,
        &execution_config,
        &gas_schedule,
    );
    initialize_features(&mut session);
    initialize_aptos_coin(&mut session);
    initialize_on_chain_governance(&mut session, genesis_config);
    create_accounts(&mut session, accounts);
    create_employee_validators(&mut session, employees, genesis_config);
    create_and_initialize_validators_with_commission(&mut session, validators);
    set_genesis_end(&mut session);

    // Reconfiguration should happen after all on-chain invocations.
    emit_new_block_and_epoch_event(&mut session);

    let configs = ChangeSetConfigs::unlimited_at_gas_feature_version(LATEST_GAS_FEATURE_VERSION);
    let mut change_set = session.finish(&configs).unwrap();

    // Publish the framework, using a different session id, in case both scripts creates tables
    let state_view = GenesisStateView::new();
    let data_cache = state_view.as_move_resolver();

    let mut id2_arr = [0u8; 32];
    id2_arr[31] = 1;
    let id2 = HashValue::new(id2_arr);
    let mut session = move_vm.new_session(&data_cache, SessionId::genesis(id2));
    publish_framework(&mut session, framework);
    let additional_change_set = session.finish(&configs).unwrap();
    change_set
        .squash_additional_change_set(additional_change_set, &configs)
        .unwrap();

    // Publishing stdlib should not produce any deltas around aggregators and map to write ops and
    // not deltas. The second session only publishes the framework module bundle, which should not
    // produce deltas either.
    assert!(
        change_set.aggregator_v1_delta_set().is_empty(),
        "non-empty delta change set in genesis"
    );
    assert!(!change_set
        .concrete_write_set_iter()
        .any(|(_, op)| op.expect("expect only concrete write ops").is_deletion()));
    verify_genesis_write_set(change_set.events());

    let change_set = change_set
        .try_into_storage_change_set()
        .expect("Constructing a ChangeSet from VMChangeSet should always succeed at genesis");
    Transaction::GenesisTransaction(WriteSetPayload::Direct(change_set))
}

pub fn encode_genesis_transaction(
    aptos_root_key: Ed25519PublicKey,
    validators: &[Validator],
    framework: &ReleaseBundle,
    chain_id: ChainId,
    genesis_config: &GenesisConfiguration,
    consensus_config: &OnChainConsensusConfig,
    execution_config: &OnChainExecutionConfig,
    gas_schedule: &GasScheduleV2,
) -> Transaction {
    Transaction::GenesisTransaction(WriteSetPayload::Direct(encode_genesis_change_set(
        &aptos_root_key,
        validators,
        framework,
        chain_id,
        genesis_config,
        consensus_config,
        execution_config,
        gas_schedule,
    )))
}

pub fn encode_genesis_change_set(
    core_resources_key: &Ed25519PublicKey,
    validators: &[Validator],
    framework: &ReleaseBundle,
    chain_id: ChainId,
    genesis_config: &GenesisConfiguration,
    consensus_config: &OnChainConsensusConfig,
    execution_config: &OnChainExecutionConfig,
    gas_schedule: &GasScheduleV2,
) -> ChangeSet {
    validate_genesis_config(genesis_config);

    // Create a Move VM session so we can invoke on-chain genesis intializations.
    let mut state_view = GenesisStateView::new();
    for (module_bytes, module) in framework.code_and_compiled_modules() {
        state_view.add_module(&module.self_id(), module_bytes);
    }
    let data_cache = state_view.as_move_resolver();
    let move_vm = MoveVmExt::new(
        NativeGasParameters::zeros(),
        MiscGasParameters::zeros(),
        LATEST_GAS_FEATURE_VERSION,
        ChainId::test().id(),
        Features::default(),
        TimedFeaturesBuilder::enable_all().build(),
        &data_cache,
    )
    .unwrap();
    let id1 = HashValue::zero();
    let mut session = move_vm.new_session(&data_cache, SessionId::genesis(id1));

    // On-chain genesis process.
    initialize(
        &mut session,
        chain_id,
        genesis_config,
        consensus_config,
        execution_config,
        gas_schedule,
    );
    initialize_features(&mut session);
    if genesis_config.is_test {
        initialize_core_resources_and_aptos_coin(&mut session, core_resources_key);
    } else {
        initialize_aptos_coin(&mut session);
    }
    initialize_on_chain_governance(&mut session, genesis_config);
    create_and_initialize_validators(&mut session, validators);
    if genesis_config.is_test {
        allow_core_resources_to_set_version(&mut session);
    }
    set_genesis_end(&mut session);

    // Reconfiguration should happen after all on-chain invocations.
    emit_new_block_and_epoch_event(&mut session);

    let configs = ChangeSetConfigs::unlimited_at_gas_feature_version(LATEST_GAS_FEATURE_VERSION);
    let mut change_set = session.finish(&configs).unwrap();

    let state_view = GenesisStateView::new();
    let data_cache = state_view.as_move_resolver();

    // Publish the framework, using a different session id, in case both scripts creates tables
    let mut id2_arr = [0u8; 32];
    id2_arr[31] = 1;
    let id2 = HashValue::new(id2_arr);
    let mut session = move_vm.new_session(&data_cache, SessionId::genesis(id2));
    publish_framework(&mut session, framework);
    let additional_change_set = session.finish(&configs).unwrap();
    change_set
        .squash_additional_change_set(additional_change_set, &configs)
        .unwrap();

    // Publishing stdlib should not produce any deltas around aggregators and map to write ops and
    // not deltas. The second session only publishes the framework module bundle, which should not
    // produce deltas either.
    assert!(
        change_set.aggregator_v1_delta_set().is_empty(),
        "non-empty delta change set in genesis"
    );

    assert!(!change_set
        .concrete_write_set_iter()
        .any(|(_, op)| op.expect("expect only concrete write ops").is_deletion()));
    verify_genesis_write_set(change_set.events());
    change_set
        .try_into_storage_change_set()
        .expect("Constructing a ChangeSet from VMChangeSet should always succeed at genesis")
}

fn validate_genesis_config(genesis_config: &GenesisConfiguration) {
    assert!(
        genesis_config.min_stake <= genesis_config.max_stake,
        "Min stake must be smaller than or equal to max stake"
    );
    assert!(
        genesis_config.epoch_duration_secs > 0,
        "Epoch duration must be > 0"
    );
    assert!(
        genesis_config.recurring_lockup_duration_secs > 0,
        "Recurring lockup duration must be > 0"
    );
    assert!(
        genesis_config.recurring_lockup_duration_secs >= genesis_config.epoch_duration_secs,
        "Recurring lockup duration must be at least as long as epoch duration"
    );
    assert!(
        genesis_config.rewards_apy_percentage > 0 && genesis_config.rewards_apy_percentage < 100,
        "Rewards APY must be > 0% and < 100%"
    );
    assert!(
        genesis_config.voting_duration_secs > 0,
        "On-chain voting duration must be > 0"
    );
    assert!(
        genesis_config.voting_duration_secs < genesis_config.recurring_lockup_duration_secs,
        "Voting duration must be strictly smaller than recurring lockup"
    );
    assert!(
        genesis_config.voting_power_increase_limit > 0
            && genesis_config.voting_power_increase_limit <= 50,
        "voting_power_increase_limit must be > 0 and <= 50"
    );
}

fn exec_function(
    session: &mut SessionExt,
    module_name: &str,
    function_name: &str,
    ty_args: Vec<TypeTag>,
    args: Vec<Vec<u8>>,
) {
    session
        .execute_function_bypass_visibility(
            &ModuleId::new(
                account_config::CORE_CODE_ADDRESS,
                Identifier::new(module_name).unwrap(),
            ),
            &Identifier::new(function_name).unwrap(),
            ty_args,
            args,
            &mut UnmeteredGasMeter,
        )
        .unwrap_or_else(|e| {
            panic!(
                "Error calling {}.{}: ({:#x}) {}",
                module_name,
                function_name,
                e.sub_status().unwrap_or_default(),
                e,
            )
        });
}

fn initialize(
    session: &mut SessionExt,
    chain_id: ChainId,
    genesis_config: &GenesisConfiguration,
    consensus_config: &OnChainConsensusConfig,
    execution_config: &OnChainExecutionConfig,
    gas_schedule: &GasScheduleV2,
) {
    let gas_schedule_blob =
        bcs::to_bytes(gas_schedule).expect("Failure serializing genesis gas schedule");

    let consensus_config_bytes =
        bcs::to_bytes(consensus_config).expect("Failure serializing genesis consensus config");

    let execution_config_bytes =
        bcs::to_bytes(execution_config).expect("Failure serializing genesis consensus config");

    // Calculate the per-epoch rewards rate, represented as 2 separate ints (numerator and
    // denominator).
    let rewards_rate_denominator = 1_000_000_000;
    let num_epochs_in_a_year = NUM_SECONDS_PER_YEAR / genesis_config.epoch_duration_secs;
    // Multiplication before division to minimize rounding errors due to integer division.
    let rewards_rate_numerator = (genesis_config.rewards_apy_percentage * rewards_rate_denominator
        / 100)
        / num_epochs_in_a_year;

    // Block timestamps are in microseconds and epoch_interval is used to check if a block timestamp
    // has crossed into a new epoch. So epoch_interval also needs to be in micro seconds.
    let epoch_interval_usecs = genesis_config.epoch_duration_secs * MICRO_SECONDS_PER_SECOND;
    exec_function(
        session,
        GENESIS_MODULE_NAME,
        "initialize",
        vec![],
        serialize_values(&vec![
            MoveValue::vector_u8(gas_schedule_blob),
            MoveValue::U8(chain_id.id()),
            MoveValue::U64(APTOS_MAX_KNOWN_VERSION.major),
            MoveValue::vector_u8(consensus_config_bytes),
            MoveValue::vector_u8(execution_config_bytes),
            MoveValue::U64(epoch_interval_usecs),
            MoveValue::U64(genesis_config.min_stake),
            MoveValue::U64(genesis_config.max_stake),
            MoveValue::U64(genesis_config.recurring_lockup_duration_secs),
            MoveValue::Bool(genesis_config.allow_new_validators),
            MoveValue::U64(rewards_rate_numerator),
            MoveValue::U64(rewards_rate_denominator),
            MoveValue::U64(genesis_config.voting_power_increase_limit),
        ]),
    );
}

pub fn default_features() -> Vec<FeatureFlag> {
    vec![
        FeatureFlag::CODE_DEPENDENCY_CHECK,
        FeatureFlag::TREAT_FRIEND_AS_PRIVATE,
        FeatureFlag::SHA_512_AND_RIPEMD_160_NATIVES,
        FeatureFlag::APTOS_STD_CHAIN_ID_NATIVES,
        FeatureFlag::VM_BINARY_FORMAT_V6,
        FeatureFlag::MULTI_ED25519_PK_VALIDATE_V2_NATIVES,
        FeatureFlag::BLAKE2B_256_NATIVE,
        FeatureFlag::RESOURCE_GROUPS,
        FeatureFlag::MULTISIG_ACCOUNTS,
        FeatureFlag::DELEGATION_POOLS,
        FeatureFlag::CRYPTOGRAPHY_ALGEBRA_NATIVES,
        FeatureFlag::BLS12_381_STRUCTURES,
        FeatureFlag::ED25519_PUBKEY_VALIDATE_RETURN_FALSE_WRONG_LENGTH,
        FeatureFlag::STRUCT_CONSTRUCTORS,
        FeatureFlag::SIGNATURE_CHECKER_V2,
        FeatureFlag::STORAGE_SLOT_METADATA,
        FeatureFlag::CHARGE_INVARIANT_VIOLATION,
        FeatureFlag::APTOS_UNIQUE_IDENTIFIERS,
        FeatureFlag::GAS_PAYER_ENABLED,
        FeatureFlag::BULLETPROOFS_NATIVES,
        FeatureFlag::SIGNER_NATIVE_FORMAT_FIX,
        FeatureFlag::MODULE_EVENT,
        FeatureFlag::EMIT_FEE_STATEMENT,
        FeatureFlag::STORAGE_DELETION_REFUND,
        FeatureFlag::SIGNATURE_CHECKER_V2_SCRIPT_FIX,
        FeatureFlag::AGGREGATOR_V2_API,
        FeatureFlag::SAFER_RESOURCE_GROUPS,
        FeatureFlag::SAFER_METADATA,
        FeatureFlag::SINGLE_SENDER_AUTHENTICATOR,
        FeatureFlag::SPONSORED_AUTOMATIC_ACCOUNT_V1_CREATION,
        FeatureFlag::FEE_PAYER_ACCOUNT_OPTIONAL,
        FeatureFlag::LIMIT_MAX_IDENTIFIER_LENGTH,
        FeatureFlag::OPERATOR_BENEFICIARY_CHANGE,
        FeatureFlag::BN254_STRUCTURES,
        FeatureFlag::COMMISSION_CHANGE_DELEGATION_POOL,
        FeatureFlag::WEBAUTHN_SIGNATURE,
        // FeatureFlag::RECONFIGURE_WITH_DKG, //TODO: re-enable once randomness is ready.
<<<<<<< HEAD
        FeatureFlag::ZK_ID_SIGNATURE,
        FeatureFlag::OPEN_ID_SIGNATURE,
        FeatureFlag::OBJECT_CODE_DEPLOYMENT,
=======
        FeatureFlag::ZK_ID_SIGNATURES,
        FeatureFlag::ZK_ID_ZKLESS_SIGNATURE,
>>>>>>> e7f9189f
    ]
}

fn initialize_features(session: &mut SessionExt) {
    let features: Vec<u64> = default_features()
        .into_iter()
        .map(|feature| feature as u64)
        .collect();

    let mut serialized_values = serialize_values(&vec![MoveValue::Signer(CORE_CODE_ADDRESS)]);
    serialized_values.push(bcs::to_bytes(&features).unwrap());
    serialized_values.push(bcs::to_bytes(&Vec::<u64>::new()).unwrap());

    exec_function(
        session,
        "features",
        "change_feature_flags",
        vec![],
        serialized_values,
    );
}

fn initialize_aptos_coin(session: &mut SessionExt) {
    exec_function(
        session,
        GENESIS_MODULE_NAME,
        "initialize_aptos_coin",
        vec![],
        serialize_values(&vec![MoveValue::Signer(CORE_CODE_ADDRESS)]),
    );
}

fn set_genesis_end(session: &mut SessionExt) {
    exec_function(
        session,
        GENESIS_MODULE_NAME,
        "set_genesis_end",
        vec![],
        serialize_values(&vec![MoveValue::Signer(CORE_CODE_ADDRESS)]),
    );
}

fn initialize_core_resources_and_aptos_coin(
    session: &mut SessionExt,
    core_resources_key: &Ed25519PublicKey,
) {
    let core_resources_auth_key = AuthenticationKey::ed25519(core_resources_key);
    exec_function(
        session,
        GENESIS_MODULE_NAME,
        "initialize_core_resources_and_aptos_coin",
        vec![],
        serialize_values(&vec![
            MoveValue::Signer(CORE_CODE_ADDRESS),
            MoveValue::vector_u8(core_resources_auth_key.to_vec()),
        ]),
    );
}

/// Create and initialize Association and Core Code accounts.
fn initialize_on_chain_governance(session: &mut SessionExt, genesis_config: &GenesisConfiguration) {
    exec_function(
        session,
        GOVERNANCE_MODULE_NAME,
        "initialize",
        vec![],
        serialize_values(&vec![
            MoveValue::Signer(CORE_CODE_ADDRESS),
            MoveValue::U128(genesis_config.min_voting_threshold),
            MoveValue::U64(genesis_config.required_proposer_stake),
            MoveValue::U64(genesis_config.voting_duration_secs),
        ]),
    );
}

fn create_accounts(session: &mut SessionExt, accounts: &[AccountBalance]) {
    let accounts_bytes = bcs::to_bytes(accounts).expect("AccountMaps can be serialized");
    let mut serialized_values = serialize_values(&vec![MoveValue::Signer(CORE_CODE_ADDRESS)]);
    serialized_values.push(accounts_bytes);
    exec_function(
        session,
        GENESIS_MODULE_NAME,
        "create_accounts",
        vec![],
        serialized_values,
    );
}

fn create_employee_validators(
    session: &mut SessionExt,
    employees: &[EmployeePool],
    genesis_config: &GenesisConfiguration,
) {
    let employees_bytes = bcs::to_bytes(employees).expect("AccountMaps can be serialized");
    let mut serialized_values = serialize_values(&vec![
        MoveValue::U64(genesis_config.employee_vesting_start),
        MoveValue::U64(genesis_config.employee_vesting_period_duration),
    ]);
    serialized_values.push(employees_bytes);

    exec_function(
        session,
        GENESIS_MODULE_NAME,
        "create_employee_validators",
        vec![],
        serialized_values,
    );
}

/// Creates and initializes each validator owner and validator operator. This method creates all
/// the required accounts, sets the validator operators for each validator owner, and sets the
/// validator config on-chain.
fn create_and_initialize_validators(session: &mut SessionExt, validators: &[Validator]) {
    let validators_bytes = bcs::to_bytes(validators).expect("Validators can be serialized");
    let mut serialized_values = serialize_values(&vec![MoveValue::Signer(CORE_CODE_ADDRESS)]);
    serialized_values.push(validators_bytes);
    exec_function(
        session,
        GENESIS_MODULE_NAME,
        "create_initialize_validators",
        vec![],
        serialized_values,
    );
}

fn create_and_initialize_validators_with_commission(
    session: &mut SessionExt,
    validators: &[ValidatorWithCommissionRate],
) {
    let validators_bytes = bcs::to_bytes(validators).expect("Validators can be serialized");
    let mut serialized_values = serialize_values(&vec![
        MoveValue::Signer(CORE_CODE_ADDRESS),
        MoveValue::Bool(true),
    ]);
    serialized_values.push(validators_bytes);
    exec_function(
        session,
        GENESIS_MODULE_NAME,
        "create_initialize_validators_with_commission",
        vec![],
        serialized_values,
    );
}

fn allow_core_resources_to_set_version(session: &mut SessionExt) {
    exec_function(
        session,
        VERSION_MODULE_NAME,
        "initialize_for_test",
        vec![],
        serialize_values(&vec![MoveValue::Signer(aptos_test_root_address())]),
    );
}

/// Publish the framework release bundle.
fn publish_framework(session: &mut SessionExt, framework: &ReleaseBundle) {
    for pack in &framework.packages {
        publish_package(session, pack)
    }
}

/// Publish the given package.
fn publish_package(session: &mut SessionExt, pack: &ReleasePackage) {
    let modules = pack.sorted_code_and_modules();
    let addr = *modules.first().unwrap().1.self_id().address();
    let code = modules
        .into_iter()
        .map(|(c, _)| c.to_vec())
        .collect::<Vec<_>>();
    session
        .publish_module_bundle(code, addr, &mut UnmeteredGasMeter)
        .unwrap_or_else(|e| {
            panic!(
                "Failure publishing package `{}`: {:?}",
                pack.package_metadata().name,
                e
            )
        });

    // Call the initialize function with the metadata.
    exec_function(session, CODE_MODULE_NAME, "initialize", vec![], vec![
        MoveValue::Signer(CORE_CODE_ADDRESS)
            .simple_serialize()
            .unwrap(),
        MoveValue::Signer(addr).simple_serialize().unwrap(),
        bcs::to_bytes(pack.package_metadata()).unwrap(),
    ]);
}

/// Trigger a reconfiguration. This emits an event that will be passed along to the storage layer.
fn emit_new_block_and_epoch_event(session: &mut SessionExt) {
    exec_function(
        session,
        "block",
        "emit_genesis_block_event",
        vec![],
        serialize_values(&vec![MoveValue::Signer(
            account_config::reserved_vm_address(),
        )]),
    );
    exec_function(
        session,
        "reconfiguration",
        "emit_genesis_reconfiguration_event",
        vec![],
        vec![],
    );
}

/// Verify the consistency of the genesis `WriteSet`
fn verify_genesis_write_set(events: &[(ContractEvent, Option<MoveTypeLayout>)]) {
    let new_epoch_events: Vec<&ContractEventV1> = events
        .iter()
        .filter_map(|(e, _)| {
            if e.event_key() == Some(&NewEpochEvent::event_key()) {
                Some(e.v1().unwrap())
            } else {
                None
            }
        })
        .collect();
    assert_eq!(
        new_epoch_events.len(),
        1,
        "There should only be exactly one NewEpochEvent"
    );
    assert_eq!(new_epoch_events[0].sequence_number(), 0);
}

/// An enum specifying whether the compiled stdlib/scripts should be used or freshly built versions
/// should be used.
#[derive(Debug, Eq, PartialEq)]
pub enum GenesisOptions {
    /// Framework compiled from head
    Head,
    /// Framework as it was released or upgraded in testnet
    Testnet,
    /// Framework as it was released or upgraded in mainnet
    Mainnet,
}

/// Generate an artificial genesis `ChangeSet` for testing
pub fn generate_genesis_change_set_for_testing(genesis_options: GenesisOptions) -> ChangeSet {
    generate_genesis_change_set_for_testing_with_count(genesis_options, 1)
}

pub fn generate_genesis_change_set_for_testing_with_count(
    genesis_options: GenesisOptions,
    count: u64,
) -> ChangeSet {
    let framework = match genesis_options {
        GenesisOptions::Head => aptos_cached_packages::head_release_bundle(),
        GenesisOptions::Testnet => aptos_framework::testnet_release_bundle(),
        GenesisOptions::Mainnet => {
            // We don't yet have mainnet, so returning testnet here
            aptos_framework::testnet_release_bundle()
        },
    };

    generate_test_genesis(framework, Some(count as usize)).0
}

/// Generate a genesis `ChangeSet` for mainnet
pub fn generate_genesis_change_set_for_mainnet(genesis_options: GenesisOptions) -> ChangeSet {
    let framework = match genesis_options {
        GenesisOptions::Head => aptos_cached_packages::head_release_bundle(),
        GenesisOptions::Testnet => aptos_framework::testnet_release_bundle(),
        // We don't yet have mainnet, so returning testnet here
        GenesisOptions::Mainnet => aptos_framework::testnet_release_bundle(),
    };

    generate_mainnet_genesis(framework, Some(1)).0
}

pub fn test_genesis_transaction() -> Transaction {
    let changeset = test_genesis_change_set_and_validators(None).0;
    Transaction::GenesisTransaction(WriteSetPayload::Direct(changeset))
}

pub fn test_genesis_change_set_and_validators(
    count: Option<usize>,
) -> (ChangeSet, Vec<TestValidator>) {
    generate_test_genesis(aptos_cached_packages::head_release_bundle(), count)
}

#[derive(Debug, Clone, Serialize, Deserialize)]
pub struct Validator {
    /// The Aptos account address of the validator or the admin in the case of a commissioned or
    /// vesting managed validator.
    pub owner_address: AccountAddress,
    /// The Aptos account address of the validator's operator (same as `address` if the validator is
    /// its own operator).
    pub operator_address: AccountAddress,
    pub voter_address: AccountAddress,
    /// Amount to stake for consensus. Also the intial amount minted to the owner account.
    pub stake_amount: u64,

    /// bls12381 public key used to sign consensus messages.
    pub consensus_pubkey: Vec<u8>,
    /// Proof of Possession of the consensus pubkey.
    pub proof_of_possession: Vec<u8>,
    /// `NetworkAddress` for the validator.
    pub network_addresses: Vec<u8>,
    /// `NetworkAddress` for the validator's full node.
    pub full_node_network_addresses: Vec<u8>,
}

pub struct TestValidator {
    pub key: Ed25519PrivateKey,
    pub consensus_key: bls12381::PrivateKey,
    pub data: Validator,
}

impl TestValidator {
    pub fn new_test_set(count: Option<usize>, initial_stake: Option<u64>) -> Vec<TestValidator> {
        let mut rng = rand::SeedableRng::from_seed([1u8; 32]);
        (0..count.unwrap_or(10))
            .map(|_| TestValidator::gen(&mut rng, initial_stake))
            .collect()
    }

    fn gen(rng: &mut StdRng, initial_stake: Option<u64>) -> TestValidator {
        let key = Ed25519PrivateKey::generate(rng);
        let auth_key = AuthenticationKey::ed25519(&key.public_key());
        let owner_address = auth_key.account_address();
        let consensus_key = bls12381::PrivateKey::generate(rng);
        let consensus_pubkey = consensus_key.public_key().to_bytes().to_vec();
        let proof_of_possession = bls12381::ProofOfPossession::create(&consensus_key)
            .to_bytes()
            .to_vec();
        let network_address = [0u8; 0].to_vec();
        let full_node_network_address = [0u8; 0].to_vec();

        let stake_amount = if let Some(amount) = initial_stake {
            amount
        } else {
            1
        };
        let data = Validator {
            owner_address,
            consensus_pubkey,
            proof_of_possession,
            operator_address: owner_address,
            voter_address: owner_address,
            network_addresses: network_address,
            full_node_network_addresses: full_node_network_address,
            stake_amount,
        };
        Self {
            key,
            consensus_key,
            data,
        }
    }
}

pub fn generate_test_genesis(
    framework: &ReleaseBundle,
    count: Option<usize>,
) -> (ChangeSet, Vec<TestValidator>) {
    let test_validators = TestValidator::new_test_set(count, Some(100_000_000));
    let validators_: Vec<Validator> = test_validators.iter().map(|t| t.data.clone()).collect();
    let validators = &validators_;

    let genesis = encode_genesis_change_set(
        &GENESIS_KEYPAIR.1,
        validators,
        framework,
        ChainId::test(),
        &GenesisConfiguration {
            allow_new_validators: true,
            epoch_duration_secs: 3600,
            is_test: true,
            min_stake: 0,
            min_voting_threshold: 0,
            // 1M APTOS coins (with 8 decimals).
            max_stake: 100_000_000_000_000,
            recurring_lockup_duration_secs: 7200,
            required_proposer_stake: 0,
            rewards_apy_percentage: 10,
            voting_duration_secs: 3600,
            voting_power_increase_limit: 50,
            employee_vesting_start: 1663456089,
            employee_vesting_period_duration: 5 * 60, // 5 minutes
        },
        &OnChainConsensusConfig::default_for_genesis(),
        &OnChainExecutionConfig::default_for_genesis(),
        &default_gas_schedule(),
    );
    (genesis, test_validators)
}

pub fn generate_mainnet_genesis(
    framework: &ReleaseBundle,
    count: Option<usize>,
) -> (ChangeSet, Vec<TestValidator>) {
    // TODO: Update to have custom validators/accounts with initial balances at genesis.
    let test_validators = TestValidator::new_test_set(count, Some(1_000_000_000_000_000));
    let validators_: Vec<Validator> = test_validators.iter().map(|t| t.data.clone()).collect();
    let validators = &validators_;

    let genesis = encode_genesis_change_set(
        &GENESIS_KEYPAIR.1,
        validators,
        framework,
        ChainId::test(),
        &mainnet_genesis_config(),
        &OnChainConsensusConfig::default_for_genesis(),
        &OnChainExecutionConfig::default_for_genesis(),
        &default_gas_schedule(),
    );
    (genesis, test_validators)
}

fn mainnet_genesis_config() -> GenesisConfiguration {
    // TODO: Update once mainnet numbers are decided. These numbers are just placeholders.
    GenesisConfiguration {
        allow_new_validators: true,
        epoch_duration_secs: 2 * 3600, // 2 hours
        is_test: false,
        min_stake: 1_000_000 * APTOS_COINS_BASE_WITH_DECIMALS, // 1M APT
        // 400M APT
        min_voting_threshold: (400_000_000 * APTOS_COINS_BASE_WITH_DECIMALS as u128),
        max_stake: 50_000_000 * APTOS_COINS_BASE_WITH_DECIMALS, // 50M APT.
        recurring_lockup_duration_secs: 30 * 24 * 3600,         // 1 month
        required_proposer_stake: 1_000_000 * APTOS_COINS_BASE_WITH_DECIMALS, // 1M APT
        rewards_apy_percentage: 10,
        voting_duration_secs: 7 * 24 * 3600, // 7 days
        voting_power_increase_limit: 30,
        employee_vesting_start: 1663456089,
        employee_vesting_period_duration: 5 * 60, // 5 minutes
    }
}

#[derive(Debug, Clone, Serialize, Deserialize)]
pub struct AccountBalance {
    pub account_address: AccountAddress,
    pub balance: u64,
}

#[derive(Debug, Clone, Serialize, Deserialize)]
pub struct EmployeePool {
    pub accounts: Vec<AccountAddress>,
    pub validator: ValidatorWithCommissionRate,
    pub vesting_schedule_numerators: Vec<u64>,
    pub vesting_schedule_denominator: u64,
    // Address that can reset the beneficiary for any shareholder.
    pub beneficiary_resetter: AccountAddress,
}

#[derive(Debug, Clone, Serialize, Deserialize)]
pub struct ValidatorWithCommissionRate {
    pub validator: Validator,
    pub validator_commission_percentage: u64,
    /// Whether the validator should be joining the genesis validator set.
    pub join_during_genesis: bool,
}

#[test]
pub fn test_genesis_module_publishing() {
    // create a state view for move_vm
    let mut state_view = GenesisStateView::new();
    for (module_bytes, module) in
        aptos_cached_packages::head_release_bundle().code_and_compiled_modules()
    {
        state_view.add_module(&module.self_id(), module_bytes);
    }
    let data_cache = state_view.as_move_resolver();

    let move_vm = MoveVmExt::new(
        NativeGasParameters::zeros(),
        MiscGasParameters::zeros(),
        LATEST_GAS_FEATURE_VERSION,
        ChainId::test().id(),
        Features::default(),
        TimedFeaturesBuilder::enable_all().build(),
        &data_cache,
    )
    .unwrap();
    let id1 = HashValue::zero();
    let mut session = move_vm.new_session(&data_cache, SessionId::genesis(id1));
    publish_framework(&mut session, aptos_cached_packages::head_release_bundle());
}

#[test]
pub fn test_mainnet_end_to_end() {
    use aptos_types::{
        account_address,
        on_chain_config::{OnChainConfig, ValidatorSet},
        state_store::state_key::StateKey,
        write_set::{TransactionWrite, WriteSet},
    };

    let balance = 10_000_000 * APTOS_COINS_BASE_WITH_DECIMALS;
    let non_validator_balance = 10 * APTOS_COINS_BASE_WITH_DECIMALS;

    // currently just test that all functions have the right interface
    let account44 = AccountAddress::from_hex_literal("0x44").unwrap();
    let account45 = AccountAddress::from_hex_literal("0x45").unwrap();
    let account46 = AccountAddress::from_hex_literal("0x46").unwrap();
    let account47 = AccountAddress::from_hex_literal("0x47").unwrap();
    let account48 = AccountAddress::from_hex_literal("0x48").unwrap();
    let account49 = AccountAddress::from_hex_literal("0x49").unwrap();
    let operator0 = AccountAddress::from_hex_literal("0x100").unwrap();
    let operator1 = AccountAddress::from_hex_literal("0x101").unwrap();
    let operator2 = AccountAddress::from_hex_literal("0x102").unwrap();
    let operator3 = AccountAddress::from_hex_literal("0x103").unwrap();
    let operator4 = AccountAddress::from_hex_literal("0x104").unwrap();
    let operator5 = AccountAddress::from_hex_literal("0x105").unwrap();
    let voter0 = AccountAddress::from_hex_literal("0x200").unwrap();
    let voter1 = AccountAddress::from_hex_literal("0x201").unwrap();
    let voter2 = AccountAddress::from_hex_literal("0x202").unwrap();
    let voter3 = AccountAddress::from_hex_literal("0x203").unwrap();
    let admin0 = AccountAddress::from_hex_literal("0x300").unwrap();
    let admin1 = AccountAddress::from_hex_literal("0x301").unwrap();
    let admin2 = AccountAddress::from_hex_literal("0x302").unwrap();

    let accounts = vec![
        AccountBalance {
            account_address: account44,
            balance,
        },
        AccountBalance {
            account_address: account45,
            balance: balance * 3, // Three times the balance so it can host 2 operators.
        },
        AccountBalance {
            account_address: account46,
            balance,
        },
        AccountBalance {
            account_address: account47,
            balance,
        },
        AccountBalance {
            account_address: account48,
            balance,
        },
        AccountBalance {
            account_address: account49,
            balance,
        },
        AccountBalance {
            account_address: admin0,
            balance: non_validator_balance,
        },
        AccountBalance {
            account_address: admin1,
            balance: non_validator_balance,
        },
        AccountBalance {
            account_address: admin2,
            balance: non_validator_balance,
        },
        AccountBalance {
            account_address: operator0,
            balance: non_validator_balance,
        },
        AccountBalance {
            account_address: operator1,
            balance: non_validator_balance,
        },
        AccountBalance {
            account_address: operator2,
            balance: non_validator_balance,
        },
        AccountBalance {
            account_address: operator3,
            balance: non_validator_balance,
        },
        AccountBalance {
            account_address: operator4,
            balance: non_validator_balance,
        },
        AccountBalance {
            account_address: operator5,
            balance: non_validator_balance,
        },
        AccountBalance {
            account_address: voter0,
            balance: non_validator_balance,
        },
        AccountBalance {
            account_address: voter1,
            balance: non_validator_balance,
        },
        AccountBalance {
            account_address: voter2,
            balance: non_validator_balance,
        },
        AccountBalance {
            account_address: voter3,
            balance: non_validator_balance,
        },
    ];

    let test_validators = TestValidator::new_test_set(Some(6), Some(balance * 9 / 10));
    let mut employee_validator_1 = test_validators[0].data.clone();
    employee_validator_1.owner_address = admin0;
    employee_validator_1.operator_address = operator0;
    employee_validator_1.voter_address = voter0;
    let mut employee_validator_2 = test_validators[1].data.clone();
    employee_validator_2.owner_address = admin1;
    employee_validator_2.operator_address = operator1;
    employee_validator_2.voter_address = voter1;
    let mut zero_commission_validator = test_validators[2].data.clone();
    zero_commission_validator.owner_address = account44;
    zero_commission_validator.operator_address = operator2;
    zero_commission_validator.voter_address = voter2;
    let mut same_owner_validator_1 = test_validators[3].data.clone();
    same_owner_validator_1.owner_address = account45;
    same_owner_validator_1.operator_address = operator3;
    same_owner_validator_1.voter_address = voter3;
    let mut same_owner_validator_2 = test_validators[4].data.clone();
    same_owner_validator_2.owner_address = account45;
    same_owner_validator_2.operator_address = operator4;
    same_owner_validator_2.voter_address = voter3;
    let mut same_owner_validator_3 = test_validators[5].data.clone();
    same_owner_validator_3.owner_address = account45;
    same_owner_validator_3.operator_address = operator5;
    same_owner_validator_3.voter_address = voter3;

    let employees = vec![
        EmployeePool {
            accounts: vec![account46, account47],
            validator: ValidatorWithCommissionRate {
                validator: employee_validator_1,
                validator_commission_percentage: 10,
                join_during_genesis: true,
            },
            vesting_schedule_numerators: vec![3, 3, 3, 3, 1],
            vesting_schedule_denominator: 48,
            beneficiary_resetter: AccountAddress::ZERO,
        },
        EmployeePool {
            accounts: vec![account48, account49],
            validator: ValidatorWithCommissionRate {
                validator: employee_validator_2,
                validator_commission_percentage: 10,
                join_during_genesis: false,
            },
            vesting_schedule_numerators: vec![3, 3, 3, 3, 1],
            vesting_schedule_denominator: 48,
            beneficiary_resetter: account44,
        },
    ];

    let validators = vec![
        ValidatorWithCommissionRate {
            validator: same_owner_validator_1,
            validator_commission_percentage: 10,
            join_during_genesis: true,
        },
        ValidatorWithCommissionRate {
            validator: same_owner_validator_2,
            validator_commission_percentage: 15,
            join_during_genesis: true,
        },
        ValidatorWithCommissionRate {
            validator: same_owner_validator_3,
            validator_commission_percentage: 10,
            join_during_genesis: false,
        },
        ValidatorWithCommissionRate {
            validator: zero_commission_validator,
            validator_commission_percentage: 0,
            join_during_genesis: true,
        },
    ];

    let transaction = encode_aptos_mainnet_genesis_transaction(
        &accounts,
        &employees,
        &validators,
        aptos_cached_packages::head_release_bundle(),
        ChainId::mainnet(),
        &mainnet_genesis_config(),
    );

    let direct_writeset = if let Transaction::GenesisTransaction(direct_writeset) = transaction {
        direct_writeset
    } else {
        panic!("Invalid GenesisTransaction");
    };

    let changeset = if let WriteSetPayload::Direct(changeset) = direct_writeset {
        changeset
    } else {
        panic!("Invalid WriteSetPayload");
    };

    let WriteSet::V0(writeset) = changeset.write_set();

    let state_key =
        StateKey::access_path(ValidatorSet::access_path().expect("access path in test"));
    let bytes = writeset
        .get(&state_key)
        .unwrap()
        .extract_raw_bytes()
        .unwrap();
    let validator_set: ValidatorSet = bcs::from_bytes(&bytes).unwrap();
    let validator_set_addresses = validator_set
        .active_validators
        .iter()
        .map(|v| v.account_address)
        .collect::<Vec<_>>();

    let zero_commission_validator_pool_address =
        account_address::default_stake_pool_address(account44, operator2);
    let same_owner_validator_1_pool_address =
        account_address::default_stake_pool_address(account45, operator3);
    let same_owner_validator_2_pool_address =
        account_address::default_stake_pool_address(account45, operator4);
    let same_owner_validator_3_pool_address =
        account_address::default_stake_pool_address(account45, operator5);
    let employee_1_pool_address =
        account_address::create_vesting_pool_address(admin0, operator0, 0, &[]);
    let employee_2_pool_address =
        account_address::create_vesting_pool_address(admin1, operator1, 0, &[]);

    assert!(validator_set_addresses.contains(&zero_commission_validator_pool_address));
    assert!(validator_set_addresses.contains(&employee_1_pool_address));
    // This validator should not be in the genesis validator set as they specified
    // join_during_genesis = false.
    assert!(!validator_set_addresses.contains(&employee_2_pool_address));
    assert!(validator_set_addresses.contains(&same_owner_validator_1_pool_address));
    assert!(validator_set_addresses.contains(&same_owner_validator_2_pool_address));
    // This validator should not be in the genesis validator set as they specified
    // join_during_genesis = false.
    assert!(!validator_set_addresses.contains(&same_owner_validator_3_pool_address));
}<|MERGE_RESOLUTION|>--- conflicted
+++ resolved
@@ -444,14 +444,9 @@
         FeatureFlag::COMMISSION_CHANGE_DELEGATION_POOL,
         FeatureFlag::WEBAUTHN_SIGNATURE,
         // FeatureFlag::RECONFIGURE_WITH_DKG, //TODO: re-enable once randomness is ready.
-<<<<<<< HEAD
-        FeatureFlag::ZK_ID_SIGNATURE,
-        FeatureFlag::OPEN_ID_SIGNATURE,
-        FeatureFlag::OBJECT_CODE_DEPLOYMENT,
-=======
         FeatureFlag::ZK_ID_SIGNATURES,
         FeatureFlag::ZK_ID_ZKLESS_SIGNATURE,
->>>>>>> e7f9189f
+        FeatureFlag::OBJECT_CODE_DEPLOYMENT,
     ]
 }
 
