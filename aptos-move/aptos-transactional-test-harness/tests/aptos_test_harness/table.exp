processed 8 tasks

task 1 'run'. lines 6-8:
Events:
{
    type:    0x3::token::CreateCollection
    data:    "f75daa73fc071f93593335eb9033da804777eb94491650dd3f095ce6f778acb60b6170746f735f70756e6b7300006400000000000000"
}
{
    key:     0400000000000000f75daa73fc071f93593335eb9033da804777eb94491650dd3f095ce6f778acb6
    seq_num: 0
    type:    0x3::token::CreateCollectionEvent
    data:    "f75daa73fc071f93593335eb9033da804777eb94491650dd3f095ce6f778acb60b6170746f735f70756e6b7300006400000000000000"
}
{
    type:    0x1::transaction_fee::FeeStatement
<<<<<<< HEAD
    data:    "64000000000000000400000000000000020000000000000028720100000000000000000000000000"
}return values: 0
=======
    data:    "65000000000000000400000000000000030000000000000028720100000000000000000000000000"
}mutable inputs after call: local#0: 0
return values: 0
>>>>>>> a8336815

task 2 'run'. lines 9-9:
Events:
{
    type:    0x3::token::CreateTokenData
    data:    "f75daa73fc071f93593335eb9033da804777eb94491650dd3f095ce6f778acb60b6170746f735f70756e6b730a6765656b5f746f6b656e00640000000000000000f75daa73fc071f93593335eb9033da804777eb94491650dd3f095ce6f778acb6010000000000000000000000000000000a6765656b5f746f6b656e0000000000000000"
}
{
    key:     0500000000000000f75daa73fc071f93593335eb9033da804777eb94491650dd3f095ce6f778acb6
    seq_num: 0
    type:    0x3::token::CreateTokenDataEvent
    data:    "f75daa73fc071f93593335eb9033da804777eb94491650dd3f095ce6f778acb60b6170746f735f70756e6b730a6765656b5f746f6b656e00640000000000000000f75daa73fc071f93593335eb9033da804777eb94491650dd3f095ce6f778acb6010000000000000000000000000000000a6765656b5f746f6b656e0000000000000000"
}
{
    type:    0x3::token::MintToken
    data:    "f75daa73fc071f93593335eb9033da804777eb94491650dd3f095ce6f778acb60b6170746f735f70756e6b730a6765656b5f746f6b656e0a00000000000000"
}
{
    key:     0600000000000000f75daa73fc071f93593335eb9033da804777eb94491650dd3f095ce6f778acb6
    seq_num: 0
    type:    0x3::token::MintTokenEvent
    data:    "f75daa73fc071f93593335eb9033da804777eb94491650dd3f095ce6f778acb60b6170746f735f70756e6b730a6765656b5f746f6b656e0a00000000000000"
}
{
    type:    0x3::token::Deposit
    data:    "f75daa73fc071f93593335eb9033da804777eb94491650dd3f095ce6f778acb60b6170746f735f70756e6b730a6765656b5f746f6b656e00000000000000000a00000000000000"
}
{
    key:     0700000000000000f75daa73fc071f93593335eb9033da804777eb94491650dd3f095ce6f778acb6
    seq_num: 0
    type:    0x3::token::DepositEvent
    data:    "f75daa73fc071f93593335eb9033da804777eb94491650dd3f095ce6f778acb60b6170746f735f70756e6b730a6765656b5f746f6b656e00000000000000000a00000000000000"
}
{
    type:    0x1::transaction_fee::FeeStatement
<<<<<<< HEAD
    data:    "9b0000000000000006000000000000000300000000000000c83a0200000000000000000000000000"
}return values: 0
=======
    data:    "9c0000000000000007000000000000000400000000000000c83a0200000000000000000000000000"
}mutable inputs after call: local#0: 0
return values: 0
>>>>>>> a8336815

task 3 'view'. lines 11-11:
key 0x3::token::Collections {
    collection_data: store 0x1::table::Table<0x1::string::String, 0x3::token::CollectionData> {
        handle: 5adf7712b6186bb577ebd9e2067ef3d46014f5bb5fa1c457f51a334295affe9a
    }
    token_data: store 0x1::table::Table<0x3::token::TokenDataId, 0x3::token::TokenData> {
        handle: 630c3a2b1a1f2a5a9d112eb98bfe1b35265a16f1482e6224950abd8ad4c76d52
    }
    create_collection_events: store 0x1::event::EventHandle<0x3::token::CreateCollectionEvent> {
        counter: 1
        guid: drop store 0x1::guid::GUID {
            id: copy drop store 0x1::guid::ID {
                creation_num: 4
                addr: f75daa73fc071f93593335eb9033da804777eb94491650dd3f095ce6f778acb6
            }
        }
    }
    create_token_data_events: store 0x1::event::EventHandle<0x3::token::CreateTokenDataEvent> {
        counter: 1
        guid: drop store 0x1::guid::GUID {
            id: copy drop store 0x1::guid::ID {
                creation_num: 5
                addr: f75daa73fc071f93593335eb9033da804777eb94491650dd3f095ce6f778acb6
            }
        }
    }
    mint_token_events: store 0x1::event::EventHandle<0x3::token::MintTokenEvent> {
        counter: 1
        guid: drop store 0x1::guid::GUID {
            id: copy drop store 0x1::guid::ID {
                creation_num: 6
                addr: f75daa73fc071f93593335eb9033da804777eb94491650dd3f095ce6f778acb6
            }
        }
    }
}

task 4 'view_table'. lines 13-15:
{"description":"","maximum":"100","mutability_config":{"description":false,"maximum":false,"uri":false},"name":"aptos_punks","supply":"1","uri":""}

task 5 'run'. lines 16-18:
Events:
{
    type:    0x3::token::Withdraw
    data:    "f75daa73fc071f93593335eb9033da804777eb94491650dd3f095ce6f778acb60b6170746f735f70756e6b730a6765656b5f746f6b656e00000000000000000100000000000000"
}
{
    key:     0800000000000000f75daa73fc071f93593335eb9033da804777eb94491650dd3f095ce6f778acb6
    seq_num: 0
    type:    0x3::token::WithdrawEvent
    data:    "f75daa73fc071f93593335eb9033da804777eb94491650dd3f095ce6f778acb60b6170746f735f70756e6b730a6765656b5f746f6b656e00000000000000000100000000000000"
}
{
    type:    0x3::token_transfers::TokenOffer
    data:    "9c3b634ac05d0af393e0f93b9b19b61e7cac1c519f566276aa0c6fd15dac12aaf75daa73fc071f93593335eb9033da804777eb94491650dd3f095ce6f778acb60b6170746f735f70756e6b730a6765656b5f746f6b656e00000000000000000100000000000000"
}
{
    key:     0b00000000000000f75daa73fc071f93593335eb9033da804777eb94491650dd3f095ce6f778acb6
    seq_num: 0
    type:    0x3::token_transfers::TokenOfferEvent
    data:    "9c3b634ac05d0af393e0f93b9b19b61e7cac1c519f566276aa0c6fd15dac12aaf75daa73fc071f93593335eb9033da804777eb94491650dd3f095ce6f778acb60b6170746f735f70756e6b730a6765656b5f746f6b656e00000000000000000100000000000000"
}
{
    type:    0x1::transaction_fee::FeeStatement
<<<<<<< HEAD
    data:    "6b000000000000000500000000000000030000000000000018820100000000000000000000000000"
}return values: 0
=======
    data:    "6c000000000000000600000000000000040000000000000018820100000000000000000000000000"
}mutable inputs after call: local#0: 0
return values: 0
>>>>>>> a8336815

task 6 'run'. lines 19-19:
Events:
{
    type:    0x3::token::Deposit
    data:    "f75daa73fc071f93593335eb9033da804777eb94491650dd3f095ce6f778acb60b6170746f735f70756e6b730a6765656b5f746f6b656e00000000000000000100000000000000"
}
{
    key:     04000000000000009c3b634ac05d0af393e0f93b9b19b61e7cac1c519f566276aa0c6fd15dac12aa
    seq_num: 0
    type:    0x3::token::DepositEvent
    data:    "f75daa73fc071f93593335eb9033da804777eb94491650dd3f095ce6f778acb60b6170746f735f70756e6b730a6765656b5f746f6b656e00000000000000000100000000000000"
}
{
    type:    0x3::token_transfers::TokenClaim
    data:    "9c3b634ac05d0af393e0f93b9b19b61e7cac1c519f566276aa0c6fd15dac12aaf75daa73fc071f93593335eb9033da804777eb94491650dd3f095ce6f778acb60b6170746f735f70756e6b730a6765656b5f746f6b656e00000000000000000100000000000000"
}
{
    key:     0d00000000000000f75daa73fc071f93593335eb9033da804777eb94491650dd3f095ce6f778acb6
    seq_num: 0
    type:    0x3::token_transfers::TokenClaimEvent
    data:    "9c3b634ac05d0af393e0f93b9b19b61e7cac1c519f566276aa0c6fd15dac12aaf75daa73fc071f93593335eb9033da804777eb94491650dd3f095ce6f778acb60b6170746f735f70756e6b730a6765656b5f746f6b656e00000000000000000100000000000000"
}
{
    type:    0x1::transaction_fee::FeeStatement
<<<<<<< HEAD
    data:    "6b0000000000000005000000000000000300000000000000b88201000000000058bb000000000000"
}return values: 0
=======
    data:    "6c0000000000000006000000000000000400000000000000b88201000000000058bb000000000000"
}mutable inputs after call: local#0: 0
return values: 0
>>>>>>> a8336815

task 7 'view_table'. lines 21-21:
{"default_properties":{"map":{"data":[]}},"description":"","largest_property_version":"0","maximum":"100","mutability_config":{"description":false,"maximum":false,"properties":false,"royalty":false,"uri":false},"name":"geek_token","royalty":{"payee_address":"0xf75daa73fc071f93593335eb9033da804777eb94491650dd3f095ce6f778acb6","royalty_points_denominator":"1","royalty_points_numerator":"0"},"supply":"10","uri":""}<|MERGE_RESOLUTION|>--- conflicted
+++ resolved
@@ -14,14 +14,8 @@
 }
 {
     type:    0x1::transaction_fee::FeeStatement
-<<<<<<< HEAD
-    data:    "64000000000000000400000000000000020000000000000028720100000000000000000000000000"
+    data:    "65000000000000000400000000000000030000000000000028720100000000000000000000000000"
 }return values: 0
-=======
-    data:    "65000000000000000400000000000000030000000000000028720100000000000000000000000000"
-}mutable inputs after call: local#0: 0
-return values: 0
->>>>>>> a8336815
 
 task 2 'run'. lines 9-9:
 Events:
@@ -57,14 +51,8 @@
 }
 {
     type:    0x1::transaction_fee::FeeStatement
-<<<<<<< HEAD
-    data:    "9b0000000000000006000000000000000300000000000000c83a0200000000000000000000000000"
+    data:    "9c0000000000000007000000000000000400000000000000c83a0200000000000000000000000000"
 }return values: 0
-=======
-    data:    "9c0000000000000007000000000000000400000000000000c83a0200000000000000000000000000"
-}mutable inputs after call: local#0: 0
-return values: 0
->>>>>>> a8336815
 
 task 3 'view'. lines 11-11:
 key 0x3::token::Collections {
@@ -130,14 +118,8 @@
 }
 {
     type:    0x1::transaction_fee::FeeStatement
-<<<<<<< HEAD
-    data:    "6b000000000000000500000000000000030000000000000018820100000000000000000000000000"
+    data:    "6c000000000000000600000000000000040000000000000018820100000000000000000000000000"
 }return values: 0
-=======
-    data:    "6c000000000000000600000000000000040000000000000018820100000000000000000000000000"
-}mutable inputs after call: local#0: 0
-return values: 0
->>>>>>> a8336815
 
 task 6 'run'. lines 19-19:
 Events:
@@ -163,14 +145,8 @@
 }
 {
     type:    0x1::transaction_fee::FeeStatement
-<<<<<<< HEAD
-    data:    "6b0000000000000005000000000000000300000000000000b88201000000000058bb000000000000"
+    data:    "6c0000000000000006000000000000000400000000000000b88201000000000058bb000000000000"
 }return values: 0
-=======
-    data:    "6c0000000000000006000000000000000400000000000000b88201000000000058bb000000000000"
-}mutable inputs after call: local#0: 0
-return values: 0
->>>>>>> a8336815
 
 task 7 'view_table'. lines 21-21:
 {"default_properties":{"map":{"data":[]}},"description":"","largest_property_version":"0","maximum":"100","mutability_config":{"description":false,"maximum":false,"properties":false,"royalty":false,"uri":false},"name":"geek_token","royalty":{"payee_address":"0xf75daa73fc071f93593335eb9033da804777eb94491650dd3f095ce6f778acb6","royalty_points_denominator":"1","royalty_points_numerator":"0"},"supply":"10","uri":""}