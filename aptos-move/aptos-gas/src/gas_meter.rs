// Copyright © Aptos Foundation
// SPDX-License-Identifier: Apache-2.0

//! This module contains the official gas meter implementation, along with some top-level gas
//! parameters and traits to help manipulate them.

use crate::{
    algebra::{AbstractValueSize, Fee, Gas},
    instr::InstructionGasParameters,
    misc::MiscGasParameters,
    transaction::{ChangeSetConfigs, TransactionGasParameters},
    FeePerGasUnit, StorageGasParameters,
};
use aptos_logger::error;
use aptos_types::{
    account_config::CORE_CODE_ADDRESS, contract_event::ContractEvent,
    state_store::state_key::StateKey, write_set::WriteOp,
};
use move_binary_format::{
    errors::{Location, PartialVMError, PartialVMResult, VMResult},
    file_format::CodeOffset,
};
use move_core_types::{
    account_address::AccountAddress,
    gas_algebra::{InternalGas, NumArgs, NumBytes},
    language_storage::ModuleId,
    vm_status::StatusCode,
};
use move_vm_types::{
    gas::{GasMeter, SimpleInstruction},
    views::{TypeView, ValueView},
};
use std::collections::BTreeMap;

// Change log:
// - V7
//   - Native support for exists<T>
//   - New formulae for storage fees based on fixed APT costs
//   - Lower gas price (other than the newly introduced storage fees) by upping the scaling factor
// - V6
//   - Added a new native function - blake2b_256.
// - V5
//   - u16, u32, u256
//   - free_write_bytes_quota
//   - configurable ChangeSetConfigs
// - V4
//   - Consider memory leaked for event natives
// - V3
//   - Add memory quota
//   - Storage charges:
//     - Distinguish between new and existing resources
//     - One item write comes with 1K free bytes
//     - abort with STORATGE_WRITE_LIMIT_REACHED if WriteOps or Events are too large
// - V2
//   - Table
//     - Fix the gas formula for loading resources so that they are consistent with other
//       global operations.
// - V1
//   - TBA
pub const LATEST_GAS_FEATURE_VERSION: u64 = 7;

pub(crate) const EXECUTION_GAS_MULTIPLIER: u64 = 20;

/// A trait for converting from a map representation of the on-chain gas schedule.
pub trait FromOnChainGasSchedule: Sized {
    /// Constructs a value of this type from a map representation of the on-chain gas schedule.
    /// `None` should be returned when the gas schedule is missing some required entries.
    /// Unused entries should be safely ignored.
    fn from_on_chain_gas_schedule(
        gas_schedule: &BTreeMap<String, u64>,
        feature_version: u64,
    ) -> Option<Self>;
}

/// A trait for converting to a list of entries of the on-chain gas schedule.
pub trait ToOnChainGasSchedule {
    /// Converts `self` into a list of entries of the on-chain gas schedule.
    /// Each entry is a key-value pair where the key is a string representing the name of the
    /// parameter, where the value is the gas parameter itself.
    fn to_on_chain_gas_schedule(&self, feature_version: u64) -> Vec<(String, u64)>;
}

/// A trait for defining an initial value to be used in the genesis.
pub trait InitialGasSchedule: Sized {
    /// Returns the initial value of this type, which is used in the genesis.
    fn initial() -> Self;
}

/// Gas parameters for all native functions.
#[derive(Debug, Clone)]
pub struct NativeGasParameters {
    pub move_stdlib: move_stdlib::natives::GasParameters,
    pub aptos_framework: aptos_framework::natives::GasParameters,
    pub table: move_table_extension::GasParameters,
}

impl FromOnChainGasSchedule for NativeGasParameters {
    fn from_on_chain_gas_schedule(
        gas_schedule: &BTreeMap<String, u64>,
        feature_version: u64,
    ) -> Option<Self> {
        Some(Self {
            move_stdlib: FromOnChainGasSchedule::from_on_chain_gas_schedule(
                gas_schedule,
                feature_version,
            )?,
            aptos_framework: FromOnChainGasSchedule::from_on_chain_gas_schedule(
                gas_schedule,
                feature_version,
            )?,
            table: FromOnChainGasSchedule::from_on_chain_gas_schedule(
                gas_schedule,
                feature_version,
            )?,
        })
    }
}

impl ToOnChainGasSchedule for NativeGasParameters {
    fn to_on_chain_gas_schedule(&self, feature_version: u64) -> Vec<(String, u64)> {
        let mut entries = self.move_stdlib.to_on_chain_gas_schedule(feature_version);
        entries.extend(
            self.aptos_framework
                .to_on_chain_gas_schedule(feature_version),
        );
        entries.extend(self.table.to_on_chain_gas_schedule(feature_version));
        entries
    }
}

impl NativeGasParameters {
    pub fn zeros() -> Self {
        Self {
            move_stdlib: move_stdlib::natives::GasParameters::zeros(),
            aptos_framework: aptos_framework::natives::GasParameters::zeros(),
            table: move_table_extension::GasParameters::zeros(),
        }
    }
}

impl InitialGasSchedule for NativeGasParameters {
    fn initial() -> Self {
        Self {
            move_stdlib: InitialGasSchedule::initial(),
            aptos_framework: InitialGasSchedule::initial(),
            table: InitialGasSchedule::initial(),
        }
    }
}

/// Gas parameters for everything that is needed to run the Aptos blockchain, including
/// instructions, transactions and native functions from various packages.
#[derive(Debug, Clone)]
pub struct AptosGasParameters {
    pub misc: MiscGasParameters,
    pub instr: InstructionGasParameters,
    pub txn: TransactionGasParameters,
    pub natives: NativeGasParameters,
}

impl FromOnChainGasSchedule for AptosGasParameters {
    fn from_on_chain_gas_schedule(
        gas_schedule: &BTreeMap<String, u64>,
        feature_version: u64,
    ) -> Option<Self> {
        Some(Self {
            misc: FromOnChainGasSchedule::from_on_chain_gas_schedule(
                gas_schedule,
                feature_version,
            )?,
            instr: FromOnChainGasSchedule::from_on_chain_gas_schedule(
                gas_schedule,
                feature_version,
            )?,
            txn: FromOnChainGasSchedule::from_on_chain_gas_schedule(gas_schedule, feature_version)?,
            natives: FromOnChainGasSchedule::from_on_chain_gas_schedule(
                gas_schedule,
                feature_version,
            )?,
        })
    }
}

impl ToOnChainGasSchedule for AptosGasParameters {
    fn to_on_chain_gas_schedule(&self, feature_version: u64) -> Vec<(String, u64)> {
        let mut entries = self.instr.to_on_chain_gas_schedule(feature_version);
        entries.extend(self.txn.to_on_chain_gas_schedule(feature_version));
        entries.extend(self.natives.to_on_chain_gas_schedule(feature_version));
        entries.extend(self.misc.to_on_chain_gas_schedule(feature_version));
        entries
    }
}

impl AptosGasParameters {
    pub fn zeros() -> Self {
        Self {
            misc: MiscGasParameters::zeros(),
            instr: InstructionGasParameters::zeros(),
            txn: TransactionGasParameters::zeros(),
            natives: NativeGasParameters::zeros(),
        }
    }
}

impl InitialGasSchedule for AptosGasParameters {
    fn initial() -> Self {
        Self {
            misc: InitialGasSchedule::initial(),
            instr: InitialGasSchedule::initial(),
            txn: InitialGasSchedule::initial(),
            natives: InitialGasSchedule::initial(),
        }
    }
}

/// The official gas meter used inside the Aptos VM.
/// It maintains an internal gas counter, measured in internal gas units, and carries an environment
/// consisting all the gas parameters, which it can lookup when performing gas calculations.
pub struct AptosGasMeter {
    feature_version: u64,
    gas_params: AptosGasParameters,
    storage_gas_params: StorageGasParameters,
    balance: InternalGas,
    memory_quota: AbstractValueSize,

    execution_gas_used: InternalGas,
    io_gas_used: InternalGas,
    storage_fee_used: Fee,

    should_leak_memory_for_native: bool,
}

impl AptosGasMeter {
    pub fn new(
        gas_feature_version: u64,
        gas_params: AptosGasParameters,
        storage_gas_params: StorageGasParameters,
        balance: impl Into<Gas>,
    ) -> Self {
        let memory_quota = gas_params.txn.memory_quota;
        let balance = balance.into().to_unit_with_params(&gas_params.txn);

        Self {
            feature_version: gas_feature_version,
            gas_params,
            storage_gas_params,
            balance,
            execution_gas_used: 0.into(),
            io_gas_used: 0.into(),
            storage_fee_used: 0.into(),
            memory_quota,
            should_leak_memory_for_native: false,
        }
    }

    pub fn balance(&self) -> Gas {
        self.balance
            .to_unit_round_down_with_params(&self.gas_params.txn)
    }

    #[inline]
    fn charge(&mut self, amount: InternalGas) -> PartialVMResult<()> {
        match self.balance.checked_sub(amount) {
            Some(new_balance) => {
                self.balance = new_balance;
                Ok(())
            },
            None => {
                self.balance = 0.into();
                Err(PartialVMError::new(StatusCode::OUT_OF_GAS))
            },
        }
    }

    #[inline]
    fn charge_execution(&mut self, amount: InternalGas) -> PartialVMResult<()> {
        self.charge(amount)?;

        self.execution_gas_used += amount;
        if self.feature_version >= 7
            && self.execution_gas_used > self.gas_params.txn.max_execution_gas
        {
            Err(PartialVMError::new(StatusCode::EXECUTION_LIMIT_REACHED))
        } else {
            Ok(())
        }
    }

    #[inline]
    fn charge_io(&mut self, amount: InternalGas) -> PartialVMResult<()> {
        self.charge(amount)?;

        self.io_gas_used += amount;
        if self.feature_version >= 7 && self.io_gas_used > self.gas_params.txn.max_io_gas {
            Err(PartialVMError::new(StatusCode::IO_LIMIT_REACHED))
        } else {
            Ok(())
        }
    }

    #[inline]
    fn use_heap_memory(&mut self, amount: AbstractValueSize) -> PartialVMResult<()> {
        if self.feature_version >= 3 {
            match self.memory_quota.checked_sub(amount) {
                Some(remaining_quota) => {
                    self.memory_quota = remaining_quota;
                    Ok(())
                },
                None => {
                    self.memory_quota = 0.into();
                    Err(PartialVMError::new(StatusCode::MEMORY_LIMIT_EXCEEDED))
                },
            }
        } else {
            Ok(())
        }
    }

    #[inline]
    fn release_heap_memory(&mut self, amount: AbstractValueSize) {
        if self.feature_version >= 3 {
            self.memory_quota += amount;
        }
    }

    pub fn feature_version(&self) -> u64 {
        self.feature_version
    }

    pub fn change_set_configs(&self) -> &ChangeSetConfigs {
        &self.storage_gas_params.change_set_configs
    }
}

impl GasMeter for AptosGasMeter {
    fn balance_internal(&self) -> InternalGas {
        self.balance
    }

    fn charge_br_false(&mut self, _target_offset: Option<CodeOffset>) -> PartialVMResult<()> {
<<<<<<< HEAD
        self.charge(self.gas_params.instr.br_false)
    }

    fn charge_br_true(&mut self, _target_offset: Option<CodeOffset>) -> PartialVMResult<()> {
        self.charge(self.gas_params.instr.br_true)
    }

    fn charge_branch(&mut self, _target_offset: CodeOffset) -> PartialVMResult<()> {
        self.charge(self.gas_params.instr.branch)
=======
        self.charge_execution(self.gas_params.instr.br_false)
    }

    fn charge_br_true(&mut self, _target_offset: Option<CodeOffset>) -> PartialVMResult<()> {
        self.charge_execution(self.gas_params.instr.br_true)
    }

    fn charge_branch(&mut self, _target_offset: CodeOffset) -> PartialVMResult<()> {
        self.charge_execution(self.gas_params.instr.branch)
>>>>>>> d9d6791c
    }

    #[inline]
    fn charge_simple_instr(&mut self, instr: SimpleInstruction) -> PartialVMResult<()> {
        let cost = self.gas_params.instr.simple_instr_cost(instr)?;
        self.charge_execution(cost)
    }

    #[inline]
    fn charge_native_function_before_execution(
        &mut self,
        _ty_args: impl ExactSizeIterator<Item = impl TypeView>,
        args: impl ExactSizeIterator<Item = impl ValueView>,
    ) -> PartialVMResult<()> {
        // TODO(Gas): https://github.com/aptos-labs/aptos-core/issues/5485
        if self.should_leak_memory_for_native {
            return Ok(());
        }

        self.release_heap_memory(args.fold(AbstractValueSize::zero(), |acc, val| {
            acc + self
                .gas_params
                .misc
                .abs_val
                .abstract_heap_size(val, self.feature_version)
        }));

        Ok(())
    }

    #[inline]
    fn charge_native_function(
        &mut self,
        amount: InternalGas,
        ret_vals: Option<impl ExactSizeIterator<Item = impl ValueView>>,
    ) -> PartialVMResult<()> {
        if let Some(ret_vals) = ret_vals {
            self.use_heap_memory(ret_vals.fold(AbstractValueSize::zero(), |acc, val| {
                acc + self
                    .gas_params
                    .misc
                    .abs_val
                    .abstract_heap_size(val, self.feature_version)
            }))?;
        }

        self.charge_execution(amount)
    }

    #[inline]
    fn charge_load_resource(
        &mut self,
        _addr: AccountAddress,
        _ty: impl TypeView,
        loaded: Option<(NumBytes, impl ValueView)>,
    ) -> PartialVMResult<()> {
        if self.feature_version != 0 {
            // TODO(Gas): Rewrite this in a better way.
            if let Some((_, val)) = &loaded {
                self.use_heap_memory(
                    self.gas_params
                        .misc
                        .abs_val
                        .abstract_heap_size(val, self.feature_version),
                )?;
            }
        }
        let cost = self
            .storage_gas_params
            .pricing
            .calculate_read_gas(loaded.map(|(num_bytes, _)| num_bytes));
        self.charge_io(cost)
    }

    #[inline]
    fn charge_pop(&mut self, popped_val: impl ValueView) -> PartialVMResult<()> {
        self.release_heap_memory(
            self.gas_params
                .misc
                .abs_val
                .abstract_heap_size(popped_val, self.feature_version),
        );

        self.charge_execution(self.gas_params.instr.pop)
    }

    #[inline]
    fn charge_call(
        &mut self,
        _module_id: &ModuleId,
        _func_name: &str,
        args: impl ExactSizeIterator<Item = impl ValueView>,
        num_locals: NumArgs,
    ) -> PartialVMResult<()> {
        let params = &self.gas_params.instr;

        let mut cost = params.call_base + params.call_per_arg * NumArgs::new(args.len() as u64);
        if self.feature_version >= 3 {
            cost += params.call_per_local * num_locals;
        }

        self.charge_execution(cost)
    }

    #[inline]
    fn charge_call_generic(
        &mut self,
        module_id: &ModuleId,
        _func_name: &str,
        ty_args: impl ExactSizeIterator<Item = impl TypeView>,
        args: impl ExactSizeIterator<Item = impl ValueView>,
        num_locals: NumArgs,
    ) -> PartialVMResult<()> {
        // Save the info for charge_native_function_before_execution.
        self.should_leak_memory_for_native = (*module_id.address() == CORE_CODE_ADDRESS
            && module_id.name().as_str() == "table")
            || (self.feature_version >= 4
                && *module_id.address() == CORE_CODE_ADDRESS
                && module_id.name().as_str() == "event");

        let params = &self.gas_params.instr;

        let mut cost = params.call_generic_base
            + params.call_generic_per_ty_arg * NumArgs::new(ty_args.len() as u64)
            + params.call_generic_per_arg * NumArgs::new(args.len() as u64);
        if self.feature_version >= 3 {
            cost += params.call_generic_per_local * num_locals;
        }

        self.charge_execution(cost)
    }

    #[inline]
    fn charge_ld_const(&mut self, size: NumBytes) -> PartialVMResult<()> {
        let instr = &self.gas_params.instr;
        self.charge_execution(instr.ld_const_base + instr.ld_const_per_byte * size)
    }

    #[inline]
    fn charge_ld_const_after_deserialization(
        &mut self,
        val: impl ValueView,
    ) -> PartialVMResult<()> {
        self.use_heap_memory(
            self.gas_params
                .misc
                .abs_val
                .abstract_heap_size(val, self.feature_version),
        )?;
        Ok(())
    }

    #[inline]
    fn charge_copy_loc(&mut self, val: impl ValueView) -> PartialVMResult<()> {
        let (stack_size, heap_size) = self
            .gas_params
            .misc
            .abs_val
            .abstract_value_size_stack_and_heap(val, self.feature_version);

        self.use_heap_memory(heap_size)?;

        // Note(Gas): this makes a deep copy so we need to charge for the full value size
        let instr_params = &self.gas_params.instr;
        let cost = instr_params.copy_loc_base
            + instr_params.copy_loc_per_abs_val_unit * (stack_size + heap_size);

        self.charge_execution(cost)
    }

    #[inline]
    fn charge_move_loc(&mut self, _val: impl ValueView) -> PartialVMResult<()> {
        self.charge_execution(self.gas_params.instr.move_loc_base)
    }

    #[inline]
    fn charge_store_loc(&mut self, _val: impl ValueView) -> PartialVMResult<()> {
        self.charge_execution(self.gas_params.instr.st_loc_base)
    }

    #[inline]
    fn charge_pack(
        &mut self,
        is_generic: bool,
        args: impl ExactSizeIterator<Item = impl ValueView>,
    ) -> PartialVMResult<()> {
        let num_args = NumArgs::new(args.len() as u64);

        self.use_heap_memory(args.fold(AbstractValueSize::zero(), |acc, val| {
            acc + self
                .gas_params
                .misc
                .abs_val
                .abstract_stack_size(val, self.feature_version)
        }))?;

        let params = &self.gas_params.instr;
        let cost = match is_generic {
            false => params.pack_base + params.pack_per_field * num_args,
            true => params.pack_generic_base + params.pack_generic_per_field * num_args,
        };
        self.charge_execution(cost)
    }

    #[inline]
    fn charge_unpack(
        &mut self,
        is_generic: bool,
        args: impl ExactSizeIterator<Item = impl ValueView>,
    ) -> PartialVMResult<()> {
        let num_args = NumArgs::new(args.len() as u64);

        self.release_heap_memory(args.fold(AbstractValueSize::zero(), |acc, val| {
            acc + self
                .gas_params
                .misc
                .abs_val
                .abstract_stack_size(val, self.feature_version)
        }));

        let params = &self.gas_params.instr;
        let cost = match is_generic {
            false => params.unpack_base + params.unpack_per_field * num_args,
            true => params.unpack_generic_base + params.unpack_generic_per_field * num_args,
        };
        self.charge_execution(cost)
    }

    #[inline]
    fn charge_read_ref(&mut self, val: impl ValueView) -> PartialVMResult<()> {
        let (stack_size, heap_size) = self
            .gas_params
            .misc
            .abs_val
            .abstract_value_size_stack_and_heap(val, self.feature_version);

        self.use_heap_memory(heap_size)?;

        // Note(Gas): this makes a deep copy so we need to charge for the full value size
        let instr_params = &self.gas_params.instr;
        let cost = instr_params.read_ref_base
            + instr_params.read_ref_per_abs_val_unit * (stack_size + heap_size);
        self.charge_execution(cost)
    }

    #[inline]
    fn charge_write_ref(
        &mut self,
        _new_val: impl ValueView,
        old_val: impl ValueView,
    ) -> PartialVMResult<()> {
        self.release_heap_memory(
            self.gas_params
                .misc
                .abs_val
                .abstract_heap_size(old_val, self.feature_version),
        );

        self.charge_execution(self.gas_params.instr.write_ref_base)
    }

    #[inline]
    fn charge_eq(&mut self, lhs: impl ValueView, rhs: impl ValueView) -> PartialVMResult<()> {
        self.release_heap_memory(
            self.gas_params
                .misc
                .abs_val
                .abstract_heap_size(&lhs, self.feature_version),
        );
        self.release_heap_memory(
            self.gas_params
                .misc
                .abs_val
                .abstract_heap_size(&rhs, self.feature_version),
        );

        let instr_params = &self.gas_params.instr;
        let abs_val_params = &self.gas_params.misc.abs_val;
        let per_unit = instr_params.eq_per_abs_val_unit;

        let cost = instr_params.eq_base
            + per_unit
                * (abs_val_params.abstract_value_size_dereferenced(lhs, self.feature_version)
                    + abs_val_params.abstract_value_size_dereferenced(rhs, self.feature_version));

        self.charge_execution(cost)
    }

    #[inline]
    fn charge_neq(&mut self, lhs: impl ValueView, rhs: impl ValueView) -> PartialVMResult<()> {
        self.release_heap_memory(
            self.gas_params
                .misc
                .abs_val
                .abstract_heap_size(&lhs, self.feature_version),
        );
        self.release_heap_memory(
            self.gas_params
                .misc
                .abs_val
                .abstract_heap_size(&rhs, self.feature_version),
        );

        let instr_params = &self.gas_params.instr;
        let abs_val_params = &self.gas_params.misc.abs_val;
        let per_unit = instr_params.neq_per_abs_val_unit;

        let cost = instr_params.neq_base
            + per_unit
                * (abs_val_params.abstract_value_size_dereferenced(lhs, self.feature_version)
                    + abs_val_params.abstract_value_size_dereferenced(rhs, self.feature_version));

        self.charge_execution(cost)
    }

    #[inline]
    fn charge_borrow_global(
        &mut self,
        is_mut: bool,
        is_generic: bool,
        _ty: impl TypeView,
        _is_success: bool,
    ) -> PartialVMResult<()> {
        let params = &self.gas_params.instr;
        let cost = match (is_mut, is_generic) {
            (false, false) => params.imm_borrow_global_base,
            (false, true) => params.imm_borrow_global_generic_base,
            (true, false) => params.mut_borrow_global_base,
            (true, true) => params.mut_borrow_global_generic_base,
        };
        self.charge_execution(cost)
    }

    #[inline]
    fn charge_exists(
        &mut self,
        is_generic: bool,
        _ty: impl TypeView,
        _exists: bool,
    ) -> PartialVMResult<()> {
        let params = &self.gas_params.instr;
        let cost = match is_generic {
            false => params.exists_base,
            true => params.exists_generic_base,
        };
        self.charge_execution(cost)
    }

    #[inline]
    fn charge_move_from(
        &mut self,
        is_generic: bool,
        _ty: impl TypeView,
        _val: Option<impl ValueView>,
    ) -> PartialVMResult<()> {
        let params = &self.gas_params.instr;
        let cost = match is_generic {
            false => params.move_from_base,
            true => params.move_from_generic_base,
        };
        self.charge_execution(cost)
    }

    #[inline]
    fn charge_move_to(
        &mut self,
        is_generic: bool,
        _ty: impl TypeView,
        _val: impl ValueView,
        _is_success: bool,
    ) -> PartialVMResult<()> {
        let params = &self.gas_params.instr;
        let cost = match is_generic {
            false => params.move_to_base,
            true => params.move_to_generic_base,
        };
        self.charge_execution(cost)
    }

    #[inline]
    fn charge_vec_pack<'a>(
        &mut self,
        _ty: impl TypeView + 'a,
        args: impl ExactSizeIterator<Item = impl ValueView>,
    ) -> PartialVMResult<()> {
        let num_args = NumArgs::new(args.len() as u64);

        self.use_heap_memory(args.fold(AbstractValueSize::zero(), |acc, val| {
            acc + self.gas_params.misc.abs_val.abstract_packed_size(val)
        }))?;

        let params = &self.gas_params.instr;
        let cost = params.vec_pack_base + params.vec_pack_per_elem * num_args;
        self.charge_execution(cost)
    }

    #[inline]
    fn charge_vec_unpack(
        &mut self,
        _ty: impl TypeView,
        expect_num_elements: NumArgs,
        elems: impl ExactSizeIterator<Item = impl ValueView>,
    ) -> PartialVMResult<()> {
        self.release_heap_memory(elems.fold(AbstractValueSize::zero(), |acc, val| {
            acc + self.gas_params.misc.abs_val.abstract_packed_size(val)
        }));

        let params = &self.gas_params.instr;
        let cost =
            params.vec_unpack_base + params.vec_unpack_per_expected_elem * expect_num_elements;
        self.charge_execution(cost)
    }

    #[inline]
    fn charge_vec_len(&mut self, _ty: impl TypeView) -> PartialVMResult<()> {
        self.charge_execution(self.gas_params.instr.vec_len_base)
    }

    #[inline]
    fn charge_vec_borrow(
        &mut self,
        is_mut: bool,
        _ty: impl TypeView,
        _is_success: bool,
    ) -> PartialVMResult<()> {
        let params = &self.gas_params.instr;
        let cost = match is_mut {
            false => params.vec_imm_borrow_base,
            true => params.vec_mut_borrow_base,
        };
        self.charge_execution(cost)
    }

    #[inline]
    fn charge_vec_push_back(
        &mut self,
        _ty: impl TypeView,
        val: impl ValueView,
    ) -> PartialVMResult<()> {
        self.use_heap_memory(self.gas_params.misc.abs_val.abstract_packed_size(val))?;

        self.charge_execution(self.gas_params.instr.vec_push_back_base)
    }

    #[inline]
    fn charge_vec_pop_back(
        &mut self,
        _ty: impl TypeView,
        val: Option<impl ValueView>,
    ) -> PartialVMResult<()> {
        if let Some(val) = val {
            self.release_heap_memory(self.gas_params.misc.abs_val.abstract_packed_size(val));
        }

        self.charge_execution(self.gas_params.instr.vec_pop_back_base)
    }

    #[inline]
    fn charge_vec_swap(&mut self, _ty: impl TypeView) -> PartialVMResult<()> {
        self.charge_execution(self.gas_params.instr.vec_swap_base)
    }

    #[inline]
    fn charge_drop_frame(
        &mut self,
        locals: impl Iterator<Item = impl ValueView>,
    ) -> PartialVMResult<()> {
        self.release_heap_memory(locals.fold(AbstractValueSize::zero(), |acc, val| {
            acc + self
                .gas_params
                .misc
                .abs_val
                .abstract_heap_size(val, self.feature_version)
        }));

        Ok(())
    }
}

impl AptosGasMeter {
    pub fn charge_intrinsic_gas_for_transaction(&mut self, txn_size: NumBytes) -> VMResult<()> {
        let cost = self.gas_params.txn.calculate_intrinsic_gas(txn_size);
        self.charge_execution(cost)
            .map_err(|e| e.finish(Location::Undefined))
    }

    pub fn charge_write_set_gas_for_io<'a>(
        &mut self,
        ops: impl IntoIterator<Item = (&'a StateKey, &'a WriteOp)>,
    ) -> VMResult<()> {
        let cost = self.storage_gas_params.pricing.calculate_write_set_gas(ops);
        self.charge_io(cost)
            .map_err(|e| e.finish(Location::Undefined))
    }

    pub fn charge_storage_fee<'a>(
        &mut self,
        write_ops: impl IntoIterator<Item = (&'a StateKey, &'a WriteOp)>,
        events: impl IntoIterator<Item = &'a ContractEvent>,
        txn_size: NumBytes,
        gas_unit_price: FeePerGasUnit,
    ) -> VMResult<()> {
        // The new storage fee are only active since version 7.
        if self.feature_version < 7 {
            return Ok(());
        }

        // TODO(Gas): right now, some of our tests use a unit price of 0 and this is a hack
        // to avoid causing them issues. We should revisit the problem and figure out a
        // better way to handle this.
        if gas_unit_price.is_zero() {
            return Ok(());
        }

        // Calculate the storage fees.
        let txn_params = &self.gas_params.txn;
        let write_fee = txn_params.calculate_write_set_storage_fee(write_ops);
        let event_fee = txn_params.calculate_event_storage_fee(events);
        let txn_fee = txn_params.calculate_transaction_storage_fee(txn_size);
        let fee = write_fee + event_fee + txn_fee;

        // Because the storage fees are defined in terms of fixed APT costs, we need
        // to convert them into gas units.
        //
        // u128 is used to protect against overflow and preverse as much precision as
        // possible in the extreme cases.
        fn div_ceil(n: u128, d: u128) -> u128 {
            if n % d == 0 {
                n / d
            } else {
                n / d + 1
            }
        }
        let gas_consumed_internal = div_ceil(
            (u64::from(fee) as u128) * (u64::from(txn_params.gas_unit_scaling_factor) as u128),
            u64::from(gas_unit_price) as u128,
        );
        let gas_consumed_internal = InternalGas::new(
            if gas_consumed_internal > u64::MAX as u128 {
                error!(
                    "Something's wrong in the gas schedule: gas_consumed_internal ({}) > u64::MAX",
                    gas_consumed_internal
                );
                u64::MAX
            } else {
                gas_consumed_internal as u64
            },
        );

        self.charge(gas_consumed_internal)
            .map_err(|e| e.finish(Location::Undefined))?;

        self.storage_fee_used += fee;
        if self.feature_version >= 7 && self.storage_fee_used > self.gas_params.txn.max_storage_fee
        {
            return Err(
                PartialVMError::new(StatusCode::STORAGE_LIMIT_REACHED).finish(Location::Undefined)
            );
        }

        Ok(())
    }
}<|MERGE_RESOLUTION|>--- conflicted
+++ resolved
@@ -338,17 +338,6 @@
     }
 
     fn charge_br_false(&mut self, _target_offset: Option<CodeOffset>) -> PartialVMResult<()> {
-<<<<<<< HEAD
-        self.charge(self.gas_params.instr.br_false)
-    }
-
-    fn charge_br_true(&mut self, _target_offset: Option<CodeOffset>) -> PartialVMResult<()> {
-        self.charge(self.gas_params.instr.br_true)
-    }
-
-    fn charge_branch(&mut self, _target_offset: CodeOffset) -> PartialVMResult<()> {
-        self.charge(self.gas_params.instr.branch)
-=======
         self.charge_execution(self.gas_params.instr.br_false)
     }
 
@@ -358,7 +347,6 @@
 
     fn charge_branch(&mut self, _target_offset: CodeOffset) -> PartialVMResult<()> {
         self.charge_execution(self.gas_params.instr.branch)
->>>>>>> d9d6791c
     }
 
     #[inline]
