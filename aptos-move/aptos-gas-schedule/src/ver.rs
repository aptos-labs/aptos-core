// Copyright © Aptos Foundation
// SPDX-License-Identifier: Apache-2.0

/// Integer representing the latest gas feature version.
/// The general rule is that this should bumped exactly once after each release, provided there
/// exists some gas related changes. Such changes include:
///   - New gas parameters being added, removed or renamed
///   - Changing how gas is calculated in any way
///
/// Change log:
<<<<<<< HEAD
=======
/// - V21
///   - Fix type to type tag conversion in MoveVM
/// - V20
///   - Limits for bounding MoveVM type sizes
/// - V19
///   - Gas for aggregator_v2::is_at_least native function
/// - V18
///   - Separate limits for governance scripts
///   - Function info & dispatchable token gas params
/// - V17
///   - Gas for keyless
/// - V16
///   - IO Gas for the transaction itself and events in the transaction output
>>>>>>> 7b0872a6
/// - V15
///   - Gas & limits for dependencies
/// - V14
///   - Gas for type creation
<<<<<<< HEAD
/// - V13
=======
>>>>>>> 7b0872a6
///   - Storage Fee: Make state bytes refundable and remove the per slot free quota, gated by flag REFUNDABLE_BYTES
/// - V13
///   (skipped due to testnet mis-operation)
/// - V12
///   - Added BN254 operations.
///   - IO gas change: 1. read bytes charged at 4KB intervals; 2. ignore free_write_bytes_quota
///   - aggregator v2 gas charges
/// - V11
///   - Ristretto255 natives (point cloning & double-scalar multiplication) and Bulletproofs natives
///   - Hard limit on the number of write ops per transaction
/// - V10
///   - Added generate_unique_address and get_txn_hash native functions
///   - Storage gas charges (excluding "storage fees") stop respecting the storage gas curves
/// - V9
///   - Accurate tracking of the cost of loading resource groups
/// - V8
///   - Added BLS12-381 operations.
/// - V7
///   - Native support for `exists<T>`
///   - New formulae for storage fees based on fixed APT costs
///   - Lower gas price (other than the newly introduced storage fees) by upping the scaling factor
/// - V6
///   - Added a new native function - blake2b_256.
/// - V5
///   - u16, u32, u256
///   - free_write_bytes_quota
///   - configurable ChangeSetConfigs
/// - V4
///   - Consider memory leaked for event natives
/// - V3
///   - Add memory quota
///   - Storage charges:
///     - Distinguish between new and existing resources
///     - One item write comes with 1K free bytes
///     - abort with STORAGE_WRITE_LIMIT_REACHED if WriteOps or Events are too large
/// - V2
///   - Table
///     - Fix the gas formula for loading resources so that they are consistent with other
///       global operations.
/// - V1
///   - TBA
<<<<<<< HEAD
pub const LATEST_GAS_FEATURE_VERSION: u64 = 15;
=======
pub const LATEST_GAS_FEATURE_VERSION: u64 = gas_feature_versions::RELEASE_V1_16;

pub mod gas_feature_versions {
    pub const RELEASE_V1_8: u64 = 11;
    pub const RELEASE_V1_9_SKIPPED: u64 = 12;
    pub const RELEASE_V1_9: u64 = 13;
    pub const RELEASE_V1_10: u64 = 15;
    pub const RELEASE_V1_11: u64 = 16;
    pub const RELEASE_V1_12: u64 = 17;
    pub const RELEASE_V1_13: u64 = 18;
    pub const RELEASE_V1_14: u64 = 19;
    pub const RELEASE_V1_15: u64 = 20;
    pub const RELEASE_V1_16: u64 = 21;
}
>>>>>>> 7b0872a6
<|MERGE_RESOLUTION|>--- conflicted
+++ resolved
@@ -8,8 +8,6 @@
 ///   - Changing how gas is calculated in any way
 ///
 /// Change log:
-<<<<<<< HEAD
-=======
 /// - V21
 ///   - Fix type to type tag conversion in MoveVM
 /// - V20
@@ -23,15 +21,10 @@
 ///   - Gas for keyless
 /// - V16
 ///   - IO Gas for the transaction itself and events in the transaction output
->>>>>>> 7b0872a6
 /// - V15
 ///   - Gas & limits for dependencies
 /// - V14
 ///   - Gas for type creation
-<<<<<<< HEAD
-/// - V13
-=======
->>>>>>> 7b0872a6
 ///   - Storage Fee: Make state bytes refundable and remove the per slot free quota, gated by flag REFUNDABLE_BYTES
 /// - V13
 ///   (skipped due to testnet mis-operation)
@@ -73,9 +66,6 @@
 ///       global operations.
 /// - V1
 ///   - TBA
-<<<<<<< HEAD
-pub const LATEST_GAS_FEATURE_VERSION: u64 = 15;
-=======
 pub const LATEST_GAS_FEATURE_VERSION: u64 = gas_feature_versions::RELEASE_V1_16;
 
 pub mod gas_feature_versions {
@@ -89,5 +79,4 @@
     pub const RELEASE_V1_14: u64 = 19;
     pub const RELEASE_V1_15: u64 = 20;
     pub const RELEASE_V1_16: u64 = 21;
-}
->>>>>>> 7b0872a6
+}