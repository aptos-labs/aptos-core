--- conflicted
+++ resolved
@@ -30,14 +30,12 @@
           transaction_shuffler_type:
             deprecated_sender_aware_v1: 32
           block_gas_limit : 35000
-<<<<<<< HEAD
   - name: enable_aggregator_snapshots
     metadata:
       title: "Enable Aggregator Snapshots"
       description: "AIP-43: Aggregator snapshots can be used to postpone the read operations on aggregators to the commit phase and improve concurrency of transaction execution."
       discussion_url: "https://github.com/aptos-foundation/AIPs/issues/209"
     execution_mode: MultiStep
-=======
   - name: enable_module_event
     metadata:
       title: "Enable module event"
@@ -48,7 +46,6 @@
       - FeatureFlag:
           enabled:
             - module_event
->>>>>>> 41d2b4c2
   - name: enable_signature_checker_v2_fix
     metadata:
       title: "Enable a fix signature checker v2"
