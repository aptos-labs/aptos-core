--- conflicted
+++ resolved
@@ -13,129 +13,4 @@
           new: https://raw.githubusercontent.com/aptos-labs/aptos-networks/main/gas/v1.16.1-rc.json
       - Framework:
           bytecode_version: 6
-<<<<<<< HEAD
-          git_hash: ~
-      - DefaultGas
-  - name: step_3_storage_fee_for_state_bytes_refundable
-    metadata:
-      title: "AIP-65: Storage Fee for State Bytes refundable"
-      description: "AIP-65: This refunds storage fee charged according to the size of a state slot and stop penalizing large state items by charging non-refundable storage fee each time it is updated."
-      discussion_url: "https://github.com/aptos-foundation/AIPs/issues/328"
-    execution_mode: MultiStep
-    update_sequence:
-      - FeatureFlag:
-          enabled:
-            - refundable_bytes
-  - name: step_4_passkey_authenticator
-    metadata:
-      title: "AIP-66: Passkey Accounts"
-      description: "AIP-66: The first WebAuthn Authenticator for Aptos, enabling users to utilize passkeys and other WebAuthn credentials for transaction authentication."
-      discussion_url: "https://github.com/aptos-foundation/AIPs/issues/322"
-    execution_mode: MultiStep
-    update_sequence:
-      - FeatureFlag:
-          enabled:
-            - web_authn_signature
-  - name: step_5_object_code_deployment
-    metadata:
-      title: "AIP-54: Object Code Deployment"
-      description: "AIP-54: Introduces a method to deploy code to objects, allowing more modular and resource efficient development."
-      discussion_url: "https://github.com/aptos-foundation/AIPs/issues/259"
-    execution_mode: MultiStep
-    update_sequence:
-      - FeatureFlag:
-          enabled:
-            - object_code_deployment
-  - name: step_6_enable_aggregator_v2_api
-    metadata:
-      title: "AIP-47: Enable Aggregator v2 API"
-      description: "AIP-47: This AIP revamps and expands upon the current concept of Aggregators. Enabling their usage for control flow, and storing their values elsewhere. This step only enables new APIs."
-      discussion_url: "https://github.com/aptos-foundation/AIPs/issues/226"
-    execution_mode: MultiStep
-    update_sequence:
-      - FeatureFlag:
-          enabled:
-            - aggregator_v2_api
-  - name: step_7_enable_aggregator_v2_parallelism
-    metadata:
-      title: "AIP-47: Enable Aggregator v2 parallelism"
-      description: "AIP-47: This step enables the backend that makes execution of Aggregators V2 parallel."
-      discussion_url: "https://github.com/aptos-foundation/AIPs/issues/226"
-    execution_mode: MultiStep
-    update_sequence:
-      - FeatureFlag:
-          enabled:
-            - aggregator_v2_delayed_fields
-            - resource_groups_split_in_vm_change_set            
-  - name: step_8_enable_max_object_nesting_check
-    metadata:
-      title: "Max Object Nesting Check"
-      description: "Enable the max object nesting check, preventing running out of gas due to ownership cycles."
-    execution_mode: MultiStep
-    update_sequence:
-      - FeatureFlag:
-          enabled:
-            - max_object_nesting_check
-  - name: step_9_enable_validator_txn
-    metadata:
-      title: "AIP-64: Validator Transaction Type"
-      description: "AIP-64: This AIP introduces a new transaction type for validators to perform on-chain operations."
-      discussion_url: "https://github.com/aptos-foundation/AIPs/issues/327"
-    execution_mode: MultiStep
-    update_sequence:
-      - Consensus:
-          V3:
-            alg:
-              Jolteon:
-                main:
-                  decoupled_execution: true
-                  back_pressure_limit: 10
-                  exclude_round: 40
-                  proposer_election_type:
-                    leader_reputation:
-                      proposer_and_voter_v2:
-                        active_weight: 1000
-                        inactive_weight: 10
-                        failed_weight: 1
-                        failure_threshold_percent: 10
-                        proposer_window_num_validators_multiplier: 10
-                        voter_window_num_validators_multiplier: 1
-                        weight_by_voting_power: true
-                        use_history_from_previous_epoch_max_count: 5
-                  max_failed_authors_to_store: 10
-                quorum_store_enabled: true
-            vtxn:
-              V1:
-                per_block_limit_txn_count: 2
-                per_block_limit_total_bytes: 2097152
-  - name: step_10_enable_jwk_consensus
-    metadata:
-      title: "AIP-67: Native Consensus for JSON Web Key (JWK)"
-      description: "AIP-67: This AIP proposes a solution for validators to agree on OpenID Connect providers' JSON Web Keys."
-      discussion_url: "https://github.com/aptos-foundation/AIPs/issues/331"
-    execution_mode: MultiStep
-    update_sequence:
-      - RawScript: aptos-move/aptos-release-builder/data/proposals/aip_67_initialization.move
-      - FeatureFlag:
-          enabled:
-            - jwk_consensus
-  - name: step_11_start_watching_google_jwks
-    metadata:
-      title: "Start JWK consensus for Google"
-      description: "JWK Consensus (AIP-67) for Google enables Google-based keyless accounts (AIP-61)."
-    execution_mode: MultiStep
-    update_sequence:
-      - RawScript: aptos-move/aptos-release-builder/data/proposals/start_jwk_consensus_for_google.move
-  - name: step_12_enable_concurrent_digital_assets
-    metadata:
-      title: "AIP-43: Enable Concurrent Digital Assets (Token V2)"
-      description: "AIP-43: This AIP proposes a solution to speedup minting and burning of Digital Assets (Token v2), by parallelizing them"
-      discussion_url: "https://github.com/aptos-foundation/AIPs/issues/209"
-    execution_mode: MultiStep
-    update_sequence:
-      - FeatureFlag:
-          enabled:
-            - concurrent_token_v2
-=======
-          git_hash: ~
->>>>>>> 7b0872a6
+          git_hash: ~