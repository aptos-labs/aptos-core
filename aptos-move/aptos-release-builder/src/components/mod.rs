--- conflicted
+++ resolved
@@ -2,17 +2,13 @@
 // SPDX-License-Identifier: Apache-2.0
 
 use self::framework::FrameworkReleaseConfig;
-<<<<<<< HEAD
-use crate::{aptos_core_path, supra_framework_path, components::feature_flags::Features};
-=======
 use crate::{
-    aptos_core_path, aptos_framework_path,
+    aptos_core_path, supra_framework_path,
     components::{
         feature_flags::Features, oidc_providers::OidcProviderOp,
         randomness_config::ReleaseFriendlyRandomnessConfig,
     },
 };
->>>>>>> 7b0872a6
 use anyhow::{anyhow, bail, Context, Result};
 use aptos::governance::GenerateExecutionHash;
 use aptos_gas_schedule::LATEST_GAS_FEATURE_VERSION;
