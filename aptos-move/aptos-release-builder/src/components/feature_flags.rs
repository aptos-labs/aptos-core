// Copyright © Aptos Foundation
// SPDX-License-Identifier: Apache-2.0

use crate::{components::get_signer_arg, utils::*};
use anyhow::Result;
use aptos_crypto::HashValue;
use aptos_types::on_chain_config::{FeatureFlag as AptosFeatureFlag, Features as AptosFeatures};
use move_model::{code_writer::CodeWriter, emit, emitln, model::Loc};
use serde::{Deserialize, Serialize};
use std::collections::HashSet;
use strum::IntoEnumIterator;
use strum_macros::EnumIter;

#[derive(Clone, Deserialize, PartialEq, Eq, Serialize, Debug)]
pub struct Features {
    #[serde(default)]
    pub enabled: Vec<FeatureFlag>,
    #[serde(default)]
    pub disabled: Vec<FeatureFlag>,
}

impl Features {
    pub fn empty() -> Self {
        Self {
            enabled: vec![],
            disabled: vec![],
        }
    }

    pub fn squash(&mut self, rhs: Self) {
        let mut enabled: HashSet<_> = self.enabled.iter().cloned().collect();
        let mut disabled: HashSet<_> = self.disabled.iter().cloned().collect();
        let to_enable: HashSet<_> = rhs.enabled.into_iter().collect();
        let to_disable: HashSet<_> = rhs.disabled.into_iter().collect();

        disabled = disabled.difference(&to_enable).cloned().collect();
        enabled.extend(to_enable);

        enabled = enabled.difference(&to_disable).cloned().collect();
        disabled.extend(to_disable);

        self.enabled = enabled.into_iter().collect();
        self.disabled = disabled.into_iter().collect();
    }

    pub fn is_empty(&self) -> bool {
        self.enabled.is_empty() && self.disabled.is_empty()
    }
}

#[derive(Clone, Debug, Deserialize, EnumIter, PartialEq, Eq, Serialize, Hash)]
#[allow(non_camel_case_types)]
#[serde(rename_all = "snake_case")]
pub enum FeatureFlag {
    CodeDependencyCheck,
    CollectAndDistributeGasFees,
    TreatFriendAsPrivate,
    Sha512AndRipeMd160Natives,
    AptosStdChainIdNatives,
    VMBinaryFormatV6,
    MultiEd25519PkValidateV2Natives,
    Blake2b256Native,
    ResourceGroups,
    MultisigAccounts,
    DelegationPools,
    CryptographyAlgebraNatives,
    Bls12381Structures,
    Ed25519PubkeyValidateReturnFalseWrongLength,
    StructConstructors,
    PeriodicalRewardRateReduction,
    PartialGovernanceVoting,
    SignatureCheckerV2,
    StorageSlotMetadata,
    ChargeInvariantViolation,
    DelegationPoolPartialGovernanceVoting,
    GasPayerEnabled,
    AptosUniqueIdentifiers,
    BulletproofsNatives,
    SignerNativeFormatFix,
    ModuleEvent,
    EmitFeeStatement,
    StorageDeletionRefund,
    AggregatorV2Api,
    SignatureCheckerV2ScriptFix,
    SaferResourceGroups,
    SaferMetadata,
    SingleSenderAuthenticator,
    SponsoredAutomaticAccountCreation,
    FeePayerAccountOptional,
    AggregatorV2DelayedFields,
    ConcurrentTokenV2,
    LimitMaxIdentifierLength,
    OperatorBeneficiaryChange,
    VMBinaryFormatV7,
    ResourceGroupsSplitInVmChangeSet,
    CommissionChangeDelegationPool,
    Bn254Structures,
    WebAuthnSignature,
    ReconfigureWithDkg,
    KeylessAccounts,
    KeylessButZklessAccounts,
    RemoveDetailedError,
    JwkConsensus,
    ConcurrentFungibleAssets,
    RefundableBytes,
    ObjectCodeDeployment,
    MaxObjectNestingCheck,
    KeylessAccountsWithPasskeys,
    MultisigV2Enhancement,
    DelegationPoolAllowlisting,
    ModuleEventMigration,
    RejectUnstableBytecode,
    TransactionContextExtension,
    CoinToFungibleAssetMigration,
    PrimaryAPTFungibleStoreAtUserAddress,
    ObjectNativeDerivedAddress,
    DispatchableFungibleAsset,
    NewAccountsDefaultToFaAptStore,
    OperationsDefaultToFaAptStore,
    AggregatorV2IsAtLeastApi,
    ConcurrentFungibleBalance,
    DefaultToConcurrentFungibleBalance,
    LimitVMTypeSize,
    AbortIfMultisigPayloadMismatch,
    DisallowUserNative,
    AllowSerializedScriptArgs,
    UseCompatibilityCheckerV2,
    EnableEnumTypes,
    EnableResourceAccessControl,
    RejectUnstableBytecodeForScript,
    FederatedKeyless,
    TransactionSimulationEnhancement,
    CollectionOwner,
    NativeMemoryOperations,
    EnableLoaderV2,
<<<<<<< HEAD
    EnableCallTreeAndInstructionVMCache,
=======
    DisallowInitModuleToPublishModules,
>>>>>>> fd726b20
}

fn generate_features_blob(writer: &CodeWriter, data: &[u64]) {
    emitln!(writer, "vector[");
    writer.indent();
    for (i, b) in data.iter().enumerate() {
        if i % 20 == 0 {
            if i > 0 {
                emitln!(writer);
            }
        } else {
            emit!(writer, " ");
        }
        emit!(writer, "{},", b);
    }
    emitln!(writer);
    writer.unindent();
    emit!(writer, "]")
}

pub fn generate_feature_upgrade_proposal(
    features: &Features,
    is_testnet: bool,
    next_execution_hash: Option<HashValue>,
    is_multi_step: bool,
) -> Result<Vec<(String, String)>> {
    let signer_arg = get_signer_arg(is_testnet, &next_execution_hash);
    let mut result = vec![];

    let enabled = features
        .enabled
        .iter()
        .map(|f| AptosFeatureFlag::from(f.clone()) as u64)
        .collect::<Vec<_>>();
    let disabled = features
        .disabled
        .iter()
        .map(|f| AptosFeatureFlag::from(f.clone()) as u64)
        .collect::<Vec<_>>();

    assert!(enabled.len() < u16::MAX as usize);
    assert!(disabled.len() < u16::MAX as usize);

    let writer = CodeWriter::new(Loc::default());

    emitln!(writer, "// Modifying on-chain feature flags: ");
    emitln!(writer, "// Enabled Features: {:?}", features.enabled);
    emitln!(writer, "// Disabled Features: {:?}", features.disabled);
    emitln!(writer, "//");

    let proposal = generate_governance_proposal(
        &writer,
        is_testnet,
        next_execution_hash,
        is_multi_step,
        &["std::features"],
        |writer| {
            emit!(writer, "let enabled_blob: vector<u64> = ");
            generate_features_blob(writer, &enabled);
            emitln!(writer, ";\n");

            emit!(writer, "let disabled_blob: vector<u64> = ");
            generate_features_blob(writer, &disabled);
            emitln!(writer, ";\n");

            emitln!(
                writer,
                "features::change_feature_flags_for_next_epoch({}, enabled_blob, disabled_blob);",
                signer_arg
            );
            emitln!(writer, "aptos_governance::reconfigure({});", signer_arg);
        },
    );

    result.push(("features".to_string(), proposal));
    Ok(result)
}

impl From<FeatureFlag> for AptosFeatureFlag {
    fn from(f: FeatureFlag) -> Self {
        match f {
            FeatureFlag::CodeDependencyCheck => AptosFeatureFlag::CODE_DEPENDENCY_CHECK,
            FeatureFlag::CollectAndDistributeGasFees => {
                AptosFeatureFlag::_DEPRECATED_COLLECT_AND_DISTRIBUTE_GAS_FEES
            },
            FeatureFlag::TreatFriendAsPrivate => AptosFeatureFlag::TREAT_FRIEND_AS_PRIVATE,
            FeatureFlag::Sha512AndRipeMd160Natives => {
                AptosFeatureFlag::SHA_512_AND_RIPEMD_160_NATIVES
            },
            FeatureFlag::AptosStdChainIdNatives => AptosFeatureFlag::APTOS_STD_CHAIN_ID_NATIVES,
            FeatureFlag::VMBinaryFormatV6 => AptosFeatureFlag::VM_BINARY_FORMAT_V6,
            FeatureFlag::VMBinaryFormatV7 => AptosFeatureFlag::VM_BINARY_FORMAT_V7,
            FeatureFlag::MultiEd25519PkValidateV2Natives => {
                AptosFeatureFlag::MULTI_ED25519_PK_VALIDATE_V2_NATIVES
            },
            FeatureFlag::Blake2b256Native => AptosFeatureFlag::BLAKE2B_256_NATIVE,
            FeatureFlag::ResourceGroups => AptosFeatureFlag::RESOURCE_GROUPS,
            FeatureFlag::MultisigAccounts => AptosFeatureFlag::MULTISIG_ACCOUNTS,
            FeatureFlag::DelegationPools => AptosFeatureFlag::DELEGATION_POOLS,
            FeatureFlag::CryptographyAlgebraNatives => {
                AptosFeatureFlag::CRYPTOGRAPHY_ALGEBRA_NATIVES
            },
            FeatureFlag::Bls12381Structures => AptosFeatureFlag::BLS12_381_STRUCTURES,
            FeatureFlag::Ed25519PubkeyValidateReturnFalseWrongLength => {
                AptosFeatureFlag::ED25519_PUBKEY_VALIDATE_RETURN_FALSE_WRONG_LENGTH
            },
            FeatureFlag::StructConstructors => AptosFeatureFlag::STRUCT_CONSTRUCTORS,
            FeatureFlag::PeriodicalRewardRateReduction => {
                AptosFeatureFlag::PERIODICAL_REWARD_RATE_DECREASE
            },
            FeatureFlag::PartialGovernanceVoting => AptosFeatureFlag::PARTIAL_GOVERNANCE_VOTING,
            FeatureFlag::SignatureCheckerV2 => AptosFeatureFlag::SIGNATURE_CHECKER_V2,
            FeatureFlag::StorageSlotMetadata => AptosFeatureFlag::STORAGE_SLOT_METADATA,
            FeatureFlag::ChargeInvariantViolation => AptosFeatureFlag::CHARGE_INVARIANT_VIOLATION,
            FeatureFlag::DelegationPoolPartialGovernanceVoting => {
                AptosFeatureFlag::DELEGATION_POOL_PARTIAL_GOVERNANCE_VOTING
            },
            FeatureFlag::GasPayerEnabled => AptosFeatureFlag::GAS_PAYER_ENABLED,
            FeatureFlag::AptosUniqueIdentifiers => AptosFeatureFlag::APTOS_UNIQUE_IDENTIFIERS,
            FeatureFlag::BulletproofsNatives => AptosFeatureFlag::BULLETPROOFS_NATIVES,
            FeatureFlag::SignerNativeFormatFix => AptosFeatureFlag::SIGNER_NATIVE_FORMAT_FIX,
            FeatureFlag::ModuleEvent => AptosFeatureFlag::MODULE_EVENT,
            FeatureFlag::EmitFeeStatement => AptosFeatureFlag::EMIT_FEE_STATEMENT,
            FeatureFlag::StorageDeletionRefund => AptosFeatureFlag::STORAGE_DELETION_REFUND,
            FeatureFlag::AggregatorV2Api => AptosFeatureFlag::AGGREGATOR_V2_API,
            FeatureFlag::SignatureCheckerV2ScriptFix => {
                AptosFeatureFlag::SIGNATURE_CHECKER_V2_SCRIPT_FIX
            },
            FeatureFlag::SaferResourceGroups => AptosFeatureFlag::SAFER_RESOURCE_GROUPS,
            FeatureFlag::SaferMetadata => AptosFeatureFlag::SAFER_METADATA,
            FeatureFlag::SingleSenderAuthenticator => AptosFeatureFlag::SINGLE_SENDER_AUTHENTICATOR,
            FeatureFlag::SponsoredAutomaticAccountCreation => {
                AptosFeatureFlag::SPONSORED_AUTOMATIC_ACCOUNT_V1_CREATION
            },
            FeatureFlag::FeePayerAccountOptional => AptosFeatureFlag::FEE_PAYER_ACCOUNT_OPTIONAL,
            FeatureFlag::AggregatorV2DelayedFields => {
                AptosFeatureFlag::AGGREGATOR_V2_DELAYED_FIELDS
            },
            FeatureFlag::ConcurrentTokenV2 => AptosFeatureFlag::CONCURRENT_TOKEN_V2,
            FeatureFlag::LimitMaxIdentifierLength => AptosFeatureFlag::LIMIT_MAX_IDENTIFIER_LENGTH,
            FeatureFlag::OperatorBeneficiaryChange => AptosFeatureFlag::OPERATOR_BENEFICIARY_CHANGE,
            FeatureFlag::ResourceGroupsSplitInVmChangeSet => {
                AptosFeatureFlag::RESOURCE_GROUPS_SPLIT_IN_VM_CHANGE_SET
            },
            FeatureFlag::CommissionChangeDelegationPool => {
                AptosFeatureFlag::COMMISSION_CHANGE_DELEGATION_POOL
            },
            FeatureFlag::Bn254Structures => AptosFeatureFlag::BN254_STRUCTURES,
            FeatureFlag::WebAuthnSignature => AptosFeatureFlag::WEBAUTHN_SIGNATURE,
            FeatureFlag::ReconfigureWithDkg => AptosFeatureFlag::_DEPRECATED_RECONFIGURE_WITH_DKG,
            FeatureFlag::KeylessAccounts => AptosFeatureFlag::KEYLESS_ACCOUNTS,
            FeatureFlag::KeylessButZklessAccounts => AptosFeatureFlag::KEYLESS_BUT_ZKLESS_ACCOUNTS,
            FeatureFlag::RemoveDetailedError => {
                AptosFeatureFlag::_DEPRECATED_REMOVE_DETAILED_ERROR_FROM_HASH
            },
            FeatureFlag::JwkConsensus => AptosFeatureFlag::JWK_CONSENSUS,
            FeatureFlag::ConcurrentFungibleAssets => AptosFeatureFlag::CONCURRENT_FUNGIBLE_ASSETS,
            FeatureFlag::RefundableBytes => AptosFeatureFlag::REFUNDABLE_BYTES,
            FeatureFlag::ObjectCodeDeployment => AptosFeatureFlag::OBJECT_CODE_DEPLOYMENT,
            FeatureFlag::MaxObjectNestingCheck => AptosFeatureFlag::MAX_OBJECT_NESTING_CHECK,
            FeatureFlag::KeylessAccountsWithPasskeys => {
                AptosFeatureFlag::KEYLESS_ACCOUNTS_WITH_PASSKEYS
            },
            FeatureFlag::MultisigV2Enhancement => AptosFeatureFlag::MULTISIG_V2_ENHANCEMENT,
            FeatureFlag::DelegationPoolAllowlisting => {
                AptosFeatureFlag::DELEGATION_POOL_ALLOWLISTING
            },
            FeatureFlag::ModuleEventMigration => AptosFeatureFlag::MODULE_EVENT_MIGRATION,
            FeatureFlag::RejectUnstableBytecode => AptosFeatureFlag::REJECT_UNSTABLE_BYTECODE,
            FeatureFlag::TransactionContextExtension => {
                AptosFeatureFlag::TRANSACTION_CONTEXT_EXTENSION
            },
            FeatureFlag::CoinToFungibleAssetMigration => {
                AptosFeatureFlag::COIN_TO_FUNGIBLE_ASSET_MIGRATION
            },
            FeatureFlag::PrimaryAPTFungibleStoreAtUserAddress => {
                AptosFeatureFlag::PRIMARY_APT_FUNGIBLE_STORE_AT_USER_ADDRESS
            },
            FeatureFlag::ObjectNativeDerivedAddress => {
                AptosFeatureFlag::OBJECT_NATIVE_DERIVED_ADDRESS
            },
            FeatureFlag::DispatchableFungibleAsset => AptosFeatureFlag::DISPATCHABLE_FUNGIBLE_ASSET,
            FeatureFlag::NewAccountsDefaultToFaAptStore => {
                AptosFeatureFlag::NEW_ACCOUNTS_DEFAULT_TO_FA_APT_STORE
            },
            FeatureFlag::OperationsDefaultToFaAptStore => {
                AptosFeatureFlag::OPERATIONS_DEFAULT_TO_FA_APT_STORE
            },
            FeatureFlag::AggregatorV2IsAtLeastApi => {
                AptosFeatureFlag::AGGREGATOR_V2_IS_AT_LEAST_API
            },
            FeatureFlag::ConcurrentFungibleBalance => AptosFeatureFlag::CONCURRENT_FUNGIBLE_BALANCE,
            FeatureFlag::DefaultToConcurrentFungibleBalance => {
                AptosFeatureFlag::DEFAULT_TO_CONCURRENT_FUNGIBLE_BALANCE
            },
            FeatureFlag::LimitVMTypeSize => AptosFeatureFlag::LIMIT_VM_TYPE_SIZE,
            FeatureFlag::AbortIfMultisigPayloadMismatch => {
                AptosFeatureFlag::ABORT_IF_MULTISIG_PAYLOAD_MISMATCH
            },
            FeatureFlag::DisallowUserNative => AptosFeatureFlag::DISALLOW_USER_NATIVES,
            FeatureFlag::AllowSerializedScriptArgs => {
                AptosFeatureFlag::ALLOW_SERIALIZED_SCRIPT_ARGS
            },
            FeatureFlag::UseCompatibilityCheckerV2 => {
                AptosFeatureFlag::USE_COMPATIBILITY_CHECKER_V2
            },
            FeatureFlag::EnableEnumTypes => AptosFeatureFlag::ENABLE_ENUM_TYPES,
            FeatureFlag::EnableResourceAccessControl => {
                AptosFeatureFlag::ENABLE_RESOURCE_ACCESS_CONTROL
            },
            FeatureFlag::RejectUnstableBytecodeForScript => {
                AptosFeatureFlag::REJECT_UNSTABLE_BYTECODE_FOR_SCRIPT
            },
            FeatureFlag::FederatedKeyless => AptosFeatureFlag::FEDERATED_KEYLESS,
            FeatureFlag::TransactionSimulationEnhancement => {
                AptosFeatureFlag::TRANSACTION_SIMULATION_ENHANCEMENT
            },
            FeatureFlag::CollectionOwner => AptosFeatureFlag::COLLECTION_OWNER,
            FeatureFlag::NativeMemoryOperations => AptosFeatureFlag::NATIVE_MEMORY_OPERATIONS,
            FeatureFlag::EnableLoaderV2 => AptosFeatureFlag::ENABLE_LOADER_V2,
<<<<<<< HEAD
            FeatureFlag::EnableCallTreeAndInstructionVMCache => {
                AptosFeatureFlag::ENABLE_CALL_TREE_AND_INSTRUCTION_VM_CACHE
=======
            FeatureFlag::DisallowInitModuleToPublishModules => {
                AptosFeatureFlag::DISALLOW_INIT_MODULE_TO_PUBLISH_MODULES
>>>>>>> fd726b20
            },
        }
    }
}

// We don't need this implementation. Just to make sure we have an exhaustive 1-1 mapping between the two structs.
impl From<AptosFeatureFlag> for FeatureFlag {
    fn from(f: AptosFeatureFlag) -> Self {
        match f {
            AptosFeatureFlag::CODE_DEPENDENCY_CHECK => FeatureFlag::CodeDependencyCheck,
            AptosFeatureFlag::_DEPRECATED_COLLECT_AND_DISTRIBUTE_GAS_FEES => {
                FeatureFlag::CollectAndDistributeGasFees
            },
            AptosFeatureFlag::TREAT_FRIEND_AS_PRIVATE => FeatureFlag::TreatFriendAsPrivate,
            AptosFeatureFlag::SHA_512_AND_RIPEMD_160_NATIVES => {
                FeatureFlag::Sha512AndRipeMd160Natives
            },
            AptosFeatureFlag::APTOS_STD_CHAIN_ID_NATIVES => FeatureFlag::AptosStdChainIdNatives,
            AptosFeatureFlag::VM_BINARY_FORMAT_V6 => FeatureFlag::VMBinaryFormatV6,
            AptosFeatureFlag::VM_BINARY_FORMAT_V7 => FeatureFlag::VMBinaryFormatV7,
            AptosFeatureFlag::MULTI_ED25519_PK_VALIDATE_V2_NATIVES => {
                FeatureFlag::MultiEd25519PkValidateV2Natives
            },
            AptosFeatureFlag::BLAKE2B_256_NATIVE => FeatureFlag::Blake2b256Native,
            AptosFeatureFlag::RESOURCE_GROUPS => FeatureFlag::ResourceGroups,
            AptosFeatureFlag::MULTISIG_ACCOUNTS => FeatureFlag::MultisigAccounts,
            AptosFeatureFlag::DELEGATION_POOLS => FeatureFlag::DelegationPools,
            AptosFeatureFlag::CRYPTOGRAPHY_ALGEBRA_NATIVES => {
                FeatureFlag::CryptographyAlgebraNatives
            },
            AptosFeatureFlag::BLS12_381_STRUCTURES => FeatureFlag::Bls12381Structures,
            AptosFeatureFlag::ED25519_PUBKEY_VALIDATE_RETURN_FALSE_WRONG_LENGTH => {
                FeatureFlag::Ed25519PubkeyValidateReturnFalseWrongLength
            },
            AptosFeatureFlag::STRUCT_CONSTRUCTORS => FeatureFlag::StructConstructors,
            AptosFeatureFlag::PERIODICAL_REWARD_RATE_DECREASE => {
                FeatureFlag::PeriodicalRewardRateReduction
            },
            AptosFeatureFlag::PARTIAL_GOVERNANCE_VOTING => FeatureFlag::PartialGovernanceVoting,
            AptosFeatureFlag::SIGNATURE_CHECKER_V2 => FeatureFlag::SignatureCheckerV2,
            AptosFeatureFlag::STORAGE_SLOT_METADATA => FeatureFlag::StorageSlotMetadata,
            AptosFeatureFlag::CHARGE_INVARIANT_VIOLATION => FeatureFlag::ChargeInvariantViolation,
            AptosFeatureFlag::DELEGATION_POOL_PARTIAL_GOVERNANCE_VOTING => {
                FeatureFlag::DelegationPoolPartialGovernanceVoting
            },
            AptosFeatureFlag::GAS_PAYER_ENABLED => FeatureFlag::GasPayerEnabled,
            AptosFeatureFlag::APTOS_UNIQUE_IDENTIFIERS => FeatureFlag::AptosUniqueIdentifiers,
            AptosFeatureFlag::BULLETPROOFS_NATIVES => FeatureFlag::BulletproofsNatives,
            AptosFeatureFlag::SIGNER_NATIVE_FORMAT_FIX => FeatureFlag::SignerNativeFormatFix,
            AptosFeatureFlag::MODULE_EVENT => FeatureFlag::ModuleEvent,
            AptosFeatureFlag::EMIT_FEE_STATEMENT => FeatureFlag::EmitFeeStatement,
            AptosFeatureFlag::STORAGE_DELETION_REFUND => FeatureFlag::StorageDeletionRefund,
            AptosFeatureFlag::AGGREGATOR_V2_API => FeatureFlag::AggregatorV2Api,
            AptosFeatureFlag::SIGNATURE_CHECKER_V2_SCRIPT_FIX => {
                FeatureFlag::SignatureCheckerV2ScriptFix
            },
            AptosFeatureFlag::SAFER_RESOURCE_GROUPS => FeatureFlag::SaferResourceGroups,
            AptosFeatureFlag::SAFER_METADATA => FeatureFlag::SaferMetadata,
            AptosFeatureFlag::SINGLE_SENDER_AUTHENTICATOR => FeatureFlag::SingleSenderAuthenticator,
            AptosFeatureFlag::SPONSORED_AUTOMATIC_ACCOUNT_V1_CREATION => {
                FeatureFlag::SponsoredAutomaticAccountCreation
            },
            AptosFeatureFlag::FEE_PAYER_ACCOUNT_OPTIONAL => FeatureFlag::FeePayerAccountOptional,
            AptosFeatureFlag::AGGREGATOR_V2_DELAYED_FIELDS => {
                FeatureFlag::AggregatorV2DelayedFields
            },
            AptosFeatureFlag::CONCURRENT_TOKEN_V2 => FeatureFlag::ConcurrentTokenV2,
            AptosFeatureFlag::LIMIT_MAX_IDENTIFIER_LENGTH => FeatureFlag::LimitMaxIdentifierLength,
            AptosFeatureFlag::OPERATOR_BENEFICIARY_CHANGE => FeatureFlag::OperatorBeneficiaryChange,
            AptosFeatureFlag::RESOURCE_GROUPS_SPLIT_IN_VM_CHANGE_SET => {
                FeatureFlag::ResourceGroupsSplitInVmChangeSet
            },
            AptosFeatureFlag::COMMISSION_CHANGE_DELEGATION_POOL => {
                FeatureFlag::CommissionChangeDelegationPool
            },
            AptosFeatureFlag::BN254_STRUCTURES => FeatureFlag::Bn254Structures,
            AptosFeatureFlag::WEBAUTHN_SIGNATURE => FeatureFlag::WebAuthnSignature,
            AptosFeatureFlag::_DEPRECATED_RECONFIGURE_WITH_DKG => FeatureFlag::ReconfigureWithDkg,
            AptosFeatureFlag::KEYLESS_ACCOUNTS => FeatureFlag::KeylessAccounts,
            AptosFeatureFlag::KEYLESS_BUT_ZKLESS_ACCOUNTS => FeatureFlag::KeylessButZklessAccounts,
            AptosFeatureFlag::_DEPRECATED_REMOVE_DETAILED_ERROR_FROM_HASH => {
                FeatureFlag::RemoveDetailedError
            },
            AptosFeatureFlag::JWK_CONSENSUS => FeatureFlag::JwkConsensus,
            AptosFeatureFlag::CONCURRENT_FUNGIBLE_ASSETS => FeatureFlag::ConcurrentFungibleAssets,
            AptosFeatureFlag::REFUNDABLE_BYTES => FeatureFlag::RefundableBytes,
            AptosFeatureFlag::OBJECT_CODE_DEPLOYMENT => FeatureFlag::ObjectCodeDeployment,
            AptosFeatureFlag::MAX_OBJECT_NESTING_CHECK => FeatureFlag::MaxObjectNestingCheck,
            AptosFeatureFlag::KEYLESS_ACCOUNTS_WITH_PASSKEYS => {
                FeatureFlag::KeylessAccountsWithPasskeys
            },
            AptosFeatureFlag::MULTISIG_V2_ENHANCEMENT => FeatureFlag::MultisigV2Enhancement,
            AptosFeatureFlag::DELEGATION_POOL_ALLOWLISTING => {
                FeatureFlag::DelegationPoolAllowlisting
            },
            AptosFeatureFlag::MODULE_EVENT_MIGRATION => FeatureFlag::ModuleEventMigration,
            AptosFeatureFlag::REJECT_UNSTABLE_BYTECODE => FeatureFlag::RejectUnstableBytecode,
            AptosFeatureFlag::TRANSACTION_CONTEXT_EXTENSION => {
                FeatureFlag::TransactionContextExtension
            },
            AptosFeatureFlag::COIN_TO_FUNGIBLE_ASSET_MIGRATION => {
                FeatureFlag::CoinToFungibleAssetMigration
            },
            AptosFeatureFlag::PRIMARY_APT_FUNGIBLE_STORE_AT_USER_ADDRESS => {
                FeatureFlag::PrimaryAPTFungibleStoreAtUserAddress
            },
            AptosFeatureFlag::OBJECT_NATIVE_DERIVED_ADDRESS => {
                FeatureFlag::ObjectNativeDerivedAddress
            },
            AptosFeatureFlag::DISPATCHABLE_FUNGIBLE_ASSET => FeatureFlag::DispatchableFungibleAsset,
            AptosFeatureFlag::NEW_ACCOUNTS_DEFAULT_TO_FA_APT_STORE => {
                FeatureFlag::NewAccountsDefaultToFaAptStore
            },
            AptosFeatureFlag::OPERATIONS_DEFAULT_TO_FA_APT_STORE => {
                FeatureFlag::OperationsDefaultToFaAptStore
            },
            AptosFeatureFlag::AGGREGATOR_V2_IS_AT_LEAST_API => {
                FeatureFlag::AggregatorV2IsAtLeastApi
            },
            AptosFeatureFlag::CONCURRENT_FUNGIBLE_BALANCE => FeatureFlag::ConcurrentFungibleBalance,
            AptosFeatureFlag::DEFAULT_TO_CONCURRENT_FUNGIBLE_BALANCE => {
                FeatureFlag::DefaultToConcurrentFungibleBalance
            },
            AptosFeatureFlag::LIMIT_VM_TYPE_SIZE => FeatureFlag::LimitVMTypeSize,
            AptosFeatureFlag::ABORT_IF_MULTISIG_PAYLOAD_MISMATCH => {
                FeatureFlag::AbortIfMultisigPayloadMismatch
            },
            AptosFeatureFlag::DISALLOW_USER_NATIVES => FeatureFlag::DisallowUserNative,
            AptosFeatureFlag::ALLOW_SERIALIZED_SCRIPT_ARGS => {
                FeatureFlag::AllowSerializedScriptArgs
            },
            AptosFeatureFlag::USE_COMPATIBILITY_CHECKER_V2 => {
                FeatureFlag::UseCompatibilityCheckerV2
            },
            AptosFeatureFlag::ENABLE_ENUM_TYPES => FeatureFlag::EnableEnumTypes,
            AptosFeatureFlag::ENABLE_RESOURCE_ACCESS_CONTROL => {
                FeatureFlag::EnableResourceAccessControl
            },
            AptosFeatureFlag::REJECT_UNSTABLE_BYTECODE_FOR_SCRIPT => {
                FeatureFlag::RejectUnstableBytecodeForScript
            },
            AptosFeatureFlag::FEDERATED_KEYLESS => FeatureFlag::FederatedKeyless,
            AptosFeatureFlag::TRANSACTION_SIMULATION_ENHANCEMENT => {
                FeatureFlag::TransactionSimulationEnhancement
            },
            AptosFeatureFlag::COLLECTION_OWNER => FeatureFlag::CollectionOwner,
            AptosFeatureFlag::NATIVE_MEMORY_OPERATIONS => FeatureFlag::NativeMemoryOperations,
            AptosFeatureFlag::ENABLE_LOADER_V2 => FeatureFlag::EnableLoaderV2,
<<<<<<< HEAD
            AptosFeatureFlag::ENABLE_CALL_TREE_AND_INSTRUCTION_VM_CACHE => {
                FeatureFlag::EnableCallTreeAndInstructionVMCache
=======
            AptosFeatureFlag::DISALLOW_INIT_MODULE_TO_PUBLISH_MODULES => {
                FeatureFlag::DisallowInitModuleToPublishModules
>>>>>>> fd726b20
            },
        }
    }
}

impl Features {
    // Compare if the current feature set is different from features that has been enabled on chain.
    pub(crate) fn has_modified(&self, on_chain_features: &AptosFeatures) -> bool {
        self.enabled
            .iter()
            .any(|f| !on_chain_features.is_enabled(AptosFeatureFlag::from(f.clone())))
            || self
                .disabled
                .iter()
                .any(|f| on_chain_features.is_enabled(AptosFeatureFlag::from(f.clone())))
    }
}

impl From<&AptosFeatures> for Features {
    fn from(features: &AptosFeatures) -> Features {
        let mut enabled = vec![];
        let mut disabled = vec![];
        for feature in FeatureFlag::iter() {
            if features.is_enabled(AptosFeatureFlag::from(feature.clone())) {
                enabled.push(feature);
            } else {
                disabled.push(feature);
            }
        }
        Features { enabled, disabled }
    }
}<|MERGE_RESOLUTION|>--- conflicted
+++ resolved
@@ -133,11 +133,8 @@
     CollectionOwner,
     NativeMemoryOperations,
     EnableLoaderV2,
-<<<<<<< HEAD
+    DisallowInitModuleToPublishModules,
     EnableCallTreeAndInstructionVMCache,
-=======
-    DisallowInitModuleToPublishModules,
->>>>>>> fd726b20
 }
 
 fn generate_features_blob(writer: &CodeWriter, data: &[u64]) {
@@ -358,13 +355,11 @@
             FeatureFlag::CollectionOwner => AptosFeatureFlag::COLLECTION_OWNER,
             FeatureFlag::NativeMemoryOperations => AptosFeatureFlag::NATIVE_MEMORY_OPERATIONS,
             FeatureFlag::EnableLoaderV2 => AptosFeatureFlag::ENABLE_LOADER_V2,
-<<<<<<< HEAD
+            FeatureFlag::DisallowInitModuleToPublishModules => {
+                AptosFeatureFlag::DISALLOW_INIT_MODULE_TO_PUBLISH_MODULES
+            },
             FeatureFlag::EnableCallTreeAndInstructionVMCache => {
                 AptosFeatureFlag::ENABLE_CALL_TREE_AND_INSTRUCTION_VM_CACHE
-=======
-            FeatureFlag::DisallowInitModuleToPublishModules => {
-                AptosFeatureFlag::DISALLOW_INIT_MODULE_TO_PUBLISH_MODULES
->>>>>>> fd726b20
             },
         }
     }
@@ -513,13 +508,11 @@
             AptosFeatureFlag::COLLECTION_OWNER => FeatureFlag::CollectionOwner,
             AptosFeatureFlag::NATIVE_MEMORY_OPERATIONS => FeatureFlag::NativeMemoryOperations,
             AptosFeatureFlag::ENABLE_LOADER_V2 => FeatureFlag::EnableLoaderV2,
-<<<<<<< HEAD
+            AptosFeatureFlag::DISALLOW_INIT_MODULE_TO_PUBLISH_MODULES => {
+                FeatureFlag::DisallowInitModuleToPublishModules
+            },
             AptosFeatureFlag::ENABLE_CALL_TREE_AND_INSTRUCTION_VM_CACHE => {
                 FeatureFlag::EnableCallTreeAndInstructionVMCache
-=======
-            AptosFeatureFlag::DISALLOW_INIT_MODULE_TO_PUBLISH_MODULES => {
-                FeatureFlag::DisallowInitModuleToPublishModules
->>>>>>> fd726b20
             },
         }
     }
