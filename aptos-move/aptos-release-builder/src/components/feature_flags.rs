--- conflicted
+++ resolved
@@ -105,8 +105,6 @@
     ObjectCodeDeployment,
     MaxObjectNestingCheck,
     KeylessAccountsWithPasskeys,
-<<<<<<< HEAD
-=======
     MultisigV2Enhancement,
     DelegationPoolAllowlisting,
     ModuleEventMigration,
@@ -123,7 +121,6 @@
     DefaultToConcurrentFungibleBalance,
     LimitVMTypeSize,
     AbortIfMultisigPayloadMismatch,
->>>>>>> 7b0872a6
 }
 
 fn generate_features_blob(writer: &CodeWriter, data: &[u64]) {
@@ -187,28 +184,12 @@
             generate_features_blob(writer, &disabled);
             emitln!(writer, ";\n");
 
-<<<<<<< HEAD
-            if is_testnet && next_execution_hash.is_empty() {
-                emitln!(
-                    writer,
-                    "features::change_feature_flags(framework_signer, enabled_blob, disabled_blob);"
-                );
-                emitln!(writer, "supra_governance::reconfigure(framework_signer);");
-            } else {
-                emitln!(
-                    writer,
-                    "features::change_feature_flags(&framework_signer, enabled_blob, disabled_blob);"
-                );
-                emitln!(writer, "supra_governance::reconfigure(&framework_signer);");
-            }
-=======
             emitln!(
                 writer,
                 "features::change_feature_flags_for_next_epoch({}, enabled_blob, disabled_blob);",
                 signer_arg
             );
-            emitln!(writer, "aptos_governance::reconfigure({});", signer_arg);
->>>>>>> 7b0872a6
+            emitln!(writer, "supra_governance::reconfigure({});", signer_arg);
         },
     );
 
@@ -299,8 +280,6 @@
             FeatureFlag::KeylessAccountsWithPasskeys => {
                 AptosFeatureFlag::KEYLESS_ACCOUNTS_WITH_PASSKEYS
             },
-<<<<<<< HEAD
-=======
             FeatureFlag::MultisigV2Enhancement => AptosFeatureFlag::MULTISIG_V2_ENHANCEMENT,
             FeatureFlag::DelegationPoolAllowlisting => {
                 AptosFeatureFlag::DELEGATION_POOL_ALLOWLISTING
@@ -337,7 +316,6 @@
             FeatureFlag::AbortIfMultisigPayloadMismatch => {
                 AptosFeatureFlag::ABORT_IF_MULTISIG_PAYLOAD_MISMATCH
             },
->>>>>>> 7b0872a6
         }
     }
 }
@@ -426,8 +404,6 @@
             AptosFeatureFlag::KEYLESS_ACCOUNTS_WITH_PASSKEYS => {
                 FeatureFlag::KeylessAccountsWithPasskeys
             },
-<<<<<<< HEAD
-=======
             AptosFeatureFlag::MULTISIG_V2_ENHANCEMENT => FeatureFlag::MultisigV2Enhancement,
             AptosFeatureFlag::DELEGATION_POOL_ALLOWLISTING => {
                 FeatureFlag::DelegationPoolAllowlisting
@@ -464,7 +440,6 @@
             AptosFeatureFlag::ABORT_IF_MULTISIG_PAYLOAD_MISMATCH => {
                 FeatureFlag::AbortIfMultisigPayloadMismatch
             },
->>>>>>> 7b0872a6
         }
     }
 }
