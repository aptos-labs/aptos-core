--- conflicted
+++ resolved
@@ -17,11 +17,8 @@
 mod mint_nft;
 mod offer_signer_capability;
 mod rotate_auth_key;
-<<<<<<< HEAD
+mod scripts;
 mod simple_defi;
-=======
-mod scripts;
->>>>>>> d7dbc020
 mod stake;
 mod string_args;
 mod vector_numeric_address;