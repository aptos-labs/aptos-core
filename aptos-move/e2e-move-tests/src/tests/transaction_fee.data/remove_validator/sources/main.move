--- conflicted
+++ resolved
@@ -7,10 +7,6 @@
         stake::remove_validators(&framework_signer, &vector[addr]);
 
         // Make sure to trigger a reconfiguration!
-<<<<<<< HEAD
-        supra_governance::reconfigure(&framework_signer);
-=======
-        aptos_governance::force_end_epoch(&framework_signer);
->>>>>>> 7b0872a6
+        supra_governance::force_end_epoch(&framework_signer);
     }
 }