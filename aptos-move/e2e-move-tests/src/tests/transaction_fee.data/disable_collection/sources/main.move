--- conflicted
+++ resolved
@@ -7,14 +7,10 @@
         let feature = features::get_collect_and_distribute_gas_fees_feature();
 
         // Trigger reconfiguration first, to also sync all the fees to validators.
-<<<<<<< HEAD
-        supra_governance::reconfigure(&framework_signer);
-=======
-        aptos_governance::force_end_epoch(&framework_signer);
->>>>>>> 7b0872a6
+        supra_governance::force_end_epoch(&framework_signer);
 
         // Then, disable the feature.
         features::change_feature_flags_for_next_epoch(&framework_signer, vector[], vector[feature]);
-        aptos_governance::force_end_epoch(&framework_signer);
+        supra_governance::force_end_epoch(&framework_signer);
     }
 }