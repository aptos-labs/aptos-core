--- conflicted
+++ resolved
@@ -8,10 +8,6 @@
         features::change_feature_flags_for_next_epoch(&framework_signer, vector[feature], vector[]);
 
         // Make sure to trigger a reconfiguration!
-<<<<<<< HEAD
-        supra_governance::reconfigure(&framework_signer);
-=======
-        aptos_governance::force_end_epoch(&framework_signer);
->>>>>>> 7b0872a6
+        supra_governance::force_end_epoch(&framework_signer);
     }
 }