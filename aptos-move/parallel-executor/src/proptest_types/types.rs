// Copyright (c) Aptos
// SPDX-License-Identifier: Apache-2.0

use crate::{
    errors::{Error, Result},
    executor::{MVHashMapView, ReadResult},
    task::{
        ExecutionStatus, ExecutorTask, ModulePath, Transaction as TransactionType,
        TransactionOutput,
    },
};
<<<<<<< HEAD
use aptos_aggregator::delta_change_set::DeltaOp;
=======
>>>>>>> a80fc0b1
use aptos_types::{
    access_path::AccessPath, account_address::AccountAddress, write_set::DeserializeU128,
};
use proptest::{arbitrary::Arbitrary, collection::vec, prelude::*, proptest, sample::Index};
use proptest_derive::Arbitrary;
use std::collections::hash_map::DefaultHasher;
use std::{
    collections::{BTreeSet, HashMap},
    convert::TryInto,
    fmt::Debug,
    hash::{Hash, Hasher},
    marker::PhantomData,
    sync::{
        atomic::{AtomicUsize, Ordering},
        Arc,
    },
};

///////////////////////////////////////////////////////////////////////////
// Generation of transactions
///////////////////////////////////////////////////////////////////////////

#[derive(Clone, Copy, Hash, Debug, PartialEq, PartialOrd, Eq)]
pub struct KeyType<K: Hash + Clone + Debug + PartialOrd + Eq>(
    /// Wrapping the types used for testing to add ModulePath trait implementation (below).
    pub K,
    /// The bool field determines for testing purposes, whether the key will be interpreted
    /// as a module access path. In this case, if a module path is both read and written
    /// during parallel execution, Error::ModulePathReadWrite must be returned and the
    /// block execution must fall back to the sequential execution.
    pub bool,
);

impl<K: Hash + Clone + Debug + Eq + PartialOrd> ModulePath for KeyType<K> {
    fn module_path(&self) -> Option<AccessPath> {
        // Since K is generic, use its hash to assign addresses.
        let mut hasher = DefaultHasher::new();
        self.0.hash(&mut hasher);
        let mut hashed_address = vec![1u8; AccountAddress::LENGTH - 8];
        hashed_address.extend_from_slice(&hasher.finish().to_ne_bytes());

        if self.1 {
            Some(AccessPath {
                address: AccountAddress::new(hashed_address.try_into().unwrap()),
                path: b"/foo/b".to_vec(),
            })
        } else {
            None
        }
    }
}

#[derive(Debug, Clone, PartialEq, Eq, Arbitrary)]
pub struct ValueType<V: Into<Vec<u8>> + Debug + Clone + Eq + Arbitrary>(
    /// Wrapping the types used for testing to add DeserializeU128 trait implementation (below).
    pub V,
);

<<<<<<< HEAD
impl<V: Into<Vec<u8>> + Into<Vec<u8>> + Debug + Clone + Eq + Send + Sync + Arbitrary>
    DeserializeU128 for ValueType<V>
=======
impl<V: Into<Vec<u8>> + Debug + Clone + Eq + Send + Sync + Arbitrary> DeserializeU128
    for ValueType<V>
>>>>>>> a80fc0b1
{
    fn deserialize(&self) -> Option<u128> {
        let v: Vec<u8> = self.0.clone().into();
        if v.is_empty() {
            None
        } else {
            Some(v[0] as u128)
        }
    }
}

#[derive(Clone, Copy)]
pub struct TransactionGenParams {
    /// Each transaction's write-set consists of between 1 and write_size-1 many writes.
    pub write_size: usize,
    /// Each transaction's read-set consists of between 1 and read_size-1 many reads.
    pub read_size: usize,
    /// The number of different read- and write-sets that an execution of the transaction may have
    /// is going to be between 1 and read_write_alternatives-1, i.e. read_write_alternatives = 2
    /// corresponds to a static transaction, while read_write_alternatives > 1 may lead to dynamic
    /// behavior when executing different incarnations of the transaction.
    pub read_write_alternatives: usize,
}

#[derive(Arbitrary, Debug, Clone)]
#[proptest(params = "TransactionGenParams")]
pub struct TransactionGen<V: Into<Vec<u8>> + Arbitrary + Clone + Debug + Eq + 'static> {
    /// Generate keys and values for possible write-sets based on above transaction gen parameters.
    #[proptest(
        strategy = "vec(vec((any::<Index>(), any::<V>()), 1..params.write_size), 1..params.read_write_alternatives)"
    )]
    keys_modified: Vec<Vec<(Index, V)>>,
    /// Generate keys for possible read-sets of the transaction based on the above parameters.
    #[proptest(
        strategy = "vec(vec(any::<Index>(), 1..params.read_size), 1..params.read_write_alternatives)"
    )]
    keys_read: Vec<Vec<Index>>,
}

/// A naive transaction that could be used to test the correctness and throughput of the system.
/// To test transaction behavior where reads and writes might be dynamic (depend on previously
/// read values), different read and writes sets are generated and used depending on the incarnation
/// counter value. Each execution of the transaction increments the incarnation counter, and its
/// value determines the index for choosing the read & write sets of the particular execution.
#[derive(Debug, Clone)]
pub enum Transaction<K, V> {
    Write {
        /// Incarnation counter for dynamic behavior i.e. incarnations differ in reads and writes.
        incarnation: Arc<AtomicUsize>,
        /// Vector of all possible write-sets of transaction execution (chosen round-robin depending
        /// on the incarnation counter value). Each write set is a vector describing writes, each
        /// to a key with a provided value.
        writes: Vec<Vec<(K, V)>>,
        /// Vector of all possible read-sets of the transaction execution (chosen round-robin depending
        /// on the incarnation counter value). Each read set is a vector of keys that are read.
        reads: Vec<Vec<K>>,
    },
    /// Skip the execution of trailing transactions.
    SkipRest,
    /// Abort the execution.
    Abort,
}

impl TransactionGenParams {
    pub fn new_dynamic() -> Self {
        TransactionGenParams {
            write_size: 5,
            read_size: 10,
            read_write_alternatives: 4,
        }
    }
}

impl Default for TransactionGenParams {
    fn default() -> Self {
        TransactionGenParams {
            write_size: 5,
            read_size: 10,
            read_write_alternatives: 2,
        }
    }
}

impl<V: Into<Vec<u8>> + Arbitrary + Clone + Debug + Eq> TransactionGen<V> {
    fn writes_from_gen<K: Clone + Hash + Debug + Eq + Ord>(
        universe: &[K],
        gen: Vec<Vec<(Index, V)>>,
        module_write_fn: &dyn Fn(usize) -> bool,
    ) -> Vec<Vec<(KeyType<K>, ValueType<V>)>> {
        let mut ret = vec![];
        for write_gen in gen.into_iter() {
            let mut keys_modified = BTreeSet::new();
            let mut incarnation_writes: Vec<(KeyType<K>, ValueType<V>)> = vec![];
            for (idx, value) in write_gen.into_iter() {
                let i = idx.index(universe.len());
                let key = universe[i].clone();
                if !keys_modified.contains(&key) {
                    keys_modified.insert(key.clone());
                    incarnation_writes
                        .push((KeyType(key, module_write_fn(i)), ValueType(value.clone())));
                }
            }
            ret.push(incarnation_writes);
        }
        ret
    }

    fn reads_from_gen<K: Clone + Hash + Debug + Eq + Ord>(
        universe: &[K],
        gen: Vec<Vec<Index>>,
        module_read_fn: &dyn Fn(usize) -> bool,
    ) -> Vec<Vec<KeyType<K>>> {
        let mut ret = vec![];
        for read_gen in gen.into_iter() {
            let mut incarnation_reads: Vec<KeyType<K>> = vec![];
            for idx in read_gen.into_iter() {
                let i = idx.index(universe.len());
                let key = universe[i].clone();
                incarnation_reads.push(KeyType(key, module_read_fn(i)));
            }
            ret.push(incarnation_reads);
        }
        ret
    }

    pub fn materialize<K: Clone + Hash + Debug + Eq + Ord>(
        self,
        universe: &[K],
        // Are writes and reads module access (same access path).
        module_access: (bool, bool),
    ) -> Transaction<KeyType<K>, ValueType<V>> {
        Transaction::Write {
            incarnation: Arc::new(AtomicUsize::new(0)),
            writes: Self::writes_from_gen(universe, self.keys_modified, &|_| -> bool {
                module_access.0
            }),
            reads: Self::reads_from_gen(universe, self.keys_read, &|_| -> bool { module_access.1 }),
        }
    }

    pub fn materialize_disjoint_module_rw<K: Clone + Hash + Debug + Eq + Ord>(
        self,
        universe: &[K],
        // keys generated with indices from read_threshold to write_threshold will be
        // treated as module access only in reads. keys generated with indices from
        // write threshold to universe.len() will be treated as module access only in
        // writes. This way there will be module accesses but no intersection.
        read_threshold: usize,
        write_threshold: usize,
    ) -> Transaction<KeyType<K>, ValueType<V>> {
        assert!(read_threshold < universe.len());
        assert!(write_threshold > read_threshold);
        assert!(write_threshold < universe.len());

        let is_module_write = |i| -> bool { i >= write_threshold };
        let is_module_read = |i| -> bool { i >= read_threshold && i < write_threshold };

        Transaction::Write {
            incarnation: Arc::new(AtomicUsize::new(0)),
            writes: Self::writes_from_gen(universe, self.keys_modified, &is_module_write),
            reads: Self::reads_from_gen(universe, self.keys_read, &is_module_read),
        }
    }
}

impl<K, V> TransactionType for Transaction<K, V>
where
    K: PartialOrd + Send + Sync + Clone + Hash + Eq + ModulePath + 'static,
    V: Send + Sync + Debug + Clone + DeserializeU128 + 'static,
{
    type Key = K;
    type Value = V;
}

///////////////////////////////////////////////////////////////////////////
// Naive transaction executor implementation.
///////////////////////////////////////////////////////////////////////////

pub struct Task<K, V>(PhantomData<(K, V)>);

impl<K, V> Task<K, V> {
    pub fn new() -> Self {
        Self(PhantomData)
    }
}

impl<K, V> ExecutorTask for Task<K, V>
where
    K: PartialOrd + Send + Sync + Clone + Hash + Eq + ModulePath + 'static,
    V: Send + Sync + Debug + Clone + DeserializeU128 + 'static,
{
    type T = Transaction<K, V>;
    type Output = Output<K, V>;
    type Error = usize;
    type Argument = ();

    fn init(_argument: Self::Argument) -> Self {
        Self::new()
    }

    fn execute_transaction(
        &self,
        view: &MVHashMapView<K, V>,
        txn: &Self::T,
    ) -> ExecutionStatus<Self::Output, Self::Error> {
        match txn {
            Transaction::Write {
                incarnation,
                reads,
                writes,
            } => {
                // Use incarnation counter value as an index to determine the read-
                // and write-sets of the execution. Increment incarnation counter to
                // simulate dynamic behavior when there are multiple possible read-
                // and write-sets (i.e. each are selected round-robin).
                let idx = incarnation.fetch_add(1, Ordering::SeqCst);
                let read_idx = idx % reads.len();
                let write_idx = idx % writes.len();

                // Reads
                let mut reads_result = vec![];
                for k in reads[read_idx].iter() {
                    reads_result.push(match view.read(k) {
                        // TODO: support additional 2 variants.
                        ReadResult::Value(v) => Some((*v).clone()),
                        ReadResult::U128(_) => unimplemented!("u128 not supported"),
                        ReadResult::Unresolved(_) => unimplemented!("unresolved not supported"),
                        ReadResult::None => None,
                    });
                }
                ExecutionStatus::Success(Output(writes[write_idx].clone(), reads_result))
            }
            Transaction::SkipRest => ExecutionStatus::SkipRest(Output(vec![], vec![])),
            Transaction::Abort => ExecutionStatus::Abort(view.txn_idx()),
        }
    }
}

#[derive(Debug)]
pub struct Output<K, V>(Vec<(K, V)>, Vec<Option<V>>);

impl<K, V> TransactionOutput for Output<K, V>
where
    K: PartialOrd + Send + Sync + Clone + Hash + Eq + ModulePath + 'static,
    V: Send + Sync + Debug + Clone + DeserializeU128 + 'static,
{
    type T = Transaction<K, V>;

    fn get_writes(&self) -> Vec<(K, V)> {
        self.0.clone()
    }

    fn get_deltas(&self) -> Vec<(K, DeltaOp)> {
        // TODO: adapt this for tests.
        vec![]
    }

    fn skip_output() -> Self {
        Self(vec![], vec![])
    }
}

///////////////////////////////////////////////////////////////////////////
// Sequential Baseline implementation.
///////////////////////////////////////////////////////////////////////////

/// Sequential baseline of execution result for dummy transaction.
pub enum ExpectedOutput<V> {
    Aborted(usize),
    SkipRest(usize, Vec<Vec<Option<V>>>),
    Success(Vec<Vec<Option<V>>>),
}

impl<V: Clone + Eq> ExpectedOutput<V> {
    /// Must be invoked after parallel execution to work with dynamic read/writes.
    pub fn generate_baseline<K: Hash + Clone + Eq>(txns: &[Transaction<K, V>]) -> Self {
        let mut current_world = HashMap::new();
        let mut result_vec = vec![];
        for (idx, txn) in txns.iter().enumerate() {
            match txn {
                Transaction::Abort => return Self::Aborted(idx),
                Transaction::Write {
                    incarnation,
                    reads,
                    writes,
                } => {
                    // Determine the read and write sets of the latest incarnation
                    // of the transaction. The index for choosing the read and
                    // write sets is based on the value of the incarnation counter
                    // prior to the fetch_add during the last execution.
                    let incarnation = incarnation.load(Ordering::SeqCst);
                    // Determine the read- and write-sets of the latest incarnation
                    // during parallel execution to use for the baseline.
                    let read_set = if reads.len() == 1 {
                        // Static read-set.
                        &reads[0]
                    } else {
                        assert!(incarnation > 0, "must run after parallel execution");
                        &reads[(incarnation - 1) as usize % reads.len()]
                    };
                    let write_set = if writes.len() == 1 {
                        // Static write-set.
                        &writes[0]
                    } else {
                        assert!(incarnation > 0, "must run after parallel execution");
                        &writes[(incarnation - 1) as usize % writes.len()]
                    };

                    let mut result = vec![];
                    for k in read_set.iter() {
                        result.push(current_world.get(k).cloned());
                    }
                    for (k, v) in write_set.iter() {
                        current_world.insert(k.clone(), v.clone());
                    }
                    result_vec.push(result)
                }
                Transaction::SkipRest => return Self::SkipRest(idx, result_vec),
            }
        }
        Self::Success(result_vec)
    }

    pub fn check_output<K>(&self, results: &Result<Vec<Output<K, V>>, usize>) -> bool {
        match (self, results) {
            (Self::Aborted(i), Err(Error::UserError(idx))) => i == idx,
            (Self::SkipRest(skip_at, expected_results), Ok(results)) => {
                results
                    .iter()
                    .take(*skip_at)
                    .zip(expected_results.iter())
                    .all(|(Output(_, result), expected_results)| expected_results == result)
                    && results
                        .iter()
                        .skip(*skip_at)
                        .all(|Output(_, result)| result.is_empty())
            }
            (Self::Success(expected_results), Ok(results)) => expected_results
                .iter()
                .zip(results.iter())
                .all(|(expected_result, Output(_, result))| expected_result == result),
            _ => false,
        }
    }
}<|MERGE_RESOLUTION|>--- conflicted
+++ resolved
@@ -9,10 +9,7 @@
         TransactionOutput,
     },
 };
-<<<<<<< HEAD
 use aptos_aggregator::delta_change_set::DeltaOp;
-=======
->>>>>>> a80fc0b1
 use aptos_types::{
     access_path::AccessPath, account_address::AccountAddress, write_set::DeserializeU128,
 };
@@ -71,13 +68,8 @@
     pub V,
 );
 
-<<<<<<< HEAD
-impl<V: Into<Vec<u8>> + Into<Vec<u8>> + Debug + Clone + Eq + Send + Sync + Arbitrary>
-    DeserializeU128 for ValueType<V>
-=======
 impl<V: Into<Vec<u8>> + Debug + Clone + Eq + Send + Sync + Arbitrary> DeserializeU128
     for ValueType<V>
->>>>>>> a80fc0b1
 {
     fn deserialize(&self) -> Option<u128> {
         let v: Vec<u8> = self.0.clone().into();
