[package]
name = "test_package"
version = "0.0.0"
upgrade_policy = "compatible"

[dependencies]
AptosFramework = { local = "../../framework/aptos-framework" }
AptosToken = { local = "../../framework/aptos-token" }
DataStructure = { local = "../data_structures" }

[addresses]
<<<<<<< HEAD
source_addr = "_"

[dev-addresses]
source_addr = "cafe"
=======
source_addr = "_"
>>>>>>> be84d9c6
<|MERGE_RESOLUTION|>--- conflicted
+++ resolved
@@ -9,11 +9,7 @@
 DataStructure = { local = "../data_structures" }
 
 [addresses]
-<<<<<<< HEAD
 source_addr = "_"
 
 [dev-addresses]
-source_addr = "cafe"
-=======
-source_addr = "_"
->>>>>>> be84d9c6
+source_addr = "cafe"