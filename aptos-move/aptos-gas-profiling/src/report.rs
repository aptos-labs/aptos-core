--- conflicted
+++ resolved
@@ -109,8 +109,6 @@
             data.insert("intrinsic-percentage".to_string(), json!(percentage));
         }
 
-<<<<<<< HEAD
-=======
         // Keyless cost
         if !self.exec_io.keyless_cost.is_zero() {
             let cost_scaled = format!(
@@ -125,7 +123,6 @@
             data.insert("keyless-percentage".to_string(), json!(percentage));
         }
 
->>>>>>> 7b0872a6
         let mut deps = self.exec_io.dependencies.clone();
         deps.sort_by(|lhs, rhs| rhs.cost.cmp(&lhs.cost));
         data.insert(
