--- conflicted
+++ resolved
@@ -3,13 +3,8 @@
 
 use crate::{
     log::{
-<<<<<<< HEAD
-        CallFrame, Dependency, EventStorage, ExecutionAndIOCosts, ExecutionGasEvent, StorageFees,
-        WriteStorage, WriteTransient,
-=======
         CallFrame, Dependency, EventStorage, EventTransient, ExecutionAndIOCosts,
         ExecutionGasEvent, StorageFees, WriteStorage, WriteTransient,
->>>>>>> 7b0872a6
     },
     render::Render,
     FrameName, TransactionGasLog,
@@ -222,11 +217,8 @@
 
         nodes.push(Node::new("intrinsic", self.intrinsic_cost));
 
-<<<<<<< HEAD
-=======
         nodes.push(Node::new("keyless", self.keyless_cost));
 
->>>>>>> 7b0872a6
         if !self.dependencies.is_empty() {
             let deps = Node::new_with_children(
                 "dependencies",
