// Copyright © Aptos Foundation
// Parts of the project are originally copyright © Meta Platforms, Inc.
// SPDX-License-Identifier: Apache-2.0

use crate::{
    executor::BlockExecutor,
    proptest_types::types::{DeltaDataView, ExpectedOutput, KeyType, Task, Transaction, ValueType},
    scheduler::{DependencyResult, Scheduler, SchedulerTask},
};
use aptos_aggregator::delta_change_set::{delta_add, delta_sub, DeltaOp, DeltaUpdate};
use aptos_mvhashmap::types::TxnIndex;
use aptos_types::{executable::ModulePath, write_set::TransactionWrite};
use claims::{assert_matches, assert_some_eq};
use rand::{prelude::*, random};
use std::{
    cmp::min,
    collections::BTreeMap,
    fmt::Debug,
    hash::Hash,
    marker::PhantomData,
    sync::{atomic::AtomicUsize, Arc},
};

fn run_and_assert<K, V>(transactions: Vec<Transaction<K, V>>)
where
    K: PartialOrd + Ord + Send + Sync + Clone + Hash + Eq + ModulePath + Debug + 'static,
    V: Send + Sync + Debug + Clone + Eq + TransactionWrite + 'static,
{
    let data_view = DeltaDataView::<K, V> {
        phantom: PhantomData,
    };

<<<<<<< HEAD
    let output = BlockExecutor::<Transaction<K, V>, Task<K, V>, DeltaDataView<K, V>>::new(
        num_cpus::get(),
        None,
=======
    let executor_thread_pool = Arc::new(
        rayon::ThreadPoolBuilder::new()
            .num_threads(num_cpus::get())
            .build()
            .unwrap(),
    );

    let output = BlockExecutor::<Transaction<K, V>, Task<K, V>, DeltaDataView<K, V>>::new(
        num_cpus::get(),
        executor_thread_pool,
>>>>>>> aabb85a6
    )
    .execute_transactions_parallel((), &transactions, &data_view);

    let baseline = ExpectedOutput::generate_baseline(&transactions, None, None);
    baseline.assert_output(&output);
}

fn random_value(delete_value: bool) -> ValueType<Vec<u8>> {
    ValueType((0..4).map(|_| (random::<u8>())).collect(), !delete_value)
}

#[test]
fn empty_block() {
    // This test checks that we do not trigger asserts due to an empty block, e.g. in the
    // scheduler. Instead, parallel execution should gracefully early return empty output.
    run_and_assert::<KeyType<[u8; 32]>, ValueType<[u8; 32]>>(vec![]);
}

#[test]
fn delta_counters() {
    let key = KeyType(random::<[u8; 32]>(), false);
    let mut transactions = vec![Transaction::Write {
        incarnation: Arc::new(AtomicUsize::new(0)),
        reads: vec![vec![]],
        writes_and_deltas: vec![(vec![(key, random_value(false))], vec![])],
    }];

    for _ in 0..50 {
        transactions.push(Transaction::Write {
            incarnation: Arc::new(AtomicUsize::new(0)),
            reads: vec![vec![key]],
            writes_and_deltas: vec![(vec![], vec![(key, delta_add(5, u128::MAX))])],
        });
    }

    transactions.push(Transaction::Write {
        incarnation: Arc::new(AtomicUsize::new(0)),
        reads: vec![vec![]],
        writes_and_deltas: vec![(vec![(key, random_value(false))], vec![])],
    });

    for _ in 0..50 {
        transactions.push(Transaction::Write {
            incarnation: Arc::new(AtomicUsize::new(0)),
            reads: vec![vec![key]],
            writes_and_deltas: vec![(vec![], vec![(key, delta_sub(2, u128::MAX))])],
        });
    }

    run_and_assert(transactions)
}

#[test]
fn delta_chains() {
    let mut transactions = vec![];
    // Generate a series of transactions add and subtract from an aggregator.

    let keys: Vec<KeyType<[u8; 32]>> = (0..10)
        .map(|_| KeyType(random::<[u8; 32]>(), false))
        .collect();

    for i in 0..500 {
        transactions.push(
            Transaction::Write::<KeyType<[u8; 32]>, ValueType<[u8; 32]>> {
                incarnation: Arc::new(AtomicUsize::new(0)),
                reads: vec![keys.clone()],
                writes_and_deltas: vec![(
                    vec![],
                    keys.iter()
                        .enumerate()
                        .filter_map(|(j, k)| match (i + j) % 2 == 0 {
                            true => Some((
                                *k,
                                // Deterministic pattern for adds/subtracts.
                                DeltaOp::new(
                                    if (i % 2 == 0) == (j < 5) {
                                        DeltaUpdate::Plus(10)
                                    } else {
                                        DeltaUpdate::Minus(1)
                                    },
                                    // below params irrelevant for this test.
                                    u128::MAX,
                                    0,
                                    0,
                                ),
                            )),
                            false => None,
                        })
                        .collect(),
                )],
            },
        )
    }

    run_and_assert(transactions)
}

const TOTAL_KEY_NUM: u64 = 50;
const WRITES_PER_KEY: u64 = 100;

#[test]
fn cycle_transactions() {
    let mut transactions = vec![];
    // For every key in `TOTAL_KEY_NUM`, generate a series of transactions that will assign a
    // value to this key.
    for _ in 0..TOTAL_KEY_NUM {
        let key = random::<[u8; 32]>();
        for _ in 0..WRITES_PER_KEY {
            transactions.push(Transaction::Write {
                incarnation: Arc::new(AtomicUsize::new(0)),
                reads: vec![vec![KeyType(key, false)]],
                writes_and_deltas: vec![(vec![(KeyType(key, false), random_value(false))], vec![])],
            })
        }
    }
    run_and_assert(transactions)
}

const NUM_BLOCKS: u64 = 10;
const TXN_PER_BLOCK: u64 = 100;

#[test]
fn one_reads_all_barrier() {
    let mut transactions = vec![];
    let keys: Vec<KeyType<_>> = (0..TXN_PER_BLOCK)
        .map(|_| KeyType(random::<[u8; 32]>(), false))
        .collect();
    for _ in 0..NUM_BLOCKS {
        for key in &keys {
            transactions.push(Transaction::Write {
                incarnation: Arc::new(AtomicUsize::new(0)),
                reads: vec![vec![*key]],
                writes_and_deltas: vec![(vec![(*key, random_value(false))], vec![])],
            })
        }
        // One transaction reading the write results of every prior transactions in the block.
        transactions.push(Transaction::Write {
            incarnation: Arc::new(AtomicUsize::new(0)),
            reads: vec![keys.clone()],
            writes_and_deltas: vec![(vec![], vec![])],
        })
    }
    run_and_assert(transactions)
}

#[test]
fn one_writes_all_barrier() {
    let mut transactions = vec![];
    let keys: Vec<KeyType<_>> = (0..TXN_PER_BLOCK)
        .map(|_| KeyType(random::<[u8; 32]>(), false))
        .collect();
    for _ in 0..NUM_BLOCKS {
        for key in &keys {
            transactions.push(Transaction::Write {
                incarnation: Arc::new(AtomicUsize::new(0)),
                reads: vec![vec![*key]],
                writes_and_deltas: vec![(vec![(*key, random_value(false))], vec![])],
            })
        }
        // One transaction writing to the write results of every prior transactions in the block.
        transactions.push(Transaction::Write {
            incarnation: Arc::new(AtomicUsize::new(0)),
            reads: vec![keys.clone()],
            writes_and_deltas: vec![(
                keys.iter()
                    .map(|key| (*key, random_value(false)))
                    .collect::<Vec<_>>(),
                vec![],
            )],
        })
    }
    run_and_assert(transactions)
}

#[test]
fn early_aborts() {
    let mut transactions = vec![];
    let keys: Vec<_> = (0..TXN_PER_BLOCK)
        .map(|_| KeyType(random::<[u8; 32]>(), false))
        .collect();

    for _ in 0..NUM_BLOCKS {
        for key in &keys {
            transactions.push(Transaction::Write {
                incarnation: Arc::new(AtomicUsize::new(0)),
                reads: vec![vec![*key]],
                writes_and_deltas: vec![(vec![(*key, random_value(false))], vec![])],
            })
        }
        // One transaction that triggers an abort
        transactions.push(Transaction::Abort)
    }
    run_and_assert(transactions)
}

#[test]
fn early_skips() {
    let mut transactions = vec![];
    let keys: Vec<_> = (0..TXN_PER_BLOCK)
        .map(|_| KeyType(random::<[u8; 32]>(), false))
        .collect();

    for _ in 0..NUM_BLOCKS {
        for key in &keys {
            transactions.push(Transaction::Write {
                incarnation: Arc::new(AtomicUsize::new(0)),
                reads: vec![vec![*key]],
                writes_and_deltas: vec![(vec![(*key, random_value(false))], vec![])],
            })
        }
        // One transaction that triggers an abort
        transactions.push(Transaction::SkipRest)
    }
    run_and_assert(transactions)
}

#[test]
fn scheduler_tasks() {
    let s = Scheduler::new(5);

    for i in 0..5 {
        // No validation tasks.
        assert!(matches!(
            s.next_task(false),
            SchedulerTask::ExecutionTask((j, 0), None) if i == j
        ));
    }

    for i in 0..5 {
        // Validation index is at 0, so transactions will be validated and no
        // need to return a validation task to the caller.
        assert!(matches!(
            s.finish_execution(i, 0, false),
            SchedulerTask::NoTask
        ));
    }

    for i in 0..5 {
        assert!(matches!(
            s.next_task(false),
            SchedulerTask::ValidationTask((j, 0), 0) if i == j
        ));
    }

    // successful aborts.
    assert!(s.try_abort(3, 0));
    s.finish_validation(4, 0);
    assert!(s.try_abort(4, 0)); // can abort even after successful validation
    assert!(s.try_abort(1, 0));

    // unsuccessful aborts
    assert!(!s.try_abort(1, 0));
    assert!(!s.try_abort(3, 0));

    assert!(matches!(
        s.finish_abort(4, 0),
        SchedulerTask::ExecutionTask((4, 1), None)
    ));
    assert!(matches!(
        s.finish_abort(1, 0),
        SchedulerTask::ExecutionTask((1, 1), None)
    ));
    // Validation index = 2, wave = 1.
    assert!(matches!(
        s.finish_abort(3, 0),
        SchedulerTask::ExecutionTask((3, 1), None)
    ));

    assert!(matches!(
        s.finish_execution(4, 1, true),
        SchedulerTask::NoTask
    ));
    assert!(matches!(
        s.finish_execution(1, 1, false),
        SchedulerTask::ValidationTask((1, 1), 1)
    ));

    // Another validation task for (2, 0).
    assert!(matches!(
        s.next_task(false),
        SchedulerTask::ValidationTask((2, 0), 1)
    ));
    // Now skip over txn 3 (status is Executing), and validate 4.
    assert!(matches!(
        s.next_task(false),
        SchedulerTask::ValidationTask((4, 1), 1)
    ));

    assert!(matches!(
        s.finish_execution(3, 1, false),
        SchedulerTask::ValidationTask((3, 1), 1),
    ));

    s.finish_validation(0, 0);
    s.finish_validation(1, 2);
    for i in 2..5 {
        s.finish_validation(i, 2)
    }

    // Make sure everything can be committed.
    for i in 0..5 {
        assert_some_eq!(s.try_commit(), i);
    }

    assert!(matches!(s.next_task(false), SchedulerTask::Done));
}

#[test]
fn scheduler_first_wave() {
    let s = Scheduler::new(6);

    for i in 0..5 {
        // Nothing to validate.
        assert!(matches!(
            s.next_task(false),
            SchedulerTask::ExecutionTask((j, 0), None) if j == i
        ));
    }

    // validation index will not increase for the first execution wave
    // until the status becomes executed.
    assert!(matches!(
        s.finish_execution(0, 0, false),
        SchedulerTask::NoTask
    ));

    // Now we can validate version (0, 0).
    assert!(matches!(
        s.next_task(false),
        SchedulerTask::ValidationTask((0, 0), 0)
    ));
    assert!(matches!(
        s.next_task(false),
        SchedulerTask::ExecutionTask((5, 0), None)
    ));
    // Since (1, 0) is not EXECUTED, no validation tasks, and execution index
    // is already at the limit, so no tasks immediately available.
    assert!(matches!(s.next_task(false), SchedulerTask::NoTask));

    assert!(matches!(
        s.finish_execution(2, 0, false),
        SchedulerTask::NoTask
    ));
    // There should be no tasks, but finishing (1,0) should enable validating
    // (1, 0) then (2,0).
    assert!(matches!(s.next_task(false), SchedulerTask::NoTask));

    assert!(matches!(
        s.finish_execution(1, 0, false),
        SchedulerTask::NoTask
    ));
    assert!(matches!(
        s.next_task(false),
        SchedulerTask::ValidationTask((1, 0), 0)
    ));
    assert!(matches!(
        s.next_task(false),
        SchedulerTask::ValidationTask((2, 0), 0)
    ));
    assert!(matches!(s.next_task(false), SchedulerTask::NoTask));
}

#[test]
fn scheduler_dependency() {
    let s = Scheduler::new(10);

    for i in 0..5 {
        // Nothing to validate.
        assert!(matches!(
            s.next_task(false),
            SchedulerTask::ExecutionTask((j, 0), None) if j == i
        ));
    }

    // validation index will not increase for the first execution wave
    // until the status becomes executed.
    assert!(matches!(
        s.finish_execution(0, 0, false),
        SchedulerTask::NoTask
    ));
    // Now we can validate version (0, 0).
    assert!(matches!(
        s.next_task(false),
        SchedulerTask::ValidationTask((0, 0), 0)
    ));
    // Current status of 0 is executed - hence, no dependency added.
    assert!(matches!(
        s.wait_for_dependency(3, 0),
        DependencyResult::Resolved
    ));
    // Dependency added for transaction 4 on transaction 2.
    assert!(matches!(
        s.wait_for_dependency(4, 2),
        DependencyResult::Dependency(_)
    ));

    assert!(matches!(
        s.finish_execution(2, 0, false),
        SchedulerTask::NoTask
    ));

    // resumed task doesn't bump incarnation
    assert!(matches!(
        s.next_task(false),
        SchedulerTask::ExecutionTask((4, 0), Some(_))
    ));
}

// Will return a scheduler in a state where all transactions are scheduled for
// for execution, validation index = num_txns, and wave = 0.
fn incarnation_one_scheduler(num_txns: TxnIndex) -> Scheduler {
    let s = Scheduler::new(num_txns);

    for i in 0..num_txns {
        // Get the first executions out of the way.
        assert!(matches!(
            s.next_task(false),
            SchedulerTask::ExecutionTask((j, 0), None) if j == i
        ));
        assert!(matches!(
            s.finish_execution(i, 0, false),
            SchedulerTask::NoTask
        ));
        assert!(matches!(
            s.next_task(false),
            SchedulerTask::ValidationTask((j, 0), 0) if i == j
        ));
        assert!(s.try_abort(i, 0));
        assert!(matches!(
            s.finish_abort(i, 0),
            SchedulerTask::ExecutionTask((j, 1), None) if i == j
        ));
    }
    s
}

#[test]
fn scheduler_incarnation() {
    let s = incarnation_one_scheduler(5);

    // execution/validation index = 5, wave = 0.
    assert!(matches!(
        s.wait_for_dependency(1, 0),
        DependencyResult::Dependency(_)
    ));
    assert!(matches!(
        s.wait_for_dependency(3, 0),
        DependencyResult::Dependency(_)
    ));

    // Because validation index is higher, return validation task to caller (even with
    // revalidate_suffix = true) - because now we always decrease validation idx to txn_idx + 1
    // here validation wave increases to 1, and index is reduced to 3.
    assert!(matches!(
        s.finish_execution(2, 1, true),
        SchedulerTask::ValidationTask((2, 1), 1)
    ));
    // Here since validation index is lower, wave doesn't increase and no task returned.
    assert!(matches!(
        s.finish_execution(4, 1, true),
        SchedulerTask::NoTask
    ));

    assert!(matches!(
        s.next_task(false),
        SchedulerTask::ValidationTask((4, 1), 1),
    ));

    assert!(s.try_abort(2, 1));
    assert!(s.try_abort(4, 1));
    assert!(!s.try_abort(2, 1));

    assert!(matches!(
        s.finish_abort(2, 1),
        SchedulerTask::ExecutionTask((2, 2), None)
    ));
    // wave = 2, validation index = 2.
    assert!(matches!(
        s.finish_execution(0, 1, false),
        SchedulerTask::ValidationTask((0, 1), 2)
    ));
    // execution index =  1

    assert!(matches!(s.finish_abort(4, 1), SchedulerTask::NoTask));

    assert!(matches!(
        s.next_task(false),
        SchedulerTask::ExecutionTask((1, 1), Some(_))
    ));
    assert!(matches!(
        s.next_task(false),
        SchedulerTask::ExecutionTask((3, 1), Some(_))
    ));
    assert!(matches!(
        s.next_task(false),
        SchedulerTask::ExecutionTask((4, 2), None)
    ));
    // execution index = 5

    assert!(matches!(
        s.finish_execution(1, 1, false),
        SchedulerTask::ValidationTask((1, 1), 2)
    ));
    assert!(matches!(
        s.finish_execution(2, 2, false),
        SchedulerTask::ValidationTask((2, 2), 2)
    ));
    assert!(matches!(
        s.finish_execution(3, 1, false),
        SchedulerTask::ValidationTask((3, 1), 2)
    ));

    // validation index is 4, so finish execution doesn't return validation task, next task does.
    assert!(matches!(
        s.finish_execution(4, 2, false),
        SchedulerTask::NoTask
    ));
    assert!(matches!(
        s.next_task(false),
        SchedulerTask::ValidationTask((4, 2), 2)
    ));
}

#[test]
fn scheduler_basic() {
    let s = Scheduler::new(3);

    for i in 0..3 {
        // Nothing to validate.
        assert!(matches!(
            s.next_task(false),
            SchedulerTask::ExecutionTask((j, 0), None) if j == i
        ));
    }

    // Finish executions & dispatch validation tasks.
    assert!(matches!(
        s.finish_execution(0, 0, true),
        SchedulerTask::NoTask
    ));
    assert!(matches!(
        s.finish_execution(1, 0, true),
        SchedulerTask::NoTask
    ));
    assert!(matches!(
        s.next_task(false),
        SchedulerTask::ValidationTask((0, 0), 0)
    ));
    assert!(matches!(
        s.next_task(false),
        SchedulerTask::ValidationTask((1, 0), 0)
    ));
    assert!(matches!(
        s.finish_execution(2, 0, true),
        SchedulerTask::NoTask
    ));
    assert!(matches!(
        s.next_task(false),
        SchedulerTask::ValidationTask((2, 0), 0)
    ));

    for i in 0..3 {
        s.finish_validation(i, 1)
    }

    // make sure everything can be committed.
    for i in 0..3 {
        assert_some_eq!(s.try_commit(), i);
    }

    assert!(matches!(s.next_task(false), SchedulerTask::Done));
}

#[test]
fn scheduler_drain_idx() {
    let s = Scheduler::new(3);

    for i in 0..3 {
        // Nothing to validate.
        assert!(matches!(
            s.next_task(false),
            SchedulerTask::ExecutionTask((j, 0), None) if j == i
        ));
    }

    // Finish executions & dispatch validation tasks.
    assert!(matches!(
        s.finish_execution(0, 0, true),
        SchedulerTask::NoTask
    ));
    assert!(matches!(
        s.finish_execution(1, 0, true),
        SchedulerTask::NoTask
    ));
    assert!(matches!(
        s.next_task(false),
        SchedulerTask::ValidationTask((0, 0), 0)
    ));
    assert!(matches!(
        s.next_task(false),
        SchedulerTask::ValidationTask((1, 0), 0)
    ));
    assert!(matches!(
        s.finish_execution(2, 0, true),
        SchedulerTask::NoTask
    ));
    assert!(matches!(
        s.next_task(false),
        SchedulerTask::ValidationTask((2, 0), 0)
    ));

    for i in 0..3 {
        s.finish_validation(i, 1)
    }

    // make sure everything can be committed.
    for i in 0..3 {
        assert_some_eq!(s.try_commit(), i);
    }

    assert!(matches!(s.next_task(false), SchedulerTask::Done));
}

#[test]
fn finish_execution_wave() {
    // Wave won't be increased, because validation index is already 2, and finish_execution
    // tries to reduce it to 2.
    let s = incarnation_one_scheduler(2);
    assert!(matches!(
        s.finish_execution(1, 1, true),
        SchedulerTask::ValidationTask((1, 1), 0),
    ));

    // Here wave will increase, because validation index is reduced from 3 to 2.
    let s = incarnation_one_scheduler(3);
    assert!(matches!(
        s.finish_execution(1, 1, true),
        SchedulerTask::ValidationTask((1, 1), 1),
    ));

    // Here wave won't be increased, because we pass revalidate_suffix = false.
    let s = incarnation_one_scheduler(3);
    assert!(matches!(
        s.finish_execution(1, 1, false),
        SchedulerTask::ValidationTask((1, 1), 0),
    ));
}

#[test]
fn rolling_commit_wave() {
    let s = incarnation_one_scheduler(3);

    // Finish execution for txn 0 without validate_suffix and because
    // validation index is higher will return validation task to the caller.
    assert!(matches!(
        s.finish_execution(0, 1, false),
        SchedulerTask::ValidationTask((0, 1), 0)
    ));
    // finish validating txn 0 with proper wave
    s.finish_validation(0, 1);
    // txn 0 can be committed
    assert_some_eq!(s.try_commit(), 0);
    assert_eq!(s.commit_state(), (1, 0));

    // This increases the wave, but only sets max_triggered_wave for transaction 2.
    // sets validation_index to 2.
    assert!(matches!(
        s.finish_execution(1, 1, true),
        SchedulerTask::ValidationTask((1, 1), 1),
    ));

    // finish validating txn 1 with lower wave
    s.finish_validation(1, 0);
    // txn 1 cannot be committed
    assert!(s.try_commit().is_none());
    assert_eq!(s.commit_state(), (1, 0));

    // finish validating txn 1 with proper wave
    s.finish_validation(1, 1);
    // txn 1 can be committed
    assert_some_eq!(s.try_commit(), 1);
    assert_eq!(s.commit_state(), (2, 0));

    // No validation task because index is already 2.
    assert!(matches!(
        s.finish_execution(2, 1, false),
        SchedulerTask::NoTask,
    ));
    // finish validating with a lower wave.
    s.finish_validation(2, 0);
    assert!(s.try_commit().is_none());
    assert_eq!(s.commit_state(), (2, 1));
    // Finish validation with appropriate wave.
    s.finish_validation(2, 1);
    assert_some_eq!(s.try_commit(), 2);
    assert_eq!(s.commit_state(), (3, 1));

    // All txns have been committed.
    assert!(matches!(s.next_task(false), SchedulerTask::Done));
}

#[test]
fn no_conflict_task_count() {
    // When there are no conflicts and transactions do not abort, the number of
    // execution and validation tasks should be the same, no matter in which order
    // the concurrent tasks are performed. We can simulate different order by
    // assigning a virtual duration to each task, and using it as a priority for
    // calling finish_ on the corresponding task to the scheduler. We should also
    // keep calling next_task to keep the total number of tasks being worked on
    // somewhat constant.
    //
    // invariants:
    // 1. should return same number of validation and execution tasks, = num_txns;
    // 2. all incarnations should be 0.
    // 3. current wave should always be 0.

    let num_txns: TxnIndex = 1000;
    for num_concurrent_tasks in [1, 5, 10, 20] {
        let s = Scheduler::new(num_txns);

        let mut tasks = BTreeMap::new();

        let mut rng = rand::thread_rng();
        let mut num_exec_tasks = 0;
        let mut num_val_tasks = 0;

        loop {
            while tasks.len() < num_concurrent_tasks {
                match s.next_task(false) {
                    SchedulerTask::ExecutionTask((txn_idx, incarnation), _) => {
                        assert_eq!(incarnation, 0);
                        // true means an execution task.
                        tasks.insert(rng.gen::<u32>(), (true, txn_idx));
                    },
                    SchedulerTask::ValidationTask((txn_idx, incarnation), cur_wave) => {
                        assert_eq!(incarnation, 0);
                        assert_eq!(cur_wave, 0);
                        // false means a validation task.
                        tasks.insert(rng.gen::<u32>(), (false, txn_idx));
                    },
                    SchedulerTask::NoTask => break,
                    // Unreachable because we never call try_commit.
                    SchedulerTask::Done => unreachable!(),
                }
            }

            if tasks.is_empty() {
                break;
            }

            // Do a few tasks.
            let num_tasks_to_perform = rng.gen_range(1, min(tasks.len(), 4) + 1);
            for _ in 0..num_tasks_to_perform {
                match tasks.pop_first().unwrap() {
                    (_, (true, txn_idx)) => {
                        let task_res = s.finish_execution(txn_idx, 0, true);
                        num_exec_tasks += 1;

                        // Process a task that may have been returned.
                        if let SchedulerTask::ValidationTask((idx, incarnation), wave) = task_res {
                            assert_eq!(idx, txn_idx);
                            assert_eq!(incarnation, 0);
                            assert_eq!(wave, 0);
                            tasks.insert(rng.gen::<u32>(), (false, txn_idx));
                        } else {
                            assert_matches!(task_res, SchedulerTask::NoTask);
                        }
                    },
                    (_, (false, txn_idx)) => {
                        s.finish_validation(txn_idx, 0);
                        num_val_tasks += 1;
                    },
                }
            }
        }

        assert_eq!(num_exec_tasks, num_txns);
        assert_eq!(num_val_tasks, num_txns);

        for i in 0..num_txns {
            assert_some_eq!(s.try_commit(), i);
            assert_eq!(s.commit_state(), (i + 1, 0));
        }
        assert!(matches!(s.next_task(false), SchedulerTask::Done));
    }
}<|MERGE_RESOLUTION|>--- conflicted
+++ resolved
@@ -30,11 +30,6 @@
         phantom: PhantomData,
     };
 
-<<<<<<< HEAD
-    let output = BlockExecutor::<Transaction<K, V>, Task<K, V>, DeltaDataView<K, V>>::new(
-        num_cpus::get(),
-        None,
-=======
     let executor_thread_pool = Arc::new(
         rayon::ThreadPoolBuilder::new()
             .num_threads(num_cpus::get())
@@ -45,7 +40,7 @@
     let output = BlockExecutor::<Transaction<K, V>, Task<K, V>, DeltaDataView<K, V>>::new(
         num_cpus::get(),
         executor_thread_pool,
->>>>>>> aabb85a6
+        None,
     )
     .execute_transactions_parallel((), &transactions, &data_view);
 
