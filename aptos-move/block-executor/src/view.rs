--- conflicted
+++ resolved
@@ -26,30 +26,8 @@
 use std::{
     cell::RefCell,
     fmt::Debug,
-<<<<<<< HEAD
-    hash::Hash,
-    sync::{
-        atomic::{AtomicU32, Ordering},
-        Arc,
-    },
-};
-
-/// A struct that is always used by a single thread performing an execution task. The struct is
-/// passed to the VM and acts as a proxy to resolve reads first in the shared multi-version
-/// data-structure. It also allows the caller to track the read-set and any dependencies.
-///
-/// TODO(issue 10177): MvHashMapView currently needs to be sync due to trait bounds, but should
-/// not be. In this case, the read_dependency member can have a RefCell<bool> type and the
-/// captured_reads member can have RefCell<Vec<ReadDescriptor<K>>> type.
-pub(crate) struct MVHashMapView<'a, K, V: TransactionWrite, X: Executable> {
-    versioned_map: &'a MVHashMap<K, V, X>,
-    scheduler: &'a Scheduler,
-    captured_reads: RefCell<Vec<ReadDescriptor<K>>>,
-}
-=======
     sync::{atomic::AtomicU32, Arc},
 };
->>>>>>> 35263b7e
 
 /// A struct which describes the result of the read from the proxy. The client
 /// can interpret these types to further resolve the reads.
@@ -218,18 +196,6 @@
         }
     }
 
-<<<<<<< HEAD
-    pub(crate) fn new_btree_view(
-        base_view: &'a S,
-        map: &'a UnsyncMap<T::Key, T::Value, X>,
-        txn_idx: TxnIndex,
-    ) -> LatestView<'a, T, S, X> {
-        LatestView {
-            base_view,
-            latest_view: ViewMapKind::Unsync(map),
-            txn_idx,
-            id_counter: AtomicU32::new(0),
-=======
     /// Drains the captured reads.
     pub(crate) fn take_reads(&self) -> Vec<ReadDescriptor<T::Key>> {
         match &self.latest_view {
@@ -237,7 +203,6 @@
             ViewState::Unsync(_) => {
                 unreachable!("Take reads called in sequential setting (not captured)")
             },
->>>>>>> 35263b7e
         }
     }
 
