--- conflicted
+++ resolved
@@ -2,11 +2,7 @@
 // Parts of the project are originally copyright © Meta Platforms, Inc.
 // SPDX-License-Identifier: Apache-2.0
 
-<<<<<<< HEAD
-#[derive(Clone, Debug, PartialEq, Eq)]
-=======
 #[derive(Copy, Clone, Debug, PartialEq, Eq)]
->>>>>>> c141b374
 pub enum Error<E> {
     /// The same module access path for module was both read & written during speculative executions.
     /// This may trigger a race due to the Move-VM loader cache implementation, and mitigation requires
