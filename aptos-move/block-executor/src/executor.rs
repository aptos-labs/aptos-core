--- conflicted
+++ resolved
@@ -834,11 +834,7 @@
                             shared_counter,
                         ),
                     )?;
-<<<<<<< HEAD
-                    scheduler.finish_execution(txn_idx, incarnation, updates_outside)?
-=======
                     scheduler.finish_execution(txn_idx, incarnation, needs_suffix_validation)?
->>>>>>> 7b0872a6
                 },
                 SchedulerTask::ExecutionTask(_, _, ExecutionTaskType::Wakeup(condvar)) => {
                     {
@@ -1314,10 +1310,6 @@
 
         counters::update_state_counters(unsync_map.stats(), false);
 
-<<<<<<< HEAD
-        // TODO add block end info to output.
-        // block_limit_processor.is_block_limit_reached();
-=======
         let block_end_info = if self
             .config
             .onchain
@@ -1331,7 +1323,6 @@
 
         Ok(BlockOutput::new(ret, block_end_info))
     }
->>>>>>> 7b0872a6
 
     fn empty_block_end_info(&self) -> Option<BlockEndInfo> {
         if self
