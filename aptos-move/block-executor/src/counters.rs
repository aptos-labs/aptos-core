--- conflicted
+++ resolved
@@ -174,14 +174,9 @@
     register_histogram_vec!(
         "aptos_execution_effective_block_gas",
         "Histogram for different effective block gas costs - used for evaluating block gas limit. \
-<<<<<<< HEAD
-        This can be different from actual gas consumed in a block, due to applied adjustments",
-        &["mode"]
-=======
         This can be different from actual gas consumed in a block, due to applied adjustements",
         &["mode"],
         gas_buckets(),
->>>>>>> bf21bf2b
     )
     .unwrap()
 });
@@ -189,14 +184,9 @@
 pub static APPROX_BLOCK_OUTPUT_SIZE: Lazy<HistogramVec> = Lazy::new(|| {
     register_histogram_vec!(
         "aptos_execution_approx_block_output_size",
-<<<<<<< HEAD
-        "Histogram for different approx block output sizes - used for evaluating block output limit.",
-        &["mode"]
-=======
         "Historgram for different approx block output sizes - used for evaluting block ouptut limit.",
         &["mode"],
         output_buckets(),
->>>>>>> bf21bf2b
     )
     .unwrap()
 });
