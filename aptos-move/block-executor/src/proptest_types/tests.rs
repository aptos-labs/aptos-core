// Copyright © Aptos Foundation
// Parts of the project are originally copyright © Meta Platforms, Inc.
// SPDX-License-Identifier: Apache-2.0

use crate::{
    errors::Error,
    executor::BlockExecutor,
    proptest_types::{
        baseline::BaselineOutput,
        types::{
            DeltaDataView, EmptyDataView, KeyType, MockOutput, MockTask, MockTransaction,
            TransactionGen, TransactionGenParams, ValueType, MAX_GAS_PER_TXN,
        },
    },
    txn_commit_hook::NoOpTransactionCommitHook,
};
use aptos_types::{
    contract_event::{ContractEvent, ReadWriteEvent},
    executable::ExecutableTestType,
};
use claims::assert_ok;
use num_cpus;
use proptest::{
    collection::vec,
    prelude::*,
    sample::Index,
    strategy::{Strategy, ValueTree},
    test_runner::TestRunner,
};
use rand::Rng;
use std::{cmp::max, fmt::Debug, hash::Hash, marker::PhantomData, sync::Arc};

fn run_transactions<K, V, E>(
    key_universe: &[K],
    transaction_gens: Vec<TransactionGen<V>>,
    abort_transactions: Vec<Index>,
    skip_rest_transactions: Vec<Index>,
    num_repeat: usize,
    module_access: (bool, bool),
    maybe_block_gas_limit: Option<u64>,
) where
    K: Hash + Clone + Debug + Eq + Send + Sync + PartialOrd + Ord + 'static,
    V: Clone + Eq + Send + Sync + Arbitrary + 'static,
    E: Send + Sync + Debug + Clone + ReadWriteEvent + 'static,
    Vec<u8>: From<V>,
{
    let mut transactions: Vec<_> = transaction_gens
        .into_iter()
        .map(|txn_gen| txn_gen.materialize(key_universe, module_access))
        .collect();

    let length = transactions.len();
    for i in abort_transactions {
        *transactions.get_mut(i.index(length)).unwrap() = MockTransaction::Abort;
    }
    for i in skip_rest_transactions {
        *transactions.get_mut(i.index(length)).unwrap() = MockTransaction::SkipRest;
    }

    let data_view = EmptyDataView::<KeyType<K>, ValueType<V>> {
        phantom: PhantomData,
    };

    let executor_thread_pool = Arc::new(
        rayon::ThreadPoolBuilder::new()
            .num_threads(num_cpus::get())
            .build()
            .unwrap(),
    );

    for _ in 0..num_repeat {
        let output = BlockExecutor::<
<<<<<<< HEAD
            Transaction<KeyType<K>, ValueType<V>, E>,
            Task<KeyType<K>, ValueType<V>, E>,
            EmptyDataView<KeyType<K>, ValueType<V>>,
            NoOpTransactionCommitHook<Output<KeyType<K>, ValueType<V>, E>, usize>,
=======
            MockTransaction<KeyType<K>, ValueType<V>>,
            MockTask<KeyType<K>, ValueType<V>>,
            EmptyDataView<KeyType<K>, ValueType<V>>,
            NoOpTransactionCommitHook<MockOutput<KeyType<K>, ValueType<V>>, usize>,
>>>>>>> cf1accf5
            ExecutableTestType,
        >::new(
            num_cpus::get(),
            executor_thread_pool.clone(),
            maybe_block_gas_limit,
            None,
        )
        .execute_transactions_parallel((), &transactions, &data_view);

        if module_access.0 && module_access.1 {
            assert_eq!(output.unwrap_err(), Error::ModulePathReadWrite);
            continue;
        }

        BaselineOutput::generate(&transactions, maybe_block_gas_limit).assert_output(&output);
    }
}

proptest! {
    #![proptest_config(ProptestConfig::with_cases(32))]
    #[test]
    fn no_early_termination(
        universe in vec(any::<[u8; 32]>(), 100),
        transaction_gen in vec(any::<TransactionGen<[u8;32]>>(), 5000).no_shrink(),
        abort_transactions in vec(any::<Index>(), 0),
        skip_rest_transactions in vec(any::<Index>(), 0),
    ) {
        run_transactions::<[u8; 32], [u8; 32], ContractEvent>(&universe, transaction_gen, abort_transactions, skip_rest_transactions, 1, (false, false), None);
    }

    #[test]
    fn abort_only(
        universe in vec(any::<[u8; 32]>(), 100),
        transaction_gen in vec(any::<TransactionGen<[u8;32]>>(), 5000).no_shrink(),
        abort_transactions in vec(any::<Index>(), 5),
        skip_rest_transactions in vec(any::<Index>(), 0),
    ) {
        run_transactions::<[u8; 32], [u8; 32], ContractEvent>(&universe, transaction_gen, abort_transactions, skip_rest_transactions, 1, (false, false), None);
    }

    #[test]
    fn skip_rest_only(
        universe in vec(any::<[u8; 32]>(), 100),
        transaction_gen in vec(any::<TransactionGen<[u8;32]>>(), 5000).no_shrink(),
        abort_transactions in vec(any::<Index>(), 0),
        skip_rest_transactions in vec(any::<Index>(), 5),
    ) {
        run_transactions::<[u8; 32], [u8; 32], ContractEvent>(&universe, transaction_gen, abort_transactions, skip_rest_transactions, 1, (false, false), None);
    }

    #[test]
    fn mixed_transactions(
        universe in vec(any::<[u8; 32]>(), 100),
        transaction_gen in vec(any::<TransactionGen<[u8;32]>>(), 5000).no_shrink(),
        abort_transactions in vec(any::<Index>(), 5),
        skip_rest_transactions in vec(any::<Index>(), 5),
    ) {
        run_transactions::<[u8; 32], [u8; 32], ContractEvent>(&universe, transaction_gen, abort_transactions, skip_rest_transactions, 1, (false, false), None);
    }

    #[test]
    fn dynamic_read_writes_mixed(
        universe in vec(any::<[u8; 32]>(), 100),
        transaction_gen in vec(any_with::<TransactionGen<[u8;32]>>(TransactionGenParams::new_dynamic()), 3000).no_shrink(),
        abort_transactions in vec(any::<Index>(), 3),
        skip_rest_transactions in vec(any::<Index>(), 3),
    ) {
        run_transactions::<[u8; 32], [u8; 32], ContractEvent>(&universe, transaction_gen, abort_transactions, skip_rest_transactions, 1, (false, false), None);
    }
}

fn dynamic_read_writes_with_block_gas_limit(num_txns: usize, maybe_block_gas_limit: Option<u64>) {
    let mut runner = TestRunner::default();

    let universe = vec(any::<[u8; 32]>(), 100)
        .new_tree(&mut runner)
        .expect("creating a new value should succeed")
        .current();
    let transaction_gen = vec(
        any_with::<TransactionGen<[u8; 32]>>(TransactionGenParams::new_dynamic()),
        num_txns,
    )
    .new_tree(&mut runner)
    .expect("creating a new value should succeed")
    .current();

    run_transactions::<[u8; 32], [u8; 32], ContractEvent>(
        &universe,
        transaction_gen,
        vec![],
        vec![],
        100,
        (false, false),
        maybe_block_gas_limit,
    );
}

fn deltas_writes_mixed_with_block_gas_limit(num_txns: usize, maybe_block_gas_limit: Option<u64>) {
    let mut runner = TestRunner::default();

    let universe = vec(any::<[u8; 32]>(), 50)
        .new_tree(&mut runner)
        .expect("creating a new value should succeed")
        .current();
    let transaction_gen = vec(
        any_with::<TransactionGen<[u8; 32]>>(TransactionGenParams::new_dynamic()),
        num_txns,
    )
    .new_tree(&mut runner)
    .expect("creating a new value should succeed")
    .current();

    // Do not allow deletions as resolver can't apply delta to a deleted aggregator.
    let transactions: Vec<_> = transaction_gen
        .into_iter()
        .map(|txn_gen| txn_gen.materialize_with_deltas(&universe, 15, false))
        .collect();

    let data_view = DeltaDataView::<KeyType<[u8; 32]>, ValueType<[u8; 32]>> {
        phantom: PhantomData,
    };

    let executor_thread_pool = Arc::new(
        rayon::ThreadPoolBuilder::new()
            .num_threads(num_cpus::get())
            .build()
            .unwrap(),
    );

    for _ in 0..20 {
        let output = BlockExecutor::<
<<<<<<< HEAD
            Transaction<KeyType<[u8; 32]>, ValueType<[u8; 32]>, ContractEvent>,
            Task<KeyType<[u8; 32]>, ValueType<[u8; 32]>, ContractEvent>,
            DeltaDataView<KeyType<[u8; 32]>, ValueType<[u8; 32]>>,
            NoOpTransactionCommitHook<
                Output<KeyType<[u8; 32]>, ValueType<[u8; 32]>, ContractEvent>,
                usize,
            >,
=======
            MockTransaction<KeyType<[u8; 32]>, ValueType<[u8; 32]>>,
            MockTask<KeyType<[u8; 32]>, ValueType<[u8; 32]>>,
            DeltaDataView<KeyType<[u8; 32]>, ValueType<[u8; 32]>>,
            NoOpTransactionCommitHook<MockOutput<KeyType<[u8; 32]>, ValueType<[u8; 32]>>, usize>,
>>>>>>> cf1accf5
            ExecutableTestType,
        >::new(
            num_cpus::get(),
            executor_thread_pool.clone(),
            maybe_block_gas_limit,
            None,
        )
        .execute_transactions_parallel((), &transactions, &data_view);

        BaselineOutput::generate(&transactions, maybe_block_gas_limit).assert_output(&output);
    }
}

fn deltas_resolver_with_block_gas_limit(num_txns: usize, maybe_block_gas_limit: Option<u64>) {
    let mut runner = TestRunner::default();

    let universe = vec(any::<[u8; 32]>(), 50)
        .new_tree(&mut runner)
        .expect("creating a new value should succeed")
        .current();
    let transaction_gen = vec(
        any_with::<TransactionGen<[u8; 32]>>(TransactionGenParams::new_dynamic()),
        num_txns,
    )
    .new_tree(&mut runner)
    .expect("creating a new value should succeed")
    .current();

    let data_view = DeltaDataView::<KeyType<[u8; 32]>, ValueType<[u8; 32]>> {
        phantom: PhantomData,
    };

    // Do not allow deletes as that would panic in resolver.
    let transactions: Vec<_> = transaction_gen
        .into_iter()
        .map(|txn_gen| txn_gen.materialize_with_deltas(&universe, 15, false))
        .collect();

    let executor_thread_pool = Arc::new(
        rayon::ThreadPoolBuilder::new()
            .num_threads(num_cpus::get())
            .build()
            .unwrap(),
    );

    for _ in 0..20 {
        let output = BlockExecutor::<
<<<<<<< HEAD
            Transaction<KeyType<[u8; 32]>, ValueType<[u8; 32]>, ContractEvent>,
            Task<KeyType<[u8; 32]>, ValueType<[u8; 32]>, ContractEvent>,
            DeltaDataView<KeyType<[u8; 32]>, ValueType<[u8; 32]>>,
            NoOpTransactionCommitHook<
                Output<KeyType<[u8; 32]>, ValueType<[u8; 32]>, ContractEvent>,
                usize,
            >,
=======
            MockTransaction<KeyType<[u8; 32]>, ValueType<[u8; 32]>>,
            MockTask<KeyType<[u8; 32]>, ValueType<[u8; 32]>>,
            DeltaDataView<KeyType<[u8; 32]>, ValueType<[u8; 32]>>,
            NoOpTransactionCommitHook<MockOutput<KeyType<[u8; 32]>, ValueType<[u8; 32]>>, usize>,
>>>>>>> cf1accf5
            ExecutableTestType,
        >::new(
            num_cpus::get(),
            executor_thread_pool.clone(),
            maybe_block_gas_limit,
            None,
        )
        .execute_transactions_parallel((), &transactions, &data_view);

        BaselineOutput::generate(&transactions, maybe_block_gas_limit).assert_output(&output);
    }
}

fn dynamic_read_writes_contended_with_block_gas_limit(
    num_txns: usize,
    maybe_block_gas_limit: Option<u64>,
) {
    let mut runner = TestRunner::default();

    let universe = vec(any::<[u8; 32]>(), 10)
        .new_tree(&mut runner)
        .expect("creating a new value should succeed")
        .current();

    let transaction_gen = vec(
        any_with::<TransactionGen<[u8; 32]>>(TransactionGenParams::new_dynamic()),
        num_txns,
    )
    .new_tree(&mut runner)
    .expect("creating a new value should succeed")
    .current();

    run_transactions::<[u8; 32], [u8; 32], ContractEvent>(
        &universe,
        transaction_gen,
        vec![],
        vec![],
        100,
        (false, false),
        maybe_block_gas_limit,
    );
}

fn module_publishing_fallback_with_block_gas_limit(
    num_txns: usize,
    maybe_block_gas_limit: Option<u64>,
) {
    let mut runner = TestRunner::default();

    let universe = vec(any::<[u8; 32]>(), 100)
        .new_tree(&mut runner)
        .expect("creating a new value should succeed")
        .current();
    let transaction_gen = vec(
        any_with::<TransactionGen<[u8; 32]>>(TransactionGenParams::new_dynamic()),
        num_txns,
    )
    .new_tree(&mut runner)
    .expect("creating a new value should succeed")
    .current();

    run_transactions::<[u8; 32], [u8; 32], ContractEvent>(
        &universe,
        transaction_gen.clone(),
        vec![],
        vec![],
        2,
        (false, true),
        maybe_block_gas_limit,
    );
    run_transactions::<[u8; 32], [u8; 32], ContractEvent>(
        &universe,
        transaction_gen.clone(),
        vec![],
        vec![],
        2,
        (false, true),
        maybe_block_gas_limit,
    );
    run_transactions::<[u8; 32], [u8; 32], ContractEvent>(
        &universe,
        transaction_gen,
        vec![],
        vec![],
        2,
        (true, true),
        maybe_block_gas_limit,
    );
}

fn publishing_fixed_params_with_block_gas_limit(
    num_txns: usize,
    maybe_block_gas_limit: Option<u64>,
) {
    let mut runner = TestRunner::default();

    let universe = vec(any::<[u8; 32]>(), 50)
        .new_tree(&mut runner)
        .expect("creating a new value should succeed")
        .current();
    let transaction_gen = vec(
        any_with::<TransactionGen<[u8; 32]>>(TransactionGenParams::new_dynamic()),
        num_txns,
    )
    .new_tree(&mut runner)
    .expect("creating a new value should succeed")
    .current();
    let indices = vec(any::<Index>(), 4)
        .new_tree(&mut runner)
        .expect("creating a new value should succeed")
        .current();

    // First 12 keys are normal paths, next 14 are module reads, then writes.
    let mut transactions: Vec<_> = transaction_gen
        .into_iter()
        .map(|txn_gen| txn_gen.materialize_disjoint_module_rw(&universe[0..40], 12, 26))
        .collect();

    // Adjust the writes of txn indices[0] to contain module write to key 42.
    let w_index = indices[0].index(num_txns);
<<<<<<< HEAD
    *transactions.get_mut(w_index).unwrap() = match transactions.get_mut(w_index).unwrap() {
        Transaction::Write {
            incarnation,
            reads,
            writes_and_deltas,
            events,
        } => {
            let mut new_writes_and_deltas = vec![];
            for (incarnation_writes, incarnation_deltas) in writes_and_deltas {
                assert!(!incarnation_writes.is_empty());
                let val = incarnation_writes[0].1.clone();
                let insert_idx = indices[1].index(incarnation_writes.len());
                incarnation_writes.insert(insert_idx, (KeyType(universe[42], true), val));
                new_writes_and_deltas
                    .push((incarnation_writes.clone(), incarnation_deltas.clone()));
            }

            Transaction::Write {
                incarnation: incarnation.clone(),
                reads: reads.clone(),
                writes_and_deltas: new_writes_and_deltas,
                events: events.clone(),
            }
=======
    match transactions.get_mut(w_index).unwrap() {
        MockTransaction::Write {
            incarnation_counter: _,
            incarnation_behaviors,
        } => {
            incarnation_behaviors.iter_mut().for_each(|behavior| {
                assert!(!behavior.writes.is_empty());
                let insert_idx = indices[1].index(behavior.writes.len());
                let val = behavior.writes[0].1.clone();
                behavior
                    .writes
                    .insert(insert_idx, (KeyType(universe[42], true), val));
            });
>>>>>>> cf1accf5
        },
        _ => {
            unreachable!();
        },
    };

    let data_view = DeltaDataView::<KeyType<[u8; 32]>, ValueType<[u8; 32]>> {
        phantom: PhantomData,
    };

    let executor_thread_pool = Arc::new(
        rayon::ThreadPoolBuilder::new()
            .num_threads(num_cpus::get())
            .build()
            .unwrap(),
    );

    // Confirm still no intersection
    let output = BlockExecutor::<
<<<<<<< HEAD
        Transaction<KeyType<[u8; 32]>, ValueType<[u8; 32]>, ContractEvent>,
        Task<KeyType<[u8; 32]>, ValueType<[u8; 32]>, ContractEvent>,
        DeltaDataView<KeyType<[u8; 32]>, ValueType<[u8; 32]>>,
        NoOpTransactionCommitHook<
            Output<KeyType<[u8; 32]>, ValueType<[u8; 32]>, ContractEvent>,
            usize,
        >,
=======
        MockTransaction<KeyType<[u8; 32]>, ValueType<[u8; 32]>>,
        MockTask<KeyType<[u8; 32]>, ValueType<[u8; 32]>>,
        DeltaDataView<KeyType<[u8; 32]>, ValueType<[u8; 32]>>,
        NoOpTransactionCommitHook<MockOutput<KeyType<[u8; 32]>, ValueType<[u8; 32]>>, usize>,
>>>>>>> cf1accf5
        ExecutableTestType,
    >::new(
        num_cpus::get(),
        executor_thread_pool,
        maybe_block_gas_limit,
        None,
    )
    .execute_transactions_parallel((), &transactions, &data_view);
    assert_ok!(output);

    // Adjust the reads of txn indices[2] to contain module read to key 42.
    let r_index = indices[2].index(num_txns);
<<<<<<< HEAD
    *transactions.get_mut(r_index).unwrap() = match transactions.get_mut(r_index).unwrap() {
        Transaction::Write {
            incarnation,
            reads,
            writes_and_deltas,
            events,
        } => {
            let mut new_reads = vec![];
            for incarnation_reads in reads {
                assert!(!incarnation_reads.is_empty());
                let insert_idx = indices[3].index(incarnation_reads.len());
                incarnation_reads.insert(insert_idx, KeyType(universe[42], true));
                new_reads.push(incarnation_reads.clone());
            }

            Transaction::Write {
                incarnation: incarnation.clone(),
                reads: new_reads,
                writes_and_deltas: writes_and_deltas.clone(),
                events: events.clone(),
            }
=======
    match transactions.get_mut(r_index).unwrap() {
        MockTransaction::Write {
            incarnation_counter: _,
            incarnation_behaviors,
        } => {
            incarnation_behaviors.iter_mut().for_each(|behavior| {
                assert!(!behavior.reads.is_empty());
                let insert_idx = indices[3].index(behavior.reads.len());
                behavior
                    .reads
                    .insert(insert_idx, KeyType(universe[42], true));
            });
>>>>>>> cf1accf5
        },
        _ => {
            unreachable!();
        },
    };

    let executor_thread_pool = Arc::new(
        rayon::ThreadPoolBuilder::new()
            .num_threads(num_cpus::get())
            .build()
            .unwrap(),
    );

    for _ in 0..200 {
        let output = BlockExecutor::<
<<<<<<< HEAD
            Transaction<KeyType<[u8; 32]>, ValueType<[u8; 32]>, ContractEvent>,
            Task<KeyType<[u8; 32]>, ValueType<[u8; 32]>, ContractEvent>,
            DeltaDataView<KeyType<[u8; 32]>, ValueType<[u8; 32]>>,
            NoOpTransactionCommitHook<
                Output<KeyType<[u8; 32]>, ValueType<[u8; 32]>, ContractEvent>,
                usize,
            >,
=======
            MockTransaction<KeyType<[u8; 32]>, ValueType<[u8; 32]>>,
            MockTask<KeyType<[u8; 32]>, ValueType<[u8; 32]>>,
            DeltaDataView<KeyType<[u8; 32]>, ValueType<[u8; 32]>>,
            NoOpTransactionCommitHook<MockOutput<KeyType<[u8; 32]>, ValueType<[u8; 32]>>, usize>,
>>>>>>> cf1accf5
            ExecutableTestType,
        >::new(
            num_cpus::get(),
            executor_thread_pool.clone(),
            Some(max(w_index, r_index) as u64 * MAX_GAS_PER_TXN + 1),
            None,
        ) // Ensure enough gas limit to commit the module txns (4 is maximum gas per txn)
        .execute_transactions_parallel((), &transactions, &data_view);

        assert_eq!(output.unwrap_err(), Error::ModulePathReadWrite);
    }
}

#[test]
fn dynamic_read_writes() {
    dynamic_read_writes_with_block_gas_limit(3000, None);
}

#[test]
fn deltas_writes_mixed() {
    deltas_writes_mixed_with_block_gas_limit(1000, None);
}

#[test]
fn deltas_resolver() {
    deltas_resolver_with_block_gas_limit(1000, None);
}

#[test]
fn dynamic_read_writes_contended() {
    dynamic_read_writes_contended_with_block_gas_limit(1000, None);
}

#[test]
fn module_publishing_fallback() {
    module_publishing_fallback_with_block_gas_limit(3000, None);
}

#[test]
// Test a single transaction intersection interleaves with a lot of dependencies and
// not overlapping module r/w keys.
fn module_publishing_races() {
    for _ in 0..5 {
        publishing_fixed_params_with_block_gas_limit(300, None);
    }
}

// The following set of tests are the same tests as above with per-block gas limit.
proptest! {
    #![proptest_config(ProptestConfig::with_cases(32))]
    #[test]
    fn no_early_termination_with_block_gas_limit(
        universe in vec(any::<[u8; 32]>(), 100),
        transaction_gen in vec(any::<TransactionGen<[u8;32]>>(), 5000).no_shrink(),
        abort_transactions in vec(any::<Index>(), 0),
        skip_rest_transactions in vec(any::<Index>(), 0),
    ) {
<<<<<<< HEAD
        run_transactions::<[u8; 32], [u8; 32], ContractEvent>(&universe, transaction_gen, abort_transactions, skip_rest_transactions, 1, (false, false), Some(rand::thread_rng().gen_range(0, 5000) as u64));
=======
        run_transactions(&universe, transaction_gen, abort_transactions, skip_rest_transactions, 1, (false, false), Some(rand::thread_rng().gen_range(0, 5000 * MAX_GAS_PER_TXN / 2)));
>>>>>>> cf1accf5
    }

    #[test]
    fn abort_only_with_block_gas_limit(
        universe in vec(any::<[u8; 32]>(), 100),
        transaction_gen in vec(any::<TransactionGen<[u8;32]>>(), 10).no_shrink(),
        abort_transactions in vec(any::<Index>(), 5),
        skip_rest_transactions in vec(any::<Index>(), 0),
    ) {
<<<<<<< HEAD
        run_transactions::<[u8; 32], [u8; 32], ContractEvent>(&universe, transaction_gen, abort_transactions, skip_rest_transactions, 1, (false, false), Some(rand::thread_rng().gen_range(0, 10) as u64));
=======
        run_transactions(&universe, transaction_gen, abort_transactions, skip_rest_transactions, 1, (false, false), Some(rand::thread_rng().gen_range(0, 10 * MAX_GAS_PER_TXN / 2)));
>>>>>>> cf1accf5
    }

    #[test]
    fn skip_rest_only_with_block_gas_limit(
        universe in vec(any::<[u8; 32]>(), 100),
        transaction_gen in vec(any::<TransactionGen<[u8;32]>>(), 5000).no_shrink(),
        abort_transactions in vec(any::<Index>(), 0),
        skip_rest_transactions in vec(any::<Index>(), 5),
    ) {
<<<<<<< HEAD
        run_transactions::<[u8; 32], [u8; 32], ContractEvent>(&universe, transaction_gen, abort_transactions, skip_rest_transactions, 1, (false, false), Some(rand::thread_rng().gen_range(0, 5000) as u64));
=======
        run_transactions(&universe, transaction_gen, abort_transactions, skip_rest_transactions, 1, (false, false), Some(rand::thread_rng().gen_range(0, 5000 * MAX_GAS_PER_TXN / 2)));
>>>>>>> cf1accf5
    }

    #[test]
    fn mixed_transactions_with_block_gas_limit(
        universe in vec(any::<[u8; 32]>(), 100),
        transaction_gen in vec(any::<TransactionGen<[u8;32]>>(), 5000).no_shrink(),
        abort_transactions in vec(any::<Index>(), 5),
        skip_rest_transactions in vec(any::<Index>(), 5),
    ) {
<<<<<<< HEAD
        run_transactions::<[u8; 32], [u8; 32], ContractEvent>(&universe, transaction_gen, abort_transactions, skip_rest_transactions, 1, (false, false), Some(rand::thread_rng().gen_range(0, 5000) as u64));
=======
        run_transactions(&universe, transaction_gen, abort_transactions, skip_rest_transactions, 1, (false, false), Some(rand::thread_rng().gen_range(0, 5000 * MAX_GAS_PER_TXN / 2)));
>>>>>>> cf1accf5
    }

    #[test]
    fn dynamic_read_writes_mixed_with_block_gas_limit(
        universe in vec(any::<[u8; 32]>(), 100),
        transaction_gen in vec(any_with::<TransactionGen<[u8;32]>>(TransactionGenParams::new_dynamic()), 5000).no_shrink(),
        abort_transactions in vec(any::<Index>(), 3),
        skip_rest_transactions in vec(any::<Index>(), 3),
    ) {
<<<<<<< HEAD
        run_transactions::<[u8; 32], [u8; 32], ContractEvent>(&universe, transaction_gen, abort_transactions, skip_rest_transactions, 1, (false, false), Some(rand::thread_rng().gen_range(0, 5000) as u64));
=======
        run_transactions(&universe, transaction_gen, abort_transactions, skip_rest_transactions, 1, (false, false), Some(rand::thread_rng().gen_range(0, 5000 * MAX_GAS_PER_TXN / 2)));
>>>>>>> cf1accf5
    }
}

#[test]
fn dynamic_read_writes_with_block_gas_limit_test() {
    dynamic_read_writes_with_block_gas_limit(
        3000,
        // TODO: here and below, use proptest randomness, not thread_rng.
        Some(rand::thread_rng().gen_range(0, 3000) as u64),
    );
    dynamic_read_writes_with_block_gas_limit(3000, Some(0));
}

#[test]
fn deltas_writes_mixed_with_block_gas_limit_test() {
    deltas_writes_mixed_with_block_gas_limit(
        1000,
        Some(rand::thread_rng().gen_range(0, 1000) as u64),
    );
    deltas_writes_mixed_with_block_gas_limit(1000, Some(0));
}

#[test]
fn deltas_resolver_with_block_gas_limit_test() {
    deltas_resolver_with_block_gas_limit(
        1000,
        Some(rand::thread_rng().gen_range(0, 1000 * MAX_GAS_PER_TXN / 2)),
    );
    deltas_resolver_with_block_gas_limit(1000, Some(0));
}

#[test]
fn dynamic_read_writes_contended_with_block_gas_limit_test() {
    dynamic_read_writes_contended_with_block_gas_limit(
        1000,
        Some(rand::thread_rng().gen_range(0, 1000) as u64),
    );
    dynamic_read_writes_contended_with_block_gas_limit(1000, Some(0));
}

#[test]
fn module_publishing_fallback_with_block_gas_limit_test() {
    module_publishing_fallback_with_block_gas_limit(
        3000,
        // Need to execute at least 2 txns to trigger module publishing fallback
        Some(rand::thread_rng().gen_range(1, 3000 * MAX_GAS_PER_TXN / 2)),
    );
}

#[test]
// Test a single transaction intersection interleaves with a lot of dependencies and
// not overlapping module r/w keys.
fn module_publishing_races_with_block_gas_limit_test() {
    for _ in 0..5 {
        publishing_fixed_params_with_block_gas_limit(
            300,
            Some(rand::thread_rng().gen_range(0, 300 * MAX_GAS_PER_TXN / 2)),
        );
    }
}<|MERGE_RESOLUTION|>--- conflicted
+++ resolved
@@ -70,17 +70,10 @@
 
     for _ in 0..num_repeat {
         let output = BlockExecutor::<
-<<<<<<< HEAD
-            Transaction<KeyType<K>, ValueType<V>, E>,
-            Task<KeyType<K>, ValueType<V>, E>,
+            MockTransaction<KeyType<K>, ValueType<V>, E>,
+            MockTask<KeyType<K>, ValueType<V>, E>,
             EmptyDataView<KeyType<K>, ValueType<V>>,
-            NoOpTransactionCommitHook<Output<KeyType<K>, ValueType<V>, E>, usize>,
-=======
-            MockTransaction<KeyType<K>, ValueType<V>>,
-            MockTask<KeyType<K>, ValueType<V>>,
-            EmptyDataView<KeyType<K>, ValueType<V>>,
-            NoOpTransactionCommitHook<MockOutput<KeyType<K>, ValueType<V>>, usize>,
->>>>>>> cf1accf5
+            NoOpTransactionCommitHook<MockOutput<KeyType<K>, ValueType<V>, E>, usize>,
             ExecutableTestType,
         >::new(
             num_cpus::get(),
@@ -212,20 +205,10 @@
 
     for _ in 0..20 {
         let output = BlockExecutor::<
-<<<<<<< HEAD
-            Transaction<KeyType<[u8; 32]>, ValueType<[u8; 32]>, ContractEvent>,
-            Task<KeyType<[u8; 32]>, ValueType<[u8; 32]>, ContractEvent>,
+            MockTransaction<KeyType<[u8; 32]>, ValueType<[u8; 32]>, ContractEvent>,
+            MockTask<KeyType<[u8; 32]>, ValueType<[u8; 32]>, ContractEvent>,
             DeltaDataView<KeyType<[u8; 32]>, ValueType<[u8; 32]>>,
-            NoOpTransactionCommitHook<
-                Output<KeyType<[u8; 32]>, ValueType<[u8; 32]>, ContractEvent>,
-                usize,
-            >,
-=======
-            MockTransaction<KeyType<[u8; 32]>, ValueType<[u8; 32]>>,
-            MockTask<KeyType<[u8; 32]>, ValueType<[u8; 32]>>,
-            DeltaDataView<KeyType<[u8; 32]>, ValueType<[u8; 32]>>,
-            NoOpTransactionCommitHook<MockOutput<KeyType<[u8; 32]>, ValueType<[u8; 32]>>, usize>,
->>>>>>> cf1accf5
+            NoOpTransactionCommitHook<MockOutput<KeyType<[u8; 32]>, ValueType<[u8; 32]>, ContractEvent>, usize>,
             ExecutableTestType,
         >::new(
             num_cpus::get(),
@@ -273,20 +256,10 @@
 
     for _ in 0..20 {
         let output = BlockExecutor::<
-<<<<<<< HEAD
-            Transaction<KeyType<[u8; 32]>, ValueType<[u8; 32]>, ContractEvent>,
-            Task<KeyType<[u8; 32]>, ValueType<[u8; 32]>, ContractEvent>,
+            MockTransaction<KeyType<[u8; 32]>, ValueType<[u8; 32]>, ContractEvent>,
+            MockTask<KeyType<[u8; 32]>, ValueType<[u8; 32]>, ContractEvent>,
             DeltaDataView<KeyType<[u8; 32]>, ValueType<[u8; 32]>>,
-            NoOpTransactionCommitHook<
-                Output<KeyType<[u8; 32]>, ValueType<[u8; 32]>, ContractEvent>,
-                usize,
-            >,
-=======
-            MockTransaction<KeyType<[u8; 32]>, ValueType<[u8; 32]>>,
-            MockTask<KeyType<[u8; 32]>, ValueType<[u8; 32]>>,
-            DeltaDataView<KeyType<[u8; 32]>, ValueType<[u8; 32]>>,
-            NoOpTransactionCommitHook<MockOutput<KeyType<[u8; 32]>, ValueType<[u8; 32]>>, usize>,
->>>>>>> cf1accf5
+            NoOpTransactionCommitHook<MockOutput<KeyType<[u8; 32]>, ValueType<[u8; 32]>, ContractEvent>, usize>,
             ExecutableTestType,
         >::new(
             num_cpus::get(),
@@ -407,31 +380,6 @@
 
     // Adjust the writes of txn indices[0] to contain module write to key 42.
     let w_index = indices[0].index(num_txns);
-<<<<<<< HEAD
-    *transactions.get_mut(w_index).unwrap() = match transactions.get_mut(w_index).unwrap() {
-        Transaction::Write {
-            incarnation,
-            reads,
-            writes_and_deltas,
-            events,
-        } => {
-            let mut new_writes_and_deltas = vec![];
-            for (incarnation_writes, incarnation_deltas) in writes_and_deltas {
-                assert!(!incarnation_writes.is_empty());
-                let val = incarnation_writes[0].1.clone();
-                let insert_idx = indices[1].index(incarnation_writes.len());
-                incarnation_writes.insert(insert_idx, (KeyType(universe[42], true), val));
-                new_writes_and_deltas
-                    .push((incarnation_writes.clone(), incarnation_deltas.clone()));
-            }
-
-            Transaction::Write {
-                incarnation: incarnation.clone(),
-                reads: reads.clone(),
-                writes_and_deltas: new_writes_and_deltas,
-                events: events.clone(),
-            }
-=======
     match transactions.get_mut(w_index).unwrap() {
         MockTransaction::Write {
             incarnation_counter: _,
@@ -445,7 +393,6 @@
                     .writes
                     .insert(insert_idx, (KeyType(universe[42], true), val));
             });
->>>>>>> cf1accf5
         },
         _ => {
             unreachable!();
@@ -465,20 +412,10 @@
 
     // Confirm still no intersection
     let output = BlockExecutor::<
-<<<<<<< HEAD
-        Transaction<KeyType<[u8; 32]>, ValueType<[u8; 32]>, ContractEvent>,
-        Task<KeyType<[u8; 32]>, ValueType<[u8; 32]>, ContractEvent>,
+        MockTransaction<KeyType<[u8; 32]>, ValueType<[u8; 32]>, ContractEvent>,
+        MockTask<KeyType<[u8; 32]>, ValueType<[u8; 32]>, ContractEvent>,
         DeltaDataView<KeyType<[u8; 32]>, ValueType<[u8; 32]>>,
-        NoOpTransactionCommitHook<
-            Output<KeyType<[u8; 32]>, ValueType<[u8; 32]>, ContractEvent>,
-            usize,
-        >,
-=======
-        MockTransaction<KeyType<[u8; 32]>, ValueType<[u8; 32]>>,
-        MockTask<KeyType<[u8; 32]>, ValueType<[u8; 32]>>,
-        DeltaDataView<KeyType<[u8; 32]>, ValueType<[u8; 32]>>,
-        NoOpTransactionCommitHook<MockOutput<KeyType<[u8; 32]>, ValueType<[u8; 32]>>, usize>,
->>>>>>> cf1accf5
+        NoOpTransactionCommitHook<MockOutput<KeyType<[u8; 32]>, ValueType<[u8; 32]>, ContractEvent>, usize>,
         ExecutableTestType,
     >::new(
         num_cpus::get(),
@@ -491,29 +428,6 @@
 
     // Adjust the reads of txn indices[2] to contain module read to key 42.
     let r_index = indices[2].index(num_txns);
-<<<<<<< HEAD
-    *transactions.get_mut(r_index).unwrap() = match transactions.get_mut(r_index).unwrap() {
-        Transaction::Write {
-            incarnation,
-            reads,
-            writes_and_deltas,
-            events,
-        } => {
-            let mut new_reads = vec![];
-            for incarnation_reads in reads {
-                assert!(!incarnation_reads.is_empty());
-                let insert_idx = indices[3].index(incarnation_reads.len());
-                incarnation_reads.insert(insert_idx, KeyType(universe[42], true));
-                new_reads.push(incarnation_reads.clone());
-            }
-
-            Transaction::Write {
-                incarnation: incarnation.clone(),
-                reads: new_reads,
-                writes_and_deltas: writes_and_deltas.clone(),
-                events: events.clone(),
-            }
-=======
     match transactions.get_mut(r_index).unwrap() {
         MockTransaction::Write {
             incarnation_counter: _,
@@ -526,7 +440,6 @@
                     .reads
                     .insert(insert_idx, KeyType(universe[42], true));
             });
->>>>>>> cf1accf5
         },
         _ => {
             unreachable!();
@@ -542,20 +455,10 @@
 
     for _ in 0..200 {
         let output = BlockExecutor::<
-<<<<<<< HEAD
-            Transaction<KeyType<[u8; 32]>, ValueType<[u8; 32]>, ContractEvent>,
-            Task<KeyType<[u8; 32]>, ValueType<[u8; 32]>, ContractEvent>,
+            MockTransaction<KeyType<[u8; 32]>, ValueType<[u8; 32]>, ContractEvent>,
+            MockTask<KeyType<[u8; 32]>, ValueType<[u8; 32]>, ContractEvent>,
             DeltaDataView<KeyType<[u8; 32]>, ValueType<[u8; 32]>>,
-            NoOpTransactionCommitHook<
-                Output<KeyType<[u8; 32]>, ValueType<[u8; 32]>, ContractEvent>,
-                usize,
-            >,
-=======
-            MockTransaction<KeyType<[u8; 32]>, ValueType<[u8; 32]>>,
-            MockTask<KeyType<[u8; 32]>, ValueType<[u8; 32]>>,
-            DeltaDataView<KeyType<[u8; 32]>, ValueType<[u8; 32]>>,
-            NoOpTransactionCommitHook<MockOutput<KeyType<[u8; 32]>, ValueType<[u8; 32]>>, usize>,
->>>>>>> cf1accf5
+            NoOpTransactionCommitHook<MockOutput<KeyType<[u8; 32]>, ValueType<[u8; 32]>, ContractEvent>, usize>,
             ExecutableTestType,
         >::new(
             num_cpus::get(),
@@ -613,11 +516,7 @@
         abort_transactions in vec(any::<Index>(), 0),
         skip_rest_transactions in vec(any::<Index>(), 0),
     ) {
-<<<<<<< HEAD
-        run_transactions::<[u8; 32], [u8; 32], ContractEvent>(&universe, transaction_gen, abort_transactions, skip_rest_transactions, 1, (false, false), Some(rand::thread_rng().gen_range(0, 5000) as u64));
-=======
-        run_transactions(&universe, transaction_gen, abort_transactions, skip_rest_transactions, 1, (false, false), Some(rand::thread_rng().gen_range(0, 5000 * MAX_GAS_PER_TXN / 2)));
->>>>>>> cf1accf5
+        run_transactions::<[u8; 32], [u8; 32], ContractEvent>(&universe, transaction_gen, abort_transactions, skip_rest_transactions, 1, (false, false), Some(rand::thread_rng().gen_range(0, 5000 * MAX_GAS_PER_TXN / 2)));
     }
 
     #[test]
@@ -627,11 +526,7 @@
         abort_transactions in vec(any::<Index>(), 5),
         skip_rest_transactions in vec(any::<Index>(), 0),
     ) {
-<<<<<<< HEAD
-        run_transactions::<[u8; 32], [u8; 32], ContractEvent>(&universe, transaction_gen, abort_transactions, skip_rest_transactions, 1, (false, false), Some(rand::thread_rng().gen_range(0, 10) as u64));
-=======
-        run_transactions(&universe, transaction_gen, abort_transactions, skip_rest_transactions, 1, (false, false), Some(rand::thread_rng().gen_range(0, 10 * MAX_GAS_PER_TXN / 2)));
->>>>>>> cf1accf5
+        run_transactions::<[u8; 32], [u8; 32], ContractEvent>(&universe, transaction_gen, abort_transactions, skip_rest_transactions, 1, (false, false), Some(rand::thread_rng().gen_range(0, 10 * MAX_GAS_PER_TXN / 2)));
     }
 
     #[test]
@@ -641,11 +536,7 @@
         abort_transactions in vec(any::<Index>(), 0),
         skip_rest_transactions in vec(any::<Index>(), 5),
     ) {
-<<<<<<< HEAD
-        run_transactions::<[u8; 32], [u8; 32], ContractEvent>(&universe, transaction_gen, abort_transactions, skip_rest_transactions, 1, (false, false), Some(rand::thread_rng().gen_range(0, 5000) as u64));
-=======
-        run_transactions(&universe, transaction_gen, abort_transactions, skip_rest_transactions, 1, (false, false), Some(rand::thread_rng().gen_range(0, 5000 * MAX_GAS_PER_TXN / 2)));
->>>>>>> cf1accf5
+        run_transactions::<[u8; 32], [u8; 32], ContractEvent>(&universe, transaction_gen, abort_transactions, skip_rest_transactions, 1, (false, false), Some(rand::thread_rng().gen_range(0, 5000 * MAX_GAS_PER_TXN / 2)));
     }
 
     #[test]
@@ -655,11 +546,7 @@
         abort_transactions in vec(any::<Index>(), 5),
         skip_rest_transactions in vec(any::<Index>(), 5),
     ) {
-<<<<<<< HEAD
-        run_transactions::<[u8; 32], [u8; 32], ContractEvent>(&universe, transaction_gen, abort_transactions, skip_rest_transactions, 1, (false, false), Some(rand::thread_rng().gen_range(0, 5000) as u64));
-=======
-        run_transactions(&universe, transaction_gen, abort_transactions, skip_rest_transactions, 1, (false, false), Some(rand::thread_rng().gen_range(0, 5000 * MAX_GAS_PER_TXN / 2)));
->>>>>>> cf1accf5
+        run_transactions::<[u8; 32], [u8; 32], ContractEvent>(&universe, transaction_gen, abort_transactions, skip_rest_transactions, 1, (false, false), Some(rand::thread_rng().gen_range(0, 5000 * MAX_GAS_PER_TXN / 2)));
     }
 
     #[test]
@@ -669,11 +556,7 @@
         abort_transactions in vec(any::<Index>(), 3),
         skip_rest_transactions in vec(any::<Index>(), 3),
     ) {
-<<<<<<< HEAD
-        run_transactions::<[u8; 32], [u8; 32], ContractEvent>(&universe, transaction_gen, abort_transactions, skip_rest_transactions, 1, (false, false), Some(rand::thread_rng().gen_range(0, 5000) as u64));
-=======
-        run_transactions(&universe, transaction_gen, abort_transactions, skip_rest_transactions, 1, (false, false), Some(rand::thread_rng().gen_range(0, 5000 * MAX_GAS_PER_TXN / 2)));
->>>>>>> cf1accf5
+        run_transactions::<[u8; 32], [u8; 32], ContractEvent>(&universe, transaction_gen, abort_transactions, skip_rest_transactions, 1, (false, false), Some(rand::thread_rng().gen_range(0, 5000 * MAX_GAS_PER_TXN / 2)));
     }
 }
 
