--- conflicted
+++ resolved
@@ -8,11 +8,7 @@
         EmptyDataView, ExpectedOutput, KeyType, Output, Task, Transaction, TransactionGen,
         TransactionGenParams, ValueType,
     },
-<<<<<<< HEAD
-    txn_commit_listener::NoOpTransactionCommitListener,
-=======
     txn_commit_hook::NoOpTransactionCommitHook,
->>>>>>> 963762e3
 };
 use aptos_types::executable::ExecutableTestType;
 use criterion::{BatchSize, Bencher as CBencher};
@@ -130,17 +126,10 @@
             Transaction<KeyType<K>, ValueType<V>>,
             Task<KeyType<K>, ValueType<V>>,
             EmptyDataView<KeyType<K>, ValueType<V>>,
-<<<<<<< HEAD
-            NoOpTransactionCommitListener<Output<KeyType<K>, ValueType<V>>, usize>,
-            ExecutableTestType,
-        >::new(num_cpus::get(), executor_thread_pool, None)
-        .execute_transactions_parallel((), &self.transactions, &data_view, &None);
-=======
             NoOpTransactionCommitHook<Output<KeyType<K>, ValueType<V>>, usize>,
             ExecutableTestType,
         >::new(num_cpus::get(), executor_thread_pool, None, None)
         .execute_transactions_parallel((), &self.transactions, &data_view);
->>>>>>> 963762e3
 
         self.expected_output.assert_output(&output);
     }
