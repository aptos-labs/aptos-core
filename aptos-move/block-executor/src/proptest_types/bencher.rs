// Copyright © Aptos Foundation
// Parts of the project are originally copyright © Meta Platforms, Inc.
// SPDX-License-Identifier: Apache-2.0

use crate::{
    executor::BlockExecutor,
    proptest_types::types::{
        EmptyDataView, ExpectedOutput, KeyType, Task, Transaction, TransactionGen,
        TransactionGenParams, ValueType,
    },
};
use criterion::{BatchSize, Bencher as CBencher};
use num_cpus;
use proptest::{
    arbitrary::Arbitrary,
    collection::vec,
    prelude::*,
    strategy::{Strategy, ValueTree},
    test_runner::TestRunner,
};
use std::{fmt::Debug, hash::Hash, marker::PhantomData};

pub struct Bencher<K, V> {
    transaction_size: usize,
    transaction_gen_param: TransactionGenParams,
    universe_size: usize,
    phantom: PhantomData<(K, V)>,
}

pub(crate) struct BencherState<
    K: Hash + Clone + Debug + Eq + PartialOrd + Ord,
    V: Clone + Eq + Arbitrary,
> where
    Vec<u8>: From<V>,
{
    transactions: Vec<Transaction<KeyType<K>, ValueType<V>>>,
    expected_output: ExpectedOutput<ValueType<V>>,
}

impl<K, V> Bencher<K, V>
where
    K: Hash + Clone + Debug + Eq + Send + Sync + PartialOrd + Ord + Arbitrary + 'static,
    V: Clone + Eq + Send + Sync + Arbitrary + 'static,
    Vec<u8>: From<V>,
{
    pub fn new(transaction_size: usize, universe_size: usize) -> Self {
        Self {
            transaction_size,
            transaction_gen_param: TransactionGenParams::default(),
            universe_size,
            phantom: PhantomData,
        }
    }

    pub fn bench(&self, key_strategy: &impl Strategy<Value = K>, bencher: &mut CBencher) {
        bencher.iter_batched(
            || {
                BencherState::<K, V>::with_universe(
                    vec(key_strategy, self.universe_size),
                    self.transaction_size,
                    self.transaction_gen_param,
                )
            },
            |state| state.run(),
            // The input here is the entire list of signed transactions, so it's pretty large.
            BatchSize::LargeInput,
        )
    }
}

impl<K, V> BencherState<K, V>
where
    K: Hash + Clone + Debug + Eq + Send + Sync + PartialOrd + Ord + 'static,
    V: Clone + Eq + Send + Sync + Arbitrary + 'static,
    Vec<u8>: From<V>,
{
    /// Creates a new benchmark state with the given account universe strategy and number of
    /// transactions.
    pub(crate) fn with_universe(
        universe_strategy: impl Strategy<Value = Vec<K>>,
        num_transactions: usize,
        transaction_params: TransactionGenParams,
    ) -> Self {
        let mut runner = TestRunner::default();
        let key_universe = universe_strategy
            .new_tree(&mut runner)
            .expect("creating a new value should succeed")
            .current();

        let transaction_gens = vec(
            any_with::<TransactionGen<V>>(transaction_params),
            num_transactions,
        )
        .new_tree(&mut runner)
        .expect("creating a new value should succeed")
        .current();

        let transactions: Vec<_> = transaction_gens
            .into_iter()
            .map(|txn_gen| txn_gen.materialize(&key_universe, (false, false)))
            .collect();

        let expected_output = ExpectedOutput::generate_baseline(&transactions, None, None);

        Self {
            transactions,
            expected_output,
        }
    }

    pub(crate) fn run(self) {
        let data_view = EmptyDataView::<KeyType<K>, ValueType<V>> {
            phantom: PhantomData,
        };

        let output = BlockExecutor::<
            Transaction<KeyType<K>, ValueType<V>>,
            Task<KeyType<K>, ValueType<V>>,
            EmptyDataView<KeyType<K>, ValueType<V>>,
<<<<<<< HEAD
        >::new(num_cpus::get(), None)
        .execute_transactions_parallel((), &self.transactions, &data_view)
        .map(|zipped| zipped.into_iter().map(|(res, _)| res).collect());
=======
        >::new(num_cpus::get())
        .execute_transactions_parallel((), &self.transactions, &data_view);
>>>>>>> 42790f25

        self.expected_output.assert_output(&output);
    }
}<|MERGE_RESOLUTION|>--- conflicted
+++ resolved
@@ -117,14 +117,8 @@
             Transaction<KeyType<K>, ValueType<V>>,
             Task<KeyType<K>, ValueType<V>>,
             EmptyDataView<KeyType<K>, ValueType<V>>,
-<<<<<<< HEAD
         >::new(num_cpus::get(), None)
-        .execute_transactions_parallel((), &self.transactions, &data_view)
-        .map(|zipped| zipped.into_iter().map(|(res, _)| res).collect());
-=======
-        >::new(num_cpus::get())
         .execute_transactions_parallel((), &self.transactions, &data_view);
->>>>>>> 42790f25
 
         self.expected_output.assert_output(&output);
     }
