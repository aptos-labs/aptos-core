--- conflicted
+++ resolved
@@ -39,13 +39,8 @@
 > where
     Vec<u8>: From<V>,
 {
-<<<<<<< HEAD
-    transactions: Vec<Transaction<KeyType<K>, ValueType<V>, E>>,
-    expected_output: ExpectedOutput<ValueType<V>>,
-=======
-    transactions: Vec<MockTransaction<KeyType<K>, ValueType<V>>>,
+    transactions: Vec<MockTransaction<KeyType<K>, ValueType<V>, E>>,
     baseline_output: BaselineOutput<ValueType<V>>,
->>>>>>> cf1accf5
 }
 
 impl<K, V, E> Bencher<K, V, E>
@@ -134,17 +129,10 @@
         );
 
         let output = BlockExecutor::<
-<<<<<<< HEAD
-            Transaction<KeyType<K>, ValueType<V>, E>,
-            Task<KeyType<K>, ValueType<V>, E>,
-            EmptyDataView<KeyType<K>, ValueType<V>>,
-            NoOpTransactionCommitHook<Output<KeyType<K>, ValueType<V>, E>, usize>,
-=======
             MockTransaction<KeyType<K>, ValueType<V>>,
             MockTask<KeyType<K>, ValueType<V>>,
             EmptyDataView<KeyType<K>, ValueType<V>>,
-            NoOpTransactionCommitHook<MockOutput<KeyType<K>, ValueType<V>>, usize>,
->>>>>>> cf1accf5
+            NoOpTransactionCommitHook<MockOutput<KeyType<K>, ValueType<V>, E>, usize>,
             ExecutableTestType,
         >::new(num_cpus::get(), executor_thread_pool, None, None)
         .execute_transactions_parallel((), &self.transactions, &data_view);
