// Copyright © Aptos Foundation
// Parts of the project are originally copyright © Meta Platforms, Inc.
// SPDX-License-Identifier: Apache-2.0

use aptos_aggregator::delta_change_set::DeltaOp;
use aptos_mvhashmap::types::TxnIndex;
use aptos_state_view::TStateView;
use aptos_types::{
    executable::ModulePath,
    write_set::{TransactionWrite, WriteOp},
};
use std::{fmt::Debug, hash::Hash};

/// The execution result of a transaction
#[derive(Debug)]
pub enum ExecutionStatus<T, E> {
    /// Transaction was executed successfully.
    Success(T),
    /// Transaction hit a none recoverable error during execution, halt the execution and propagate
    /// the error back to the caller.
    Abort(E),
    /// Transaction was executed successfully, but will skip the execution of the trailing
    /// transactions in the list
    SkipRest(T),
}

/// Trait that defines a transaction that could be parallel executed by the scheduler. Each
/// transaction will write to a key value storage as their side effect.
pub trait Transaction: Sync + Send + 'static {
    type Key: PartialOrd + Ord + Send + Sync + Clone + Hash + Eq + ModulePath + Debug;
    type Value: Send + Sync + TransactionWrite;
}

/// Inference result of a transaction.
pub struct Accesses<K> {
    pub keys_read: Vec<K>,
    pub keys_written: Vec<K>,
}

/// Trait for single threaded transaction executor.
// TODO: Sync should not be required. Sync is only introduced because this trait occurs as a phantom type of executor struct.
pub trait ExecutorTask: Sync {
    /// Type of transaction and its associated key and value.
    type Txn: Transaction;

    /// The output of a transaction. This should contain the side effect of this transaction.
    type Output: TransactionOutput<Txn = Self::Txn> + 'static;

    /// Type of error when the executor failed to process a transaction and needs to abort.
    type Error: Debug + Clone + Send + Sync + Eq + 'static;

    /// Type to intialize the single thread transaction executor. Copy and Sync are required because
    /// we will create an instance of executor on each individual thread.
    type Argument: Sync + Copy;

    /// Create an instance of the transaction executor.
    fn init(args: Self::Argument) -> Self;

    /// Execute a single transaction given the view of the current state.
    fn execute_transaction(
        &self,
        view: &impl TStateView<Key = <Self::Txn as Transaction>::Key>,
        txn: &Self::Txn,
        txn_idx: TxnIndex,
        materialize_deltas: bool,
    ) -> ExecutionStatus<Self::Output, Self::Error>;
}

/// Trait for execution result of a single transaction.
pub trait TransactionOutput: Send + Sync + Debug {
    /// Type of transaction and its associated key and value.
    type Txn: Transaction;

    /// Get the writes of a transaction from its output.
    fn get_writes(
        &self,
    ) -> Vec<(
        <Self::Txn as Transaction>::Key,
        <Self::Txn as Transaction>::Value,
    )>;

    /// Get the deltas of a transaction from its output.
    fn get_deltas(&self) -> Vec<(<Self::Txn as Transaction>::Key, DeltaOp)>;

    /// Execution output for transactions that comes after SkipRest signal.
    fn skip_output() -> Self;

<<<<<<< HEAD
    /// Return the amount of gas consumed by the transaction.
    fn gas_used(&self) -> u64;
=======
    /// In parallel execution, will be called once per transaction when the output is
    /// ready to be committed. In sequential execution, won't be called (deltas are
    /// materialized and incorporated during execution).
    fn incorporate_delta_writes(
        &self,
        delta_writes: Vec<(<Self::Txn as Transaction>::Key, WriteOp)>,
    );
>>>>>>> 42790f25
}<|MERGE_RESOLUTION|>--- conflicted
+++ resolved
@@ -85,10 +85,6 @@
     /// Execution output for transactions that comes after SkipRest signal.
     fn skip_output() -> Self;
 
-<<<<<<< HEAD
-    /// Return the amount of gas consumed by the transaction.
-    fn gas_used(&self) -> u64;
-=======
     /// In parallel execution, will be called once per transaction when the output is
     /// ready to be committed. In sequential execution, won't be called (deltas are
     /// materialized and incorporated during execution).
@@ -96,5 +92,7 @@
         &self,
         delta_writes: Vec<(<Self::Txn as Transaction>::Key, WriteOp)>,
     );
->>>>>>> 42790f25
+
+    /// Return the amount of gas consumed by the transaction.
+    fn gas_used(&self) -> u64;
 }