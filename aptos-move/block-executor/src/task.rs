// Copyright © Aptos Foundation
// Parts of the project are originally copyright © Meta Platforms, Inc.
// SPDX-License-Identifier: Apache-2.0

use aptos_aggregator::{delta_change_set::DeltaOp, resolver::TAggregatorView};
use aptos_mvhashmap::types::TxnIndex;
use aptos_types::{
    contract_event::ReadWriteEvent,
    executable::ModulePath,
    fee_statement::FeeStatement,
    write_set::{TransactionWrite, WriteOp},
};
<<<<<<< HEAD
use aptos_vm_types::resolver::{StateStorageView, TModuleView, TResourceView};
use move_core_types::value::MoveTypeLayout;
=======
use bytes::Bytes;
>>>>>>> 9669ea98
use std::{collections::HashMap, fmt::Debug, hash::Hash};

/// The execution result of a transaction
#[derive(Debug)]
pub enum ExecutionStatus<T, E> {
    /// Transaction was executed successfully.
    Success(T),
    /// Transaction hit a none recoverable error during execution, halt the execution and propagate
    /// the error back to the caller.
    Abort(E),
    /// Transaction was executed successfully, but will skip the execution of the trailing
    /// transactions in the list
    SkipRest(T),
}

/// Trait that defines a transaction type that can be executed by the block executor. A transaction
/// transaction will write to a key value storage as their side effect.
pub trait Transaction: Sync + Send + Clone + 'static {
    type Key: PartialOrd + Ord + Send + Sync + Clone + Hash + Eq + ModulePath + Debug;
    type Identifier: PartialOrd + Ord + Send + Sync + Clone + Hash + Eq + Debug;
    type Value: Send + Sync + Clone + TransactionWrite;
    type Event: Send + Sync + Debug + Clone + ReadWriteEvent;
}

/// Inference result of a transaction.
pub struct Accesses<K> {
    pub keys_read: Vec<K>,
    pub keys_written: Vec<K>,
}

/// Trait for single threaded transaction executor.
// TODO: Sync should not be required. Sync is only introduced because this trait occurs as a phantom type of executor struct.
pub trait ExecutorTask: Sync {
    /// Type of transaction and its associated key and value.
    type Txn: Transaction;

    /// The output of a transaction. This should contain the side effect of this transaction.
    type Output: TransactionOutput<Txn = Self::Txn> + 'static;

    /// Type of error when the executor failed to process a transaction and needs to abort.
    type Error: Debug + Clone + Send + Sync + Eq + 'static;

    /// Type to initialize the single thread transaction executor. Copy and Sync are required because
    /// we will create an instance of executor on each individual thread.
    type Argument: Sync + Copy;

    /// Create an instance of the transaction executor.
    fn init(args: Self::Argument) -> Self;

    /// Execute a single transaction given the view of the current state.
    fn execute_transaction(
        &self,
        view: &(impl TResourceView<Key = <Self::Txn as Transaction>::Key, Layout = MoveTypeLayout>
              + TModuleView<Key = <Self::Txn as Transaction>::Key>
              + TAggregatorView<
            IdentifierV1 = <Self::Txn as Transaction>::Key,
            IdentifierV2 = <Self::Txn as Transaction>::Identifier,
        > + StateStorageView),
        txn: &Self::Txn,
        txn_idx: TxnIndex,
        materialize_deltas: bool,
    ) -> ExecutionStatus<Self::Output, Self::Error>;

    /// Trait that allows converting resource group blobs to proper values.
    fn convert_resource_group_write_to_value(
        &self,
        view: &(impl TResourceView<Key = <Self::Txn as Transaction>::Key, Layout = MoveTypeLayout>
              + TModuleView<Key = <Self::Txn as Transaction>::Key>
              + TAggregatorView<
            IdentifierV1 = <Self::Txn as Transaction>::Key,
            IdentifierV2 = <Self::Txn as Transaction>::Identifier,
        > + StateStorageView),
        key: &<Self::Txn as Transaction>::Key,
        maybe_blob: Option<Bytes>,
        creation: bool,
    ) -> anyhow::Result<<Self::Txn as Transaction>::Value>;
}

/// Trait for execution result of a single transaction.
pub trait TransactionOutput: Send + Sync + Debug {
    /// Type of transaction and its associated key and value.
    type Txn: Transaction;

    /// Get the writes of a transaction from its output, separately for resources, modules and
    /// aggregator_v1.
    fn resource_write_set(
        &self,
    ) -> HashMap<<Self::Txn as Transaction>::Key, <Self::Txn as Transaction>::Value>;

    fn module_write_set(
        &self,
    ) -> HashMap<<Self::Txn as Transaction>::Key, <Self::Txn as Transaction>::Value>;

    fn aggregator_v1_write_set(
        &self,
    ) -> HashMap<<Self::Txn as Transaction>::Key, <Self::Txn as Transaction>::Value>;

    /// Get the aggregator deltas of a transaction from its output.
    fn aggregator_v1_delta_set(&self) -> HashMap<<Self::Txn as Transaction>::Key, DeltaOp>;

    /// Get the events of a transaction from its output.
    fn get_events(&self) -> Vec<<Self::Txn as Transaction>::Event>;

    /// Execution output for transactions that comes after SkipRest signal.
    fn skip_output() -> Self;

    /// In parallel execution, will be called once per transaction when the output is
    /// ready to be committed. In sequential execution, won't be called (deltas are
    /// materialized and incorporated during execution).
    fn incorporate_delta_writes(
        &self,
        delta_writes: Vec<(<Self::Txn as Transaction>::Key, WriteOp)>,
    );

    /// Return the fee statement of the transaction.
    fn fee_statement(&self) -> FeeStatement;
}<|MERGE_RESOLUTION|>--- conflicted
+++ resolved
@@ -10,12 +10,9 @@
     fee_statement::FeeStatement,
     write_set::{TransactionWrite, WriteOp},
 };
-<<<<<<< HEAD
 use aptos_vm_types::resolver::{StateStorageView, TModuleView, TResourceView};
 use move_core_types::value::MoveTypeLayout;
-=======
 use bytes::Bytes;
->>>>>>> 9669ea98
 use std::{collections::HashMap, fmt::Debug, hash::Hash};
 
 /// The execution result of a transaction
