--- conflicted
+++ resolved
@@ -28,12 +28,8 @@
     transaction::{AtomicVersion, Version},
     write_set::{WriteOp, WriteSet},
 };
-<<<<<<< HEAD
 use aptos_vm::data_cache::AsMoveResolver;
-=======
-use aptos_vm::data_cache::{AsMoveResolver, StorageAdapter};
 use bytes::Bytes;
->>>>>>> 9669ea98
 use move_core_types::{
     ident_str,
     language_storage::{StructTag, TypeTag},
