--- conflicted
+++ resolved
@@ -55,11 +55,8 @@
   FORGE_RUNNER_TPS_THRESHOLD: ${{ inputs.FORGE_RUNNER_TPS_THRESHOLD }}
   FORGE_NAMESPACE: ${{ inputs.FORGE_NAMESPACE }}
   FORGE_TEST_SUITE: ${{ inputs.FORGE_TEST_SUITE }}
-<<<<<<< HEAD
   WRAPPER_KILLSWITCH: ${{ secrets.FORGE_WRAPPER_KILLSWITCH }}
-=======
   POST_TO_SLACK: ${{ inputs.POST_TO_SLACK }}
->>>>>>> 76b5fe25
 
 jobs:
   forge:
