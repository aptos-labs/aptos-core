/**
 * Creating a sidebar enables you to:
 - create an ordered group of docs
 - render a sidebar for each doc of that group
 - provide next/previous navigation

 The sidebars can be generated from the filesystem, or explicitly defined here.

 Create as many sidebars as you want.
 */

// @ts-check

/** @type {import('@docusaurus/plugin-content-docs').SidebarsConfig} */
const sidebars = {
  // By default, Docusaurus generates a sidebar from the docs folder structure
  // defaultSidebar: [{type: 'autogenerated', dirName: '.', }],
  aptosSidebar: [
    "index",
    "whats-new-in-docs",
    "guides/getting-started",
    {
      type: "category",
      label: "Developer Tutorials",
      link: { type: "doc", id: "tutorials/index" },
      collapsible: true,
      collapsed: true,
      items: [
        "tutorials/first-transaction",
        "tutorials/your-first-nft",
        "tutorials/first-move-module",
        "tutorials/first-dapp",
        "tutorials/first-coin",
      ],
    },

    {
      type: "category",
      label: "Concepts",
      link: { type: "doc", id: "concepts/index" },
      collapsible: true,
      collapsed: true,
      items: [
        "concepts/basics-txns-states",
        "concepts/basics-accounts",
        "concepts/basics-events",
        "concepts/basics-gas-txn-fee",
        "concepts/base-gas",
        {
          type: "category",
          label: "Coin and Token",
          link: { type: "doc", id: "concepts/coin-and-token/index" },
          collapsible: true,
          collapsed: true,
          items: ["concepts/coin-and-token/aptos-coin", "concepts/coin-and-token/aptos-token"],
        },
        "concepts/basics-fullnodes",
        "concepts/basics-validator-nodes",
        "concepts/basics-node-networks-sync",
        "concepts/staking",
        "concepts/governance",
      ],
    },
    {
      type: "category",
      label: "Guides",
      link: { type: "doc", id: "guides/index" },
      collapsible: true,
      collapsed: true,
      items: [
        "guides/basics-life-of-txn",
        "guides/sign-a-transaction",
        "guides/interacting-with-the-blockchain",
        "guides/state-sync",
        "guides/data-pruning",
        "guides/indexing",
        "guides/building-your-own-wallet",
        "guides/install-petra-wallet",
        "guides/building-wallet-extension",
        "guides/system-integrators-guide",
        "guides/local-testnet-dev-flow",
        "guides/running-a-local-multi-node-network",
        "guides/handle-aptos-errors",
        {
          type: "category",
          label: "Move Guides",
          link: { type: "doc", id: "guides/move-guides/index" },
          collapsible: true,
          collapsed: true,
          items: ["guides/move-guides/move-on-aptos", "guides/move-guides/upgrading-move-code"],
        },
      ],
    },
    {
      type: "html",
      value: "Nodes",
      className: "sidebar-title",
    },
    "nodes/aptos-deployments",
    "nodes/leaderboard-metrics",
<<<<<<< HEAD
    {
      type: "category",
      label: "Node Files For Mainnet",
      collapsible: true,
      collapsed: true,
      link: { type: "doc", id: "nodes/node-files-all-networks/node-files" },
      items: ["nodes/node-files-all-networks/node-files-devnet", "nodes/node-files-all-networks/node-files-testnet"],
    },
=======
    "nodes/node-files",
    "nodes/identity-and-configuration",
    /** Delete during clean up
    {
      type: "category",
      label: "AIT-3",
      link: { type: "doc", id: "nodes/ait/index" },
      collapsible: true,
      collapsed: true,
      items: [
        "nodes/ait/whats-new-in-ait3",
        "nodes/ait/steps-in-ait3",
        
      ],
    },  */

>>>>>>> 287a01c2
    {
      type: "category",
      label: "Validators",
      link: { type: "doc", id: "nodes/validator-node/index" },
      collapsible: true,
      collapsed: true,
      items: [
        {
          type: "category",
          label: "Owner",
          collapsible: true,
          collapsed: true,
          link: { type: "doc", id: "nodes/validator-node/owner/index" },
          items: [],
        },
        {
          type: "category",
          label: "Operator",
          collapsible: true,
          collapsed: true,
          link: { type: "doc", id: "nodes/validator-node/operator/index" },
          items: [
            "nodes/validator-node/operator/node-requirements",
            {
              type: "category",
              label: "Running Validator Node",
              collapsible: true,
              collapsed: true,
              link: { type: "doc", id: "nodes/validator-node/operator/running-validator-node/index" },
              items: [
                "nodes/validator-node/operator/running-validator-node/using-aws",
                "nodes/validator-node/operator/running-validator-node/using-azure",
                "nodes/validator-node/operator/running-validator-node/using-gcp",
                "nodes/validator-node/operator/running-validator-node/using-docker",
                "nodes/validator-node/operator/running-validator-node/using-source-code",
              ],
            },
            "nodes/validator-node/operator/node-liveness-criteria",
            "nodes/validator-node/operator/connect-to-aptos-network",
            "nodes/validator-node/operator/staking-pool-operations",
            "nodes/validator-node/operator/shutting-down-nodes",
          ],
        },
        {
          type: "category",
          label: "Voter",
          collapsible: true,
          collapsed: true,
          link: { type: "doc", id: "nodes/validator-node/voter/index" },
          items: [],
        },
      ],
    },
    {
      type: "category",
      label: "Public Fullnode",
      link: { type: "doc", id: "nodes/full-node/index" },
      collapsible: true,
      collapsed: true,
      items: [
        "nodes/full-node/fullnode-source-code-or-docker",
        "nodes/full-node/update-fullnode-with-new-releases",
        "nodes/full-node/network-identity-fullnode",
        "nodes/full-node/fullnode-network-connections",
        "nodes/full-node/run-a-fullnode-on-gcp",
        "nodes/full-node/bootstrap-fullnode",
      ],
    },
    "nodes/indexer-fullnode",
    {
      type: "category",
      label: "Local Testnet",
      link: { type: "doc", id: "nodes/local-testnet/index" },
      collapsible: true,
      collapsed: true,
      items: ["nodes/local-testnet/using-cli-to-run-a-local-testnet", "nodes/local-testnet/run-a-local-testnet"],
    },
    {
      type: "category",
      label: "Node Health Checker",
      link: { type: "doc", id: "nodes/node-health-checker/index" },
      collapsible: true,
      collapsed: true,
      items: ["nodes/node-health-checker/node-health-checker-faq"],
    },
    "nodes/leaderboard-metrics",
    "reference/telemetry",
    {
      type: "html",
      value: "Tools",
      className: "sidebar-title",
    },
    "guides/use-aptos-explorer",
    {
      type: "category",
      label: "SDKs",
      collapsible: true,
      collapsed: true,
      link: { type: "doc", id: "sdks/index" },
      items: [
        {
          type: "category",
          label: "TypeScript SDK",
          link: { type: "doc", id: "sdks/ts-sdk/index" },
          collapsible: true,
          collapsed: true,
          items: ["sdks/ts-sdk/typescript-sdk", "sdks/ts-sdk/typescript-sdk-overview"],
        },
        "sdks/python-sdk",
        "sdks/rust-sdk",
      ],
    },
    {
      type: "category",
      label: "Aptos CLI",
      collapsible: true,
      collapsed: true,
      link: { type: "doc", id: "cli-tools/aptos-cli-tool/index" },
      items: ["cli-tools/aptos-cli-tool/install-aptos-cli", "cli-tools/aptos-cli-tool/use-aptos-cli"],
    },
    {
      type: "html",
      value: "White Paper",
      className: "sidebar-title",
    },
    {
      type: "category",
      label: "Aptos White Paper",
      collapsible: true,
      collapsed: true,
      link: { type: "doc", id: "aptos-white-paper/index" },
      items: ["aptos-white-paper/in-korean"],
    },
    {
      type: "html",
      value: "Misc",
      className: "sidebar-title",
    },
    "issues-and-workarounds",
    "reference/glossary",
  ],
};

module.exports = sidebars;<|MERGE_RESOLUTION|>--- conflicted
+++ resolved
@@ -33,7 +33,6 @@
         "tutorials/first-coin",
       ],
     },
-
     {
       type: "category",
       label: "Concepts",
@@ -98,7 +97,6 @@
     },
     "nodes/aptos-deployments",
     "nodes/leaderboard-metrics",
-<<<<<<< HEAD
     {
       type: "category",
       label: "Node Files For Mainnet",
@@ -107,8 +105,6 @@
       link: { type: "doc", id: "nodes/node-files-all-networks/node-files" },
       items: ["nodes/node-files-all-networks/node-files-devnet", "nodes/node-files-all-networks/node-files-testnet"],
     },
-=======
-    "nodes/node-files",
     "nodes/identity-and-configuration",
     /** Delete during clean up
     {
@@ -123,8 +119,6 @@
         
       ],
     },  */
-
->>>>>>> 287a01c2
     {
       type: "category",
       label: "Validators",
