---
title: "External Resources"
slug: "external-resources"
---

# Aptos External Resources

:::caution Proceed with caution
This page links to third-party contents. Aptos neither endorses nor supports these contributions. Nor can we guarantee their effects.
:::

This page contains links to external resources supplied by the Aptos community. These may be useful, technical posts to the [Aptos Forum](https://forum.aptoslabs.com/) or links to Aptos-related technologies documented elsewhere.

To add your own resource, click **Edit this page** at the bottom, add your resource in Markdown, and create a pull request for review. To instead [contribute](./index.md) to Aptos directly, see the [Community Highlights](./contributions/index.md) list.

| Contribution | Description | Author | Date added/updated |
| --- | --- | --- | --- |
<<<<<<< HEAD
| [Aptos Staking Dashboard](https://dashboard.stakeaptos.com) · [Repo](https://github.com/pakaplace/swtb-frontend/) | A dashboard to monitor your Aptos validator performance, view network stats, or request delegation commissions. By [Paymagic Labs](https://paymagic.xyz/). | [pakaplace](https://github.com/pakaplace/) | 2023-03-10 |
| [Aptos Validator/Staking Postman Collection](https://github.com/pakaplace/aptos-validator-staking-postman) | A Postman collection for querying staking pool, staking contract, and account resources/events. | [pakaplace](https://github.com/pakaplace/) | 2023-03-10 |
=======
| [Ansible playbook for Node Management (Docker)](https://github.com/LavenderFive/aptos-ansible) | This Ansible Playbook is intended for node management, including initial launch and handling upgrades of nodes. | [Lavender.Five Nodes](https://github.com/LavenderFive) | 2023-03-13 |
>>>>>>> 03fe0834
| [Write Your First Smart Contract On Aptos](https://medium.com/mokshyaprotocol/write-your-first-smart-contract-on-aptos-a-step-by-step-guide-e16a6f5c2be6) | This blog is created to help you start writing smart contracts in Aptos Blockchain. | [Samundra Karki](https://medium.com/@samundrakarki56), [MokshyaProtocol](https://mokshya.io/) | 2023-02-27 |
| [Transfer validator node to other server (no FN required)](https://forum.aptoslabs.com/t/transfer-validator-node-to-other-server-no-fn-required/194629/1) | Shows how to transfer a validator node to another server without using an intermediate full node server. | [p1xel32](https://forum.aptoslabs.com/u/p1xel32) | 2023-02-03 |
| [Failover and migrate Validator Nodes for less downtime](https://forum.aptoslabs.com/t/failover-and-migrate-validator-nodes-for-less-downtime/144846) | Explains how to hot swap a validator node with a validator full node with Docker setup and inspired the generic [Update Aptos Validator Node via Failover](../nodes/validator-node/operator/update-validator-node.md). | [guguru](https://forum.aptoslabs.com/u/guguru) | 2022-11-22 |<|MERGE_RESOLUTION|>--- conflicted
+++ resolved
@@ -15,12 +15,9 @@
 
 | Contribution | Description | Author | Date added/updated |
 | --- | --- | --- | --- |
-<<<<<<< HEAD
+| [Ansible playbook for Node Management (Docker)](https://github.com/LavenderFive/aptos-ansible) | This Ansible Playbook is intended for node management, including initial launch and handling upgrades of nodes. | [Lavender.Five Nodes](https://github.com/LavenderFive) | 2023-03-13 |
 | [Aptos Staking Dashboard](https://dashboard.stakeaptos.com) · [Repo](https://github.com/pakaplace/swtb-frontend/) | A dashboard to monitor your Aptos validator performance, view network stats, or request delegation commissions. By [Paymagic Labs](https://paymagic.xyz/). | [pakaplace](https://github.com/pakaplace/) | 2023-03-10 |
 | [Aptos Validator/Staking Postman Collection](https://github.com/pakaplace/aptos-validator-staking-postman) | A Postman collection for querying staking pool, staking contract, and account resources/events. | [pakaplace](https://github.com/pakaplace/) | 2023-03-10 |
-=======
-| [Ansible playbook for Node Management (Docker)](https://github.com/LavenderFive/aptos-ansible) | This Ansible Playbook is intended for node management, including initial launch and handling upgrades of nodes. | [Lavender.Five Nodes](https://github.com/LavenderFive) | 2023-03-13 |
->>>>>>> 03fe0834
 | [Write Your First Smart Contract On Aptos](https://medium.com/mokshyaprotocol/write-your-first-smart-contract-on-aptos-a-step-by-step-guide-e16a6f5c2be6) | This blog is created to help you start writing smart contracts in Aptos Blockchain. | [Samundra Karki](https://medium.com/@samundrakarki56), [MokshyaProtocol](https://mokshya.io/) | 2023-02-27 |
 | [Transfer validator node to other server (no FN required)](https://forum.aptoslabs.com/t/transfer-validator-node-to-other-server-no-fn-required/194629/1) | Shows how to transfer a validator node to another server without using an intermediate full node server. | [p1xel32](https://forum.aptoslabs.com/u/p1xel32) | 2023-02-03 |
 | [Failover and migrate Validator Nodes for less downtime](https://forum.aptoslabs.com/t/failover-and-migrate-validator-nodes-for-less-downtime/144846) | Explains how to hot swap a validator node with a validator full node with Docker setup and inspired the generic [Update Aptos Validator Node via Failover](../nodes/validator-node/operator/update-validator-node.md). | [guguru](https://forum.aptoslabs.com/u/guguru) | 2022-11-22 |