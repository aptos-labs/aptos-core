---
title: "See What's New"
slug: "whats-new-in-docs"
---

# See What's New in Aptos

This page shows the key updates to the developer documentation on this site. Note, this site is built from the `main` upstream branch of GitHub and so therefore reflects the latest changes to Aptos. If you have checked out [another branch](https://github.com/aptos-labs/aptos-core/branches) to use a [specific network](guides/system-integrators-guide.md#choose-a-network), the code may not yet have all of the features described here.

<<<<<<< HEAD
## 20 March 2023

- Published beta [Delegation Pool Operations](../../nodes/validator-node/operator/delegation-pool-operations.md) instructions for validator operators, written by [Raluca Popescu (dorinbwr](https://github.com/dorinbwr) ) of [Bware Labs](https://bwarelabs.com/).
=======
## 16 March 2023

- Added the ability to use [Bytecode for Dependencies](./guides/move-guides/bytecode-dependencies.md) when compiling Move modules in cases where the Move source code for those dependencies are not available locally.

- Enabled [Move test-coverage](./cli-tools/aptos-cli-tool/use-aptos-cli.md#generating-test-coverage-details-for-move) details in the Aptos CLI to help find and fix missing tests.
>>>>>>> 8c18aaa4

## 15 March 2023

- Published a [PowerShell script](../../scripts/windows_dev_setup.ps1) to streamline the Aptos [development environment setup](../docs/guides/getting-started.md#set-up-build-dependencies) process on Windows. The script uses WinGet (Microsoft’s official package manager, included in Windows 10 and 11 by default) to install the necessary dependencies and keep them up-to-date.


## 08 March 2023

- Added a [Latest Releases](releases/index.md) section to the *Start* menu showing the newest, recommended version of each Aptos component (CLI, framework, and node) by network.

- Released Aptos Node version [1.3.0](https://github.com/aptos-labs/aptos-core/releases/tag/aptos-node-v1.3.0) to [testnet](releases/testnet-release.md) and a new version to [devnet](releases/devnet-release.md).

## 07 March 2023

- Published documentation for the new [Aptos Unity SDK](./sdks/unity-sdk.md) highlighting its uses and explaining how to install it.

- Launched a [Community](./community/index.md) section of the site to enable more participation in the Aptos ecosystem. It contains these subpages:

  * [Community Highlights](./community/contributions/index.md) - exemplary contributions to Aptos and Aptos.dev from our community members.
  * [External Resources](./community/external-resources.md) - useful, technical posts to the Aptos Forum or links to Aptos-related technologies documented elsewhere.
  * [Rust Coding Guidelines](./community/rust-coding-guidelines.md) - the coding guidelines for the Aptos Core Rust codebase.
  * [Update Aptos.dev](./community/site-updates.md) - Follow the instructions on this page to update Aptos.dev, the developer website for the Aptos blockchain.
  * [Follow Aptos Style](./community/aptos-style.md) - When making site updates, Aptos recommends adhering to this writing and formatting style guide for consistency with the rest of Aptos.dev.


## 01 March 2023

- Enhanced the Aptos TypeScript SDK to include [IndexerClient](./sdks/ts-sdk/typescript-sdk-overview.md#indexerclient-class) and [Provider](./sdks/ts-sdk/typescript-sdk-overview.md#provider-class) classes. These new classes allow for querying the Aptos Indexer and using a single client to simultaneously query the indexer and retrieve account-related information, respectively.

## 23 February 2023

- Published the [Move Book](guides/move-guides/book/SUMMARY.md) to the [Move](guides/move-guides/index.md) section of Aptos.dev from the `aptos-main` branch of the [Move Language](https://github.com/move-language/move/tree/aptos-main) repository for easy access and inclusion in search results.

## 22 February 2023

- [Resurrected](https://github.com/aptos-labs/aptos-core/pull/6675) the [Move Debugger](guides/move-guides/index.md#move-debugger) feature the Move Virtual Machine once included.

- [Made all links in Aptos.dev](https://github.com/aptos-labs/aptos-core/pull/6718) also work in the [site source code](https://github.com/aptos-labs/aptos-core/tree/main/developer-docs-site/docs) by replacing absolute links with relative and adding the Markdown file extension.

## 17 February 2023

- Recommended specific paths for starting up an Aptos node via [state synchronization](guides/state-sync.md) depending upon node type and network.

## 14 February 2023

- Added instructions for [working with `PropertyMap` off-chain](concepts/coin-and-token/propertymap-offchain.md) via the Aptos TypeScript SDK, enabling reading and writing of Binary Canonical Serialization (BCS) data in your app.

- Provided an [example of a token airdrop](concepts/coin-and-token/token-airdrop-example.md) using the two-step transfer process.

## 31 January 2023

- Improved the new script for installing the Aptos CLI to [always fetch the latest version and seamlessly apply updates](cli-tools/aptos-cli-tool/automated-install-aptos-cli.md#update).

## 30 January 2023

- Released [Aptos Node v1.2.4](https://github.com/aptos-labs/aptos-core/releases/tag/aptos-node-v1.2.4) to testnet with enhancements to state synchronization and features added for use of the Move programming language, including:
  * New integer types (u16, u32, u256)
  * [View functions](guides/aptos-apis.md#reading-state-with-the-view-function) to evaluate transactions before execution
  * Compile-time checks for transaction arguments
  * Various updates to smart contracts
  * Several Aptos Improvement Proposals (AIPs)

  See the [Aptos Releases](https://github.com/aptos-labs/aptos-core/releases) list for many more details. This release will be available on mainnet soon.

- Created an entirely new tutorial that covers [building an end-to-end TODO list dapp](tutorials/build-e2e-dapp/index.md), starting from the smart contract side through the front-end side and use of a wallet to interact with the two.

## 26 January 2023

- Developed and now recommend use of a script to [automate installation of the Aptos command line interface (CLI)](cli-tools/aptos-cli-tool/automated-install-aptos-cli.md) that works on Linux, macOS, Windows Subsystem for Linux (WSL), and Windows NT.

## 25 January 2023

- Split up the sidebars of Aptos.dev into one left navigation menu per topic to ease use. As part of this:

  * Added top-level menu for *Create NFTs* section
  * Renamed *Measure Nodes* section to *Monitor Nodes*
  * Moved [Node Liveness Criteria](nodes/validator-node/operator/node-liveness-criteria.md) to the *Monitor Nodes* section

- Added a new section [Reading state with the View function](guides/aptos-apis.md#reading-state-with-the-view-function) explaining how to use the [View](https://github.com/aptos-labs/aptos-core/blob/main/api/src/view_function.rs) function now available in devnet to test transactions without modifying blockchain state.

## 24 January 2023

- Added [Mint NFT with Aptos CLI](guides/move-guides/mint-nft-cli.md) Move code lab describing the completely revised [Mint NFT](https://github.com/aptos-labs/aptos-core/tree/main/aptos-move/move-examples/mint_nft) Move examples.

## 23 January 2023

- Introduced a *Create NFTs* section in navigation that includes:

  * a [comparison of Aptos tokens](concepts/coin-and-token/aptos-token-overview.md) with other blockchains
  * instructions for [minting fungible tokens with on-chain data](concepts/coin-and-token/mint-onchain-data.md)
  * installation instructions for a new web-based [Aptos NFT Minting Tool](concepts/coin-and-token/nft-minting-tool.md)

## 18 January 2023

- Added a section explaining the nuances of [batch signing](guides/sign-a-transaction.md#batch-signing) to Create a Signed Transaction.

- Enhanced [validator node setup documentation](nodes/validator-node/operator/index.md) to ensure operators first [deploy the nodes](nodes/validator-node/operator/running-validator-node/index.md), then [connect to the Aptos network](nodes/validator-node/operator/connect-to-aptos-network.md), and finally [establish staking pool operations](nodes/validator-node/operator/staking-pool-operations.md).

## 16 January 2023

- Documented how to [create and fund accounts](guides/get-test-funds.md) using the Petra Wallet and Aptos CLI.

## 12 January 2023

- Added [Homebrew](https://github.com/aptos-labs/aptos-core/blob/main/crates/aptos/homebrew/README.md) support for the Aptos CLI, enabling [easy installation](cli-tools/aptos-cli-tool/index.md) via the macOS, Linux, and WSL package manager.

## 11 January 2023

- Greatly expanded the [First Dapp tutorial](tutorials/first-dapp.md) to include a section on publishing the Move module using the TypeScript SDK, adds labels to output, improve the initialization for Petra wallet and the Aptos CLI, and more.

- Noted in the [Aptos Token Standard](concepts/coin-and-token/aptos-token.md) that limits exist to storing customized token properties on-chain, namely 1000 properties per token with field names limited to 128 characters.

- Added examples for requesting staking commission to [Staking Pool Operations](nodes/validator-node/operator/staking-pool-operations.md).


## 10 January 2023

- Explained in Validator cloud setup docs ([AWS](nodes/validator-node/operator/running-validator-node/using-aws.md), [Azure](nodes/validator-node/operator/running-validator-node/using-azure.md) and [GCP](nodes/validator-node/operator/running-validator-node/using-gcp.md)) how to check for and remove remaining Kubernetes volumes after changing the `era` to reset a deployment's state.

- Expanded support for other networks in [Start Public Fullnode with Aptos Source or Docker](nodes/full-node/fullnode-source-code-or-docker.md) by adding files and instructions for fullnodes in `devnet` and `testnet`, as well as the default `mainnet`.

- Enhanced [Run a Public Fullnode on GCP](nodes/full-node/run-a-fullnode-on-gcp.md) with details on fixing Terraform version mismatches, a link to the Docker image, and example output from `kubectl` commands.

- Added a [Node types](concepts/node-networks-sync.md#node-types) section to Node Networks and Synchronization describing the various forms of nodes supported by Aptos: validator nodes, public fullnodes, validator fullnodes, and archival nodes.

## 06 January 2023

- Added an *Authors* list to the bottom of every page on Aptos.dev giving credit to all contributors to the document, both within Aptos Labs and externally.

## 30 December 2022

- Added [Node Inspection Service](nodes/measure/node-inspection-service.md) document that explains how to access node metrics for validators and fullnodes and highlights key metrics for monitoring.

- Added instructions for [running archival nodes](guides/state-sync.md#running-archival-nodes), specifically avoiding fast syncing and ledger pruning. 

## 29 December 2022

- Improved [Update Aptos Validator Node](nodes/validator-node/operator/update-validator-node.md) with a section on securely running multiple validator fullnodes (VFNs) plus links to [Bootstrap Fullnode from Snapshot](nodes/full-node/bootstrap-fullnode.md) and [state synchronization](guides/state-sync.md).

## 26 December 2022

- Restored and refined [Bootstrap Fullnode from Snapshot](nodes/full-node/bootstrap-fullnode.md) to simplify and expedite Aptos fullnode starts in devnet and testnet environments.

## 23 December 2022

- Added instructions for [manually installing build dependencies on Windows](guides/getting-started.md#set-up-build-dependencies).

## 20 December 2022

- Added [Formal Verification, the Move Language, and the Move Prover](https://www.certik.com/resources/blog/2wSOZ3mC55AB6CYol6Q2rP-formal-verification-the-move-language-and-the-move-prover) blog post from the community to the [Supporting Move resources](guides/move-guides/index.md#supporting-move-resources) list.

## 14 December 2022

- Noted you may employ the [Aptos Name Service](https://www.aptosnames.com/) to secure .apt domains for key [accounts](concepts/accounts.md).

## 12 December 2022

- Released [Node Health Checker](nodes/measure/node-health-checker.md) web interface for evaluating fullnodes at: https://nodetools.aptosfoundation.org/#/node_checker

## 11 December 2022

- [Renamed](https://github.com/aptos-labs/aptos-core/pull/5778) `AptosGovernance::create_proposal` to `aptos_governance::create_proposal` and added information on [Aptos Improvement Proposals (AIPs)](concepts/governance.md#aptos-improvement-proposals-aips) and the [Technical Implementation of Aptos Governance](concepts/governance.md#technical-implementation-of-aptos-governance).

## 09 December 2022

- Added an [Aptos Wallet Adapter overview](concepts/wallet-adapter-concept.md) and instructions for both [dApp](guides/wallet-adapter-for-dapp.md) and [wallet](guides/wallet-adapter-for-wallets.md) builders.

## 08 December 2022

- Released [aptos-node-v1.1.0](https://github.com/aptos-labs/aptos-core/releases/tag/aptos-node-v1.1.0) to mainnet:

  Framework upgrade through governance voting:
  - Testnet upgrade - Nov 30th
  - Mainnet upgrade - Dec 12th - 19th (7 days voting period) required by fullnode operators

  New features and enhancements:
  - Move
    - [New chain_id native function + corresponding new gas schedule entry](https://github.com/aptos-labs/aptos-core/pull/5288).
  - Blockchain
    - Added automatic chain-health based back pressure to improve reliability. Automatic slow-down (through max block size reduction) is triggered in some scenarios.
    - Improved timeouts for state synchronization: (i) lower timeouts for optimistic fetch (to help reduce end-to-end latency); and (ii) exponential back-off for low-bandwidth nodes.

  Resolved issues:
  - Move
    - Explicit error codes in resource account.
    - Improved Leader Election (gated behind feature flag).

  See these resources for more details on the release:
    - [#mainnet-release](https://discord.com/channels/945856774056083548/1042502400507916349) Discord channel for more detailed descriptions of the above changes.
    - [Aptos Releases](https://github.com/aptos-labs/aptos-core/releases) list for all releases.
    - [`testnet`](https://github.com/aptos-labs/aptos-core/commits/testnet) branch commits for the changes landing in mainnet today.

## 05 December 2022

- Moved recently pared down System Integrators Guide to [Use the Aptos REST Read API](guides/aptos-apis.md).
- Resurrected last full version of the [Aptos System Integrators Guide](guides/system-integrators-guide.md).
- Renamed System Integrators Guide to [Integrate Aptos with Your Platform](guides/system-integrators-guide.md) and updated it with our latest guidance.

## 02 December 2022

- Distributed a survey asking how we can make the Aptos developer experience better: https://aptos.typeform.com/dev-survey

## 29 November 2022

- Increased rate limits of https://indexer.mainnet.aptoslabs.com and https://fullnode.mainnet.aptoslabs.com to 1000 requests/5-minute interval by IP.

## 21 November 2022

- Added conceptual overviews for [blocks](concepts/blocks.md) and [resources](concepts/resources.md) in Aptos, explaining how transactions are batched and resources relate to objects, respectively.

## 18 November 2022

- Increased [Aptos Indexer](guides/indexing.md) rate limits from 300 requests per IP per hour to 400 requests every five minutes.

## 17 November 2022

- Published instructions for [updating validator nodes](nodes/validator-node/operator/update-validator-node.md) by configuring and failing over to validator fullnode.

## 16 November 2022

Completely overhauled the navigation of Aptos.dev to better reflect our users and their feedback. Here are the highlights:
 * Introduced new *Start Aptos* and *Build Apps* sections to contain information related to setup and app development, respectively.
 * Shifted key concepts up in navigation, included the Aptos White Paper, moved nodes-related materials to the *Run Nodes* section, and gas-related pages to a new *Build Apps > [Write Move Smart Contracts](guides/move-guides/index.md#aptos-move-guides)* section.
 * Placed instructions for the Aptos CLI and other tools under *Start Aptos > [Set Environment](guides/getting-started.md)*.
 * Recategorized previous *Guides* across several new subsections, including *Build Apps > [Develop Locally](nodes/local-testnet/index.md)*, *[Interact with Blockchain](guides/interacting-with-the-blockchain.md)*, and *Run Nodes > [Configure Nodes](nodes/identity-and-configuration.md)*.
 * Integrated the [Aptos Node API specification](/nodes/aptos-api-spec#/), [Issues and Workarounds](issues-and-workarounds.md) and [Aptos Glossary](reference/glossary.md) into a new *Reference* section.

## 12 November 2022

- Recommended performance improvements to [validator source code](nodes/validator-node/operator/running-validator-node/using-source-code.md) startup instructions by suggesting building the `aptos-node` binary and running it directly instead of using `cargo run`.

## 09 November 2022

- Improved [indexer fullnode](nodes/indexer-fullnode.md) setup instructions to standardize on one package manager and explain how to restart the database.

## 08 November 2022

- Published links to new auto-generated Move reference files [for all available versions](guides/move-guides/index.md#aptos-move-reference).

## 07 November 2022

- Created an Aptos tag on [Stack Overflow](https://stackoverflow.com/questions/tagged/aptos) and started populating it with common questions and answers.

## 04 November 2022

- Added a guide on [Resource Accounts](/docs/guides/resource-accounts.md) used by developers to publish modules and automatically sign transactions.

## 03 November 2022

- Added [Aptos API reference files](https://aptos.dev/nodes/aptos-api-spec/#/) directly to Aptos.dev for easy access and clarified available information at various endpoints.

## 02 November 2022

- Created a #docs-feedback channel on [Discord](https://discord.com/channels/945856774056083548/1034215378299133974) seeking input on Aptos.dev and taking action with updates to the documentation.

## 01 November 2022

- Expanded the previous Coin and Token documentation into the [Aptos Token Standard](concepts/coin-and-token/index.md) with new field descriptions and more and moved it to the [Getting Started](guides/getting-started.md) section for greater visibility.

## 25 October 2022

- Replaced the outdated auto-generated Move docs formally located at `aptos-core/tree/framework-docs` with new online versions now found at:
  * [Aptos tokens](https://github.com/aptos-labs/aptos-core/blob/main/aptos-move/framework/aptos-token/doc/overview.md)
  * [Aptos framework](https://github.com/aptos-labs/aptos-core/blob/main/aptos-move/framework/aptos-framework/doc/overview.md)
  * [Aptos stdlib](https://github.com/aptos-labs/aptos-core/blob/main/aptos-move/framework/aptos-stdlib/doc/overview.md)
  * [Move stdlib](https://github.com/aptos-labs/aptos-core/blob/main/aptos-move/framework/move-stdlib/doc/overview.md)

## 13 October 2022

- Added [user documentation](guides/use-aptos-explorer.md) for [Aptos Explorer](https://explorer.aptoslabs.com/) to Aptos.dev covering common use cases and popular Explorer screen descriptions.

## 12 October 2022

- Added [Node Connections](nodes/full-node/fullnode-network-connections.md) document that describes how to configure node network connections.

## 11 October 2022

- Added [Data Pruning](guides/data-pruning.md) document that describes how to change the data pruning settings.

## 10 October 2022

- Added [Staking Pool Operations](nodes/validator-node/operator/staking-pool-operations.md) document.

## 07 October 2022

- [Using the Petra Wallet](https://petra.app/docs/use) covers common use cases of the Petra Wallet Chrome browser extension and can be found from [Install Petra Extension](guides/install-petra-wallet.md) on Aptos.dev.

## 06 October 2022

- Added [Node Files](nodes/node-files-all-networks/node-files.md) document that lists all the files required during node deployment process. Includes commands to download each file.

## 05 October 2022

- Related Aptos resources (aptoslabs.com, Twitter, Discord, and more) can be found in the [Have fun](index.md#find-the-ecosystem) section of the Aptos.dev landing page.

## 03 October 2022

- [How Base Gas Works](concepts/base-gas.md) describes the types of gas involved in Aptos transactions and offers optimizations for your use.

## 26 September 2022

- [Installing Aptos CLI](cli-tools/aptos-cli-tool/install-aptos-cli.md) provides detailed guidance for all major operating systems: Linux, macOS, and Windows.

## 25 September 2022

- [Transactions and States](concepts/txns-states.md) matches the [Aptos Blockchain whitepaper](aptos-white-paper/index.md) in structure and content.

## 23 September 2022

- [Gas and Transaction Fees](concepts/gas-txn-fee.md) contains sections on [prioritizing your transaction](concepts/gas-txn-fee.md#prioritizing-your-transaction), [gas parameters set by governance](concepts/gas-txn-fee.md#gas-parameters-set-by-governance), and [examples](concepts/gas-txn-fee.md#examples) for understanding account balances, transaction fees, and transaction amounts.

## 22 September 2022

The [System Integrators Guide](guides/system-integrators-guide.md) contains a section on [tracking coin balance changes](guides/system-integrators-guide.md#tracking-coin-balance-changes).

## 21 September 2022

When [installing Aptos CLI](cli-tools/aptos-cli-tool/index.md), we recommend [downloading the precompiled binary](cli-tools/aptos-cli-tool/install-aptos-cli.md#download-precompiled-binary) over [building the CLI binary from the source code](cli-tools/aptos-cli-tool/install-aptos-cli.md#advanced-users-only-build-the-cli-binary-from-the-source-code) as less error prone and much easier to get started.

## 19 September 2022

When [using the Aptos CLI to publish Move modules](cli-tools/aptos-cli-tool/use-aptos-cli.md#publishing-a-move-package-with-a-named-address), we note multiple modules in one package must have the same account or publishing will fail at the transaction level.

## 16 September 2022

When [connecting to Aptos Testnet](nodes/validator-node/operator/connect-to-aptos-network.md), use the `testnet` rather than `testnet-stable` branch. See that document for the latest commit and Docker image tag.

## 15 September 2022

The [hardware requirements](nodes/validator-node/operator/node-requirements.md#hardware-requirements) for Aptos nodes have grown for both Amazon Web Services and Google Cloud.

## 13 September 2022

- A new guide describing [how to deploy multiple validator nodes and validator fullnodes](guides/running-a-local-multi-node-network.md) is posted.

## 12 September 2022

- A new set of documents on Aptos [Coin and Token](concepts/coin-and-token/index.md) are posted. 
- A new document describing how to [bootstrap a new fullnode using data restore](nodes/full-node/bootstrap-fullnode.md) is posted.

## 06 September 2022

- A new concept document explaining the [State Synchronization](guides/state-sync.md) is posted.

- The [Staking](concepts/staking.md) document is updated.

## 29 August 2022

- A new guide, [Leaderboard Metrics](nodes/leaderboard-metrics.md), describing the [Aptos Validator Status](https://aptoslabs.com/leaderboard/it3) page is released.

## 25 August 2022

- A new guide describing [Upgrading the Move Code](/guides/move-guides/upgrading-move-code.md) is posted.


## 24 August 2022

- The Korean language version of the [Aptos White Paper](aptos-white-paper/in-korean.md) is posted.
- Typescript and Rust are added to the [first transaction tutorial](/tutorials/your-first-transaction-sdk).
- A [new tutorial](tutorials/your-first-nft.md) is added that shows how to use the Typescript SDK and Python SDKs to work with NFT. The tutorial covers topics such as creating your own collection, creating a token in that collection, and how to offer and claim that token.

## 16 August 2022

- A new tutorial showing how to create, submit and verify [your first transaction using the Python SDK](tutorials/first-transaction.md) is posted.

## 11 August 2022

- The [Aptos White Paper](aptos-white-paper/index.md) is released.

- A section explaining the network [Port settings](nodes/validator-node/operator/node-requirements.md#ports) for the nodes connecting to an Aptos network is added.

## 08 August 2022

- A new document for the [exploratory Move transactional testing](guides/move-guides/guide-move-transactional-testing.md) is posted.

## 07 August 2022

- A new document for [using the Aptos CLI to launch a local testnet](nodes/local-testnet/using-cli-to-run-a-local-testnet.md) is posted.

## 02 August 2022

- A new [Guide for System Integrators](guides/system-integrators-guide.md) is posted.<|MERGE_RESOLUTION|>--- conflicted
+++ resolved
@@ -7,17 +7,15 @@
 
 This page shows the key updates to the developer documentation on this site. Note, this site is built from the `main` upstream branch of GitHub and so therefore reflects the latest changes to Aptos. If you have checked out [another branch](https://github.com/aptos-labs/aptos-core/branches) to use a [specific network](guides/system-integrators-guide.md#choose-a-network), the code may not yet have all of the features described here.
 
-<<<<<<< HEAD
-## 20 March 2023
+## 21 March 2023
 
 - Published beta [Delegation Pool Operations](../../nodes/validator-node/operator/delegation-pool-operations.md) instructions for validator operators, written by [Raluca Popescu (dorinbwr](https://github.com/dorinbwr) ) of [Bware Labs](https://bwarelabs.com/).
-=======
+
 ## 16 March 2023
 
 - Added the ability to use [Bytecode for Dependencies](./guides/move-guides/bytecode-dependencies.md) when compiling Move modules in cases where the Move source code for those dependencies are not available locally.
 
 - Enabled [Move test-coverage](./cli-tools/aptos-cli-tool/use-aptos-cli.md#generating-test-coverage-details-for-move) details in the Aptos CLI to help find and fix missing tests.
->>>>>>> 8c18aaa4
 
 ## 15 March 2023
 
