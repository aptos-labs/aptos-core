--- conflicted
+++ resolved
@@ -7,17 +7,15 @@
 
 This page shows the key updates to the developer documentation on this site.
 
-<<<<<<< HEAD
+## 30 December 2022
+
+- Added [Node Inspection Service](nodes/measure/node-inspection-service.md) document that explains how to access node metrics for validators and fullnodes and highlights key metrics for monitoring.
+
+- Added instructions for [running archival nodes](guides/state-sync.md#running-archival-nodes), specifically avoiding fast syncing and ledger pruning. 
+
 ## 29 December 2022
 
 - Improved [Update Aptos Validator Node](nodes/validator-node/operator/update-validator-node.md) with a section on securely running multiple validator fullnodes (VFNs) plus links to [Bootstrap Fullnode from Snapshot](nodes/full-node/bootstrap-fullnode.md) and [state synchronization](guides/state-sync.md).
-=======
-## 30 December 2022
-
-- Added [Node Inspection Service](nodes/measure/node-inspection-service.md) document that explains how to access node metrics for validators and fullnodes and highlights key metrics for monitoring.
-
-- Added instructions for [running archival nodes](guides/state-sync.md#running-archival-nodes), specifically avoiding fast syncing and ledger pruning. 
->>>>>>> 71f27329
 
 ## 26 December 2022
 
