--- conflicted
+++ resolved
@@ -1,9 +1,5 @@
 ---
-<<<<<<< HEAD
 title: "See What's New"
-=======
-title: "What is New in Docs"
->>>>>>> d7c39446
 slug: "whats-new-in-docs"
 ---
 
@@ -11,9 +7,15 @@
 
 This page shows the key updates to the developer documentation on this site.
 
-<<<<<<< HEAD
 ## 16 November 2022
-=======
+
+Completely overhauled the navigation of Aptos.dev to better reflect our users and their feedback. Here are the highlights:
+ * Introduced new *Start Aptos* and *Build Apps* sections to contain information related to setup and app development, respectively.
+ * Shifted key concepts up in navigation, included the Aptos White Paper, moved nodes-related materials to the *Run Nodes* section, and gas-related pages to a new *Build Apps > [Write Move Smart Contracts](/guides/move-guides/aptos-move-guides)* section.
+ * Placed instructions for the Aptos CLI and other tools under *Start Aptos > [Set Environment](/guides/getting-started)*.
+ * Recategorized previous *Guides* across several new subsections, including *Build Apps > [Develop Locally](/nodes/local-testnet/local-testnet-index)*, *[Interact with Blockchain](/guides/aptos-guides)*, and *Run Nodes > [Configure Nodes](/nodes/identity-and-configuration).
+ * Integrated the [Aptos Node API specification](/nodes/aptos-api-spec#/), [Issues and Workarounds](/issues-and-workarounds) and [Aptos Glossary](/reference/glossary) into a new *Reference* section.
+
 ## 12 November 2022
 
 - Recommended performance improvements to [validator source code](/docs/nodes/validator-node/operator/running-validator-node/run-validator-node-using-source) startup instructions by suggesting building the `aptos-node` binary and running it directly instead of using `cargo run`.
@@ -27,14 +29,8 @@
 - Published links to new auto-generated Move reference files [for all available versions](/docs/guides/move-guides/aptos-move-guides#aptos-move-documentation).
 
 ## 07 November 2022
->>>>>>> d7c39446
 
-Completely overhauled the navigation of Aptos.dev to better reflect our users and their feedback. Here are the highlights:
- * Introduced new *Start Aptos* and *Build Apps* sections to contain information related to setup and app development, respectively.
- * Shifted key concepts up in navigation, included the Aptos White Paper, moved nodes-related materials to the *Run Nodes* section, and gas-related pages to a new *Build Apps > [Write Move Smart Contracts](/guides/move-guides/aptos-move-guides)* section.
- * Placed instructions for the Aptos CLI and other tools under *Start Aptos > [Set Environment](/guides/getting-started)*.
- * Recategorized previous *Guides* across several new subsections, including *Build Apps > [Develop Locally](/nodes/local-testnet/local-testnet-index)*, *[Interact with Blockchain](/guides/aptos-guides)*, and *Run Nodes > [Configure Nodes](/nodes/identity-and-configuration).
- * Integrated the [Aptos Node API specification](/nodes/aptos-api-spec#/), [Issues and Workarounds](/issues-and-workarounds) and [Aptos Glossary](/reference/glossary) into a new *Reference* section.
+- Created an Aptos tag on [Stack Overflow](https://stackoverflow.com/questions/tagged/aptos) and started populating it with common questions and answers.
 
 ## 04 November 2022
 
