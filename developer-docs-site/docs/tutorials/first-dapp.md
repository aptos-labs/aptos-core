--- conflicted
+++ resolved
@@ -11,15 +11,9 @@
 
 We will use the:
 
-<<<<<<< HEAD
-- [Aptos Typescript SDK][ts_sdk]
-- [Aptos Wallet][building_wallet]
-- [Aptos CLI][install_cli] to interact with the Aptos blockchain
-=======
 * [TypeScript SDK](../sdks/ts-sdk/index.md)
 * [Aptos Wallet Extension](../guides/building-your-own-wallet.md)
 * [Aptos CLI](../cli-tools/aptos-cli-tool/use-aptos-cli.md)
->>>>>>> e193d612
 
 The end result is a dapp that lets users publish and share snippets of text on the Aptos blockchain.
 
