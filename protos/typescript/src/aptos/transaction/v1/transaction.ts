--- conflicted
+++ resolved
@@ -221,10 +221,6 @@
   blockMetadata?: BlockMetadataTransaction | undefined;
   genesis?: GenesisTransaction | undefined;
   stateCheckpoint?: StateCheckpointTransaction | undefined;
-<<<<<<< HEAD
-  user?: UserTransaction | undefined;
-  validator?: ValidatorTransaction | undefined;
-=======
   user?:
     | UserTransaction
     | undefined;
@@ -234,7 +230,6 @@
     | undefined;
   /** value 22 is used up below (all Transaction fields have to have different index), so going to 23 */
   blockEpilogue?: BlockEpilogueTransaction | undefined;
->>>>>>> 7b0872a6
   sizeInfo?: TransactionSizeInfo | undefined;
 }
 
@@ -1344,10 +1339,7 @@
     stateCheckpoint: undefined,
     user: undefined,
     validator: undefined,
-<<<<<<< HEAD
-=======
     blockEpilogue: undefined,
->>>>>>> 7b0872a6
     sizeInfo: undefined,
   };
 }
@@ -1396,12 +1388,9 @@
     if (message.validator !== undefined) {
       ValidatorTransaction.encode(message.validator, writer.uint32(170).fork()).ldelim();
     }
-<<<<<<< HEAD
-=======
     if (message.blockEpilogue !== undefined) {
       BlockEpilogueTransaction.encode(message.blockEpilogue, writer.uint32(186).fork()).ldelim();
     }
->>>>>>> 7b0872a6
     if (message.sizeInfo !== undefined) {
       TransactionSizeInfo.encode(message.sizeInfo, writer.uint32(178).fork()).ldelim();
     }
@@ -1492,8 +1481,6 @@
 
           message.validator = ValidatorTransaction.decode(reader, reader.uint32());
           continue;
-<<<<<<< HEAD
-=======
         case 23:
           if (tag !== 186) {
             break;
@@ -1501,7 +1488,6 @@
 
           message.blockEpilogue = BlockEpilogueTransaction.decode(reader, reader.uint32());
           continue;
->>>>>>> 7b0872a6
         case 22:
           if (tag !== 178) {
             break;
@@ -1565,10 +1551,7 @@
         : undefined,
       user: isSet(object.user) ? UserTransaction.fromJSON(object.user) : undefined,
       validator: isSet(object.validator) ? ValidatorTransaction.fromJSON(object.validator) : undefined,
-<<<<<<< HEAD
-=======
       blockEpilogue: isSet(object.blockEpilogue) ? BlockEpilogueTransaction.fromJSON(object.blockEpilogue) : undefined,
->>>>>>> 7b0872a6
       sizeInfo: isSet(object.sizeInfo) ? TransactionSizeInfo.fromJSON(object.sizeInfo) : undefined,
     };
   },
@@ -1608,12 +1591,9 @@
     if (message.validator !== undefined) {
       obj.validator = ValidatorTransaction.toJSON(message.validator);
     }
-<<<<<<< HEAD
-=======
     if (message.blockEpilogue !== undefined) {
       obj.blockEpilogue = BlockEpilogueTransaction.toJSON(message.blockEpilogue);
     }
->>>>>>> 7b0872a6
     if (message.sizeInfo !== undefined) {
       obj.sizeInfo = TransactionSizeInfo.toJSON(message.sizeInfo);
     }
@@ -1650,12 +1630,9 @@
     message.validator = (object.validator !== undefined && object.validator !== null)
       ? ValidatorTransaction.fromPartial(object.validator)
       : undefined;
-<<<<<<< HEAD
-=======
     message.blockEpilogue = (object.blockEpilogue !== undefined && object.blockEpilogue !== null)
       ? BlockEpilogueTransaction.fromPartial(object.blockEpilogue)
       : undefined;
->>>>>>> 7b0872a6
     message.sizeInfo = (object.sizeInfo !== undefined && object.sizeInfo !== null)
       ? TransactionSizeInfo.fromPartial(object.sizeInfo)
       : undefined;
