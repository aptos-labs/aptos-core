// Copyright (c) Aptos Foundation
// SPDX-License-Identifier: Apache-2.0

// @generated
impl serde::Serialize for AccountSignature {
    #[allow(deprecated)]
    fn serialize<S>(&self, serializer: S) -> std::result::Result<S::Ok, S::Error>
    where
        S: serde::Serializer,
    {
        use serde::ser::SerializeStruct;
        let mut len = 0;
        if self.r#type != 0 {
            len += 1;
        }
        if self.signature.is_some() {
            len += 1;
        }
        let mut struct_ser = serializer.serialize_struct("aptos.transaction.v1.AccountSignature", len)?;
        if self.r#type != 0 {
            let v = account_signature::Type::from_i32(self.r#type)
                .ok_or_else(|| serde::ser::Error::custom(format!("Invalid variant {}", self.r#type)))?;
            struct_ser.serialize_field("type", &v)?;
        }
        if let Some(v) = self.signature.as_ref() {
            match v {
                account_signature::Signature::Ed25519(v) => {
                    struct_ser.serialize_field("ed25519", v)?;
                }
                account_signature::Signature::MultiEd25519(v) => {
                    struct_ser.serialize_field("multiEd25519", v)?;
                }
                account_signature::Signature::SingleKeySignature(v) => {
                    struct_ser.serialize_field("singleKeySignature", v)?;
                }
                account_signature::Signature::MultiKeySignature(v) => {
                    struct_ser.serialize_field("multiKeySignature", v)?;
                }
            }
        }
        struct_ser.end()
    }
}
impl<'de> serde::Deserialize<'de> for AccountSignature {
    #[allow(deprecated)]
    fn deserialize<D>(deserializer: D) -> std::result::Result<Self, D::Error>
    where
        D: serde::Deserializer<'de>,
    {
        const FIELDS: &[&str] = &[
            "type",
            "ed25519",
            "multi_ed25519",
            "multiEd25519",
            "single_key_signature",
            "singleKeySignature",
            "multi_key_signature",
            "multiKeySignature",
        ];

        #[allow(clippy::enum_variant_names)]
        enum GeneratedField {
            Type,
            Ed25519,
            MultiEd25519,
            SingleKeySignature,
            MultiKeySignature,
        }
        impl<'de> serde::Deserialize<'de> for GeneratedField {
            fn deserialize<D>(deserializer: D) -> std::result::Result<GeneratedField, D::Error>
            where
                D: serde::Deserializer<'de>,
            {
                struct GeneratedVisitor;

                impl<'de> serde::de::Visitor<'de> for GeneratedVisitor {
                    type Value = GeneratedField;

                    fn expecting(&self, formatter: &mut std::fmt::Formatter<'_>) -> std::fmt::Result {
                        write!(formatter, "expected one of: {:?}", &FIELDS)
                    }

                    #[allow(unused_variables)]
                    fn visit_str<E>(self, value: &str) -> std::result::Result<GeneratedField, E>
                    where
                        E: serde::de::Error,
                    {
                        match value {
                            "type" => Ok(GeneratedField::Type),
                            "ed25519" => Ok(GeneratedField::Ed25519),
                            "multiEd25519" | "multi_ed25519" => Ok(GeneratedField::MultiEd25519),
                            "singleKeySignature" | "single_key_signature" => Ok(GeneratedField::SingleKeySignature),
                            "multiKeySignature" | "multi_key_signature" => Ok(GeneratedField::MultiKeySignature),
                            _ => Err(serde::de::Error::unknown_field(value, FIELDS)),
                        }
                    }
                }
                deserializer.deserialize_identifier(GeneratedVisitor)
            }
        }
        struct GeneratedVisitor;
        impl<'de> serde::de::Visitor<'de> for GeneratedVisitor {
            type Value = AccountSignature;

            fn expecting(&self, formatter: &mut std::fmt::Formatter<'_>) -> std::fmt::Result {
                formatter.write_str("struct aptos.transaction.v1.AccountSignature")
            }

            fn visit_map<V>(self, mut map: V) -> std::result::Result<AccountSignature, V::Error>
                where
                    V: serde::de::MapAccess<'de>,
            {
                let mut r#type__ = None;
                let mut signature__ = None;
                while let Some(k) = map.next_key()? {
                    match k {
                        GeneratedField::Type => {
                            if r#type__.is_some() {
                                return Err(serde::de::Error::duplicate_field("type"));
                            }
                            r#type__ = Some(map.next_value::<account_signature::Type>()? as i32);
                        }
                        GeneratedField::Ed25519 => {
                            if signature__.is_some() {
                                return Err(serde::de::Error::duplicate_field("ed25519"));
                            }
                            signature__ = map.next_value::<::std::option::Option<_>>()?.map(account_signature::Signature::Ed25519)
;
                        }
                        GeneratedField::MultiEd25519 => {
                            if signature__.is_some() {
                                return Err(serde::de::Error::duplicate_field("multiEd25519"));
                            }
                            signature__ = map.next_value::<::std::option::Option<_>>()?.map(account_signature::Signature::MultiEd25519)
;
                        }
                        GeneratedField::SingleKeySignature => {
                            if signature__.is_some() {
                                return Err(serde::de::Error::duplicate_field("singleKeySignature"));
                            }
                            signature__ = map.next_value::<::std::option::Option<_>>()?.map(account_signature::Signature::SingleKeySignature)
;
                        }
                        GeneratedField::MultiKeySignature => {
                            if signature__.is_some() {
                                return Err(serde::de::Error::duplicate_field("multiKeySignature"));
                            }
                            signature__ = map.next_value::<::std::option::Option<_>>()?.map(account_signature::Signature::MultiKeySignature)
;
                        }
                    }
                }
                Ok(AccountSignature {
                    r#type: r#type__.unwrap_or_default(),
                    signature: signature__,
                })
            }
        }
        deserializer.deserialize_struct("aptos.transaction.v1.AccountSignature", FIELDS, GeneratedVisitor)
    }
}
impl serde::Serialize for account_signature::Type {
    #[allow(deprecated)]
    fn serialize<S>(&self, serializer: S) -> std::result::Result<S::Ok, S::Error>
    where
        S: serde::Serializer,
    {
        let variant = match self {
            Self::Unspecified => "TYPE_UNSPECIFIED",
            Self::Ed25519 => "TYPE_ED25519",
            Self::MultiEd25519 => "TYPE_MULTI_ED25519",
            Self::SingleKey => "TYPE_SINGLE_KEY",
            Self::MultiKey => "TYPE_MULTI_KEY",
        };
        serializer.serialize_str(variant)
    }
}
impl<'de> serde::Deserialize<'de> for account_signature::Type {
    #[allow(deprecated)]
    fn deserialize<D>(deserializer: D) -> std::result::Result<Self, D::Error>
    where
        D: serde::Deserializer<'de>,
    {
        const FIELDS: &[&str] = &[
            "TYPE_UNSPECIFIED",
            "TYPE_ED25519",
            "TYPE_MULTI_ED25519",
            "TYPE_SINGLE_KEY",
            "TYPE_MULTI_KEY",
        ];

        struct GeneratedVisitor;

        impl<'de> serde::de::Visitor<'de> for GeneratedVisitor {
            type Value = account_signature::Type;

            fn expecting(&self, formatter: &mut std::fmt::Formatter<'_>) -> std::fmt::Result {
                write!(formatter, "expected one of: {:?}", &FIELDS)
            }

            fn visit_i64<E>(self, v: i64) -> std::result::Result<Self::Value, E>
            where
                E: serde::de::Error,
            {
                use std::convert::TryFrom;
                i32::try_from(v)
                    .ok()
                    .and_then(account_signature::Type::from_i32)
                    .ok_or_else(|| {
                        serde::de::Error::invalid_value(serde::de::Unexpected::Signed(v), &self)
                    })
            }

            fn visit_u64<E>(self, v: u64) -> std::result::Result<Self::Value, E>
            where
                E: serde::de::Error,
            {
                use std::convert::TryFrom;
                i32::try_from(v)
                    .ok()
                    .and_then(account_signature::Type::from_i32)
                    .ok_or_else(|| {
                        serde::de::Error::invalid_value(serde::de::Unexpected::Unsigned(v), &self)
                    })
            }

            fn visit_str<E>(self, value: &str) -> std::result::Result<Self::Value, E>
            where
                E: serde::de::Error,
            {
                match value {
                    "TYPE_UNSPECIFIED" => Ok(account_signature::Type::Unspecified),
                    "TYPE_ED25519" => Ok(account_signature::Type::Ed25519),
                    "TYPE_MULTI_ED25519" => Ok(account_signature::Type::MultiEd25519),
                    "TYPE_SINGLE_KEY" => Ok(account_signature::Type::SingleKey),
                    "TYPE_MULTI_KEY" => Ok(account_signature::Type::MultiKey),
                    _ => Err(serde::de::Error::unknown_variant(value, FIELDS)),
                }
            }
        }
        deserializer.deserialize_any(GeneratedVisitor)
    }
}
impl serde::Serialize for AnyPublicKey {
    #[allow(deprecated)]
    fn serialize<S>(&self, serializer: S) -> std::result::Result<S::Ok, S::Error>
    where
        S: serde::Serializer,
    {
        use serde::ser::SerializeStruct;
        let mut len = 0;
        if self.r#type != 0 {
            len += 1;
        }
        if !self.public_key.is_empty() {
            len += 1;
        }
        let mut struct_ser = serializer.serialize_struct("aptos.transaction.v1.AnyPublicKey", len)?;
        if self.r#type != 0 {
            let v = any_public_key::Type::from_i32(self.r#type)
                .ok_or_else(|| serde::ser::Error::custom(format!("Invalid variant {}", self.r#type)))?;
            struct_ser.serialize_field("type", &v)?;
        }
        if !self.public_key.is_empty() {
            struct_ser.serialize_field("publicKey", pbjson::private::base64::encode(&self.public_key).as_str())?;
        }
        struct_ser.end()
    }
}
impl<'de> serde::Deserialize<'de> for AnyPublicKey {
    #[allow(deprecated)]
    fn deserialize<D>(deserializer: D) -> std::result::Result<Self, D::Error>
    where
        D: serde::Deserializer<'de>,
    {
        const FIELDS: &[&str] = &[
            "type",
            "public_key",
            "publicKey",
        ];

        #[allow(clippy::enum_variant_names)]
        enum GeneratedField {
            Type,
            PublicKey,
        }
        impl<'de> serde::Deserialize<'de> for GeneratedField {
            fn deserialize<D>(deserializer: D) -> std::result::Result<GeneratedField, D::Error>
            where
                D: serde::Deserializer<'de>,
            {
                struct GeneratedVisitor;

                impl<'de> serde::de::Visitor<'de> for GeneratedVisitor {
                    type Value = GeneratedField;

                    fn expecting(&self, formatter: &mut std::fmt::Formatter<'_>) -> std::fmt::Result {
                        write!(formatter, "expected one of: {:?}", &FIELDS)
                    }

                    #[allow(unused_variables)]
                    fn visit_str<E>(self, value: &str) -> std::result::Result<GeneratedField, E>
                    where
                        E: serde::de::Error,
                    {
                        match value {
                            "type" => Ok(GeneratedField::Type),
                            "publicKey" | "public_key" => Ok(GeneratedField::PublicKey),
                            _ => Err(serde::de::Error::unknown_field(value, FIELDS)),
                        }
                    }
                }
                deserializer.deserialize_identifier(GeneratedVisitor)
            }
        }
        struct GeneratedVisitor;
        impl<'de> serde::de::Visitor<'de> for GeneratedVisitor {
            type Value = AnyPublicKey;

            fn expecting(&self, formatter: &mut std::fmt::Formatter<'_>) -> std::fmt::Result {
                formatter.write_str("struct aptos.transaction.v1.AnyPublicKey")
            }

            fn visit_map<V>(self, mut map: V) -> std::result::Result<AnyPublicKey, V::Error>
                where
                    V: serde::de::MapAccess<'de>,
            {
                let mut r#type__ = None;
                let mut public_key__ = None;
                while let Some(k) = map.next_key()? {
                    match k {
                        GeneratedField::Type => {
                            if r#type__.is_some() {
                                return Err(serde::de::Error::duplicate_field("type"));
                            }
                            r#type__ = Some(map.next_value::<any_public_key::Type>()? as i32);
                        }
                        GeneratedField::PublicKey => {
                            if public_key__.is_some() {
                                return Err(serde::de::Error::duplicate_field("publicKey"));
                            }
                            public_key__ =
                                Some(map.next_value::<::pbjson::private::BytesDeserialize<_>>()?.0)
                            ;
                        }
                    }
                }
                Ok(AnyPublicKey {
                    r#type: r#type__.unwrap_or_default(),
                    public_key: public_key__.unwrap_or_default(),
                })
            }
        }
        deserializer.deserialize_struct("aptos.transaction.v1.AnyPublicKey", FIELDS, GeneratedVisitor)
    }
}
impl serde::Serialize for any_public_key::Type {
    #[allow(deprecated)]
    fn serialize<S>(&self, serializer: S) -> std::result::Result<S::Ok, S::Error>
    where
        S: serde::Serializer,
    {
        let variant = match self {
            Self::Unspecified => "TYPE_UNSPECIFIED",
            Self::Ed25519 => "TYPE_ED25519",
            Self::Secp256k1Ecdsa => "TYPE_SECP256K1_ECDSA",
            Self::Secp256r1Ecdsa => "TYPE_SECP256R1_ECDSA",
            Self::Keyless => "TYPE_KEYLESS",
        };
        serializer.serialize_str(variant)
    }
}
impl<'de> serde::Deserialize<'de> for any_public_key::Type {
    #[allow(deprecated)]
    fn deserialize<D>(deserializer: D) -> std::result::Result<Self, D::Error>
    where
        D: serde::Deserializer<'de>,
    {
        const FIELDS: &[&str] = &[
            "TYPE_UNSPECIFIED",
            "TYPE_ED25519",
            "TYPE_SECP256K1_ECDSA",
            "TYPE_SECP256R1_ECDSA",
            "TYPE_KEYLESS",
        ];

        struct GeneratedVisitor;

        impl<'de> serde::de::Visitor<'de> for GeneratedVisitor {
            type Value = any_public_key::Type;

            fn expecting(&self, formatter: &mut std::fmt::Formatter<'_>) -> std::fmt::Result {
                write!(formatter, "expected one of: {:?}", &FIELDS)
            }

            fn visit_i64<E>(self, v: i64) -> std::result::Result<Self::Value, E>
            where
                E: serde::de::Error,
            {
                use std::convert::TryFrom;
                i32::try_from(v)
                    .ok()
                    .and_then(any_public_key::Type::from_i32)
                    .ok_or_else(|| {
                        serde::de::Error::invalid_value(serde::de::Unexpected::Signed(v), &self)
                    })
            }

            fn visit_u64<E>(self, v: u64) -> std::result::Result<Self::Value, E>
            where
                E: serde::de::Error,
            {
                use std::convert::TryFrom;
                i32::try_from(v)
                    .ok()
                    .and_then(any_public_key::Type::from_i32)
                    .ok_or_else(|| {
                        serde::de::Error::invalid_value(serde::de::Unexpected::Unsigned(v), &self)
                    })
            }

            fn visit_str<E>(self, value: &str) -> std::result::Result<Self::Value, E>
            where
                E: serde::de::Error,
            {
                match value {
                    "TYPE_UNSPECIFIED" => Ok(any_public_key::Type::Unspecified),
                    "TYPE_ED25519" => Ok(any_public_key::Type::Ed25519),
                    "TYPE_SECP256K1_ECDSA" => Ok(any_public_key::Type::Secp256k1Ecdsa),
                    "TYPE_SECP256R1_ECDSA" => Ok(any_public_key::Type::Secp256r1Ecdsa),
                    "TYPE_KEYLESS" => Ok(any_public_key::Type::Keyless),
                    _ => Err(serde::de::Error::unknown_variant(value, FIELDS)),
                }
            }
        }
        deserializer.deserialize_any(GeneratedVisitor)
    }
}
impl serde::Serialize for AnySignature {
    #[allow(deprecated)]
    fn serialize<S>(&self, serializer: S) -> std::result::Result<S::Ok, S::Error>
    where
        S: serde::Serializer,
    {
        use serde::ser::SerializeStruct;
        let mut len = 0;
        if self.r#type != 0 {
            len += 1;
        }
        if !self.signature.is_empty() {
            len += 1;
        }
        if self.signature_variant.is_some() {
            len += 1;
        }
        let mut struct_ser = serializer.serialize_struct("aptos.transaction.v1.AnySignature", len)?;
        if self.r#type != 0 {
            let v = any_signature::Type::from_i32(self.r#type)
                .ok_or_else(|| serde::ser::Error::custom(format!("Invalid variant {}", self.r#type)))?;
            struct_ser.serialize_field("type", &v)?;
        }
        if !self.signature.is_empty() {
            struct_ser.serialize_field("signature", pbjson::private::base64::encode(&self.signature).as_str())?;
        }
        if let Some(v) = self.signature_variant.as_ref() {
            match v {
                any_signature::SignatureVariant::Ed25519(v) => {
                    struct_ser.serialize_field("ed25519", v)?;
                }
                any_signature::SignatureVariant::Secp256k1Ecdsa(v) => {
                    struct_ser.serialize_field("secp256k1Ecdsa", v)?;
                }
                any_signature::SignatureVariant::Webauthn(v) => {
                    struct_ser.serialize_field("webauthn", v)?;
                }
                any_signature::SignatureVariant::Keyless(v) => {
                    struct_ser.serialize_field("keyless", v)?;
                }
            }
        }
        struct_ser.end()
    }
}
impl<'de> serde::Deserialize<'de> for AnySignature {
    #[allow(deprecated)]
    fn deserialize<D>(deserializer: D) -> std::result::Result<Self, D::Error>
    where
        D: serde::Deserializer<'de>,
    {
        const FIELDS: &[&str] = &[
            "type",
            "signature",
            "ed25519",
            "secp256k1_ecdsa",
            "secp256k1Ecdsa",
            "webauthn",
            "keyless",
        ];

        #[allow(clippy::enum_variant_names)]
        enum GeneratedField {
            Type,
            Signature,
            Ed25519,
            Secp256k1Ecdsa,
            Webauthn,
            Keyless,
        }
        impl<'de> serde::Deserialize<'de> for GeneratedField {
            fn deserialize<D>(deserializer: D) -> std::result::Result<GeneratedField, D::Error>
            where
                D: serde::Deserializer<'de>,
            {
                struct GeneratedVisitor;

                impl<'de> serde::de::Visitor<'de> for GeneratedVisitor {
                    type Value = GeneratedField;

                    fn expecting(&self, formatter: &mut std::fmt::Formatter<'_>) -> std::fmt::Result {
                        write!(formatter, "expected one of: {:?}", &FIELDS)
                    }

                    #[allow(unused_variables)]
                    fn visit_str<E>(self, value: &str) -> std::result::Result<GeneratedField, E>
                    where
                        E: serde::de::Error,
                    {
                        match value {
                            "type" => Ok(GeneratedField::Type),
                            "signature" => Ok(GeneratedField::Signature),
                            "ed25519" => Ok(GeneratedField::Ed25519),
                            "secp256k1Ecdsa" | "secp256k1_ecdsa" => Ok(GeneratedField::Secp256k1Ecdsa),
                            "webauthn" => Ok(GeneratedField::Webauthn),
                            "keyless" => Ok(GeneratedField::Keyless),
                            _ => Err(serde::de::Error::unknown_field(value, FIELDS)),
                        }
                    }
                }
                deserializer.deserialize_identifier(GeneratedVisitor)
            }
        }
        struct GeneratedVisitor;
        impl<'de> serde::de::Visitor<'de> for GeneratedVisitor {
            type Value = AnySignature;

            fn expecting(&self, formatter: &mut std::fmt::Formatter<'_>) -> std::fmt::Result {
                formatter.write_str("struct aptos.transaction.v1.AnySignature")
            }

            fn visit_map<V>(self, mut map: V) -> std::result::Result<AnySignature, V::Error>
                where
                    V: serde::de::MapAccess<'de>,
            {
                let mut r#type__ = None;
                let mut signature__ = None;
                let mut signature_variant__ = None;
                while let Some(k) = map.next_key()? {
                    match k {
                        GeneratedField::Type => {
                            if r#type__.is_some() {
                                return Err(serde::de::Error::duplicate_field("type"));
                            }
                            r#type__ = Some(map.next_value::<any_signature::Type>()? as i32);
                        }
                        GeneratedField::Signature => {
                            if signature__.is_some() {
                                return Err(serde::de::Error::duplicate_field("signature"));
                            }
                            signature__ =
                                Some(map.next_value::<::pbjson::private::BytesDeserialize<_>>()?.0)
                            ;
                        }
                        GeneratedField::Ed25519 => {
                            if signature_variant__.is_some() {
                                return Err(serde::de::Error::duplicate_field("ed25519"));
                            }
                            signature_variant__ = map.next_value::<::std::option::Option<_>>()?.map(any_signature::SignatureVariant::Ed25519)
;
                        }
                        GeneratedField::Secp256k1Ecdsa => {
                            if signature_variant__.is_some() {
                                return Err(serde::de::Error::duplicate_field("secp256k1Ecdsa"));
                            }
                            signature_variant__ = map.next_value::<::std::option::Option<_>>()?.map(any_signature::SignatureVariant::Secp256k1Ecdsa)
;
                        }
                        GeneratedField::Webauthn => {
                            if signature_variant__.is_some() {
                                return Err(serde::de::Error::duplicate_field("webauthn"));
                            }
                            signature_variant__ = map.next_value::<::std::option::Option<_>>()?.map(any_signature::SignatureVariant::Webauthn)
;
                        }
                        GeneratedField::Keyless => {
                            if signature_variant__.is_some() {
                                return Err(serde::de::Error::duplicate_field("keyless"));
                            }
                            signature_variant__ = map.next_value::<::std::option::Option<_>>()?.map(any_signature::SignatureVariant::Keyless)
;
                        }
                    }
                }
                Ok(AnySignature {
                    r#type: r#type__.unwrap_or_default(),
                    signature: signature__.unwrap_or_default(),
                    signature_variant: signature_variant__,
                })
            }
        }
        deserializer.deserialize_struct("aptos.transaction.v1.AnySignature", FIELDS, GeneratedVisitor)
    }
}
impl serde::Serialize for any_signature::Type {
    #[allow(deprecated)]
    fn serialize<S>(&self, serializer: S) -> std::result::Result<S::Ok, S::Error>
    where
        S: serde::Serializer,
    {
        let variant = match self {
            Self::Unspecified => "TYPE_UNSPECIFIED",
            Self::Ed25519 => "TYPE_ED25519",
            Self::Secp256k1Ecdsa => "TYPE_SECP256K1_ECDSA",
            Self::Webauthn => "TYPE_WEBAUTHN",
            Self::Keyless => "TYPE_KEYLESS",
        };
        serializer.serialize_str(variant)
    }
}
impl<'de> serde::Deserialize<'de> for any_signature::Type {
    #[allow(deprecated)]
    fn deserialize<D>(deserializer: D) -> std::result::Result<Self, D::Error>
    where
        D: serde::Deserializer<'de>,
    {
        const FIELDS: &[&str] = &[
            "TYPE_UNSPECIFIED",
            "TYPE_ED25519",
            "TYPE_SECP256K1_ECDSA",
            "TYPE_WEBAUTHN",
            "TYPE_KEYLESS",
        ];

        struct GeneratedVisitor;

        impl<'de> serde::de::Visitor<'de> for GeneratedVisitor {
            type Value = any_signature::Type;

            fn expecting(&self, formatter: &mut std::fmt::Formatter<'_>) -> std::fmt::Result {
                write!(formatter, "expected one of: {:?}", &FIELDS)
            }

            fn visit_i64<E>(self, v: i64) -> std::result::Result<Self::Value, E>
            where
                E: serde::de::Error,
            {
                use std::convert::TryFrom;
                i32::try_from(v)
                    .ok()
                    .and_then(any_signature::Type::from_i32)
                    .ok_or_else(|| {
                        serde::de::Error::invalid_value(serde::de::Unexpected::Signed(v), &self)
                    })
            }

            fn visit_u64<E>(self, v: u64) -> std::result::Result<Self::Value, E>
            where
                E: serde::de::Error,
            {
                use std::convert::TryFrom;
                i32::try_from(v)
                    .ok()
                    .and_then(any_signature::Type::from_i32)
                    .ok_or_else(|| {
                        serde::de::Error::invalid_value(serde::de::Unexpected::Unsigned(v), &self)
                    })
            }

            fn visit_str<E>(self, value: &str) -> std::result::Result<Self::Value, E>
            where
                E: serde::de::Error,
            {
                match value {
                    "TYPE_UNSPECIFIED" => Ok(any_signature::Type::Unspecified),
                    "TYPE_ED25519" => Ok(any_signature::Type::Ed25519),
                    "TYPE_SECP256K1_ECDSA" => Ok(any_signature::Type::Secp256k1Ecdsa),
                    "TYPE_WEBAUTHN" => Ok(any_signature::Type::Webauthn),
                    "TYPE_KEYLESS" => Ok(any_signature::Type::Keyless),
                    _ => Err(serde::de::Error::unknown_variant(value, FIELDS)),
                }
            }
        }
        deserializer.deserialize_any(GeneratedVisitor)
    }
}
impl serde::Serialize for Block {
    #[allow(deprecated)]
    fn serialize<S>(&self, serializer: S) -> std::result::Result<S::Ok, S::Error>
    where
        S: serde::Serializer,
    {
        use serde::ser::SerializeStruct;
        let mut len = 0;
        if self.timestamp.is_some() {
            len += 1;
        }
        if self.height != 0 {
            len += 1;
        }
        if !self.transactions.is_empty() {
            len += 1;
        }
        if self.chain_id != 0 {
            len += 1;
        }
        let mut struct_ser = serializer.serialize_struct("aptos.transaction.v1.Block", len)?;
        if let Some(v) = self.timestamp.as_ref() {
            struct_ser.serialize_field("timestamp", v)?;
        }
        if self.height != 0 {
            struct_ser.serialize_field("height", ToString::to_string(&self.height).as_str())?;
        }
        if !self.transactions.is_empty() {
            struct_ser.serialize_field("transactions", &self.transactions)?;
        }
        if self.chain_id != 0 {
            struct_ser.serialize_field("chainId", &self.chain_id)?;
        }
        struct_ser.end()
    }
}
impl<'de> serde::Deserialize<'de> for Block {
    #[allow(deprecated)]
    fn deserialize<D>(deserializer: D) -> std::result::Result<Self, D::Error>
    where
        D: serde::Deserializer<'de>,
    {
        const FIELDS: &[&str] = &[
            "timestamp",
            "height",
            "transactions",
            "chain_id",
            "chainId",
        ];

        #[allow(clippy::enum_variant_names)]
        enum GeneratedField {
            Timestamp,
            Height,
            Transactions,
            ChainId,
        }
        impl<'de> serde::Deserialize<'de> for GeneratedField {
            fn deserialize<D>(deserializer: D) -> std::result::Result<GeneratedField, D::Error>
            where
                D: serde::Deserializer<'de>,
            {
                struct GeneratedVisitor;

                impl<'de> serde::de::Visitor<'de> for GeneratedVisitor {
                    type Value = GeneratedField;

                    fn expecting(&self, formatter: &mut std::fmt::Formatter<'_>) -> std::fmt::Result {
                        write!(formatter, "expected one of: {:?}", &FIELDS)
                    }

                    #[allow(unused_variables)]
                    fn visit_str<E>(self, value: &str) -> std::result::Result<GeneratedField, E>
                    where
                        E: serde::de::Error,
                    {
                        match value {
                            "timestamp" => Ok(GeneratedField::Timestamp),
                            "height" => Ok(GeneratedField::Height),
                            "transactions" => Ok(GeneratedField::Transactions),
                            "chainId" | "chain_id" => Ok(GeneratedField::ChainId),
                            _ => Err(serde::de::Error::unknown_field(value, FIELDS)),
                        }
                    }
                }
                deserializer.deserialize_identifier(GeneratedVisitor)
            }
        }
        struct GeneratedVisitor;
        impl<'de> serde::de::Visitor<'de> for GeneratedVisitor {
            type Value = Block;

            fn expecting(&self, formatter: &mut std::fmt::Formatter<'_>) -> std::fmt::Result {
                formatter.write_str("struct aptos.transaction.v1.Block")
            }

            fn visit_map<V>(self, mut map: V) -> std::result::Result<Block, V::Error>
                where
                    V: serde::de::MapAccess<'de>,
            {
                let mut timestamp__ = None;
                let mut height__ = None;
                let mut transactions__ = None;
                let mut chain_id__ = None;
                while let Some(k) = map.next_key()? {
                    match k {
                        GeneratedField::Timestamp => {
                            if timestamp__.is_some() {
                                return Err(serde::de::Error::duplicate_field("timestamp"));
                            }
                            timestamp__ = map.next_value()?;
                        }
                        GeneratedField::Height => {
                            if height__.is_some() {
                                return Err(serde::de::Error::duplicate_field("height"));
                            }
                            height__ =
                                Some(map.next_value::<::pbjson::private::NumberDeserialize<_>>()?.0)
                            ;
                        }
                        GeneratedField::Transactions => {
                            if transactions__.is_some() {
                                return Err(serde::de::Error::duplicate_field("transactions"));
                            }
                            transactions__ = Some(map.next_value()?);
                        }
                        GeneratedField::ChainId => {
                            if chain_id__.is_some() {
                                return Err(serde::de::Error::duplicate_field("chainId"));
                            }
                            chain_id__ =
                                Some(map.next_value::<::pbjson::private::NumberDeserialize<_>>()?.0)
                            ;
                        }
                    }
                }
                Ok(Block {
                    timestamp: timestamp__,
                    height: height__.unwrap_or_default(),
                    transactions: transactions__.unwrap_or_default(),
                    chain_id: chain_id__.unwrap_or_default(),
                })
            }
        }
        deserializer.deserialize_struct("aptos.transaction.v1.Block", FIELDS, GeneratedVisitor)
    }
}
impl serde::Serialize for BlockEndInfo {
    #[allow(deprecated)]
    fn serialize<S>(&self, serializer: S) -> std::result::Result<S::Ok, S::Error>
    where
        S: serde::Serializer,
    {
        use serde::ser::SerializeStruct;
        let mut len = 0;
        if self.block_gas_limit_reached {
            len += 1;
        }
        if self.block_output_limit_reached {
            len += 1;
        }
        if self.block_effective_block_gas_units != 0 {
            len += 1;
        }
        if self.block_approx_output_size != 0 {
            len += 1;
        }
        let mut struct_ser = serializer.serialize_struct("aptos.transaction.v1.BlockEndInfo", len)?;
        if self.block_gas_limit_reached {
            struct_ser.serialize_field("blockGasLimitReached", &self.block_gas_limit_reached)?;
        }
        if self.block_output_limit_reached {
            struct_ser.serialize_field("blockOutputLimitReached", &self.block_output_limit_reached)?;
        }
        if self.block_effective_block_gas_units != 0 {
            struct_ser.serialize_field("blockEffectiveBlockGasUnits", ToString::to_string(&self.block_effective_block_gas_units).as_str())?;
        }
        if self.block_approx_output_size != 0 {
            struct_ser.serialize_field("blockApproxOutputSize", ToString::to_string(&self.block_approx_output_size).as_str())?;
        }
        struct_ser.end()
    }
}
impl<'de> serde::Deserialize<'de> for BlockEndInfo {
    #[allow(deprecated)]
    fn deserialize<D>(deserializer: D) -> std::result::Result<Self, D::Error>
    where
        D: serde::Deserializer<'de>,
    {
        const FIELDS: &[&str] = &[
            "block_gas_limit_reached",
            "blockGasLimitReached",
            "block_output_limit_reached",
            "blockOutputLimitReached",
            "block_effective_block_gas_units",
            "blockEffectiveBlockGasUnits",
            "block_approx_output_size",
            "blockApproxOutputSize",
        ];

        #[allow(clippy::enum_variant_names)]
        enum GeneratedField {
            BlockGasLimitReached,
            BlockOutputLimitReached,
            BlockEffectiveBlockGasUnits,
            BlockApproxOutputSize,
        }
        impl<'de> serde::Deserialize<'de> for GeneratedField {
            fn deserialize<D>(deserializer: D) -> std::result::Result<GeneratedField, D::Error>
            where
                D: serde::Deserializer<'de>,
            {
                struct GeneratedVisitor;

                impl<'de> serde::de::Visitor<'de> for GeneratedVisitor {
                    type Value = GeneratedField;

                    fn expecting(&self, formatter: &mut std::fmt::Formatter<'_>) -> std::fmt::Result {
                        write!(formatter, "expected one of: {:?}", &FIELDS)
                    }

                    #[allow(unused_variables)]
                    fn visit_str<E>(self, value: &str) -> std::result::Result<GeneratedField, E>
                    where
                        E: serde::de::Error,
                    {
                        match value {
                            "blockGasLimitReached" | "block_gas_limit_reached" => Ok(GeneratedField::BlockGasLimitReached),
                            "blockOutputLimitReached" | "block_output_limit_reached" => Ok(GeneratedField::BlockOutputLimitReached),
                            "blockEffectiveBlockGasUnits" | "block_effective_block_gas_units" => Ok(GeneratedField::BlockEffectiveBlockGasUnits),
                            "blockApproxOutputSize" | "block_approx_output_size" => Ok(GeneratedField::BlockApproxOutputSize),
                            _ => Err(serde::de::Error::unknown_field(value, FIELDS)),
                        }
                    }
                }
                deserializer.deserialize_identifier(GeneratedVisitor)
            }
        }
        struct GeneratedVisitor;
        impl<'de> serde::de::Visitor<'de> for GeneratedVisitor {
            type Value = BlockEndInfo;

            fn expecting(&self, formatter: &mut std::fmt::Formatter<'_>) -> std::fmt::Result {
                formatter.write_str("struct aptos.transaction.v1.BlockEndInfo")
            }

            fn visit_map<V>(self, mut map: V) -> std::result::Result<BlockEndInfo, V::Error>
                where
                    V: serde::de::MapAccess<'de>,
            {
                let mut block_gas_limit_reached__ = None;
                let mut block_output_limit_reached__ = None;
                let mut block_effective_block_gas_units__ = None;
                let mut block_approx_output_size__ = None;
                while let Some(k) = map.next_key()? {
                    match k {
                        GeneratedField::BlockGasLimitReached => {
                            if block_gas_limit_reached__.is_some() {
                                return Err(serde::de::Error::duplicate_field("blockGasLimitReached"));
                            }
                            block_gas_limit_reached__ = Some(map.next_value()?);
                        }
                        GeneratedField::BlockOutputLimitReached => {
                            if block_output_limit_reached__.is_some() {
                                return Err(serde::de::Error::duplicate_field("blockOutputLimitReached"));
                            }
                            block_output_limit_reached__ = Some(map.next_value()?);
                        }
                        GeneratedField::BlockEffectiveBlockGasUnits => {
                            if block_effective_block_gas_units__.is_some() {
                                return Err(serde::de::Error::duplicate_field("blockEffectiveBlockGasUnits"));
                            }
                            block_effective_block_gas_units__ =
                                Some(map.next_value::<::pbjson::private::NumberDeserialize<_>>()?.0)
                            ;
                        }
                        GeneratedField::BlockApproxOutputSize => {
                            if block_approx_output_size__.is_some() {
                                return Err(serde::de::Error::duplicate_field("blockApproxOutputSize"));
                            }
                            block_approx_output_size__ =
                                Some(map.next_value::<::pbjson::private::NumberDeserialize<_>>()?.0)
                            ;
                        }
                    }
                }
                Ok(BlockEndInfo {
                    block_gas_limit_reached: block_gas_limit_reached__.unwrap_or_default(),
                    block_output_limit_reached: block_output_limit_reached__.unwrap_or_default(),
                    block_effective_block_gas_units: block_effective_block_gas_units__.unwrap_or_default(),
                    block_approx_output_size: block_approx_output_size__.unwrap_or_default(),
                })
            }
        }
        deserializer.deserialize_struct("aptos.transaction.v1.BlockEndInfo", FIELDS, GeneratedVisitor)
    }
}
impl serde::Serialize for BlockEpilogueTransaction {
    #[allow(deprecated)]
    fn serialize<S>(&self, serializer: S) -> std::result::Result<S::Ok, S::Error>
    where
        S: serde::Serializer,
    {
        use serde::ser::SerializeStruct;
        let mut len = 0;
        if self.block_end_info.is_some() {
            len += 1;
        }
        let mut struct_ser = serializer.serialize_struct("aptos.transaction.v1.BlockEpilogueTransaction", len)?;
        if let Some(v) = self.block_end_info.as_ref() {
            struct_ser.serialize_field("blockEndInfo", v)?;
        }
        struct_ser.end()
    }
}
impl<'de> serde::Deserialize<'de> for BlockEpilogueTransaction {
    #[allow(deprecated)]
    fn deserialize<D>(deserializer: D) -> std::result::Result<Self, D::Error>
    where
        D: serde::Deserializer<'de>,
    {
        const FIELDS: &[&str] = &[
            "block_end_info",
            "blockEndInfo",
        ];

        #[allow(clippy::enum_variant_names)]
        enum GeneratedField {
            BlockEndInfo,
        }
        impl<'de> serde::Deserialize<'de> for GeneratedField {
            fn deserialize<D>(deserializer: D) -> std::result::Result<GeneratedField, D::Error>
            where
                D: serde::Deserializer<'de>,
            {
                struct GeneratedVisitor;

                impl<'de> serde::de::Visitor<'de> for GeneratedVisitor {
                    type Value = GeneratedField;

                    fn expecting(&self, formatter: &mut std::fmt::Formatter<'_>) -> std::fmt::Result {
                        write!(formatter, "expected one of: {:?}", &FIELDS)
                    }

                    #[allow(unused_variables)]
                    fn visit_str<E>(self, value: &str) -> std::result::Result<GeneratedField, E>
                    where
                        E: serde::de::Error,
                    {
                        match value {
                            "blockEndInfo" | "block_end_info" => Ok(GeneratedField::BlockEndInfo),
                            _ => Err(serde::de::Error::unknown_field(value, FIELDS)),
                        }
                    }
                }
                deserializer.deserialize_identifier(GeneratedVisitor)
            }
        }
        struct GeneratedVisitor;
        impl<'de> serde::de::Visitor<'de> for GeneratedVisitor {
            type Value = BlockEpilogueTransaction;

            fn expecting(&self, formatter: &mut std::fmt::Formatter<'_>) -> std::fmt::Result {
                formatter.write_str("struct aptos.transaction.v1.BlockEpilogueTransaction")
            }

            fn visit_map<V>(self, mut map: V) -> std::result::Result<BlockEpilogueTransaction, V::Error>
                where
                    V: serde::de::MapAccess<'de>,
            {
                let mut block_end_info__ = None;
                while let Some(k) = map.next_key()? {
                    match k {
                        GeneratedField::BlockEndInfo => {
                            if block_end_info__.is_some() {
                                return Err(serde::de::Error::duplicate_field("blockEndInfo"));
                            }
                            block_end_info__ = map.next_value()?;
                        }
                    }
                }
                Ok(BlockEpilogueTransaction {
                    block_end_info: block_end_info__,
                })
            }
        }
        deserializer.deserialize_struct("aptos.transaction.v1.BlockEpilogueTransaction", FIELDS, GeneratedVisitor)
    }
}
impl serde::Serialize for BlockMetadataTransaction {
    #[allow(deprecated)]
    fn serialize<S>(&self, serializer: S) -> std::result::Result<S::Ok, S::Error>
    where
        S: serde::Serializer,
    {
        use serde::ser::SerializeStruct;
        let mut len = 0;
        if !self.id.is_empty() {
            len += 1;
        }
        if self.round != 0 {
            len += 1;
        }
        if !self.events.is_empty() {
            len += 1;
        }
        if !self.previous_block_votes_bitvec.is_empty() {
            len += 1;
        }
        if !self.proposer.is_empty() {
            len += 1;
        }
        if !self.failed_proposer_indices.is_empty() {
            len += 1;
        }
        let mut struct_ser = serializer.serialize_struct("aptos.transaction.v1.BlockMetadataTransaction", len)?;
        if !self.id.is_empty() {
            struct_ser.serialize_field("id", &self.id)?;
        }
        if self.round != 0 {
            struct_ser.serialize_field("round", ToString::to_string(&self.round).as_str())?;
        }
        if !self.events.is_empty() {
            struct_ser.serialize_field("events", &self.events)?;
        }
        if !self.previous_block_votes_bitvec.is_empty() {
            struct_ser.serialize_field("previousBlockVotesBitvec", pbjson::private::base64::encode(&self.previous_block_votes_bitvec).as_str())?;
        }
        if !self.proposer.is_empty() {
            struct_ser.serialize_field("proposer", &self.proposer)?;
        }
        if !self.failed_proposer_indices.is_empty() {
            struct_ser.serialize_field("failedProposerIndices", &self.failed_proposer_indices)?;
        }
        struct_ser.end()
    }
}
impl<'de> serde::Deserialize<'de> for BlockMetadataTransaction {
    #[allow(deprecated)]
    fn deserialize<D>(deserializer: D) -> std::result::Result<Self, D::Error>
    where
        D: serde::Deserializer<'de>,
    {
        const FIELDS: &[&str] = &[
            "id",
            "round",
            "events",
            "previous_block_votes_bitvec",
            "previousBlockVotesBitvec",
            "proposer",
            "failed_proposer_indices",
            "failedProposerIndices",
        ];

        #[allow(clippy::enum_variant_names)]
        enum GeneratedField {
            Id,
            Round,
            Events,
            PreviousBlockVotesBitvec,
            Proposer,
            FailedProposerIndices,
        }
        impl<'de> serde::Deserialize<'de> for GeneratedField {
            fn deserialize<D>(deserializer: D) -> std::result::Result<GeneratedField, D::Error>
            where
                D: serde::Deserializer<'de>,
            {
                struct GeneratedVisitor;

                impl<'de> serde::de::Visitor<'de> for GeneratedVisitor {
                    type Value = GeneratedField;

                    fn expecting(&self, formatter: &mut std::fmt::Formatter<'_>) -> std::fmt::Result {
                        write!(formatter, "expected one of: {:?}", &FIELDS)
                    }

                    #[allow(unused_variables)]
                    fn visit_str<E>(self, value: &str) -> std::result::Result<GeneratedField, E>
                    where
                        E: serde::de::Error,
                    {
                        match value {
                            "id" => Ok(GeneratedField::Id),
                            "round" => Ok(GeneratedField::Round),
                            "events" => Ok(GeneratedField::Events),
                            "previousBlockVotesBitvec" | "previous_block_votes_bitvec" => Ok(GeneratedField::PreviousBlockVotesBitvec),
                            "proposer" => Ok(GeneratedField::Proposer),
                            "failedProposerIndices" | "failed_proposer_indices" => Ok(GeneratedField::FailedProposerIndices),
                            _ => Err(serde::de::Error::unknown_field(value, FIELDS)),
                        }
                    }
                }
                deserializer.deserialize_identifier(GeneratedVisitor)
            }
        }
        struct GeneratedVisitor;
        impl<'de> serde::de::Visitor<'de> for GeneratedVisitor {
            type Value = BlockMetadataTransaction;

            fn expecting(&self, formatter: &mut std::fmt::Formatter<'_>) -> std::fmt::Result {
                formatter.write_str("struct aptos.transaction.v1.BlockMetadataTransaction")
            }

            fn visit_map<V>(self, mut map: V) -> std::result::Result<BlockMetadataTransaction, V::Error>
                where
                    V: serde::de::MapAccess<'de>,
            {
                let mut id__ = None;
                let mut round__ = None;
                let mut events__ = None;
                let mut previous_block_votes_bitvec__ = None;
                let mut proposer__ = None;
                let mut failed_proposer_indices__ = None;
                while let Some(k) = map.next_key()? {
                    match k {
                        GeneratedField::Id => {
                            if id__.is_some() {
                                return Err(serde::de::Error::duplicate_field("id"));
                            }
                            id__ = Some(map.next_value()?);
                        }
                        GeneratedField::Round => {
                            if round__.is_some() {
                                return Err(serde::de::Error::duplicate_field("round"));
                            }
                            round__ =
                                Some(map.next_value::<::pbjson::private::NumberDeserialize<_>>()?.0)
                            ;
                        }
                        GeneratedField::Events => {
                            if events__.is_some() {
                                return Err(serde::de::Error::duplicate_field("events"));
                            }
                            events__ = Some(map.next_value()?);
                        }
                        GeneratedField::PreviousBlockVotesBitvec => {
                            if previous_block_votes_bitvec__.is_some() {
                                return Err(serde::de::Error::duplicate_field("previousBlockVotesBitvec"));
                            }
                            previous_block_votes_bitvec__ =
                                Some(map.next_value::<::pbjson::private::BytesDeserialize<_>>()?.0)
                            ;
                        }
                        GeneratedField::Proposer => {
                            if proposer__.is_some() {
                                return Err(serde::de::Error::duplicate_field("proposer"));
                            }
                            proposer__ = Some(map.next_value()?);
                        }
                        GeneratedField::FailedProposerIndices => {
                            if failed_proposer_indices__.is_some() {
                                return Err(serde::de::Error::duplicate_field("failedProposerIndices"));
                            }
                            failed_proposer_indices__ =
                                Some(map.next_value::<Vec<::pbjson::private::NumberDeserialize<_>>>()?
                                    .into_iter().map(|x| x.0).collect())
                            ;
                        }
                    }
                }
                Ok(BlockMetadataTransaction {
                    id: id__.unwrap_or_default(),
                    round: round__.unwrap_or_default(),
                    events: events__.unwrap_or_default(),
                    previous_block_votes_bitvec: previous_block_votes_bitvec__.unwrap_or_default(),
                    proposer: proposer__.unwrap_or_default(),
                    failed_proposer_indices: failed_proposer_indices__.unwrap_or_default(),
                })
            }
        }
        deserializer.deserialize_struct("aptos.transaction.v1.BlockMetadataTransaction", FIELDS, GeneratedVisitor)
    }
}
impl serde::Serialize for DeleteModule {
    #[allow(deprecated)]
    fn serialize<S>(&self, serializer: S) -> std::result::Result<S::Ok, S::Error>
    where
        S: serde::Serializer,
    {
        use serde::ser::SerializeStruct;
        let mut len = 0;
        if !self.address.is_empty() {
            len += 1;
        }
        if !self.state_key_hash.is_empty() {
            len += 1;
        }
        if self.module.is_some() {
            len += 1;
        }
        let mut struct_ser = serializer.serialize_struct("aptos.transaction.v1.DeleteModule", len)?;
        if !self.address.is_empty() {
            struct_ser.serialize_field("address", &self.address)?;
        }
        if !self.state_key_hash.is_empty() {
            struct_ser.serialize_field("stateKeyHash", pbjson::private::base64::encode(&self.state_key_hash).as_str())?;
        }
        if let Some(v) = self.module.as_ref() {
            struct_ser.serialize_field("module", v)?;
        }
        struct_ser.end()
    }
}
impl<'de> serde::Deserialize<'de> for DeleteModule {
    #[allow(deprecated)]
    fn deserialize<D>(deserializer: D) -> std::result::Result<Self, D::Error>
    where
        D: serde::Deserializer<'de>,
    {
        const FIELDS: &[&str] = &[
            "address",
            "state_key_hash",
            "stateKeyHash",
            "module",
        ];

        #[allow(clippy::enum_variant_names)]
        enum GeneratedField {
            Address,
            StateKeyHash,
            Module,
        }
        impl<'de> serde::Deserialize<'de> for GeneratedField {
            fn deserialize<D>(deserializer: D) -> std::result::Result<GeneratedField, D::Error>
            where
                D: serde::Deserializer<'de>,
            {
                struct GeneratedVisitor;

                impl<'de> serde::de::Visitor<'de> for GeneratedVisitor {
                    type Value = GeneratedField;

                    fn expecting(&self, formatter: &mut std::fmt::Formatter<'_>) -> std::fmt::Result {
                        write!(formatter, "expected one of: {:?}", &FIELDS)
                    }

                    #[allow(unused_variables)]
                    fn visit_str<E>(self, value: &str) -> std::result::Result<GeneratedField, E>
                    where
                        E: serde::de::Error,
                    {
                        match value {
                            "address" => Ok(GeneratedField::Address),
                            "stateKeyHash" | "state_key_hash" => Ok(GeneratedField::StateKeyHash),
                            "module" => Ok(GeneratedField::Module),
                            _ => Err(serde::de::Error::unknown_field(value, FIELDS)),
                        }
                    }
                }
                deserializer.deserialize_identifier(GeneratedVisitor)
            }
        }
        struct GeneratedVisitor;
        impl<'de> serde::de::Visitor<'de> for GeneratedVisitor {
            type Value = DeleteModule;

            fn expecting(&self, formatter: &mut std::fmt::Formatter<'_>) -> std::fmt::Result {
                formatter.write_str("struct aptos.transaction.v1.DeleteModule")
            }

            fn visit_map<V>(self, mut map: V) -> std::result::Result<DeleteModule, V::Error>
                where
                    V: serde::de::MapAccess<'de>,
            {
                let mut address__ = None;
                let mut state_key_hash__ = None;
                let mut module__ = None;
                while let Some(k) = map.next_key()? {
                    match k {
                        GeneratedField::Address => {
                            if address__.is_some() {
                                return Err(serde::de::Error::duplicate_field("address"));
                            }
                            address__ = Some(map.next_value()?);
                        }
                        GeneratedField::StateKeyHash => {
                            if state_key_hash__.is_some() {
                                return Err(serde::de::Error::duplicate_field("stateKeyHash"));
                            }
                            state_key_hash__ =
                                Some(map.next_value::<::pbjson::private::BytesDeserialize<_>>()?.0)
                            ;
                        }
                        GeneratedField::Module => {
                            if module__.is_some() {
                                return Err(serde::de::Error::duplicate_field("module"));
                            }
                            module__ = map.next_value()?;
                        }
                    }
                }
                Ok(DeleteModule {
                    address: address__.unwrap_or_default(),
                    state_key_hash: state_key_hash__.unwrap_or_default(),
                    module: module__,
                })
            }
        }
        deserializer.deserialize_struct("aptos.transaction.v1.DeleteModule", FIELDS, GeneratedVisitor)
    }
}
impl serde::Serialize for DeleteResource {
    #[allow(deprecated)]
    fn serialize<S>(&self, serializer: S) -> std::result::Result<S::Ok, S::Error>
    where
        S: serde::Serializer,
    {
        use serde::ser::SerializeStruct;
        let mut len = 0;
        if !self.address.is_empty() {
            len += 1;
        }
        if !self.state_key_hash.is_empty() {
            len += 1;
        }
        if self.r#type.is_some() {
            len += 1;
        }
        if !self.type_str.is_empty() {
            len += 1;
        }
        let mut struct_ser = serializer.serialize_struct("aptos.transaction.v1.DeleteResource", len)?;
        if !self.address.is_empty() {
            struct_ser.serialize_field("address", &self.address)?;
        }
        if !self.state_key_hash.is_empty() {
            struct_ser.serialize_field("stateKeyHash", pbjson::private::base64::encode(&self.state_key_hash).as_str())?;
        }
        if let Some(v) = self.r#type.as_ref() {
            struct_ser.serialize_field("type", v)?;
        }
        if !self.type_str.is_empty() {
            struct_ser.serialize_field("typeStr", &self.type_str)?;
        }
        struct_ser.end()
    }
}
impl<'de> serde::Deserialize<'de> for DeleteResource {
    #[allow(deprecated)]
    fn deserialize<D>(deserializer: D) -> std::result::Result<Self, D::Error>
    where
        D: serde::Deserializer<'de>,
    {
        const FIELDS: &[&str] = &[
            "address",
            "state_key_hash",
            "stateKeyHash",
            "type",
            "type_str",
            "typeStr",
        ];

        #[allow(clippy::enum_variant_names)]
        enum GeneratedField {
            Address,
            StateKeyHash,
            Type,
            TypeStr,
        }
        impl<'de> serde::Deserialize<'de> for GeneratedField {
            fn deserialize<D>(deserializer: D) -> std::result::Result<GeneratedField, D::Error>
            where
                D: serde::Deserializer<'de>,
            {
                struct GeneratedVisitor;

                impl<'de> serde::de::Visitor<'de> for GeneratedVisitor {
                    type Value = GeneratedField;

                    fn expecting(&self, formatter: &mut std::fmt::Formatter<'_>) -> std::fmt::Result {
                        write!(formatter, "expected one of: {:?}", &FIELDS)
                    }

                    #[allow(unused_variables)]
                    fn visit_str<E>(self, value: &str) -> std::result::Result<GeneratedField, E>
                    where
                        E: serde::de::Error,
                    {
                        match value {
                            "address" => Ok(GeneratedField::Address),
                            "stateKeyHash" | "state_key_hash" => Ok(GeneratedField::StateKeyHash),
                            "type" => Ok(GeneratedField::Type),
                            "typeStr" | "type_str" => Ok(GeneratedField::TypeStr),
                            _ => Err(serde::de::Error::unknown_field(value, FIELDS)),
                        }
                    }
                }
                deserializer.deserialize_identifier(GeneratedVisitor)
            }
        }
        struct GeneratedVisitor;
        impl<'de> serde::de::Visitor<'de> for GeneratedVisitor {
            type Value = DeleteResource;

            fn expecting(&self, formatter: &mut std::fmt::Formatter<'_>) -> std::fmt::Result {
                formatter.write_str("struct aptos.transaction.v1.DeleteResource")
            }

            fn visit_map<V>(self, mut map: V) -> std::result::Result<DeleteResource, V::Error>
                where
                    V: serde::de::MapAccess<'de>,
            {
                let mut address__ = None;
                let mut state_key_hash__ = None;
                let mut r#type__ = None;
                let mut type_str__ = None;
                while let Some(k) = map.next_key()? {
                    match k {
                        GeneratedField::Address => {
                            if address__.is_some() {
                                return Err(serde::de::Error::duplicate_field("address"));
                            }
                            address__ = Some(map.next_value()?);
                        }
                        GeneratedField::StateKeyHash => {
                            if state_key_hash__.is_some() {
                                return Err(serde::de::Error::duplicate_field("stateKeyHash"));
                            }
                            state_key_hash__ =
                                Some(map.next_value::<::pbjson::private::BytesDeserialize<_>>()?.0)
                            ;
                        }
                        GeneratedField::Type => {
                            if r#type__.is_some() {
                                return Err(serde::de::Error::duplicate_field("type"));
                            }
                            r#type__ = map.next_value()?;
                        }
                        GeneratedField::TypeStr => {
                            if type_str__.is_some() {
                                return Err(serde::de::Error::duplicate_field("typeStr"));
                            }
                            type_str__ = Some(map.next_value()?);
                        }
                    }
                }
                Ok(DeleteResource {
                    address: address__.unwrap_or_default(),
                    state_key_hash: state_key_hash__.unwrap_or_default(),
                    r#type: r#type__,
                    type_str: type_str__.unwrap_or_default(),
                })
            }
        }
        deserializer.deserialize_struct("aptos.transaction.v1.DeleteResource", FIELDS, GeneratedVisitor)
    }
}
impl serde::Serialize for DeleteTableData {
    #[allow(deprecated)]
    fn serialize<S>(&self, serializer: S) -> std::result::Result<S::Ok, S::Error>
    where
        S: serde::Serializer,
    {
        use serde::ser::SerializeStruct;
        let mut len = 0;
        if !self.key.is_empty() {
            len += 1;
        }
        if !self.key_type.is_empty() {
            len += 1;
        }
        let mut struct_ser = serializer.serialize_struct("aptos.transaction.v1.DeleteTableData", len)?;
        if !self.key.is_empty() {
            struct_ser.serialize_field("key", &self.key)?;
        }
        if !self.key_type.is_empty() {
            struct_ser.serialize_field("keyType", &self.key_type)?;
        }
        struct_ser.end()
    }
}
impl<'de> serde::Deserialize<'de> for DeleteTableData {
    #[allow(deprecated)]
    fn deserialize<D>(deserializer: D) -> std::result::Result<Self, D::Error>
    where
        D: serde::Deserializer<'de>,
    {
        const FIELDS: &[&str] = &[
            "key",
            "key_type",
            "keyType",
        ];

        #[allow(clippy::enum_variant_names)]
        enum GeneratedField {
            Key,
            KeyType,
        }
        impl<'de> serde::Deserialize<'de> for GeneratedField {
            fn deserialize<D>(deserializer: D) -> std::result::Result<GeneratedField, D::Error>
            where
                D: serde::Deserializer<'de>,
            {
                struct GeneratedVisitor;

                impl<'de> serde::de::Visitor<'de> for GeneratedVisitor {
                    type Value = GeneratedField;

                    fn expecting(&self, formatter: &mut std::fmt::Formatter<'_>) -> std::fmt::Result {
                        write!(formatter, "expected one of: {:?}", &FIELDS)
                    }

                    #[allow(unused_variables)]
                    fn visit_str<E>(self, value: &str) -> std::result::Result<GeneratedField, E>
                    where
                        E: serde::de::Error,
                    {
                        match value {
                            "key" => Ok(GeneratedField::Key),
                            "keyType" | "key_type" => Ok(GeneratedField::KeyType),
                            _ => Err(serde::de::Error::unknown_field(value, FIELDS)),
                        }
                    }
                }
                deserializer.deserialize_identifier(GeneratedVisitor)
            }
        }
        struct GeneratedVisitor;
        impl<'de> serde::de::Visitor<'de> for GeneratedVisitor {
            type Value = DeleteTableData;

            fn expecting(&self, formatter: &mut std::fmt::Formatter<'_>) -> std::fmt::Result {
                formatter.write_str("struct aptos.transaction.v1.DeleteTableData")
            }

            fn visit_map<V>(self, mut map: V) -> std::result::Result<DeleteTableData, V::Error>
                where
                    V: serde::de::MapAccess<'de>,
            {
                let mut key__ = None;
                let mut key_type__ = None;
                while let Some(k) = map.next_key()? {
                    match k {
                        GeneratedField::Key => {
                            if key__.is_some() {
                                return Err(serde::de::Error::duplicate_field("key"));
                            }
                            key__ = Some(map.next_value()?);
                        }
                        GeneratedField::KeyType => {
                            if key_type__.is_some() {
                                return Err(serde::de::Error::duplicate_field("keyType"));
                            }
                            key_type__ = Some(map.next_value()?);
                        }
                    }
                }
                Ok(DeleteTableData {
                    key: key__.unwrap_or_default(),
                    key_type: key_type__.unwrap_or_default(),
                })
            }
        }
        deserializer.deserialize_struct("aptos.transaction.v1.DeleteTableData", FIELDS, GeneratedVisitor)
    }
}
impl serde::Serialize for DeleteTableItem {
    #[allow(deprecated)]
    fn serialize<S>(&self, serializer: S) -> std::result::Result<S::Ok, S::Error>
    where
        S: serde::Serializer,
    {
        use serde::ser::SerializeStruct;
        let mut len = 0;
        if !self.state_key_hash.is_empty() {
            len += 1;
        }
        if !self.handle.is_empty() {
            len += 1;
        }
        if !self.key.is_empty() {
            len += 1;
        }
        if self.data.is_some() {
            len += 1;
        }
        let mut struct_ser = serializer.serialize_struct("aptos.transaction.v1.DeleteTableItem", len)?;
        if !self.state_key_hash.is_empty() {
            struct_ser.serialize_field("stateKeyHash", pbjson::private::base64::encode(&self.state_key_hash).as_str())?;
        }
        if !self.handle.is_empty() {
            struct_ser.serialize_field("handle", &self.handle)?;
        }
        if !self.key.is_empty() {
            struct_ser.serialize_field("key", &self.key)?;
        }
        if let Some(v) = self.data.as_ref() {
            struct_ser.serialize_field("data", v)?;
        }
        struct_ser.end()
    }
}
impl<'de> serde::Deserialize<'de> for DeleteTableItem {
    #[allow(deprecated)]
    fn deserialize<D>(deserializer: D) -> std::result::Result<Self, D::Error>
    where
        D: serde::Deserializer<'de>,
    {
        const FIELDS: &[&str] = &[
            "state_key_hash",
            "stateKeyHash",
            "handle",
            "key",
            "data",
        ];

        #[allow(clippy::enum_variant_names)]
        enum GeneratedField {
            StateKeyHash,
            Handle,
            Key,
            Data,
        }
        impl<'de> serde::Deserialize<'de> for GeneratedField {
            fn deserialize<D>(deserializer: D) -> std::result::Result<GeneratedField, D::Error>
            where
                D: serde::Deserializer<'de>,
            {
                struct GeneratedVisitor;

                impl<'de> serde::de::Visitor<'de> for GeneratedVisitor {
                    type Value = GeneratedField;

                    fn expecting(&self, formatter: &mut std::fmt::Formatter<'_>) -> std::fmt::Result {
                        write!(formatter, "expected one of: {:?}", &FIELDS)
                    }

                    #[allow(unused_variables)]
                    fn visit_str<E>(self, value: &str) -> std::result::Result<GeneratedField, E>
                    where
                        E: serde::de::Error,
                    {
                        match value {
                            "stateKeyHash" | "state_key_hash" => Ok(GeneratedField::StateKeyHash),
                            "handle" => Ok(GeneratedField::Handle),
                            "key" => Ok(GeneratedField::Key),
                            "data" => Ok(GeneratedField::Data),
                            _ => Err(serde::de::Error::unknown_field(value, FIELDS)),
                        }
                    }
                }
                deserializer.deserialize_identifier(GeneratedVisitor)
            }
        }
        struct GeneratedVisitor;
        impl<'de> serde::de::Visitor<'de> for GeneratedVisitor {
            type Value = DeleteTableItem;

            fn expecting(&self, formatter: &mut std::fmt::Formatter<'_>) -> std::fmt::Result {
                formatter.write_str("struct aptos.transaction.v1.DeleteTableItem")
            }

            fn visit_map<V>(self, mut map: V) -> std::result::Result<DeleteTableItem, V::Error>
                where
                    V: serde::de::MapAccess<'de>,
            {
                let mut state_key_hash__ = None;
                let mut handle__ = None;
                let mut key__ = None;
                let mut data__ = None;
                while let Some(k) = map.next_key()? {
                    match k {
                        GeneratedField::StateKeyHash => {
                            if state_key_hash__.is_some() {
                                return Err(serde::de::Error::duplicate_field("stateKeyHash"));
                            }
                            state_key_hash__ =
                                Some(map.next_value::<::pbjson::private::BytesDeserialize<_>>()?.0)
                            ;
                        }
                        GeneratedField::Handle => {
                            if handle__.is_some() {
                                return Err(serde::de::Error::duplicate_field("handle"));
                            }
                            handle__ = Some(map.next_value()?);
                        }
                        GeneratedField::Key => {
                            if key__.is_some() {
                                return Err(serde::de::Error::duplicate_field("key"));
                            }
                            key__ = Some(map.next_value()?);
                        }
                        GeneratedField::Data => {
                            if data__.is_some() {
                                return Err(serde::de::Error::duplicate_field("data"));
                            }
                            data__ = map.next_value()?;
                        }
                    }
                }
                Ok(DeleteTableItem {
                    state_key_hash: state_key_hash__.unwrap_or_default(),
                    handle: handle__.unwrap_or_default(),
                    key: key__.unwrap_or_default(),
                    data: data__,
                })
            }
        }
        deserializer.deserialize_struct("aptos.transaction.v1.DeleteTableItem", FIELDS, GeneratedVisitor)
    }
}
impl serde::Serialize for DirectWriteSet {
    #[allow(deprecated)]
    fn serialize<S>(&self, serializer: S) -> std::result::Result<S::Ok, S::Error>
    where
        S: serde::Serializer,
    {
        use serde::ser::SerializeStruct;
        let mut len = 0;
        if !self.write_set_change.is_empty() {
            len += 1;
        }
        if !self.events.is_empty() {
            len += 1;
        }
        let mut struct_ser = serializer.serialize_struct("aptos.transaction.v1.DirectWriteSet", len)?;
        if !self.write_set_change.is_empty() {
            struct_ser.serialize_field("writeSetChange", &self.write_set_change)?;
        }
        if !self.events.is_empty() {
            struct_ser.serialize_field("events", &self.events)?;
        }
        struct_ser.end()
    }
}
impl<'de> serde::Deserialize<'de> for DirectWriteSet {
    #[allow(deprecated)]
    fn deserialize<D>(deserializer: D) -> std::result::Result<Self, D::Error>
    where
        D: serde::Deserializer<'de>,
    {
        const FIELDS: &[&str] = &[
            "write_set_change",
            "writeSetChange",
            "events",
        ];

        #[allow(clippy::enum_variant_names)]
        enum GeneratedField {
            WriteSetChange,
            Events,
        }
        impl<'de> serde::Deserialize<'de> for GeneratedField {
            fn deserialize<D>(deserializer: D) -> std::result::Result<GeneratedField, D::Error>
            where
                D: serde::Deserializer<'de>,
            {
                struct GeneratedVisitor;

                impl<'de> serde::de::Visitor<'de> for GeneratedVisitor {
                    type Value = GeneratedField;

                    fn expecting(&self, formatter: &mut std::fmt::Formatter<'_>) -> std::fmt::Result {
                        write!(formatter, "expected one of: {:?}", &FIELDS)
                    }

                    #[allow(unused_variables)]
                    fn visit_str<E>(self, value: &str) -> std::result::Result<GeneratedField, E>
                    where
                        E: serde::de::Error,
                    {
                        match value {
                            "writeSetChange" | "write_set_change" => Ok(GeneratedField::WriteSetChange),
                            "events" => Ok(GeneratedField::Events),
                            _ => Err(serde::de::Error::unknown_field(value, FIELDS)),
                        }
                    }
                }
                deserializer.deserialize_identifier(GeneratedVisitor)
            }
        }
        struct GeneratedVisitor;
        impl<'de> serde::de::Visitor<'de> for GeneratedVisitor {
            type Value = DirectWriteSet;

            fn expecting(&self, formatter: &mut std::fmt::Formatter<'_>) -> std::fmt::Result {
                formatter.write_str("struct aptos.transaction.v1.DirectWriteSet")
            }

            fn visit_map<V>(self, mut map: V) -> std::result::Result<DirectWriteSet, V::Error>
                where
                    V: serde::de::MapAccess<'de>,
            {
                let mut write_set_change__ = None;
                let mut events__ = None;
                while let Some(k) = map.next_key()? {
                    match k {
                        GeneratedField::WriteSetChange => {
                            if write_set_change__.is_some() {
                                return Err(serde::de::Error::duplicate_field("writeSetChange"));
                            }
                            write_set_change__ = Some(map.next_value()?);
                        }
                        GeneratedField::Events => {
                            if events__.is_some() {
                                return Err(serde::de::Error::duplicate_field("events"));
                            }
                            events__ = Some(map.next_value()?);
                        }
                    }
                }
                Ok(DirectWriteSet {
                    write_set_change: write_set_change__.unwrap_or_default(),
                    events: events__.unwrap_or_default(),
                })
            }
        }
        deserializer.deserialize_struct("aptos.transaction.v1.DirectWriteSet", FIELDS, GeneratedVisitor)
    }
}
impl serde::Serialize for Ed25519 {
    #[allow(deprecated)]
    fn serialize<S>(&self, serializer: S) -> std::result::Result<S::Ok, S::Error>
    where
        S: serde::Serializer,
    {
        use serde::ser::SerializeStruct;
        let mut len = 0;
        if !self.signature.is_empty() {
            len += 1;
        }
        let mut struct_ser = serializer.serialize_struct("aptos.transaction.v1.Ed25519", len)?;
        if !self.signature.is_empty() {
            struct_ser.serialize_field("signature", pbjson::private::base64::encode(&self.signature).as_str())?;
        }
        struct_ser.end()
    }
}
impl<'de> serde::Deserialize<'de> for Ed25519 {
    #[allow(deprecated)]
    fn deserialize<D>(deserializer: D) -> std::result::Result<Self, D::Error>
    where
        D: serde::Deserializer<'de>,
    {
        const FIELDS: &[&str] = &[
            "signature",
        ];

        #[allow(clippy::enum_variant_names)]
        enum GeneratedField {
            Signature,
        }
        impl<'de> serde::Deserialize<'de> for GeneratedField {
            fn deserialize<D>(deserializer: D) -> std::result::Result<GeneratedField, D::Error>
            where
                D: serde::Deserializer<'de>,
            {
                struct GeneratedVisitor;

                impl<'de> serde::de::Visitor<'de> for GeneratedVisitor {
                    type Value = GeneratedField;

                    fn expecting(&self, formatter: &mut std::fmt::Formatter<'_>) -> std::fmt::Result {
                        write!(formatter, "expected one of: {:?}", &FIELDS)
                    }

                    #[allow(unused_variables)]
                    fn visit_str<E>(self, value: &str) -> std::result::Result<GeneratedField, E>
                    where
                        E: serde::de::Error,
                    {
                        match value {
                            "signature" => Ok(GeneratedField::Signature),
                            _ => Err(serde::de::Error::unknown_field(value, FIELDS)),
                        }
                    }
                }
                deserializer.deserialize_identifier(GeneratedVisitor)
            }
        }
        struct GeneratedVisitor;
        impl<'de> serde::de::Visitor<'de> for GeneratedVisitor {
            type Value = Ed25519;

            fn expecting(&self, formatter: &mut std::fmt::Formatter<'_>) -> std::fmt::Result {
                formatter.write_str("struct aptos.transaction.v1.Ed25519")
            }

            fn visit_map<V>(self, mut map: V) -> std::result::Result<Ed25519, V::Error>
                where
                    V: serde::de::MapAccess<'de>,
            {
                let mut signature__ = None;
                while let Some(k) = map.next_key()? {
                    match k {
                        GeneratedField::Signature => {
                            if signature__.is_some() {
                                return Err(serde::de::Error::duplicate_field("signature"));
                            }
                            signature__ =
                                Some(map.next_value::<::pbjson::private::BytesDeserialize<_>>()?.0)
                            ;
                        }
                    }
                }
                Ok(Ed25519 {
                    signature: signature__.unwrap_or_default(),
                })
            }
        }
        deserializer.deserialize_struct("aptos.transaction.v1.Ed25519", FIELDS, GeneratedVisitor)
    }
}
impl serde::Serialize for Ed25519Signature {
    #[allow(deprecated)]
    fn serialize<S>(&self, serializer: S) -> std::result::Result<S::Ok, S::Error>
    where
        S: serde::Serializer,
    {
        use serde::ser::SerializeStruct;
        let mut len = 0;
        if !self.public_key.is_empty() {
            len += 1;
        }
        if !self.signature.is_empty() {
            len += 1;
        }
        let mut struct_ser = serializer.serialize_struct("aptos.transaction.v1.Ed25519Signature", len)?;
        if !self.public_key.is_empty() {
            struct_ser.serialize_field("publicKey", pbjson::private::base64::encode(&self.public_key).as_str())?;
        }
        if !self.signature.is_empty() {
            struct_ser.serialize_field("signature", pbjson::private::base64::encode(&self.signature).as_str())?;
        }
        struct_ser.end()
    }
}
impl<'de> serde::Deserialize<'de> for Ed25519Signature {
    #[allow(deprecated)]
    fn deserialize<D>(deserializer: D) -> std::result::Result<Self, D::Error>
    where
        D: serde::Deserializer<'de>,
    {
        const FIELDS: &[&str] = &[
            "public_key",
            "publicKey",
            "signature",
        ];

        #[allow(clippy::enum_variant_names)]
        enum GeneratedField {
            PublicKey,
            Signature,
        }
        impl<'de> serde::Deserialize<'de> for GeneratedField {
            fn deserialize<D>(deserializer: D) -> std::result::Result<GeneratedField, D::Error>
            where
                D: serde::Deserializer<'de>,
            {
                struct GeneratedVisitor;

                impl<'de> serde::de::Visitor<'de> for GeneratedVisitor {
                    type Value = GeneratedField;

                    fn expecting(&self, formatter: &mut std::fmt::Formatter<'_>) -> std::fmt::Result {
                        write!(formatter, "expected one of: {:?}", &FIELDS)
                    }

                    #[allow(unused_variables)]
                    fn visit_str<E>(self, value: &str) -> std::result::Result<GeneratedField, E>
                    where
                        E: serde::de::Error,
                    {
                        match value {
                            "publicKey" | "public_key" => Ok(GeneratedField::PublicKey),
                            "signature" => Ok(GeneratedField::Signature),
                            _ => Err(serde::de::Error::unknown_field(value, FIELDS)),
                        }
                    }
                }
                deserializer.deserialize_identifier(GeneratedVisitor)
            }
        }
        struct GeneratedVisitor;
        impl<'de> serde::de::Visitor<'de> for GeneratedVisitor {
            type Value = Ed25519Signature;

            fn expecting(&self, formatter: &mut std::fmt::Formatter<'_>) -> std::fmt::Result {
                formatter.write_str("struct aptos.transaction.v1.Ed25519Signature")
            }

            fn visit_map<V>(self, mut map: V) -> std::result::Result<Ed25519Signature, V::Error>
                where
                    V: serde::de::MapAccess<'de>,
            {
                let mut public_key__ = None;
                let mut signature__ = None;
                while let Some(k) = map.next_key()? {
                    match k {
                        GeneratedField::PublicKey => {
                            if public_key__.is_some() {
                                return Err(serde::de::Error::duplicate_field("publicKey"));
                            }
                            public_key__ =
                                Some(map.next_value::<::pbjson::private::BytesDeserialize<_>>()?.0)
                            ;
                        }
                        GeneratedField::Signature => {
                            if signature__.is_some() {
                                return Err(serde::de::Error::duplicate_field("signature"));
                            }
                            signature__ =
                                Some(map.next_value::<::pbjson::private::BytesDeserialize<_>>()?.0)
                            ;
                        }
                    }
                }
                Ok(Ed25519Signature {
                    public_key: public_key__.unwrap_or_default(),
                    signature: signature__.unwrap_or_default(),
                })
            }
        }
        deserializer.deserialize_struct("aptos.transaction.v1.Ed25519Signature", FIELDS, GeneratedVisitor)
    }
}
impl serde::Serialize for EntryFunctionId {
    #[allow(deprecated)]
    fn serialize<S>(&self, serializer: S) -> std::result::Result<S::Ok, S::Error>
    where
        S: serde::Serializer,
    {
        use serde::ser::SerializeStruct;
        let mut len = 0;
        if self.module.is_some() {
            len += 1;
        }
        if !self.name.is_empty() {
            len += 1;
        }
        let mut struct_ser = serializer.serialize_struct("aptos.transaction.v1.EntryFunctionId", len)?;
        if let Some(v) = self.module.as_ref() {
            struct_ser.serialize_field("module", v)?;
        }
        if !self.name.is_empty() {
            struct_ser.serialize_field("name", &self.name)?;
        }
        struct_ser.end()
    }
}
impl<'de> serde::Deserialize<'de> for EntryFunctionId {
    #[allow(deprecated)]
    fn deserialize<D>(deserializer: D) -> std::result::Result<Self, D::Error>
    where
        D: serde::Deserializer<'de>,
    {
        const FIELDS: &[&str] = &[
            "module",
            "name",
        ];

        #[allow(clippy::enum_variant_names)]
        enum GeneratedField {
            Module,
            Name,
        }
        impl<'de> serde::Deserialize<'de> for GeneratedField {
            fn deserialize<D>(deserializer: D) -> std::result::Result<GeneratedField, D::Error>
            where
                D: serde::Deserializer<'de>,
            {
                struct GeneratedVisitor;

                impl<'de> serde::de::Visitor<'de> for GeneratedVisitor {
                    type Value = GeneratedField;

                    fn expecting(&self, formatter: &mut std::fmt::Formatter<'_>) -> std::fmt::Result {
                        write!(formatter, "expected one of: {:?}", &FIELDS)
                    }

                    #[allow(unused_variables)]
                    fn visit_str<E>(self, value: &str) -> std::result::Result<GeneratedField, E>
                    where
                        E: serde::de::Error,
                    {
                        match value {
                            "module" => Ok(GeneratedField::Module),
                            "name" => Ok(GeneratedField::Name),
                            _ => Err(serde::de::Error::unknown_field(value, FIELDS)),
                        }
                    }
                }
                deserializer.deserialize_identifier(GeneratedVisitor)
            }
        }
        struct GeneratedVisitor;
        impl<'de> serde::de::Visitor<'de> for GeneratedVisitor {
            type Value = EntryFunctionId;

            fn expecting(&self, formatter: &mut std::fmt::Formatter<'_>) -> std::fmt::Result {
                formatter.write_str("struct aptos.transaction.v1.EntryFunctionId")
            }

            fn visit_map<V>(self, mut map: V) -> std::result::Result<EntryFunctionId, V::Error>
                where
                    V: serde::de::MapAccess<'de>,
            {
                let mut module__ = None;
                let mut name__ = None;
                while let Some(k) = map.next_key()? {
                    match k {
                        GeneratedField::Module => {
                            if module__.is_some() {
                                return Err(serde::de::Error::duplicate_field("module"));
                            }
                            module__ = map.next_value()?;
                        }
                        GeneratedField::Name => {
                            if name__.is_some() {
                                return Err(serde::de::Error::duplicate_field("name"));
                            }
                            name__ = Some(map.next_value()?);
                        }
                    }
                }
                Ok(EntryFunctionId {
                    module: module__,
                    name: name__.unwrap_or_default(),
                })
            }
        }
        deserializer.deserialize_struct("aptos.transaction.v1.EntryFunctionId", FIELDS, GeneratedVisitor)
    }
}
impl serde::Serialize for EntryFunctionPayload {
    #[allow(deprecated)]
    fn serialize<S>(&self, serializer: S) -> std::result::Result<S::Ok, S::Error>
    where
        S: serde::Serializer,
    {
        use serde::ser::SerializeStruct;
        let mut len = 0;
        if self.function.is_some() {
            len += 1;
        }
        if !self.type_arguments.is_empty() {
            len += 1;
        }
        if !self.arguments.is_empty() {
            len += 1;
        }
        if !self.entry_function_id_str.is_empty() {
            len += 1;
        }
        let mut struct_ser = serializer.serialize_struct("aptos.transaction.v1.EntryFunctionPayload", len)?;
        if let Some(v) = self.function.as_ref() {
            struct_ser.serialize_field("function", v)?;
        }
        if !self.type_arguments.is_empty() {
            struct_ser.serialize_field("typeArguments", &self.type_arguments)?;
        }
        if !self.arguments.is_empty() {
            struct_ser.serialize_field("arguments", &self.arguments)?;
        }
        if !self.entry_function_id_str.is_empty() {
            struct_ser.serialize_field("entryFunctionIdStr", &self.entry_function_id_str)?;
        }
        struct_ser.end()
    }
}
impl<'de> serde::Deserialize<'de> for EntryFunctionPayload {
    #[allow(deprecated)]
    fn deserialize<D>(deserializer: D) -> std::result::Result<Self, D::Error>
    where
        D: serde::Deserializer<'de>,
    {
        const FIELDS: &[&str] = &[
            "function",
            "type_arguments",
            "typeArguments",
            "arguments",
            "entry_function_id_str",
            "entryFunctionIdStr",
        ];

        #[allow(clippy::enum_variant_names)]
        enum GeneratedField {
            Function,
            TypeArguments,
            Arguments,
            EntryFunctionIdStr,
        }
        impl<'de> serde::Deserialize<'de> for GeneratedField {
            fn deserialize<D>(deserializer: D) -> std::result::Result<GeneratedField, D::Error>
            where
                D: serde::Deserializer<'de>,
            {
                struct GeneratedVisitor;

                impl<'de> serde::de::Visitor<'de> for GeneratedVisitor {
                    type Value = GeneratedField;

                    fn expecting(&self, formatter: &mut std::fmt::Formatter<'_>) -> std::fmt::Result {
                        write!(formatter, "expected one of: {:?}", &FIELDS)
                    }

                    #[allow(unused_variables)]
                    fn visit_str<E>(self, value: &str) -> std::result::Result<GeneratedField, E>
                    where
                        E: serde::de::Error,
                    {
                        match value {
                            "function" => Ok(GeneratedField::Function),
                            "typeArguments" | "type_arguments" => Ok(GeneratedField::TypeArguments),
                            "arguments" => Ok(GeneratedField::Arguments),
                            "entryFunctionIdStr" | "entry_function_id_str" => Ok(GeneratedField::EntryFunctionIdStr),
                            _ => Err(serde::de::Error::unknown_field(value, FIELDS)),
                        }
                    }
                }
                deserializer.deserialize_identifier(GeneratedVisitor)
            }
        }
        struct GeneratedVisitor;
        impl<'de> serde::de::Visitor<'de> for GeneratedVisitor {
            type Value = EntryFunctionPayload;

            fn expecting(&self, formatter: &mut std::fmt::Formatter<'_>) -> std::fmt::Result {
                formatter.write_str("struct aptos.transaction.v1.EntryFunctionPayload")
            }

            fn visit_map<V>(self, mut map: V) -> std::result::Result<EntryFunctionPayload, V::Error>
                where
                    V: serde::de::MapAccess<'de>,
            {
                let mut function__ = None;
                let mut type_arguments__ = None;
                let mut arguments__ = None;
                let mut entry_function_id_str__ = None;
                while let Some(k) = map.next_key()? {
                    match k {
                        GeneratedField::Function => {
                            if function__.is_some() {
                                return Err(serde::de::Error::duplicate_field("function"));
                            }
                            function__ = map.next_value()?;
                        }
                        GeneratedField::TypeArguments => {
                            if type_arguments__.is_some() {
                                return Err(serde::de::Error::duplicate_field("typeArguments"));
                            }
                            type_arguments__ = Some(map.next_value()?);
                        }
                        GeneratedField::Arguments => {
                            if arguments__.is_some() {
                                return Err(serde::de::Error::duplicate_field("arguments"));
                            }
                            arguments__ = Some(map.next_value()?);
                        }
                        GeneratedField::EntryFunctionIdStr => {
                            if entry_function_id_str__.is_some() {
                                return Err(serde::de::Error::duplicate_field("entryFunctionIdStr"));
                            }
                            entry_function_id_str__ = Some(map.next_value()?);
                        }
                    }
                }
                Ok(EntryFunctionPayload {
                    function: function__,
                    type_arguments: type_arguments__.unwrap_or_default(),
                    arguments: arguments__.unwrap_or_default(),
                    entry_function_id_str: entry_function_id_str__.unwrap_or_default(),
                })
            }
        }
        deserializer.deserialize_struct("aptos.transaction.v1.EntryFunctionPayload", FIELDS, GeneratedVisitor)
    }
}
impl serde::Serialize for Event {
    #[allow(deprecated)]
    fn serialize<S>(&self, serializer: S) -> std::result::Result<S::Ok, S::Error>
    where
        S: serde::Serializer,
    {
        use serde::ser::SerializeStruct;
        let mut len = 0;
        if self.key.is_some() {
            len += 1;
        }
        if self.sequence_number != 0 {
            len += 1;
        }
        if self.r#type.is_some() {
            len += 1;
        }
        if !self.type_str.is_empty() {
            len += 1;
        }
        if !self.data.is_empty() {
            len += 1;
        }
        let mut struct_ser = serializer.serialize_struct("aptos.transaction.v1.Event", len)?;
        if let Some(v) = self.key.as_ref() {
            struct_ser.serialize_field("key", v)?;
        }
        if self.sequence_number != 0 {
            struct_ser.serialize_field("sequenceNumber", ToString::to_string(&self.sequence_number).as_str())?;
        }
        if let Some(v) = self.r#type.as_ref() {
            struct_ser.serialize_field("type", v)?;
        }
        if !self.type_str.is_empty() {
            struct_ser.serialize_field("typeStr", &self.type_str)?;
        }
        if !self.data.is_empty() {
            struct_ser.serialize_field("data", &self.data)?;
        }
        struct_ser.end()
    }
}
impl<'de> serde::Deserialize<'de> for Event {
    #[allow(deprecated)]
    fn deserialize<D>(deserializer: D) -> std::result::Result<Self, D::Error>
    where
        D: serde::Deserializer<'de>,
    {
        const FIELDS: &[&str] = &[
            "key",
            "sequence_number",
            "sequenceNumber",
            "type",
            "type_str",
            "typeStr",
            "data",
        ];

        #[allow(clippy::enum_variant_names)]
        enum GeneratedField {
            Key,
            SequenceNumber,
            Type,
            TypeStr,
            Data,
        }
        impl<'de> serde::Deserialize<'de> for GeneratedField {
            fn deserialize<D>(deserializer: D) -> std::result::Result<GeneratedField, D::Error>
            where
                D: serde::Deserializer<'de>,
            {
                struct GeneratedVisitor;

                impl<'de> serde::de::Visitor<'de> for GeneratedVisitor {
                    type Value = GeneratedField;

                    fn expecting(&self, formatter: &mut std::fmt::Formatter<'_>) -> std::fmt::Result {
                        write!(formatter, "expected one of: {:?}", &FIELDS)
                    }

                    #[allow(unused_variables)]
                    fn visit_str<E>(self, value: &str) -> std::result::Result<GeneratedField, E>
                    where
                        E: serde::de::Error,
                    {
                        match value {
                            "key" => Ok(GeneratedField::Key),
                            "sequenceNumber" | "sequence_number" => Ok(GeneratedField::SequenceNumber),
                            "type" => Ok(GeneratedField::Type),
                            "typeStr" | "type_str" => Ok(GeneratedField::TypeStr),
                            "data" => Ok(GeneratedField::Data),
                            _ => Err(serde::de::Error::unknown_field(value, FIELDS)),
                        }
                    }
                }
                deserializer.deserialize_identifier(GeneratedVisitor)
            }
        }
        struct GeneratedVisitor;
        impl<'de> serde::de::Visitor<'de> for GeneratedVisitor {
            type Value = Event;

            fn expecting(&self, formatter: &mut std::fmt::Formatter<'_>) -> std::fmt::Result {
                formatter.write_str("struct aptos.transaction.v1.Event")
            }

            fn visit_map<V>(self, mut map: V) -> std::result::Result<Event, V::Error>
                where
                    V: serde::de::MapAccess<'de>,
            {
                let mut key__ = None;
                let mut sequence_number__ = None;
                let mut r#type__ = None;
                let mut type_str__ = None;
                let mut data__ = None;
                while let Some(k) = map.next_key()? {
                    match k {
                        GeneratedField::Key => {
                            if key__.is_some() {
                                return Err(serde::de::Error::duplicate_field("key"));
                            }
                            key__ = map.next_value()?;
                        }
                        GeneratedField::SequenceNumber => {
                            if sequence_number__.is_some() {
                                return Err(serde::de::Error::duplicate_field("sequenceNumber"));
                            }
                            sequence_number__ =
                                Some(map.next_value::<::pbjson::private::NumberDeserialize<_>>()?.0)
                            ;
                        }
                        GeneratedField::Type => {
                            if r#type__.is_some() {
                                return Err(serde::de::Error::duplicate_field("type"));
                            }
                            r#type__ = map.next_value()?;
                        }
                        GeneratedField::TypeStr => {
                            if type_str__.is_some() {
                                return Err(serde::de::Error::duplicate_field("typeStr"));
                            }
                            type_str__ = Some(map.next_value()?);
                        }
                        GeneratedField::Data => {
                            if data__.is_some() {
                                return Err(serde::de::Error::duplicate_field("data"));
                            }
                            data__ = Some(map.next_value()?);
                        }
                    }
                }
                Ok(Event {
                    key: key__,
                    sequence_number: sequence_number__.unwrap_or_default(),
                    r#type: r#type__,
                    type_str: type_str__.unwrap_or_default(),
                    data: data__.unwrap_or_default(),
                })
            }
        }
        deserializer.deserialize_struct("aptos.transaction.v1.Event", FIELDS, GeneratedVisitor)
    }
}
impl serde::Serialize for EventKey {
    #[allow(deprecated)]
    fn serialize<S>(&self, serializer: S) -> std::result::Result<S::Ok, S::Error>
    where
        S: serde::Serializer,
    {
        use serde::ser::SerializeStruct;
        let mut len = 0;
        if self.creation_number != 0 {
            len += 1;
        }
        if !self.account_address.is_empty() {
            len += 1;
        }
        let mut struct_ser = serializer.serialize_struct("aptos.transaction.v1.EventKey", len)?;
        if self.creation_number != 0 {
            struct_ser.serialize_field("creationNumber", ToString::to_string(&self.creation_number).as_str())?;
        }
        if !self.account_address.is_empty() {
            struct_ser.serialize_field("accountAddress", &self.account_address)?;
        }
        struct_ser.end()
    }
}
impl<'de> serde::Deserialize<'de> for EventKey {
    #[allow(deprecated)]
    fn deserialize<D>(deserializer: D) -> std::result::Result<Self, D::Error>
    where
        D: serde::Deserializer<'de>,
    {
        const FIELDS: &[&str] = &[
            "creation_number",
            "creationNumber",
            "account_address",
            "accountAddress",
        ];

        #[allow(clippy::enum_variant_names)]
        enum GeneratedField {
            CreationNumber,
            AccountAddress,
        }
        impl<'de> serde::Deserialize<'de> for GeneratedField {
            fn deserialize<D>(deserializer: D) -> std::result::Result<GeneratedField, D::Error>
            where
                D: serde::Deserializer<'de>,
            {
                struct GeneratedVisitor;

                impl<'de> serde::de::Visitor<'de> for GeneratedVisitor {
                    type Value = GeneratedField;

                    fn expecting(&self, formatter: &mut std::fmt::Formatter<'_>) -> std::fmt::Result {
                        write!(formatter, "expected one of: {:?}", &FIELDS)
                    }

                    #[allow(unused_variables)]
                    fn visit_str<E>(self, value: &str) -> std::result::Result<GeneratedField, E>
                    where
                        E: serde::de::Error,
                    {
                        match value {
                            "creationNumber" | "creation_number" => Ok(GeneratedField::CreationNumber),
                            "accountAddress" | "account_address" => Ok(GeneratedField::AccountAddress),
                            _ => Err(serde::de::Error::unknown_field(value, FIELDS)),
                        }
                    }
                }
                deserializer.deserialize_identifier(GeneratedVisitor)
            }
        }
        struct GeneratedVisitor;
        impl<'de> serde::de::Visitor<'de> for GeneratedVisitor {
            type Value = EventKey;

            fn expecting(&self, formatter: &mut std::fmt::Formatter<'_>) -> std::fmt::Result {
                formatter.write_str("struct aptos.transaction.v1.EventKey")
            }

            fn visit_map<V>(self, mut map: V) -> std::result::Result<EventKey, V::Error>
                where
                    V: serde::de::MapAccess<'de>,
            {
                let mut creation_number__ = None;
                let mut account_address__ = None;
                while let Some(k) = map.next_key()? {
                    match k {
                        GeneratedField::CreationNumber => {
                            if creation_number__.is_some() {
                                return Err(serde::de::Error::duplicate_field("creationNumber"));
                            }
                            creation_number__ =
                                Some(map.next_value::<::pbjson::private::NumberDeserialize<_>>()?.0)
                            ;
                        }
                        GeneratedField::AccountAddress => {
                            if account_address__.is_some() {
                                return Err(serde::de::Error::duplicate_field("accountAddress"));
                            }
                            account_address__ = Some(map.next_value()?);
                        }
                    }
                }
                Ok(EventKey {
                    creation_number: creation_number__.unwrap_or_default(),
                    account_address: account_address__.unwrap_or_default(),
                })
            }
        }
        deserializer.deserialize_struct("aptos.transaction.v1.EventKey", FIELDS, GeneratedVisitor)
    }
}
impl serde::Serialize for EventSizeInfo {
    #[allow(deprecated)]
    fn serialize<S>(&self, serializer: S) -> std::result::Result<S::Ok, S::Error>
    where
        S: serde::Serializer,
    {
        use serde::ser::SerializeStruct;
        let mut len = 0;
        if self.type_tag_bytes != 0 {
            len += 1;
        }
        if self.total_bytes != 0 {
            len += 1;
        }
        let mut struct_ser = serializer.serialize_struct("aptos.transaction.v1.EventSizeInfo", len)?;
        if self.type_tag_bytes != 0 {
            struct_ser.serialize_field("typeTagBytes", &self.type_tag_bytes)?;
        }
        if self.total_bytes != 0 {
            struct_ser.serialize_field("totalBytes", &self.total_bytes)?;
        }
        struct_ser.end()
    }
}
impl<'de> serde::Deserialize<'de> for EventSizeInfo {
    #[allow(deprecated)]
    fn deserialize<D>(deserializer: D) -> std::result::Result<Self, D::Error>
    where
        D: serde::Deserializer<'de>,
    {
        const FIELDS: &[&str] = &[
            "type_tag_bytes",
            "typeTagBytes",
            "total_bytes",
            "totalBytes",
        ];

        #[allow(clippy::enum_variant_names)]
        enum GeneratedField {
            TypeTagBytes,
            TotalBytes,
        }
        impl<'de> serde::Deserialize<'de> for GeneratedField {
            fn deserialize<D>(deserializer: D) -> std::result::Result<GeneratedField, D::Error>
            where
                D: serde::Deserializer<'de>,
            {
                struct GeneratedVisitor;

                impl<'de> serde::de::Visitor<'de> for GeneratedVisitor {
                    type Value = GeneratedField;

                    fn expecting(&self, formatter: &mut std::fmt::Formatter<'_>) -> std::fmt::Result {
                        write!(formatter, "expected one of: {:?}", &FIELDS)
                    }

                    #[allow(unused_variables)]
                    fn visit_str<E>(self, value: &str) -> std::result::Result<GeneratedField, E>
                    where
                        E: serde::de::Error,
                    {
                        match value {
                            "typeTagBytes" | "type_tag_bytes" => Ok(GeneratedField::TypeTagBytes),
                            "totalBytes" | "total_bytes" => Ok(GeneratedField::TotalBytes),
                            _ => Err(serde::de::Error::unknown_field(value, FIELDS)),
                        }
                    }
                }
                deserializer.deserialize_identifier(GeneratedVisitor)
            }
        }
        struct GeneratedVisitor;
        impl<'de> serde::de::Visitor<'de> for GeneratedVisitor {
            type Value = EventSizeInfo;

            fn expecting(&self, formatter: &mut std::fmt::Formatter<'_>) -> std::fmt::Result {
                formatter.write_str("struct aptos.transaction.v1.EventSizeInfo")
            }

            fn visit_map<V>(self, mut map: V) -> std::result::Result<EventSizeInfo, V::Error>
                where
                    V: serde::de::MapAccess<'de>,
            {
                let mut type_tag_bytes__ = None;
                let mut total_bytes__ = None;
                while let Some(k) = map.next_key()? {
                    match k {
                        GeneratedField::TypeTagBytes => {
                            if type_tag_bytes__.is_some() {
                                return Err(serde::de::Error::duplicate_field("typeTagBytes"));
                            }
                            type_tag_bytes__ =
                                Some(map.next_value::<::pbjson::private::NumberDeserialize<_>>()?.0)
                            ;
                        }
                        GeneratedField::TotalBytes => {
                            if total_bytes__.is_some() {
                                return Err(serde::de::Error::duplicate_field("totalBytes"));
                            }
                            total_bytes__ =
                                Some(map.next_value::<::pbjson::private::NumberDeserialize<_>>()?.0)
                            ;
                        }
                    }
                }
                Ok(EventSizeInfo {
                    type_tag_bytes: type_tag_bytes__.unwrap_or_default(),
                    total_bytes: total_bytes__.unwrap_or_default(),
                })
            }
        }
        deserializer.deserialize_struct("aptos.transaction.v1.EventSizeInfo", FIELDS, GeneratedVisitor)
    }
}
impl serde::Serialize for FeePayerSignature {
    #[allow(deprecated)]
    fn serialize<S>(&self, serializer: S) -> std::result::Result<S::Ok, S::Error>
    where
        S: serde::Serializer,
    {
        use serde::ser::SerializeStruct;
        let mut len = 0;
        if self.sender.is_some() {
            len += 1;
        }
        if !self.secondary_signer_addresses.is_empty() {
            len += 1;
        }
        if !self.secondary_signers.is_empty() {
            len += 1;
        }
        if !self.fee_payer_address.is_empty() {
            len += 1;
        }
        if self.fee_payer_signer.is_some() {
            len += 1;
        }
        let mut struct_ser = serializer.serialize_struct("aptos.transaction.v1.FeePayerSignature", len)?;
        if let Some(v) = self.sender.as_ref() {
            struct_ser.serialize_field("sender", v)?;
        }
        if !self.secondary_signer_addresses.is_empty() {
            struct_ser.serialize_field("secondarySignerAddresses", &self.secondary_signer_addresses)?;
        }
        if !self.secondary_signers.is_empty() {
            struct_ser.serialize_field("secondarySigners", &self.secondary_signers)?;
        }
        if !self.fee_payer_address.is_empty() {
            struct_ser.serialize_field("feePayerAddress", &self.fee_payer_address)?;
        }
        if let Some(v) = self.fee_payer_signer.as_ref() {
            struct_ser.serialize_field("feePayerSigner", v)?;
        }
        struct_ser.end()
    }
}
impl<'de> serde::Deserialize<'de> for FeePayerSignature {
    #[allow(deprecated)]
    fn deserialize<D>(deserializer: D) -> std::result::Result<Self, D::Error>
    where
        D: serde::Deserializer<'de>,
    {
        const FIELDS: &[&str] = &[
            "sender",
            "secondary_signer_addresses",
            "secondarySignerAddresses",
            "secondary_signers",
            "secondarySigners",
            "fee_payer_address",
            "feePayerAddress",
            "fee_payer_signer",
            "feePayerSigner",
        ];

        #[allow(clippy::enum_variant_names)]
        enum GeneratedField {
            Sender,
            SecondarySignerAddresses,
            SecondarySigners,
            FeePayerAddress,
            FeePayerSigner,
        }
        impl<'de> serde::Deserialize<'de> for GeneratedField {
            fn deserialize<D>(deserializer: D) -> std::result::Result<GeneratedField, D::Error>
            where
                D: serde::Deserializer<'de>,
            {
                struct GeneratedVisitor;

                impl<'de> serde::de::Visitor<'de> for GeneratedVisitor {
                    type Value = GeneratedField;

                    fn expecting(&self, formatter: &mut std::fmt::Formatter<'_>) -> std::fmt::Result {
                        write!(formatter, "expected one of: {:?}", &FIELDS)
                    }

                    #[allow(unused_variables)]
                    fn visit_str<E>(self, value: &str) -> std::result::Result<GeneratedField, E>
                    where
                        E: serde::de::Error,
                    {
                        match value {
                            "sender" => Ok(GeneratedField::Sender),
                            "secondarySignerAddresses" | "secondary_signer_addresses" => Ok(GeneratedField::SecondarySignerAddresses),
                            "secondarySigners" | "secondary_signers" => Ok(GeneratedField::SecondarySigners),
                            "feePayerAddress" | "fee_payer_address" => Ok(GeneratedField::FeePayerAddress),
                            "feePayerSigner" | "fee_payer_signer" => Ok(GeneratedField::FeePayerSigner),
                            _ => Err(serde::de::Error::unknown_field(value, FIELDS)),
                        }
                    }
                }
                deserializer.deserialize_identifier(GeneratedVisitor)
            }
        }
        struct GeneratedVisitor;
        impl<'de> serde::de::Visitor<'de> for GeneratedVisitor {
            type Value = FeePayerSignature;

            fn expecting(&self, formatter: &mut std::fmt::Formatter<'_>) -> std::fmt::Result {
                formatter.write_str("struct aptos.transaction.v1.FeePayerSignature")
            }

            fn visit_map<V>(self, mut map: V) -> std::result::Result<FeePayerSignature, V::Error>
                where
                    V: serde::de::MapAccess<'de>,
            {
                let mut sender__ = None;
                let mut secondary_signer_addresses__ = None;
                let mut secondary_signers__ = None;
                let mut fee_payer_address__ = None;
                let mut fee_payer_signer__ = None;
                while let Some(k) = map.next_key()? {
                    match k {
                        GeneratedField::Sender => {
                            if sender__.is_some() {
                                return Err(serde::de::Error::duplicate_field("sender"));
                            }
                            sender__ = map.next_value()?;
                        }
                        GeneratedField::SecondarySignerAddresses => {
                            if secondary_signer_addresses__.is_some() {
                                return Err(serde::de::Error::duplicate_field("secondarySignerAddresses"));
                            }
                            secondary_signer_addresses__ = Some(map.next_value()?);
                        }
                        GeneratedField::SecondarySigners => {
                            if secondary_signers__.is_some() {
                                return Err(serde::de::Error::duplicate_field("secondarySigners"));
                            }
                            secondary_signers__ = Some(map.next_value()?);
                        }
                        GeneratedField::FeePayerAddress => {
                            if fee_payer_address__.is_some() {
                                return Err(serde::de::Error::duplicate_field("feePayerAddress"));
                            }
                            fee_payer_address__ = Some(map.next_value()?);
                        }
                        GeneratedField::FeePayerSigner => {
                            if fee_payer_signer__.is_some() {
                                return Err(serde::de::Error::duplicate_field("feePayerSigner"));
                            }
                            fee_payer_signer__ = map.next_value()?;
                        }
                    }
                }
                Ok(FeePayerSignature {
                    sender: sender__,
                    secondary_signer_addresses: secondary_signer_addresses__.unwrap_or_default(),
                    secondary_signers: secondary_signers__.unwrap_or_default(),
                    fee_payer_address: fee_payer_address__.unwrap_or_default(),
                    fee_payer_signer: fee_payer_signer__,
                })
            }
        }
        deserializer.deserialize_struct("aptos.transaction.v1.FeePayerSignature", FIELDS, GeneratedVisitor)
    }
}
impl serde::Serialize for GenesisTransaction {
    #[allow(deprecated)]
    fn serialize<S>(&self, serializer: S) -> std::result::Result<S::Ok, S::Error>
    where
        S: serde::Serializer,
    {
        use serde::ser::SerializeStruct;
        let mut len = 0;
        if self.payload.is_some() {
            len += 1;
        }
        if !self.events.is_empty() {
            len += 1;
        }
        let mut struct_ser = serializer.serialize_struct("aptos.transaction.v1.GenesisTransaction", len)?;
        if let Some(v) = self.payload.as_ref() {
            struct_ser.serialize_field("payload", v)?;
        }
        if !self.events.is_empty() {
            struct_ser.serialize_field("events", &self.events)?;
        }
        struct_ser.end()
    }
}
impl<'de> serde::Deserialize<'de> for GenesisTransaction {
    #[allow(deprecated)]
    fn deserialize<D>(deserializer: D) -> std::result::Result<Self, D::Error>
    where
        D: serde::Deserializer<'de>,
    {
        const FIELDS: &[&str] = &[
            "payload",
            "events",
        ];

        #[allow(clippy::enum_variant_names)]
        enum GeneratedField {
            Payload,
            Events,
        }
        impl<'de> serde::Deserialize<'de> for GeneratedField {
            fn deserialize<D>(deserializer: D) -> std::result::Result<GeneratedField, D::Error>
            where
                D: serde::Deserializer<'de>,
            {
                struct GeneratedVisitor;

                impl<'de> serde::de::Visitor<'de> for GeneratedVisitor {
                    type Value = GeneratedField;

                    fn expecting(&self, formatter: &mut std::fmt::Formatter<'_>) -> std::fmt::Result {
                        write!(formatter, "expected one of: {:?}", &FIELDS)
                    }

                    #[allow(unused_variables)]
                    fn visit_str<E>(self, value: &str) -> std::result::Result<GeneratedField, E>
                    where
                        E: serde::de::Error,
                    {
                        match value {
                            "payload" => Ok(GeneratedField::Payload),
                            "events" => Ok(GeneratedField::Events),
                            _ => Err(serde::de::Error::unknown_field(value, FIELDS)),
                        }
                    }
                }
                deserializer.deserialize_identifier(GeneratedVisitor)
            }
        }
        struct GeneratedVisitor;
        impl<'de> serde::de::Visitor<'de> for GeneratedVisitor {
            type Value = GenesisTransaction;

            fn expecting(&self, formatter: &mut std::fmt::Formatter<'_>) -> std::fmt::Result {
                formatter.write_str("struct aptos.transaction.v1.GenesisTransaction")
            }

            fn visit_map<V>(self, mut map: V) -> std::result::Result<GenesisTransaction, V::Error>
                where
                    V: serde::de::MapAccess<'de>,
            {
                let mut payload__ = None;
                let mut events__ = None;
                while let Some(k) = map.next_key()? {
                    match k {
                        GeneratedField::Payload => {
                            if payload__.is_some() {
                                return Err(serde::de::Error::duplicate_field("payload"));
                            }
                            payload__ = map.next_value()?;
                        }
                        GeneratedField::Events => {
                            if events__.is_some() {
                                return Err(serde::de::Error::duplicate_field("events"));
                            }
                            events__ = Some(map.next_value()?);
                        }
                    }
                }
                Ok(GenesisTransaction {
                    payload: payload__,
                    events: events__.unwrap_or_default(),
                })
            }
        }
        deserializer.deserialize_struct("aptos.transaction.v1.GenesisTransaction", FIELDS, GeneratedVisitor)
    }
}
impl serde::Serialize for IndexedSignature {
    #[allow(deprecated)]
    fn serialize<S>(&self, serializer: S) -> std::result::Result<S::Ok, S::Error>
    where
        S: serde::Serializer,
    {
        use serde::ser::SerializeStruct;
        let mut len = 0;
        if self.index != 0 {
            len += 1;
        }
        if self.signature.is_some() {
            len += 1;
        }
        let mut struct_ser = serializer.serialize_struct("aptos.transaction.v1.IndexedSignature", len)?;
        if self.index != 0 {
            struct_ser.serialize_field("index", &self.index)?;
        }
        if let Some(v) = self.signature.as_ref() {
            struct_ser.serialize_field("signature", v)?;
        }
        struct_ser.end()
    }
}
impl<'de> serde::Deserialize<'de> for IndexedSignature {
    #[allow(deprecated)]
    fn deserialize<D>(deserializer: D) -> std::result::Result<Self, D::Error>
    where
        D: serde::Deserializer<'de>,
    {
        const FIELDS: &[&str] = &[
            "index",
            "signature",
        ];

        #[allow(clippy::enum_variant_names)]
        enum GeneratedField {
            Index,
            Signature,
        }
        impl<'de> serde::Deserialize<'de> for GeneratedField {
            fn deserialize<D>(deserializer: D) -> std::result::Result<GeneratedField, D::Error>
            where
                D: serde::Deserializer<'de>,
            {
                struct GeneratedVisitor;

                impl<'de> serde::de::Visitor<'de> for GeneratedVisitor {
                    type Value = GeneratedField;

                    fn expecting(&self, formatter: &mut std::fmt::Formatter<'_>) -> std::fmt::Result {
                        write!(formatter, "expected one of: {:?}", &FIELDS)
                    }

                    #[allow(unused_variables)]
                    fn visit_str<E>(self, value: &str) -> std::result::Result<GeneratedField, E>
                    where
                        E: serde::de::Error,
                    {
                        match value {
                            "index" => Ok(GeneratedField::Index),
                            "signature" => Ok(GeneratedField::Signature),
                            _ => Err(serde::de::Error::unknown_field(value, FIELDS)),
                        }
                    }
                }
                deserializer.deserialize_identifier(GeneratedVisitor)
            }
        }
        struct GeneratedVisitor;
        impl<'de> serde::de::Visitor<'de> for GeneratedVisitor {
            type Value = IndexedSignature;

            fn expecting(&self, formatter: &mut std::fmt::Formatter<'_>) -> std::fmt::Result {
                formatter.write_str("struct aptos.transaction.v1.IndexedSignature")
            }

            fn visit_map<V>(self, mut map: V) -> std::result::Result<IndexedSignature, V::Error>
                where
                    V: serde::de::MapAccess<'de>,
            {
                let mut index__ = None;
                let mut signature__ = None;
                while let Some(k) = map.next_key()? {
                    match k {
                        GeneratedField::Index => {
                            if index__.is_some() {
                                return Err(serde::de::Error::duplicate_field("index"));
                            }
                            index__ =
                                Some(map.next_value::<::pbjson::private::NumberDeserialize<_>>()?.0)
                            ;
                        }
                        GeneratedField::Signature => {
                            if signature__.is_some() {
                                return Err(serde::de::Error::duplicate_field("signature"));
                            }
                            signature__ = map.next_value()?;
                        }
                    }
                }
                Ok(IndexedSignature {
                    index: index__.unwrap_or_default(),
                    signature: signature__,
                })
            }
        }
        deserializer.deserialize_struct("aptos.transaction.v1.IndexedSignature", FIELDS, GeneratedVisitor)
    }
}
impl serde::Serialize for Keyless {
<<<<<<< HEAD
    #[allow(deprecated)]
    fn serialize<S>(&self, serializer: S) -> std::result::Result<S::Ok, S::Error>
    where
        S: serde::Serializer,
    {
        use serde::ser::SerializeStruct;
        let mut len = 0;
        if !self.signature.is_empty() {
            len += 1;
        }
        let mut struct_ser = serializer.serialize_struct("aptos.transaction.v1.Keyless", len)?;
        if !self.signature.is_empty() {
            struct_ser.serialize_field("signature", pbjson::private::base64::encode(&self.signature).as_str())?;
        }
        struct_ser.end()
    }
}
impl<'de> serde::Deserialize<'de> for Keyless {
    #[allow(deprecated)]
    fn deserialize<D>(deserializer: D) -> std::result::Result<Self, D::Error>
    where
        D: serde::Deserializer<'de>,
    {
        const FIELDS: &[&str] = &[
            "signature",
        ];

        #[allow(clippy::enum_variant_names)]
        enum GeneratedField {
            Signature,
        }
        impl<'de> serde::Deserialize<'de> for GeneratedField {
            fn deserialize<D>(deserializer: D) -> std::result::Result<GeneratedField, D::Error>
            where
                D: serde::Deserializer<'de>,
            {
                struct GeneratedVisitor;

                impl<'de> serde::de::Visitor<'de> for GeneratedVisitor {
                    type Value = GeneratedField;

                    fn expecting(&self, formatter: &mut std::fmt::Formatter<'_>) -> std::fmt::Result {
                        write!(formatter, "expected one of: {:?}", &FIELDS)
                    }

                    #[allow(unused_variables)]
                    fn visit_str<E>(self, value: &str) -> std::result::Result<GeneratedField, E>
                    where
                        E: serde::de::Error,
                    {
                        match value {
                            "signature" => Ok(GeneratedField::Signature),
                            _ => Err(serde::de::Error::unknown_field(value, FIELDS)),
                        }
                    }
                }
                deserializer.deserialize_identifier(GeneratedVisitor)
            }
        }
        struct GeneratedVisitor;
        impl<'de> serde::de::Visitor<'de> for GeneratedVisitor {
            type Value = Keyless;

            fn expecting(&self, formatter: &mut std::fmt::Formatter<'_>) -> std::fmt::Result {
                formatter.write_str("struct aptos.transaction.v1.Keyless")
            }

            fn visit_map<V>(self, mut map: V) -> std::result::Result<Keyless, V::Error>
                where
                    V: serde::de::MapAccess<'de>,
            {
                let mut signature__ = None;
                while let Some(k) = map.next_key()? {
                    match k {
                        GeneratedField::Signature => {
                            if signature__.is_some() {
                                return Err(serde::de::Error::duplicate_field("signature"));
                            }
                            signature__ =
                                Some(map.next_value::<::pbjson::private::BytesDeserialize<_>>()?.0)
                            ;
                        }
                    }
                }
                Ok(Keyless {
                    signature: signature__.unwrap_or_default(),
                })
            }
        }
        deserializer.deserialize_struct("aptos.transaction.v1.Keyless", FIELDS, GeneratedVisitor)
    }
}
impl serde::Serialize for MoveAbility {
=======
>>>>>>> 7b0872a6
    #[allow(deprecated)]
    fn serialize<S>(&self, serializer: S) -> std::result::Result<S::Ok, S::Error>
    where
        S: serde::Serializer,
    {
        use serde::ser::SerializeStruct;
        let mut len = 0;
        if !self.signature.is_empty() {
            len += 1;
        }
        let mut struct_ser = serializer.serialize_struct("aptos.transaction.v1.Keyless", len)?;
        if !self.signature.is_empty() {
            struct_ser.serialize_field("signature", pbjson::private::base64::encode(&self.signature).as_str())?;
        }
        struct_ser.end()
    }
}
impl<'de> serde::Deserialize<'de> for Keyless {
    #[allow(deprecated)]
    fn deserialize<D>(deserializer: D) -> std::result::Result<Self, D::Error>
    where
        D: serde::Deserializer<'de>,
    {
        const FIELDS: &[&str] = &[
            "signature",
        ];

        #[allow(clippy::enum_variant_names)]
        enum GeneratedField {
            Signature,
        }
        impl<'de> serde::Deserialize<'de> for GeneratedField {
            fn deserialize<D>(deserializer: D) -> std::result::Result<GeneratedField, D::Error>
            where
                D: serde::Deserializer<'de>,
            {
                struct GeneratedVisitor;

                impl<'de> serde::de::Visitor<'de> for GeneratedVisitor {
                    type Value = GeneratedField;

                    fn expecting(&self, formatter: &mut std::fmt::Formatter<'_>) -> std::fmt::Result {
                        write!(formatter, "expected one of: {:?}", &FIELDS)
                    }

                    #[allow(unused_variables)]
                    fn visit_str<E>(self, value: &str) -> std::result::Result<GeneratedField, E>
                    where
                        E: serde::de::Error,
                    {
                        match value {
                            "signature" => Ok(GeneratedField::Signature),
                            _ => Err(serde::de::Error::unknown_field(value, FIELDS)),
                        }
                    }
                }
                deserializer.deserialize_identifier(GeneratedVisitor)
            }
        }
        struct GeneratedVisitor;
        impl<'de> serde::de::Visitor<'de> for GeneratedVisitor {
            type Value = Keyless;

            fn expecting(&self, formatter: &mut std::fmt::Formatter<'_>) -> std::fmt::Result {
                formatter.write_str("struct aptos.transaction.v1.Keyless")
            }

            fn visit_map<V>(self, mut map: V) -> std::result::Result<Keyless, V::Error>
                where
                    V: serde::de::MapAccess<'de>,
            {
                let mut signature__ = None;
                while let Some(k) = map.next_key()? {
                    match k {
                        GeneratedField::Signature => {
                            if signature__.is_some() {
                                return Err(serde::de::Error::duplicate_field("signature"));
                            }
                            signature__ =
                                Some(map.next_value::<::pbjson::private::BytesDeserialize<_>>()?.0)
                            ;
                        }
                    }
                }
                Ok(Keyless {
                    signature: signature__.unwrap_or_default(),
                })
            }
        }
        deserializer.deserialize_struct("aptos.transaction.v1.Keyless", FIELDS, GeneratedVisitor)
    }
}
impl serde::Serialize for MoveAbility {
    #[allow(deprecated)]
    fn serialize<S>(&self, serializer: S) -> std::result::Result<S::Ok, S::Error>
    where
        S: serde::Serializer,
    {
        let variant = match self {
            Self::Unspecified => "MOVE_ABILITY_UNSPECIFIED",
            Self::Copy => "MOVE_ABILITY_COPY",
            Self::Drop => "MOVE_ABILITY_DROP",
            Self::Store => "MOVE_ABILITY_STORE",
            Self::Key => "MOVE_ABILITY_KEY",
        };
        serializer.serialize_str(variant)
    }
}
impl<'de> serde::Deserialize<'de> for MoveAbility {
    #[allow(deprecated)]
    fn deserialize<D>(deserializer: D) -> std::result::Result<Self, D::Error>
    where
        D: serde::Deserializer<'de>,
    {
        const FIELDS: &[&str] = &[
            "MOVE_ABILITY_UNSPECIFIED",
            "MOVE_ABILITY_COPY",
            "MOVE_ABILITY_DROP",
            "MOVE_ABILITY_STORE",
            "MOVE_ABILITY_KEY",
        ];

        struct GeneratedVisitor;

        impl<'de> serde::de::Visitor<'de> for GeneratedVisitor {
            type Value = MoveAbility;

            fn expecting(&self, formatter: &mut std::fmt::Formatter<'_>) -> std::fmt::Result {
                write!(formatter, "expected one of: {:?}", &FIELDS)
            }

            fn visit_i64<E>(self, v: i64) -> std::result::Result<Self::Value, E>
            where
                E: serde::de::Error,
            {
                use std::convert::TryFrom;
                i32::try_from(v)
                    .ok()
                    .and_then(MoveAbility::from_i32)
                    .ok_or_else(|| {
                        serde::de::Error::invalid_value(serde::de::Unexpected::Signed(v), &self)
                    })
            }

            fn visit_u64<E>(self, v: u64) -> std::result::Result<Self::Value, E>
            where
                E: serde::de::Error,
            {
                use std::convert::TryFrom;
                i32::try_from(v)
                    .ok()
                    .and_then(MoveAbility::from_i32)
                    .ok_or_else(|| {
                        serde::de::Error::invalid_value(serde::de::Unexpected::Unsigned(v), &self)
                    })
            }

            fn visit_str<E>(self, value: &str) -> std::result::Result<Self::Value, E>
            where
                E: serde::de::Error,
            {
                match value {
                    "MOVE_ABILITY_UNSPECIFIED" => Ok(MoveAbility::Unspecified),
                    "MOVE_ABILITY_COPY" => Ok(MoveAbility::Copy),
                    "MOVE_ABILITY_DROP" => Ok(MoveAbility::Drop),
                    "MOVE_ABILITY_STORE" => Ok(MoveAbility::Store),
                    "MOVE_ABILITY_KEY" => Ok(MoveAbility::Key),
                    _ => Err(serde::de::Error::unknown_variant(value, FIELDS)),
                }
            }
        }
        deserializer.deserialize_any(GeneratedVisitor)
    }
}
impl serde::Serialize for MoveFunction {
    #[allow(deprecated)]
    fn serialize<S>(&self, serializer: S) -> std::result::Result<S::Ok, S::Error>
    where
        S: serde::Serializer,
    {
        use serde::ser::SerializeStruct;
        let mut len = 0;
        if !self.name.is_empty() {
            len += 1;
        }
        if self.visibility != 0 {
            len += 1;
        }
        if self.is_entry {
            len += 1;
        }
        if !self.generic_type_params.is_empty() {
            len += 1;
        }
        if !self.params.is_empty() {
            len += 1;
        }
        if !self.r#return.is_empty() {
            len += 1;
        }
        let mut struct_ser = serializer.serialize_struct("aptos.transaction.v1.MoveFunction", len)?;
        if !self.name.is_empty() {
            struct_ser.serialize_field("name", &self.name)?;
        }
        if self.visibility != 0 {
            let v = move_function::Visibility::from_i32(self.visibility)
                .ok_or_else(|| serde::ser::Error::custom(format!("Invalid variant {}", self.visibility)))?;
            struct_ser.serialize_field("visibility", &v)?;
        }
        if self.is_entry {
            struct_ser.serialize_field("isEntry", &self.is_entry)?;
        }
        if !self.generic_type_params.is_empty() {
            struct_ser.serialize_field("genericTypeParams", &self.generic_type_params)?;
        }
        if !self.params.is_empty() {
            struct_ser.serialize_field("params", &self.params)?;
        }
        if !self.r#return.is_empty() {
            struct_ser.serialize_field("return", &self.r#return)?;
        }
        struct_ser.end()
    }
}
impl<'de> serde::Deserialize<'de> for MoveFunction {
    #[allow(deprecated)]
    fn deserialize<D>(deserializer: D) -> std::result::Result<Self, D::Error>
    where
        D: serde::Deserializer<'de>,
    {
        const FIELDS: &[&str] = &[
            "name",
            "visibility",
            "is_entry",
            "isEntry",
            "generic_type_params",
            "genericTypeParams",
            "params",
            "return",
        ];

        #[allow(clippy::enum_variant_names)]
        enum GeneratedField {
            Name,
            Visibility,
            IsEntry,
            GenericTypeParams,
            Params,
            Return,
        }
        impl<'de> serde::Deserialize<'de> for GeneratedField {
            fn deserialize<D>(deserializer: D) -> std::result::Result<GeneratedField, D::Error>
            where
                D: serde::Deserializer<'de>,
            {
                struct GeneratedVisitor;

                impl<'de> serde::de::Visitor<'de> for GeneratedVisitor {
                    type Value = GeneratedField;

                    fn expecting(&self, formatter: &mut std::fmt::Formatter<'_>) -> std::fmt::Result {
                        write!(formatter, "expected one of: {:?}", &FIELDS)
                    }

                    #[allow(unused_variables)]
                    fn visit_str<E>(self, value: &str) -> std::result::Result<GeneratedField, E>
                    where
                        E: serde::de::Error,
                    {
                        match value {
                            "name" => Ok(GeneratedField::Name),
                            "visibility" => Ok(GeneratedField::Visibility),
                            "isEntry" | "is_entry" => Ok(GeneratedField::IsEntry),
                            "genericTypeParams" | "generic_type_params" => Ok(GeneratedField::GenericTypeParams),
                            "params" => Ok(GeneratedField::Params),
                            "return" => Ok(GeneratedField::Return),
                            _ => Err(serde::de::Error::unknown_field(value, FIELDS)),
                        }
                    }
                }
                deserializer.deserialize_identifier(GeneratedVisitor)
            }
        }
        struct GeneratedVisitor;
        impl<'de> serde::de::Visitor<'de> for GeneratedVisitor {
            type Value = MoveFunction;

            fn expecting(&self, formatter: &mut std::fmt::Formatter<'_>) -> std::fmt::Result {
                formatter.write_str("struct aptos.transaction.v1.MoveFunction")
            }

            fn visit_map<V>(self, mut map: V) -> std::result::Result<MoveFunction, V::Error>
                where
                    V: serde::de::MapAccess<'de>,
            {
                let mut name__ = None;
                let mut visibility__ = None;
                let mut is_entry__ = None;
                let mut generic_type_params__ = None;
                let mut params__ = None;
                let mut r#return__ = None;
                while let Some(k) = map.next_key()? {
                    match k {
                        GeneratedField::Name => {
                            if name__.is_some() {
                                return Err(serde::de::Error::duplicate_field("name"));
                            }
                            name__ = Some(map.next_value()?);
                        }
                        GeneratedField::Visibility => {
                            if visibility__.is_some() {
                                return Err(serde::de::Error::duplicate_field("visibility"));
                            }
                            visibility__ = Some(map.next_value::<move_function::Visibility>()? as i32);
                        }
                        GeneratedField::IsEntry => {
                            if is_entry__.is_some() {
                                return Err(serde::de::Error::duplicate_field("isEntry"));
                            }
                            is_entry__ = Some(map.next_value()?);
                        }
                        GeneratedField::GenericTypeParams => {
                            if generic_type_params__.is_some() {
                                return Err(serde::de::Error::duplicate_field("genericTypeParams"));
                            }
                            generic_type_params__ = Some(map.next_value()?);
                        }
                        GeneratedField::Params => {
                            if params__.is_some() {
                                return Err(serde::de::Error::duplicate_field("params"));
                            }
                            params__ = Some(map.next_value()?);
                        }
                        GeneratedField::Return => {
                            if r#return__.is_some() {
                                return Err(serde::de::Error::duplicate_field("return"));
                            }
                            r#return__ = Some(map.next_value()?);
                        }
                    }
                }
                Ok(MoveFunction {
                    name: name__.unwrap_or_default(),
                    visibility: visibility__.unwrap_or_default(),
                    is_entry: is_entry__.unwrap_or_default(),
                    generic_type_params: generic_type_params__.unwrap_or_default(),
                    params: params__.unwrap_or_default(),
                    r#return: r#return__.unwrap_or_default(),
                })
            }
        }
        deserializer.deserialize_struct("aptos.transaction.v1.MoveFunction", FIELDS, GeneratedVisitor)
    }
}
impl serde::Serialize for move_function::Visibility {
    #[allow(deprecated)]
    fn serialize<S>(&self, serializer: S) -> std::result::Result<S::Ok, S::Error>
    where
        S: serde::Serializer,
    {
        let variant = match self {
            Self::Unspecified => "VISIBILITY_UNSPECIFIED",
            Self::Private => "VISIBILITY_PRIVATE",
            Self::Public => "VISIBILITY_PUBLIC",
            Self::Friend => "VISIBILITY_FRIEND",
        };
        serializer.serialize_str(variant)
    }
}
impl<'de> serde::Deserialize<'de> for move_function::Visibility {
    #[allow(deprecated)]
    fn deserialize<D>(deserializer: D) -> std::result::Result<Self, D::Error>
    where
        D: serde::Deserializer<'de>,
    {
        const FIELDS: &[&str] = &[
            "VISIBILITY_UNSPECIFIED",
            "VISIBILITY_PRIVATE",
            "VISIBILITY_PUBLIC",
            "VISIBILITY_FRIEND",
        ];

        struct GeneratedVisitor;

        impl<'de> serde::de::Visitor<'de> for GeneratedVisitor {
            type Value = move_function::Visibility;

            fn expecting(&self, formatter: &mut std::fmt::Formatter<'_>) -> std::fmt::Result {
                write!(formatter, "expected one of: {:?}", &FIELDS)
            }

            fn visit_i64<E>(self, v: i64) -> std::result::Result<Self::Value, E>
            where
                E: serde::de::Error,
            {
                use std::convert::TryFrom;
                i32::try_from(v)
                    .ok()
                    .and_then(move_function::Visibility::from_i32)
                    .ok_or_else(|| {
                        serde::de::Error::invalid_value(serde::de::Unexpected::Signed(v), &self)
                    })
            }

            fn visit_u64<E>(self, v: u64) -> std::result::Result<Self::Value, E>
            where
                E: serde::de::Error,
            {
                use std::convert::TryFrom;
                i32::try_from(v)
                    .ok()
                    .and_then(move_function::Visibility::from_i32)
                    .ok_or_else(|| {
                        serde::de::Error::invalid_value(serde::de::Unexpected::Unsigned(v), &self)
                    })
            }

            fn visit_str<E>(self, value: &str) -> std::result::Result<Self::Value, E>
            where
                E: serde::de::Error,
            {
                match value {
                    "VISIBILITY_UNSPECIFIED" => Ok(move_function::Visibility::Unspecified),
                    "VISIBILITY_PRIVATE" => Ok(move_function::Visibility::Private),
                    "VISIBILITY_PUBLIC" => Ok(move_function::Visibility::Public),
                    "VISIBILITY_FRIEND" => Ok(move_function::Visibility::Friend),
                    _ => Err(serde::de::Error::unknown_variant(value, FIELDS)),
                }
            }
        }
        deserializer.deserialize_any(GeneratedVisitor)
    }
}
impl serde::Serialize for MoveFunctionGenericTypeParam {
    #[allow(deprecated)]
    fn serialize<S>(&self, serializer: S) -> std::result::Result<S::Ok, S::Error>
    where
        S: serde::Serializer,
    {
        use serde::ser::SerializeStruct;
        let mut len = 0;
        if !self.constraints.is_empty() {
            len += 1;
        }
        let mut struct_ser = serializer.serialize_struct("aptos.transaction.v1.MoveFunctionGenericTypeParam", len)?;
        if !self.constraints.is_empty() {
            let v = self.constraints.iter().cloned().map(|v| {
                MoveAbility::from_i32(v)
                    .ok_or_else(|| serde::ser::Error::custom(format!("Invalid variant {}", v)))
                }).collect::<Result<Vec<_>, _>>()?;
            struct_ser.serialize_field("constraints", &v)?;
        }
        struct_ser.end()
    }
}
impl<'de> serde::Deserialize<'de> for MoveFunctionGenericTypeParam {
    #[allow(deprecated)]
    fn deserialize<D>(deserializer: D) -> std::result::Result<Self, D::Error>
    where
        D: serde::Deserializer<'de>,
    {
        const FIELDS: &[&str] = &[
            "constraints",
        ];

        #[allow(clippy::enum_variant_names)]
        enum GeneratedField {
            Constraints,
        }
        impl<'de> serde::Deserialize<'de> for GeneratedField {
            fn deserialize<D>(deserializer: D) -> std::result::Result<GeneratedField, D::Error>
            where
                D: serde::Deserializer<'de>,
            {
                struct GeneratedVisitor;

                impl<'de> serde::de::Visitor<'de> for GeneratedVisitor {
                    type Value = GeneratedField;

                    fn expecting(&self, formatter: &mut std::fmt::Formatter<'_>) -> std::fmt::Result {
                        write!(formatter, "expected one of: {:?}", &FIELDS)
                    }

                    #[allow(unused_variables)]
                    fn visit_str<E>(self, value: &str) -> std::result::Result<GeneratedField, E>
                    where
                        E: serde::de::Error,
                    {
                        match value {
                            "constraints" => Ok(GeneratedField::Constraints),
                            _ => Err(serde::de::Error::unknown_field(value, FIELDS)),
                        }
                    }
                }
                deserializer.deserialize_identifier(GeneratedVisitor)
            }
        }
        struct GeneratedVisitor;
        impl<'de> serde::de::Visitor<'de> for GeneratedVisitor {
            type Value = MoveFunctionGenericTypeParam;

            fn expecting(&self, formatter: &mut std::fmt::Formatter<'_>) -> std::fmt::Result {
                formatter.write_str("struct aptos.transaction.v1.MoveFunctionGenericTypeParam")
            }

            fn visit_map<V>(self, mut map: V) -> std::result::Result<MoveFunctionGenericTypeParam, V::Error>
                where
                    V: serde::de::MapAccess<'de>,
            {
                let mut constraints__ = None;
                while let Some(k) = map.next_key()? {
                    match k {
                        GeneratedField::Constraints => {
                            if constraints__.is_some() {
                                return Err(serde::de::Error::duplicate_field("constraints"));
                            }
                            constraints__ = Some(map.next_value::<Vec<MoveAbility>>()?.into_iter().map(|x| x as i32).collect());
                        }
                    }
                }
                Ok(MoveFunctionGenericTypeParam {
                    constraints: constraints__.unwrap_or_default(),
                })
            }
        }
        deserializer.deserialize_struct("aptos.transaction.v1.MoveFunctionGenericTypeParam", FIELDS, GeneratedVisitor)
    }
}
impl serde::Serialize for MoveModule {
    #[allow(deprecated)]
    fn serialize<S>(&self, serializer: S) -> std::result::Result<S::Ok, S::Error>
    where
        S: serde::Serializer,
    {
        use serde::ser::SerializeStruct;
        let mut len = 0;
        if !self.address.is_empty() {
            len += 1;
        }
        if !self.name.is_empty() {
            len += 1;
        }
        if !self.friends.is_empty() {
            len += 1;
        }
        if !self.exposed_functions.is_empty() {
            len += 1;
        }
        if !self.structs.is_empty() {
            len += 1;
        }
        let mut struct_ser = serializer.serialize_struct("aptos.transaction.v1.MoveModule", len)?;
        if !self.address.is_empty() {
            struct_ser.serialize_field("address", &self.address)?;
        }
        if !self.name.is_empty() {
            struct_ser.serialize_field("name", &self.name)?;
        }
        if !self.friends.is_empty() {
            struct_ser.serialize_field("friends", &self.friends)?;
        }
        if !self.exposed_functions.is_empty() {
            struct_ser.serialize_field("exposedFunctions", &self.exposed_functions)?;
        }
        if !self.structs.is_empty() {
            struct_ser.serialize_field("structs", &self.structs)?;
        }
        struct_ser.end()
    }
}
impl<'de> serde::Deserialize<'de> for MoveModule {
    #[allow(deprecated)]
    fn deserialize<D>(deserializer: D) -> std::result::Result<Self, D::Error>
    where
        D: serde::Deserializer<'de>,
    {
        const FIELDS: &[&str] = &[
            "address",
            "name",
            "friends",
            "exposed_functions",
            "exposedFunctions",
            "structs",
        ];

        #[allow(clippy::enum_variant_names)]
        enum GeneratedField {
            Address,
            Name,
            Friends,
            ExposedFunctions,
            Structs,
        }
        impl<'de> serde::Deserialize<'de> for GeneratedField {
            fn deserialize<D>(deserializer: D) -> std::result::Result<GeneratedField, D::Error>
            where
                D: serde::Deserializer<'de>,
            {
                struct GeneratedVisitor;

                impl<'de> serde::de::Visitor<'de> for GeneratedVisitor {
                    type Value = GeneratedField;

                    fn expecting(&self, formatter: &mut std::fmt::Formatter<'_>) -> std::fmt::Result {
                        write!(formatter, "expected one of: {:?}", &FIELDS)
                    }

                    #[allow(unused_variables)]
                    fn visit_str<E>(self, value: &str) -> std::result::Result<GeneratedField, E>
                    where
                        E: serde::de::Error,
                    {
                        match value {
                            "address" => Ok(GeneratedField::Address),
                            "name" => Ok(GeneratedField::Name),
                            "friends" => Ok(GeneratedField::Friends),
                            "exposedFunctions" | "exposed_functions" => Ok(GeneratedField::ExposedFunctions),
                            "structs" => Ok(GeneratedField::Structs),
                            _ => Err(serde::de::Error::unknown_field(value, FIELDS)),
                        }
                    }
                }
                deserializer.deserialize_identifier(GeneratedVisitor)
            }
        }
        struct GeneratedVisitor;
        impl<'de> serde::de::Visitor<'de> for GeneratedVisitor {
            type Value = MoveModule;

            fn expecting(&self, formatter: &mut std::fmt::Formatter<'_>) -> std::fmt::Result {
                formatter.write_str("struct aptos.transaction.v1.MoveModule")
            }

            fn visit_map<V>(self, mut map: V) -> std::result::Result<MoveModule, V::Error>
                where
                    V: serde::de::MapAccess<'de>,
            {
                let mut address__ = None;
                let mut name__ = None;
                let mut friends__ = None;
                let mut exposed_functions__ = None;
                let mut structs__ = None;
                while let Some(k) = map.next_key()? {
                    match k {
                        GeneratedField::Address => {
                            if address__.is_some() {
                                return Err(serde::de::Error::duplicate_field("address"));
                            }
                            address__ = Some(map.next_value()?);
                        }
                        GeneratedField::Name => {
                            if name__.is_some() {
                                return Err(serde::de::Error::duplicate_field("name"));
                            }
                            name__ = Some(map.next_value()?);
                        }
                        GeneratedField::Friends => {
                            if friends__.is_some() {
                                return Err(serde::de::Error::duplicate_field("friends"));
                            }
                            friends__ = Some(map.next_value()?);
                        }
                        GeneratedField::ExposedFunctions => {
                            if exposed_functions__.is_some() {
                                return Err(serde::de::Error::duplicate_field("exposedFunctions"));
                            }
                            exposed_functions__ = Some(map.next_value()?);
                        }
                        GeneratedField::Structs => {
                            if structs__.is_some() {
                                return Err(serde::de::Error::duplicate_field("structs"));
                            }
                            structs__ = Some(map.next_value()?);
                        }
                    }
                }
                Ok(MoveModule {
                    address: address__.unwrap_or_default(),
                    name: name__.unwrap_or_default(),
                    friends: friends__.unwrap_or_default(),
                    exposed_functions: exposed_functions__.unwrap_or_default(),
                    structs: structs__.unwrap_or_default(),
                })
            }
        }
        deserializer.deserialize_struct("aptos.transaction.v1.MoveModule", FIELDS, GeneratedVisitor)
    }
}
impl serde::Serialize for MoveModuleBytecode {
    #[allow(deprecated)]
    fn serialize<S>(&self, serializer: S) -> std::result::Result<S::Ok, S::Error>
    where
        S: serde::Serializer,
    {
        use serde::ser::SerializeStruct;
        let mut len = 0;
        if !self.bytecode.is_empty() {
            len += 1;
        }
        if self.abi.is_some() {
            len += 1;
        }
        let mut struct_ser = serializer.serialize_struct("aptos.transaction.v1.MoveModuleBytecode", len)?;
        if !self.bytecode.is_empty() {
            struct_ser.serialize_field("bytecode", pbjson::private::base64::encode(&self.bytecode).as_str())?;
        }
        if let Some(v) = self.abi.as_ref() {
            struct_ser.serialize_field("abi", v)?;
        }
        struct_ser.end()
    }
}
impl<'de> serde::Deserialize<'de> for MoveModuleBytecode {
    #[allow(deprecated)]
    fn deserialize<D>(deserializer: D) -> std::result::Result<Self, D::Error>
    where
        D: serde::Deserializer<'de>,
    {
        const FIELDS: &[&str] = &[
            "bytecode",
            "abi",
        ];

        #[allow(clippy::enum_variant_names)]
        enum GeneratedField {
            Bytecode,
            Abi,
        }
        impl<'de> serde::Deserialize<'de> for GeneratedField {
            fn deserialize<D>(deserializer: D) -> std::result::Result<GeneratedField, D::Error>
            where
                D: serde::Deserializer<'de>,
            {
                struct GeneratedVisitor;

                impl<'de> serde::de::Visitor<'de> for GeneratedVisitor {
                    type Value = GeneratedField;

                    fn expecting(&self, formatter: &mut std::fmt::Formatter<'_>) -> std::fmt::Result {
                        write!(formatter, "expected one of: {:?}", &FIELDS)
                    }

                    #[allow(unused_variables)]
                    fn visit_str<E>(self, value: &str) -> std::result::Result<GeneratedField, E>
                    where
                        E: serde::de::Error,
                    {
                        match value {
                            "bytecode" => Ok(GeneratedField::Bytecode),
                            "abi" => Ok(GeneratedField::Abi),
                            _ => Err(serde::de::Error::unknown_field(value, FIELDS)),
                        }
                    }
                }
                deserializer.deserialize_identifier(GeneratedVisitor)
            }
        }
        struct GeneratedVisitor;
        impl<'de> serde::de::Visitor<'de> for GeneratedVisitor {
            type Value = MoveModuleBytecode;

            fn expecting(&self, formatter: &mut std::fmt::Formatter<'_>) -> std::fmt::Result {
                formatter.write_str("struct aptos.transaction.v1.MoveModuleBytecode")
            }

            fn visit_map<V>(self, mut map: V) -> std::result::Result<MoveModuleBytecode, V::Error>
                where
                    V: serde::de::MapAccess<'de>,
            {
                let mut bytecode__ = None;
                let mut abi__ = None;
                while let Some(k) = map.next_key()? {
                    match k {
                        GeneratedField::Bytecode => {
                            if bytecode__.is_some() {
                                return Err(serde::de::Error::duplicate_field("bytecode"));
                            }
                            bytecode__ =
                                Some(map.next_value::<::pbjson::private::BytesDeserialize<_>>()?.0)
                            ;
                        }
                        GeneratedField::Abi => {
                            if abi__.is_some() {
                                return Err(serde::de::Error::duplicate_field("abi"));
                            }
                            abi__ = map.next_value()?;
                        }
                    }
                }
                Ok(MoveModuleBytecode {
                    bytecode: bytecode__.unwrap_or_default(),
                    abi: abi__,
                })
            }
        }
        deserializer.deserialize_struct("aptos.transaction.v1.MoveModuleBytecode", FIELDS, GeneratedVisitor)
    }
}
impl serde::Serialize for MoveModuleId {
    #[allow(deprecated)]
    fn serialize<S>(&self, serializer: S) -> std::result::Result<S::Ok, S::Error>
    where
        S: serde::Serializer,
    {
        use serde::ser::SerializeStruct;
        let mut len = 0;
        if !self.address.is_empty() {
            len += 1;
        }
        if !self.name.is_empty() {
            len += 1;
        }
        let mut struct_ser = serializer.serialize_struct("aptos.transaction.v1.MoveModuleId", len)?;
        if !self.address.is_empty() {
            struct_ser.serialize_field("address", &self.address)?;
        }
        if !self.name.is_empty() {
            struct_ser.serialize_field("name", &self.name)?;
        }
        struct_ser.end()
    }
}
impl<'de> serde::Deserialize<'de> for MoveModuleId {
    #[allow(deprecated)]
    fn deserialize<D>(deserializer: D) -> std::result::Result<Self, D::Error>
    where
        D: serde::Deserializer<'de>,
    {
        const FIELDS: &[&str] = &[
            "address",
            "name",
        ];

        #[allow(clippy::enum_variant_names)]
        enum GeneratedField {
            Address,
            Name,
        }
        impl<'de> serde::Deserialize<'de> for GeneratedField {
            fn deserialize<D>(deserializer: D) -> std::result::Result<GeneratedField, D::Error>
            where
                D: serde::Deserializer<'de>,
            {
                struct GeneratedVisitor;

                impl<'de> serde::de::Visitor<'de> for GeneratedVisitor {
                    type Value = GeneratedField;

                    fn expecting(&self, formatter: &mut std::fmt::Formatter<'_>) -> std::fmt::Result {
                        write!(formatter, "expected one of: {:?}", &FIELDS)
                    }

                    #[allow(unused_variables)]
                    fn visit_str<E>(self, value: &str) -> std::result::Result<GeneratedField, E>
                    where
                        E: serde::de::Error,
                    {
                        match value {
                            "address" => Ok(GeneratedField::Address),
                            "name" => Ok(GeneratedField::Name),
                            _ => Err(serde::de::Error::unknown_field(value, FIELDS)),
                        }
                    }
                }
                deserializer.deserialize_identifier(GeneratedVisitor)
            }
        }
        struct GeneratedVisitor;
        impl<'de> serde::de::Visitor<'de> for GeneratedVisitor {
            type Value = MoveModuleId;

            fn expecting(&self, formatter: &mut std::fmt::Formatter<'_>) -> std::fmt::Result {
                formatter.write_str("struct aptos.transaction.v1.MoveModuleId")
            }

            fn visit_map<V>(self, mut map: V) -> std::result::Result<MoveModuleId, V::Error>
                where
                    V: serde::de::MapAccess<'de>,
            {
                let mut address__ = None;
                let mut name__ = None;
                while let Some(k) = map.next_key()? {
                    match k {
                        GeneratedField::Address => {
                            if address__.is_some() {
                                return Err(serde::de::Error::duplicate_field("address"));
                            }
                            address__ = Some(map.next_value()?);
                        }
                        GeneratedField::Name => {
                            if name__.is_some() {
                                return Err(serde::de::Error::duplicate_field("name"));
                            }
                            name__ = Some(map.next_value()?);
                        }
                    }
                }
                Ok(MoveModuleId {
                    address: address__.unwrap_or_default(),
                    name: name__.unwrap_or_default(),
                })
            }
        }
        deserializer.deserialize_struct("aptos.transaction.v1.MoveModuleId", FIELDS, GeneratedVisitor)
    }
}
impl serde::Serialize for MoveScriptBytecode {
    #[allow(deprecated)]
    fn serialize<S>(&self, serializer: S) -> std::result::Result<S::Ok, S::Error>
    where
        S: serde::Serializer,
    {
        use serde::ser::SerializeStruct;
        let mut len = 0;
        if !self.bytecode.is_empty() {
            len += 1;
        }
        if self.abi.is_some() {
            len += 1;
        }
        let mut struct_ser = serializer.serialize_struct("aptos.transaction.v1.MoveScriptBytecode", len)?;
        if !self.bytecode.is_empty() {
            struct_ser.serialize_field("bytecode", pbjson::private::base64::encode(&self.bytecode).as_str())?;
        }
        if let Some(v) = self.abi.as_ref() {
            struct_ser.serialize_field("abi", v)?;
        }
        struct_ser.end()
    }
}
impl<'de> serde::Deserialize<'de> for MoveScriptBytecode {
    #[allow(deprecated)]
    fn deserialize<D>(deserializer: D) -> std::result::Result<Self, D::Error>
    where
        D: serde::Deserializer<'de>,
    {
        const FIELDS: &[&str] = &[
            "bytecode",
            "abi",
        ];

        #[allow(clippy::enum_variant_names)]
        enum GeneratedField {
            Bytecode,
            Abi,
        }
        impl<'de> serde::Deserialize<'de> for GeneratedField {
            fn deserialize<D>(deserializer: D) -> std::result::Result<GeneratedField, D::Error>
            where
                D: serde::Deserializer<'de>,
            {
                struct GeneratedVisitor;

                impl<'de> serde::de::Visitor<'de> for GeneratedVisitor {
                    type Value = GeneratedField;

                    fn expecting(&self, formatter: &mut std::fmt::Formatter<'_>) -> std::fmt::Result {
                        write!(formatter, "expected one of: {:?}", &FIELDS)
                    }

                    #[allow(unused_variables)]
                    fn visit_str<E>(self, value: &str) -> std::result::Result<GeneratedField, E>
                    where
                        E: serde::de::Error,
                    {
                        match value {
                            "bytecode" => Ok(GeneratedField::Bytecode),
                            "abi" => Ok(GeneratedField::Abi),
                            _ => Err(serde::de::Error::unknown_field(value, FIELDS)),
                        }
                    }
                }
                deserializer.deserialize_identifier(GeneratedVisitor)
            }
        }
        struct GeneratedVisitor;
        impl<'de> serde::de::Visitor<'de> for GeneratedVisitor {
            type Value = MoveScriptBytecode;

            fn expecting(&self, formatter: &mut std::fmt::Formatter<'_>) -> std::fmt::Result {
                formatter.write_str("struct aptos.transaction.v1.MoveScriptBytecode")
            }

            fn visit_map<V>(self, mut map: V) -> std::result::Result<MoveScriptBytecode, V::Error>
                where
                    V: serde::de::MapAccess<'de>,
            {
                let mut bytecode__ = None;
                let mut abi__ = None;
                while let Some(k) = map.next_key()? {
                    match k {
                        GeneratedField::Bytecode => {
                            if bytecode__.is_some() {
                                return Err(serde::de::Error::duplicate_field("bytecode"));
                            }
                            bytecode__ =
                                Some(map.next_value::<::pbjson::private::BytesDeserialize<_>>()?.0)
                            ;
                        }
                        GeneratedField::Abi => {
                            if abi__.is_some() {
                                return Err(serde::de::Error::duplicate_field("abi"));
                            }
                            abi__ = map.next_value()?;
                        }
                    }
                }
                Ok(MoveScriptBytecode {
                    bytecode: bytecode__.unwrap_or_default(),
                    abi: abi__,
                })
            }
        }
        deserializer.deserialize_struct("aptos.transaction.v1.MoveScriptBytecode", FIELDS, GeneratedVisitor)
    }
}
impl serde::Serialize for MoveStruct {
    #[allow(deprecated)]
    fn serialize<S>(&self, serializer: S) -> std::result::Result<S::Ok, S::Error>
    where
        S: serde::Serializer,
    {
        use serde::ser::SerializeStruct;
        let mut len = 0;
        if !self.name.is_empty() {
            len += 1;
        }
        if self.is_native {
            len += 1;
        }
        if !self.abilities.is_empty() {
            len += 1;
        }
        if !self.generic_type_params.is_empty() {
            len += 1;
        }
        if !self.fields.is_empty() {
            len += 1;
        }
        let mut struct_ser = serializer.serialize_struct("aptos.transaction.v1.MoveStruct", len)?;
        if !self.name.is_empty() {
            struct_ser.serialize_field("name", &self.name)?;
        }
        if self.is_native {
            struct_ser.serialize_field("isNative", &self.is_native)?;
        }
        if !self.abilities.is_empty() {
            let v = self.abilities.iter().cloned().map(|v| {
                MoveAbility::from_i32(v)
                    .ok_or_else(|| serde::ser::Error::custom(format!("Invalid variant {}", v)))
                }).collect::<Result<Vec<_>, _>>()?;
            struct_ser.serialize_field("abilities", &v)?;
        }
        if !self.generic_type_params.is_empty() {
            struct_ser.serialize_field("genericTypeParams", &self.generic_type_params)?;
        }
        if !self.fields.is_empty() {
            struct_ser.serialize_field("fields", &self.fields)?;
        }
        struct_ser.end()
    }
}
impl<'de> serde::Deserialize<'de> for MoveStruct {
    #[allow(deprecated)]
    fn deserialize<D>(deserializer: D) -> std::result::Result<Self, D::Error>
    where
        D: serde::Deserializer<'de>,
    {
        const FIELDS: &[&str] = &[
            "name",
            "is_native",
            "isNative",
            "abilities",
            "generic_type_params",
            "genericTypeParams",
            "fields",
        ];

        #[allow(clippy::enum_variant_names)]
        enum GeneratedField {
            Name,
            IsNative,
            Abilities,
            GenericTypeParams,
            Fields,
        }
        impl<'de> serde::Deserialize<'de> for GeneratedField {
            fn deserialize<D>(deserializer: D) -> std::result::Result<GeneratedField, D::Error>
            where
                D: serde::Deserializer<'de>,
            {
                struct GeneratedVisitor;

                impl<'de> serde::de::Visitor<'de> for GeneratedVisitor {
                    type Value = GeneratedField;

                    fn expecting(&self, formatter: &mut std::fmt::Formatter<'_>) -> std::fmt::Result {
                        write!(formatter, "expected one of: {:?}", &FIELDS)
                    }

                    #[allow(unused_variables)]
                    fn visit_str<E>(self, value: &str) -> std::result::Result<GeneratedField, E>
                    where
                        E: serde::de::Error,
                    {
                        match value {
                            "name" => Ok(GeneratedField::Name),
                            "isNative" | "is_native" => Ok(GeneratedField::IsNative),
                            "abilities" => Ok(GeneratedField::Abilities),
                            "genericTypeParams" | "generic_type_params" => Ok(GeneratedField::GenericTypeParams),
                            "fields" => Ok(GeneratedField::Fields),
                            _ => Err(serde::de::Error::unknown_field(value, FIELDS)),
                        }
                    }
                }
                deserializer.deserialize_identifier(GeneratedVisitor)
            }
        }
        struct GeneratedVisitor;
        impl<'de> serde::de::Visitor<'de> for GeneratedVisitor {
            type Value = MoveStruct;

            fn expecting(&self, formatter: &mut std::fmt::Formatter<'_>) -> std::fmt::Result {
                formatter.write_str("struct aptos.transaction.v1.MoveStruct")
            }

            fn visit_map<V>(self, mut map: V) -> std::result::Result<MoveStruct, V::Error>
                where
                    V: serde::de::MapAccess<'de>,
            {
                let mut name__ = None;
                let mut is_native__ = None;
                let mut abilities__ = None;
                let mut generic_type_params__ = None;
                let mut fields__ = None;
                while let Some(k) = map.next_key()? {
                    match k {
                        GeneratedField::Name => {
                            if name__.is_some() {
                                return Err(serde::de::Error::duplicate_field("name"));
                            }
                            name__ = Some(map.next_value()?);
                        }
                        GeneratedField::IsNative => {
                            if is_native__.is_some() {
                                return Err(serde::de::Error::duplicate_field("isNative"));
                            }
                            is_native__ = Some(map.next_value()?);
                        }
                        GeneratedField::Abilities => {
                            if abilities__.is_some() {
                                return Err(serde::de::Error::duplicate_field("abilities"));
                            }
                            abilities__ = Some(map.next_value::<Vec<MoveAbility>>()?.into_iter().map(|x| x as i32).collect());
                        }
                        GeneratedField::GenericTypeParams => {
                            if generic_type_params__.is_some() {
                                return Err(serde::de::Error::duplicate_field("genericTypeParams"));
                            }
                            generic_type_params__ = Some(map.next_value()?);
                        }
                        GeneratedField::Fields => {
                            if fields__.is_some() {
                                return Err(serde::de::Error::duplicate_field("fields"));
                            }
                            fields__ = Some(map.next_value()?);
                        }
                    }
                }
                Ok(MoveStruct {
                    name: name__.unwrap_or_default(),
                    is_native: is_native__.unwrap_or_default(),
                    abilities: abilities__.unwrap_or_default(),
                    generic_type_params: generic_type_params__.unwrap_or_default(),
                    fields: fields__.unwrap_or_default(),
                })
            }
        }
        deserializer.deserialize_struct("aptos.transaction.v1.MoveStruct", FIELDS, GeneratedVisitor)
    }
}
impl serde::Serialize for MoveStructField {
    #[allow(deprecated)]
    fn serialize<S>(&self, serializer: S) -> std::result::Result<S::Ok, S::Error>
    where
        S: serde::Serializer,
    {
        use serde::ser::SerializeStruct;
        let mut len = 0;
        if !self.name.is_empty() {
            len += 1;
        }
        if self.r#type.is_some() {
            len += 1;
        }
        let mut struct_ser = serializer.serialize_struct("aptos.transaction.v1.MoveStructField", len)?;
        if !self.name.is_empty() {
            struct_ser.serialize_field("name", &self.name)?;
        }
        if let Some(v) = self.r#type.as_ref() {
            struct_ser.serialize_field("type", v)?;
        }
        struct_ser.end()
    }
}
impl<'de> serde::Deserialize<'de> for MoveStructField {
    #[allow(deprecated)]
    fn deserialize<D>(deserializer: D) -> std::result::Result<Self, D::Error>
    where
        D: serde::Deserializer<'de>,
    {
        const FIELDS: &[&str] = &[
            "name",
            "type",
        ];

        #[allow(clippy::enum_variant_names)]
        enum GeneratedField {
            Name,
            Type,
        }
        impl<'de> serde::Deserialize<'de> for GeneratedField {
            fn deserialize<D>(deserializer: D) -> std::result::Result<GeneratedField, D::Error>
            where
                D: serde::Deserializer<'de>,
            {
                struct GeneratedVisitor;

                impl<'de> serde::de::Visitor<'de> for GeneratedVisitor {
                    type Value = GeneratedField;

                    fn expecting(&self, formatter: &mut std::fmt::Formatter<'_>) -> std::fmt::Result {
                        write!(formatter, "expected one of: {:?}", &FIELDS)
                    }

                    #[allow(unused_variables)]
                    fn visit_str<E>(self, value: &str) -> std::result::Result<GeneratedField, E>
                    where
                        E: serde::de::Error,
                    {
                        match value {
                            "name" => Ok(GeneratedField::Name),
                            "type" => Ok(GeneratedField::Type),
                            _ => Err(serde::de::Error::unknown_field(value, FIELDS)),
                        }
                    }
                }
                deserializer.deserialize_identifier(GeneratedVisitor)
            }
        }
        struct GeneratedVisitor;
        impl<'de> serde::de::Visitor<'de> for GeneratedVisitor {
            type Value = MoveStructField;

            fn expecting(&self, formatter: &mut std::fmt::Formatter<'_>) -> std::fmt::Result {
                formatter.write_str("struct aptos.transaction.v1.MoveStructField")
            }

            fn visit_map<V>(self, mut map: V) -> std::result::Result<MoveStructField, V::Error>
                where
                    V: serde::de::MapAccess<'de>,
            {
                let mut name__ = None;
                let mut r#type__ = None;
                while let Some(k) = map.next_key()? {
                    match k {
                        GeneratedField::Name => {
                            if name__.is_some() {
                                return Err(serde::de::Error::duplicate_field("name"));
                            }
                            name__ = Some(map.next_value()?);
                        }
                        GeneratedField::Type => {
                            if r#type__.is_some() {
                                return Err(serde::de::Error::duplicate_field("type"));
                            }
                            r#type__ = map.next_value()?;
                        }
                    }
                }
                Ok(MoveStructField {
                    name: name__.unwrap_or_default(),
                    r#type: r#type__,
                })
            }
        }
        deserializer.deserialize_struct("aptos.transaction.v1.MoveStructField", FIELDS, GeneratedVisitor)
    }
}
impl serde::Serialize for MoveStructGenericTypeParam {
    #[allow(deprecated)]
    fn serialize<S>(&self, serializer: S) -> std::result::Result<S::Ok, S::Error>
    where
        S: serde::Serializer,
    {
        use serde::ser::SerializeStruct;
        let mut len = 0;
        if !self.constraints.is_empty() {
            len += 1;
        }
        if self.is_phantom {
            len += 1;
        }
        let mut struct_ser = serializer.serialize_struct("aptos.transaction.v1.MoveStructGenericTypeParam", len)?;
        if !self.constraints.is_empty() {
            let v = self.constraints.iter().cloned().map(|v| {
                MoveAbility::from_i32(v)
                    .ok_or_else(|| serde::ser::Error::custom(format!("Invalid variant {}", v)))
                }).collect::<Result<Vec<_>, _>>()?;
            struct_ser.serialize_field("constraints", &v)?;
        }
        if self.is_phantom {
            struct_ser.serialize_field("isPhantom", &self.is_phantom)?;
        }
        struct_ser.end()
    }
}
impl<'de> serde::Deserialize<'de> for MoveStructGenericTypeParam {
    #[allow(deprecated)]
    fn deserialize<D>(deserializer: D) -> std::result::Result<Self, D::Error>
    where
        D: serde::Deserializer<'de>,
    {
        const FIELDS: &[&str] = &[
            "constraints",
            "is_phantom",
            "isPhantom",
        ];

        #[allow(clippy::enum_variant_names)]
        enum GeneratedField {
            Constraints,
            IsPhantom,
        }
        impl<'de> serde::Deserialize<'de> for GeneratedField {
            fn deserialize<D>(deserializer: D) -> std::result::Result<GeneratedField, D::Error>
            where
                D: serde::Deserializer<'de>,
            {
                struct GeneratedVisitor;

                impl<'de> serde::de::Visitor<'de> for GeneratedVisitor {
                    type Value = GeneratedField;

                    fn expecting(&self, formatter: &mut std::fmt::Formatter<'_>) -> std::fmt::Result {
                        write!(formatter, "expected one of: {:?}", &FIELDS)
                    }

                    #[allow(unused_variables)]
                    fn visit_str<E>(self, value: &str) -> std::result::Result<GeneratedField, E>
                    where
                        E: serde::de::Error,
                    {
                        match value {
                            "constraints" => Ok(GeneratedField::Constraints),
                            "isPhantom" | "is_phantom" => Ok(GeneratedField::IsPhantom),
                            _ => Err(serde::de::Error::unknown_field(value, FIELDS)),
                        }
                    }
                }
                deserializer.deserialize_identifier(GeneratedVisitor)
            }
        }
        struct GeneratedVisitor;
        impl<'de> serde::de::Visitor<'de> for GeneratedVisitor {
            type Value = MoveStructGenericTypeParam;

            fn expecting(&self, formatter: &mut std::fmt::Formatter<'_>) -> std::fmt::Result {
                formatter.write_str("struct aptos.transaction.v1.MoveStructGenericTypeParam")
            }

            fn visit_map<V>(self, mut map: V) -> std::result::Result<MoveStructGenericTypeParam, V::Error>
                where
                    V: serde::de::MapAccess<'de>,
            {
                let mut constraints__ = None;
                let mut is_phantom__ = None;
                while let Some(k) = map.next_key()? {
                    match k {
                        GeneratedField::Constraints => {
                            if constraints__.is_some() {
                                return Err(serde::de::Error::duplicate_field("constraints"));
                            }
                            constraints__ = Some(map.next_value::<Vec<MoveAbility>>()?.into_iter().map(|x| x as i32).collect());
                        }
                        GeneratedField::IsPhantom => {
                            if is_phantom__.is_some() {
                                return Err(serde::de::Error::duplicate_field("isPhantom"));
                            }
                            is_phantom__ = Some(map.next_value()?);
                        }
                    }
                }
                Ok(MoveStructGenericTypeParam {
                    constraints: constraints__.unwrap_or_default(),
                    is_phantom: is_phantom__.unwrap_or_default(),
                })
            }
        }
        deserializer.deserialize_struct("aptos.transaction.v1.MoveStructGenericTypeParam", FIELDS, GeneratedVisitor)
    }
}
impl serde::Serialize for MoveStructTag {
    #[allow(deprecated)]
    fn serialize<S>(&self, serializer: S) -> std::result::Result<S::Ok, S::Error>
    where
        S: serde::Serializer,
    {
        use serde::ser::SerializeStruct;
        let mut len = 0;
        if !self.address.is_empty() {
            len += 1;
        }
        if !self.module.is_empty() {
            len += 1;
        }
        if !self.name.is_empty() {
            len += 1;
        }
        if !self.generic_type_params.is_empty() {
            len += 1;
        }
        let mut struct_ser = serializer.serialize_struct("aptos.transaction.v1.MoveStructTag", len)?;
        if !self.address.is_empty() {
            struct_ser.serialize_field("address", &self.address)?;
        }
        if !self.module.is_empty() {
            struct_ser.serialize_field("module", &self.module)?;
        }
        if !self.name.is_empty() {
            struct_ser.serialize_field("name", &self.name)?;
        }
        if !self.generic_type_params.is_empty() {
            struct_ser.serialize_field("genericTypeParams", &self.generic_type_params)?;
        }
        struct_ser.end()
    }
}
impl<'de> serde::Deserialize<'de> for MoveStructTag {
    #[allow(deprecated)]
    fn deserialize<D>(deserializer: D) -> std::result::Result<Self, D::Error>
    where
        D: serde::Deserializer<'de>,
    {
        const FIELDS: &[&str] = &[
            "address",
            "module",
            "name",
            "generic_type_params",
            "genericTypeParams",
        ];

        #[allow(clippy::enum_variant_names)]
        enum GeneratedField {
            Address,
            Module,
            Name,
            GenericTypeParams,
        }
        impl<'de> serde::Deserialize<'de> for GeneratedField {
            fn deserialize<D>(deserializer: D) -> std::result::Result<GeneratedField, D::Error>
            where
                D: serde::Deserializer<'de>,
            {
                struct GeneratedVisitor;

                impl<'de> serde::de::Visitor<'de> for GeneratedVisitor {
                    type Value = GeneratedField;

                    fn expecting(&self, formatter: &mut std::fmt::Formatter<'_>) -> std::fmt::Result {
                        write!(formatter, "expected one of: {:?}", &FIELDS)
                    }

                    #[allow(unused_variables)]
                    fn visit_str<E>(self, value: &str) -> std::result::Result<GeneratedField, E>
                    where
                        E: serde::de::Error,
                    {
                        match value {
                            "address" => Ok(GeneratedField::Address),
                            "module" => Ok(GeneratedField::Module),
                            "name" => Ok(GeneratedField::Name),
                            "genericTypeParams" | "generic_type_params" => Ok(GeneratedField::GenericTypeParams),
                            _ => Err(serde::de::Error::unknown_field(value, FIELDS)),
                        }
                    }
                }
                deserializer.deserialize_identifier(GeneratedVisitor)
            }
        }
        struct GeneratedVisitor;
        impl<'de> serde::de::Visitor<'de> for GeneratedVisitor {
            type Value = MoveStructTag;

            fn expecting(&self, formatter: &mut std::fmt::Formatter<'_>) -> std::fmt::Result {
                formatter.write_str("struct aptos.transaction.v1.MoveStructTag")
            }

            fn visit_map<V>(self, mut map: V) -> std::result::Result<MoveStructTag, V::Error>
                where
                    V: serde::de::MapAccess<'de>,
            {
                let mut address__ = None;
                let mut module__ = None;
                let mut name__ = None;
                let mut generic_type_params__ = None;
                while let Some(k) = map.next_key()? {
                    match k {
                        GeneratedField::Address => {
                            if address__.is_some() {
                                return Err(serde::de::Error::duplicate_field("address"));
                            }
                            address__ = Some(map.next_value()?);
                        }
                        GeneratedField::Module => {
                            if module__.is_some() {
                                return Err(serde::de::Error::duplicate_field("module"));
                            }
                            module__ = Some(map.next_value()?);
                        }
                        GeneratedField::Name => {
                            if name__.is_some() {
                                return Err(serde::de::Error::duplicate_field("name"));
                            }
                            name__ = Some(map.next_value()?);
                        }
                        GeneratedField::GenericTypeParams => {
                            if generic_type_params__.is_some() {
                                return Err(serde::de::Error::duplicate_field("genericTypeParams"));
                            }
                            generic_type_params__ = Some(map.next_value()?);
                        }
                    }
                }
                Ok(MoveStructTag {
                    address: address__.unwrap_or_default(),
                    module: module__.unwrap_or_default(),
                    name: name__.unwrap_or_default(),
                    generic_type_params: generic_type_params__.unwrap_or_default(),
                })
            }
        }
        deserializer.deserialize_struct("aptos.transaction.v1.MoveStructTag", FIELDS, GeneratedVisitor)
    }
}
impl serde::Serialize for MoveType {
    #[allow(deprecated)]
    fn serialize<S>(&self, serializer: S) -> std::result::Result<S::Ok, S::Error>
    where
        S: serde::Serializer,
    {
        use serde::ser::SerializeStruct;
        let mut len = 0;
        if self.r#type != 0 {
            len += 1;
        }
        if self.content.is_some() {
            len += 1;
        }
        let mut struct_ser = serializer.serialize_struct("aptos.transaction.v1.MoveType", len)?;
        if self.r#type != 0 {
            let v = MoveTypes::from_i32(self.r#type)
                .ok_or_else(|| serde::ser::Error::custom(format!("Invalid variant {}", self.r#type)))?;
            struct_ser.serialize_field("type", &v)?;
        }
        if let Some(v) = self.content.as_ref() {
            match v {
                move_type::Content::Vector(v) => {
                    struct_ser.serialize_field("vector", v)?;
                }
                move_type::Content::Struct(v) => {
                    struct_ser.serialize_field("struct", v)?;
                }
                move_type::Content::GenericTypeParamIndex(v) => {
                    struct_ser.serialize_field("genericTypeParamIndex", v)?;
                }
                move_type::Content::Reference(v) => {
                    struct_ser.serialize_field("reference", v)?;
                }
                move_type::Content::Unparsable(v) => {
                    struct_ser.serialize_field("unparsable", v)?;
                }
            }
        }
        struct_ser.end()
    }
}
impl<'de> serde::Deserialize<'de> for MoveType {
    #[allow(deprecated)]
    fn deserialize<D>(deserializer: D) -> std::result::Result<Self, D::Error>
    where
        D: serde::Deserializer<'de>,
    {
        const FIELDS: &[&str] = &[
            "type",
            "vector",
            "struct",
            "generic_type_param_index",
            "genericTypeParamIndex",
            "reference",
            "unparsable",
        ];

        #[allow(clippy::enum_variant_names)]
        enum GeneratedField {
            Type,
            Vector,
            Struct,
            GenericTypeParamIndex,
            Reference,
            Unparsable,
        }
        impl<'de> serde::Deserialize<'de> for GeneratedField {
            fn deserialize<D>(deserializer: D) -> std::result::Result<GeneratedField, D::Error>
            where
                D: serde::Deserializer<'de>,
            {
                struct GeneratedVisitor;

                impl<'de> serde::de::Visitor<'de> for GeneratedVisitor {
                    type Value = GeneratedField;

                    fn expecting(&self, formatter: &mut std::fmt::Formatter<'_>) -> std::fmt::Result {
                        write!(formatter, "expected one of: {:?}", &FIELDS)
                    }

                    #[allow(unused_variables)]
                    fn visit_str<E>(self, value: &str) -> std::result::Result<GeneratedField, E>
                    where
                        E: serde::de::Error,
                    {
                        match value {
                            "type" => Ok(GeneratedField::Type),
                            "vector" => Ok(GeneratedField::Vector),
                            "struct" => Ok(GeneratedField::Struct),
                            "genericTypeParamIndex" | "generic_type_param_index" => Ok(GeneratedField::GenericTypeParamIndex),
                            "reference" => Ok(GeneratedField::Reference),
                            "unparsable" => Ok(GeneratedField::Unparsable),
                            _ => Err(serde::de::Error::unknown_field(value, FIELDS)),
                        }
                    }
                }
                deserializer.deserialize_identifier(GeneratedVisitor)
            }
        }
        struct GeneratedVisitor;
        impl<'de> serde::de::Visitor<'de> for GeneratedVisitor {
            type Value = MoveType;

            fn expecting(&self, formatter: &mut std::fmt::Formatter<'_>) -> std::fmt::Result {
                formatter.write_str("struct aptos.transaction.v1.MoveType")
            }

            fn visit_map<V>(self, mut map: V) -> std::result::Result<MoveType, V::Error>
                where
                    V: serde::de::MapAccess<'de>,
            {
                let mut r#type__ = None;
                let mut content__ = None;
                while let Some(k) = map.next_key()? {
                    match k {
                        GeneratedField::Type => {
                            if r#type__.is_some() {
                                return Err(serde::de::Error::duplicate_field("type"));
                            }
                            r#type__ = Some(map.next_value::<MoveTypes>()? as i32);
                        }
                        GeneratedField::Vector => {
                            if content__.is_some() {
                                return Err(serde::de::Error::duplicate_field("vector"));
                            }
                            content__ = map.next_value::<::std::option::Option<_>>()?.map(move_type::Content::Vector)
;
                        }
                        GeneratedField::Struct => {
                            if content__.is_some() {
                                return Err(serde::de::Error::duplicate_field("struct"));
                            }
                            content__ = map.next_value::<::std::option::Option<_>>()?.map(move_type::Content::Struct)
;
                        }
                        GeneratedField::GenericTypeParamIndex => {
                            if content__.is_some() {
                                return Err(serde::de::Error::duplicate_field("genericTypeParamIndex"));
                            }
                            content__ = map.next_value::<::std::option::Option<::pbjson::private::NumberDeserialize<_>>>()?.map(|x| move_type::Content::GenericTypeParamIndex(x.0));
                        }
                        GeneratedField::Reference => {
                            if content__.is_some() {
                                return Err(serde::de::Error::duplicate_field("reference"));
                            }
                            content__ = map.next_value::<::std::option::Option<_>>()?.map(move_type::Content::Reference)
;
                        }
                        GeneratedField::Unparsable => {
                            if content__.is_some() {
                                return Err(serde::de::Error::duplicate_field("unparsable"));
                            }
                            content__ = map.next_value::<::std::option::Option<_>>()?.map(move_type::Content::Unparsable);
                        }
                    }
                }
                Ok(MoveType {
                    r#type: r#type__.unwrap_or_default(),
                    content: content__,
                })
            }
        }
        deserializer.deserialize_struct("aptos.transaction.v1.MoveType", FIELDS, GeneratedVisitor)
    }
}
impl serde::Serialize for move_type::ReferenceType {
    #[allow(deprecated)]
    fn serialize<S>(&self, serializer: S) -> std::result::Result<S::Ok, S::Error>
    where
        S: serde::Serializer,
    {
        use serde::ser::SerializeStruct;
        let mut len = 0;
        if self.mutable {
            len += 1;
        }
        if self.to.is_some() {
            len += 1;
        }
        let mut struct_ser = serializer.serialize_struct("aptos.transaction.v1.MoveType.ReferenceType", len)?;
        if self.mutable {
            struct_ser.serialize_field("mutable", &self.mutable)?;
        }
        if let Some(v) = self.to.as_ref() {
            struct_ser.serialize_field("to", v)?;
        }
        struct_ser.end()
    }
}
impl<'de> serde::Deserialize<'de> for move_type::ReferenceType {
    #[allow(deprecated)]
    fn deserialize<D>(deserializer: D) -> std::result::Result<Self, D::Error>
    where
        D: serde::Deserializer<'de>,
    {
        const FIELDS: &[&str] = &[
            "mutable",
            "to",
        ];

        #[allow(clippy::enum_variant_names)]
        enum GeneratedField {
            Mutable,
            To,
        }
        impl<'de> serde::Deserialize<'de> for GeneratedField {
            fn deserialize<D>(deserializer: D) -> std::result::Result<GeneratedField, D::Error>
            where
                D: serde::Deserializer<'de>,
            {
                struct GeneratedVisitor;

                impl<'de> serde::de::Visitor<'de> for GeneratedVisitor {
                    type Value = GeneratedField;

                    fn expecting(&self, formatter: &mut std::fmt::Formatter<'_>) -> std::fmt::Result {
                        write!(formatter, "expected one of: {:?}", &FIELDS)
                    }

                    #[allow(unused_variables)]
                    fn visit_str<E>(self, value: &str) -> std::result::Result<GeneratedField, E>
                    where
                        E: serde::de::Error,
                    {
                        match value {
                            "mutable" => Ok(GeneratedField::Mutable),
                            "to" => Ok(GeneratedField::To),
                            _ => Err(serde::de::Error::unknown_field(value, FIELDS)),
                        }
                    }
                }
                deserializer.deserialize_identifier(GeneratedVisitor)
            }
        }
        struct GeneratedVisitor;
        impl<'de> serde::de::Visitor<'de> for GeneratedVisitor {
            type Value = move_type::ReferenceType;

            fn expecting(&self, formatter: &mut std::fmt::Formatter<'_>) -> std::fmt::Result {
                formatter.write_str("struct aptos.transaction.v1.MoveType.ReferenceType")
            }

            fn visit_map<V>(self, mut map: V) -> std::result::Result<move_type::ReferenceType, V::Error>
                where
                    V: serde::de::MapAccess<'de>,
            {
                let mut mutable__ = None;
                let mut to__ = None;
                while let Some(k) = map.next_key()? {
                    match k {
                        GeneratedField::Mutable => {
                            if mutable__.is_some() {
                                return Err(serde::de::Error::duplicate_field("mutable"));
                            }
                            mutable__ = Some(map.next_value()?);
                        }
                        GeneratedField::To => {
                            if to__.is_some() {
                                return Err(serde::de::Error::duplicate_field("to"));
                            }
                            to__ = map.next_value()?;
                        }
                    }
                }
                Ok(move_type::ReferenceType {
                    mutable: mutable__.unwrap_or_default(),
                    to: to__,
                })
            }
        }
        deserializer.deserialize_struct("aptos.transaction.v1.MoveType.ReferenceType", FIELDS, GeneratedVisitor)
    }
}
impl serde::Serialize for MoveTypes {
    #[allow(deprecated)]
    fn serialize<S>(&self, serializer: S) -> std::result::Result<S::Ok, S::Error>
    where
        S: serde::Serializer,
    {
        let variant = match self {
            Self::Unspecified => "MOVE_TYPES_UNSPECIFIED",
            Self::Bool => "MOVE_TYPES_BOOL",
            Self::U8 => "MOVE_TYPES_U8",
            Self::U16 => "MOVE_TYPES_U16",
            Self::U32 => "MOVE_TYPES_U32",
            Self::U64 => "MOVE_TYPES_U64",
            Self::U128 => "MOVE_TYPES_U128",
            Self::U256 => "MOVE_TYPES_U256",
            Self::Address => "MOVE_TYPES_ADDRESS",
            Self::Signer => "MOVE_TYPES_SIGNER",
            Self::Vector => "MOVE_TYPES_VECTOR",
            Self::Struct => "MOVE_TYPES_STRUCT",
            Self::GenericTypeParam => "MOVE_TYPES_GENERIC_TYPE_PARAM",
            Self::Reference => "MOVE_TYPES_REFERENCE",
            Self::Unparsable => "MOVE_TYPES_UNPARSABLE",
        };
        serializer.serialize_str(variant)
    }
}
impl<'de> serde::Deserialize<'de> for MoveTypes {
    #[allow(deprecated)]
    fn deserialize<D>(deserializer: D) -> std::result::Result<Self, D::Error>
    where
        D: serde::Deserializer<'de>,
    {
        const FIELDS: &[&str] = &[
            "MOVE_TYPES_UNSPECIFIED",
            "MOVE_TYPES_BOOL",
            "MOVE_TYPES_U8",
            "MOVE_TYPES_U16",
            "MOVE_TYPES_U32",
            "MOVE_TYPES_U64",
            "MOVE_TYPES_U128",
            "MOVE_TYPES_U256",
            "MOVE_TYPES_ADDRESS",
            "MOVE_TYPES_SIGNER",
            "MOVE_TYPES_VECTOR",
            "MOVE_TYPES_STRUCT",
            "MOVE_TYPES_GENERIC_TYPE_PARAM",
            "MOVE_TYPES_REFERENCE",
            "MOVE_TYPES_UNPARSABLE",
        ];

        struct GeneratedVisitor;

        impl<'de> serde::de::Visitor<'de> for GeneratedVisitor {
            type Value = MoveTypes;

            fn expecting(&self, formatter: &mut std::fmt::Formatter<'_>) -> std::fmt::Result {
                write!(formatter, "expected one of: {:?}", &FIELDS)
            }

            fn visit_i64<E>(self, v: i64) -> std::result::Result<Self::Value, E>
            where
                E: serde::de::Error,
            {
                use std::convert::TryFrom;
                i32::try_from(v)
                    .ok()
                    .and_then(MoveTypes::from_i32)
                    .ok_or_else(|| {
                        serde::de::Error::invalid_value(serde::de::Unexpected::Signed(v), &self)
                    })
            }

            fn visit_u64<E>(self, v: u64) -> std::result::Result<Self::Value, E>
            where
                E: serde::de::Error,
            {
                use std::convert::TryFrom;
                i32::try_from(v)
                    .ok()
                    .and_then(MoveTypes::from_i32)
                    .ok_or_else(|| {
                        serde::de::Error::invalid_value(serde::de::Unexpected::Unsigned(v), &self)
                    })
            }

            fn visit_str<E>(self, value: &str) -> std::result::Result<Self::Value, E>
            where
                E: serde::de::Error,
            {
                match value {
                    "MOVE_TYPES_UNSPECIFIED" => Ok(MoveTypes::Unspecified),
                    "MOVE_TYPES_BOOL" => Ok(MoveTypes::Bool),
                    "MOVE_TYPES_U8" => Ok(MoveTypes::U8),
                    "MOVE_TYPES_U16" => Ok(MoveTypes::U16),
                    "MOVE_TYPES_U32" => Ok(MoveTypes::U32),
                    "MOVE_TYPES_U64" => Ok(MoveTypes::U64),
                    "MOVE_TYPES_U128" => Ok(MoveTypes::U128),
                    "MOVE_TYPES_U256" => Ok(MoveTypes::U256),
                    "MOVE_TYPES_ADDRESS" => Ok(MoveTypes::Address),
                    "MOVE_TYPES_SIGNER" => Ok(MoveTypes::Signer),
                    "MOVE_TYPES_VECTOR" => Ok(MoveTypes::Vector),
                    "MOVE_TYPES_STRUCT" => Ok(MoveTypes::Struct),
                    "MOVE_TYPES_GENERIC_TYPE_PARAM" => Ok(MoveTypes::GenericTypeParam),
                    "MOVE_TYPES_REFERENCE" => Ok(MoveTypes::Reference),
                    "MOVE_TYPES_UNPARSABLE" => Ok(MoveTypes::Unparsable),
                    _ => Err(serde::de::Error::unknown_variant(value, FIELDS)),
                }
            }
        }
        deserializer.deserialize_any(GeneratedVisitor)
    }
}
impl serde::Serialize for MultiAgentSignature {
    #[allow(deprecated)]
    fn serialize<S>(&self, serializer: S) -> std::result::Result<S::Ok, S::Error>
    where
        S: serde::Serializer,
    {
        use serde::ser::SerializeStruct;
        let mut len = 0;
        if self.sender.is_some() {
            len += 1;
        }
        if !self.secondary_signer_addresses.is_empty() {
            len += 1;
        }
        if !self.secondary_signers.is_empty() {
            len += 1;
        }
        let mut struct_ser = serializer.serialize_struct("aptos.transaction.v1.MultiAgentSignature", len)?;
        if let Some(v) = self.sender.as_ref() {
            struct_ser.serialize_field("sender", v)?;
        }
        if !self.secondary_signer_addresses.is_empty() {
            struct_ser.serialize_field("secondarySignerAddresses", &self.secondary_signer_addresses)?;
        }
        if !self.secondary_signers.is_empty() {
            struct_ser.serialize_field("secondarySigners", &self.secondary_signers)?;
        }
        struct_ser.end()
    }
}
impl<'de> serde::Deserialize<'de> for MultiAgentSignature {
    #[allow(deprecated)]
    fn deserialize<D>(deserializer: D) -> std::result::Result<Self, D::Error>
    where
        D: serde::Deserializer<'de>,
    {
        const FIELDS: &[&str] = &[
            "sender",
            "secondary_signer_addresses",
            "secondarySignerAddresses",
            "secondary_signers",
            "secondarySigners",
        ];

        #[allow(clippy::enum_variant_names)]
        enum GeneratedField {
            Sender,
            SecondarySignerAddresses,
            SecondarySigners,
        }
        impl<'de> serde::Deserialize<'de> for GeneratedField {
            fn deserialize<D>(deserializer: D) -> std::result::Result<GeneratedField, D::Error>
            where
                D: serde::Deserializer<'de>,
            {
                struct GeneratedVisitor;

                impl<'de> serde::de::Visitor<'de> for GeneratedVisitor {
                    type Value = GeneratedField;

                    fn expecting(&self, formatter: &mut std::fmt::Formatter<'_>) -> std::fmt::Result {
                        write!(formatter, "expected one of: {:?}", &FIELDS)
                    }

                    #[allow(unused_variables)]
                    fn visit_str<E>(self, value: &str) -> std::result::Result<GeneratedField, E>
                    where
                        E: serde::de::Error,
                    {
                        match value {
                            "sender" => Ok(GeneratedField::Sender),
                            "secondarySignerAddresses" | "secondary_signer_addresses" => Ok(GeneratedField::SecondarySignerAddresses),
                            "secondarySigners" | "secondary_signers" => Ok(GeneratedField::SecondarySigners),
                            _ => Err(serde::de::Error::unknown_field(value, FIELDS)),
                        }
                    }
                }
                deserializer.deserialize_identifier(GeneratedVisitor)
            }
        }
        struct GeneratedVisitor;
        impl<'de> serde::de::Visitor<'de> for GeneratedVisitor {
            type Value = MultiAgentSignature;

            fn expecting(&self, formatter: &mut std::fmt::Formatter<'_>) -> std::fmt::Result {
                formatter.write_str("struct aptos.transaction.v1.MultiAgentSignature")
            }

            fn visit_map<V>(self, mut map: V) -> std::result::Result<MultiAgentSignature, V::Error>
                where
                    V: serde::de::MapAccess<'de>,
            {
                let mut sender__ = None;
                let mut secondary_signer_addresses__ = None;
                let mut secondary_signers__ = None;
                while let Some(k) = map.next_key()? {
                    match k {
                        GeneratedField::Sender => {
                            if sender__.is_some() {
                                return Err(serde::de::Error::duplicate_field("sender"));
                            }
                            sender__ = map.next_value()?;
                        }
                        GeneratedField::SecondarySignerAddresses => {
                            if secondary_signer_addresses__.is_some() {
                                return Err(serde::de::Error::duplicate_field("secondarySignerAddresses"));
                            }
                            secondary_signer_addresses__ = Some(map.next_value()?);
                        }
                        GeneratedField::SecondarySigners => {
                            if secondary_signers__.is_some() {
                                return Err(serde::de::Error::duplicate_field("secondarySigners"));
                            }
                            secondary_signers__ = Some(map.next_value()?);
                        }
                    }
                }
                Ok(MultiAgentSignature {
                    sender: sender__,
                    secondary_signer_addresses: secondary_signer_addresses__.unwrap_or_default(),
                    secondary_signers: secondary_signers__.unwrap_or_default(),
                })
            }
        }
        deserializer.deserialize_struct("aptos.transaction.v1.MultiAgentSignature", FIELDS, GeneratedVisitor)
    }
}
impl serde::Serialize for MultiEd25519Signature {
    #[allow(deprecated)]
    fn serialize<S>(&self, serializer: S) -> std::result::Result<S::Ok, S::Error>
    where
        S: serde::Serializer,
    {
        use serde::ser::SerializeStruct;
        let mut len = 0;
        if !self.public_keys.is_empty() {
            len += 1;
        }
        if !self.signatures.is_empty() {
            len += 1;
        }
        if self.threshold != 0 {
            len += 1;
        }
        if !self.public_key_indices.is_empty() {
            len += 1;
        }
        let mut struct_ser = serializer.serialize_struct("aptos.transaction.v1.MultiEd25519Signature", len)?;
        if !self.public_keys.is_empty() {
            struct_ser.serialize_field("publicKeys", &self.public_keys.iter().map(pbjson::private::base64::encode).collect::<Vec<_>>())?;
        }
        if !self.signatures.is_empty() {
            struct_ser.serialize_field("signatures", &self.signatures.iter().map(pbjson::private::base64::encode).collect::<Vec<_>>())?;
        }
        if self.threshold != 0 {
            struct_ser.serialize_field("threshold", &self.threshold)?;
        }
        if !self.public_key_indices.is_empty() {
            struct_ser.serialize_field("publicKeyIndices", &self.public_key_indices)?;
        }
        struct_ser.end()
    }
}
impl<'de> serde::Deserialize<'de> for MultiEd25519Signature {
    #[allow(deprecated)]
    fn deserialize<D>(deserializer: D) -> std::result::Result<Self, D::Error>
    where
        D: serde::Deserializer<'de>,
    {
        const FIELDS: &[&str] = &[
            "public_keys",
            "publicKeys",
            "signatures",
            "threshold",
            "public_key_indices",
            "publicKeyIndices",
        ];

        #[allow(clippy::enum_variant_names)]
        enum GeneratedField {
            PublicKeys,
            Signatures,
            Threshold,
            PublicKeyIndices,
        }
        impl<'de> serde::Deserialize<'de> for GeneratedField {
            fn deserialize<D>(deserializer: D) -> std::result::Result<GeneratedField, D::Error>
            where
                D: serde::Deserializer<'de>,
            {
                struct GeneratedVisitor;

                impl<'de> serde::de::Visitor<'de> for GeneratedVisitor {
                    type Value = GeneratedField;

                    fn expecting(&self, formatter: &mut std::fmt::Formatter<'_>) -> std::fmt::Result {
                        write!(formatter, "expected one of: {:?}", &FIELDS)
                    }

                    #[allow(unused_variables)]
                    fn visit_str<E>(self, value: &str) -> std::result::Result<GeneratedField, E>
                    where
                        E: serde::de::Error,
                    {
                        match value {
                            "publicKeys" | "public_keys" => Ok(GeneratedField::PublicKeys),
                            "signatures" => Ok(GeneratedField::Signatures),
                            "threshold" => Ok(GeneratedField::Threshold),
                            "publicKeyIndices" | "public_key_indices" => Ok(GeneratedField::PublicKeyIndices),
                            _ => Err(serde::de::Error::unknown_field(value, FIELDS)),
                        }
                    }
                }
                deserializer.deserialize_identifier(GeneratedVisitor)
            }
        }
        struct GeneratedVisitor;
        impl<'de> serde::de::Visitor<'de> for GeneratedVisitor {
            type Value = MultiEd25519Signature;

            fn expecting(&self, formatter: &mut std::fmt::Formatter<'_>) -> std::fmt::Result {
                formatter.write_str("struct aptos.transaction.v1.MultiEd25519Signature")
            }

            fn visit_map<V>(self, mut map: V) -> std::result::Result<MultiEd25519Signature, V::Error>
                where
                    V: serde::de::MapAccess<'de>,
            {
                let mut public_keys__ = None;
                let mut signatures__ = None;
                let mut threshold__ = None;
                let mut public_key_indices__ = None;
                while let Some(k) = map.next_key()? {
                    match k {
                        GeneratedField::PublicKeys => {
                            if public_keys__.is_some() {
                                return Err(serde::de::Error::duplicate_field("publicKeys"));
                            }
                            public_keys__ =
                                Some(map.next_value::<Vec<::pbjson::private::BytesDeserialize<_>>>()?
                                    .into_iter().map(|x| x.0).collect())
                            ;
                        }
                        GeneratedField::Signatures => {
                            if signatures__.is_some() {
                                return Err(serde::de::Error::duplicate_field("signatures"));
                            }
                            signatures__ =
                                Some(map.next_value::<Vec<::pbjson::private::BytesDeserialize<_>>>()?
                                    .into_iter().map(|x| x.0).collect())
                            ;
                        }
                        GeneratedField::Threshold => {
                            if threshold__.is_some() {
                                return Err(serde::de::Error::duplicate_field("threshold"));
                            }
                            threshold__ =
                                Some(map.next_value::<::pbjson::private::NumberDeserialize<_>>()?.0)
                            ;
                        }
                        GeneratedField::PublicKeyIndices => {
                            if public_key_indices__.is_some() {
                                return Err(serde::de::Error::duplicate_field("publicKeyIndices"));
                            }
                            public_key_indices__ =
                                Some(map.next_value::<Vec<::pbjson::private::NumberDeserialize<_>>>()?
                                    .into_iter().map(|x| x.0).collect())
                            ;
                        }
                    }
                }
                Ok(MultiEd25519Signature {
                    public_keys: public_keys__.unwrap_or_default(),
                    signatures: signatures__.unwrap_or_default(),
                    threshold: threshold__.unwrap_or_default(),
                    public_key_indices: public_key_indices__.unwrap_or_default(),
                })
            }
        }
        deserializer.deserialize_struct("aptos.transaction.v1.MultiEd25519Signature", FIELDS, GeneratedVisitor)
    }
}
impl serde::Serialize for MultiKeySignature {
    #[allow(deprecated)]
    fn serialize<S>(&self, serializer: S) -> std::result::Result<S::Ok, S::Error>
    where
        S: serde::Serializer,
    {
        use serde::ser::SerializeStruct;
        let mut len = 0;
        if !self.public_keys.is_empty() {
            len += 1;
        }
        if !self.signatures.is_empty() {
            len += 1;
        }
        if self.signatures_required != 0 {
            len += 1;
        }
        let mut struct_ser = serializer.serialize_struct("aptos.transaction.v1.MultiKeySignature", len)?;
        if !self.public_keys.is_empty() {
            struct_ser.serialize_field("publicKeys", &self.public_keys)?;
        }
        if !self.signatures.is_empty() {
            struct_ser.serialize_field("signatures", &self.signatures)?;
        }
        if self.signatures_required != 0 {
            struct_ser.serialize_field("signaturesRequired", &self.signatures_required)?;
        }
        struct_ser.end()
    }
}
impl<'de> serde::Deserialize<'de> for MultiKeySignature {
    #[allow(deprecated)]
    fn deserialize<D>(deserializer: D) -> std::result::Result<Self, D::Error>
    where
        D: serde::Deserializer<'de>,
    {
        const FIELDS: &[&str] = &[
            "public_keys",
            "publicKeys",
            "signatures",
            "signatures_required",
            "signaturesRequired",
        ];

        #[allow(clippy::enum_variant_names)]
        enum GeneratedField {
            PublicKeys,
            Signatures,
            SignaturesRequired,
        }
        impl<'de> serde::Deserialize<'de> for GeneratedField {
            fn deserialize<D>(deserializer: D) -> std::result::Result<GeneratedField, D::Error>
            where
                D: serde::Deserializer<'de>,
            {
                struct GeneratedVisitor;

                impl<'de> serde::de::Visitor<'de> for GeneratedVisitor {
                    type Value = GeneratedField;

                    fn expecting(&self, formatter: &mut std::fmt::Formatter<'_>) -> std::fmt::Result {
                        write!(formatter, "expected one of: {:?}", &FIELDS)
                    }

                    #[allow(unused_variables)]
                    fn visit_str<E>(self, value: &str) -> std::result::Result<GeneratedField, E>
                    where
                        E: serde::de::Error,
                    {
                        match value {
                            "publicKeys" | "public_keys" => Ok(GeneratedField::PublicKeys),
                            "signatures" => Ok(GeneratedField::Signatures),
                            "signaturesRequired" | "signatures_required" => Ok(GeneratedField::SignaturesRequired),
                            _ => Err(serde::de::Error::unknown_field(value, FIELDS)),
                        }
                    }
                }
                deserializer.deserialize_identifier(GeneratedVisitor)
            }
        }
        struct GeneratedVisitor;
        impl<'de> serde::de::Visitor<'de> for GeneratedVisitor {
            type Value = MultiKeySignature;

            fn expecting(&self, formatter: &mut std::fmt::Formatter<'_>) -> std::fmt::Result {
                formatter.write_str("struct aptos.transaction.v1.MultiKeySignature")
            }

            fn visit_map<V>(self, mut map: V) -> std::result::Result<MultiKeySignature, V::Error>
                where
                    V: serde::de::MapAccess<'de>,
            {
                let mut public_keys__ = None;
                let mut signatures__ = None;
                let mut signatures_required__ = None;
                while let Some(k) = map.next_key()? {
                    match k {
                        GeneratedField::PublicKeys => {
                            if public_keys__.is_some() {
                                return Err(serde::de::Error::duplicate_field("publicKeys"));
                            }
                            public_keys__ = Some(map.next_value()?);
                        }
                        GeneratedField::Signatures => {
                            if signatures__.is_some() {
                                return Err(serde::de::Error::duplicate_field("signatures"));
                            }
                            signatures__ = Some(map.next_value()?);
                        }
                        GeneratedField::SignaturesRequired => {
                            if signatures_required__.is_some() {
                                return Err(serde::de::Error::duplicate_field("signaturesRequired"));
                            }
                            signatures_required__ =
                                Some(map.next_value::<::pbjson::private::NumberDeserialize<_>>()?.0)
                            ;
                        }
                    }
                }
                Ok(MultiKeySignature {
                    public_keys: public_keys__.unwrap_or_default(),
                    signatures: signatures__.unwrap_or_default(),
                    signatures_required: signatures_required__.unwrap_or_default(),
                })
            }
        }
        deserializer.deserialize_struct("aptos.transaction.v1.MultiKeySignature", FIELDS, GeneratedVisitor)
    }
}
impl serde::Serialize for MultisigPayload {
    #[allow(deprecated)]
    fn serialize<S>(&self, serializer: S) -> std::result::Result<S::Ok, S::Error>
    where
        S: serde::Serializer,
    {
        use serde::ser::SerializeStruct;
        let mut len = 0;
        if !self.multisig_address.is_empty() {
            len += 1;
        }
        if self.transaction_payload.is_some() {
            len += 1;
        }
        let mut struct_ser = serializer.serialize_struct("aptos.transaction.v1.MultisigPayload", len)?;
        if !self.multisig_address.is_empty() {
            struct_ser.serialize_field("multisigAddress", &self.multisig_address)?;
        }
        if let Some(v) = self.transaction_payload.as_ref() {
            struct_ser.serialize_field("transactionPayload", v)?;
        }
        struct_ser.end()
    }
}
impl<'de> serde::Deserialize<'de> for MultisigPayload {
    #[allow(deprecated)]
    fn deserialize<D>(deserializer: D) -> std::result::Result<Self, D::Error>
    where
        D: serde::Deserializer<'de>,
    {
        const FIELDS: &[&str] = &[
            "multisig_address",
            "multisigAddress",
            "transaction_payload",
            "transactionPayload",
        ];

        #[allow(clippy::enum_variant_names)]
        enum GeneratedField {
            MultisigAddress,
            TransactionPayload,
        }
        impl<'de> serde::Deserialize<'de> for GeneratedField {
            fn deserialize<D>(deserializer: D) -> std::result::Result<GeneratedField, D::Error>
            where
                D: serde::Deserializer<'de>,
            {
                struct GeneratedVisitor;

                impl<'de> serde::de::Visitor<'de> for GeneratedVisitor {
                    type Value = GeneratedField;

                    fn expecting(&self, formatter: &mut std::fmt::Formatter<'_>) -> std::fmt::Result {
                        write!(formatter, "expected one of: {:?}", &FIELDS)
                    }

                    #[allow(unused_variables)]
                    fn visit_str<E>(self, value: &str) -> std::result::Result<GeneratedField, E>
                    where
                        E: serde::de::Error,
                    {
                        match value {
                            "multisigAddress" | "multisig_address" => Ok(GeneratedField::MultisigAddress),
                            "transactionPayload" | "transaction_payload" => Ok(GeneratedField::TransactionPayload),
                            _ => Err(serde::de::Error::unknown_field(value, FIELDS)),
                        }
                    }
                }
                deserializer.deserialize_identifier(GeneratedVisitor)
            }
        }
        struct GeneratedVisitor;
        impl<'de> serde::de::Visitor<'de> for GeneratedVisitor {
            type Value = MultisigPayload;

            fn expecting(&self, formatter: &mut std::fmt::Formatter<'_>) -> std::fmt::Result {
                formatter.write_str("struct aptos.transaction.v1.MultisigPayload")
            }

            fn visit_map<V>(self, mut map: V) -> std::result::Result<MultisigPayload, V::Error>
                where
                    V: serde::de::MapAccess<'de>,
            {
                let mut multisig_address__ = None;
                let mut transaction_payload__ = None;
                while let Some(k) = map.next_key()? {
                    match k {
                        GeneratedField::MultisigAddress => {
                            if multisig_address__.is_some() {
                                return Err(serde::de::Error::duplicate_field("multisigAddress"));
                            }
                            multisig_address__ = Some(map.next_value()?);
                        }
                        GeneratedField::TransactionPayload => {
                            if transaction_payload__.is_some() {
                                return Err(serde::de::Error::duplicate_field("transactionPayload"));
                            }
                            transaction_payload__ = map.next_value()?;
                        }
                    }
                }
                Ok(MultisigPayload {
                    multisig_address: multisig_address__.unwrap_or_default(),
                    transaction_payload: transaction_payload__,
                })
            }
        }
        deserializer.deserialize_struct("aptos.transaction.v1.MultisigPayload", FIELDS, GeneratedVisitor)
    }
}
impl serde::Serialize for MultisigTransactionPayload {
    #[allow(deprecated)]
    fn serialize<S>(&self, serializer: S) -> std::result::Result<S::Ok, S::Error>
    where
        S: serde::Serializer,
    {
        use serde::ser::SerializeStruct;
        let mut len = 0;
        if self.r#type != 0 {
            len += 1;
        }
        if self.payload.is_some() {
            len += 1;
        }
        let mut struct_ser = serializer.serialize_struct("aptos.transaction.v1.MultisigTransactionPayload", len)?;
        if self.r#type != 0 {
            let v = multisig_transaction_payload::Type::from_i32(self.r#type)
                .ok_or_else(|| serde::ser::Error::custom(format!("Invalid variant {}", self.r#type)))?;
            struct_ser.serialize_field("type", &v)?;
        }
        if let Some(v) = self.payload.as_ref() {
            match v {
                multisig_transaction_payload::Payload::EntryFunctionPayload(v) => {
                    struct_ser.serialize_field("entryFunctionPayload", v)?;
                }
            }
        }
        struct_ser.end()
    }
}
impl<'de> serde::Deserialize<'de> for MultisigTransactionPayload {
    #[allow(deprecated)]
    fn deserialize<D>(deserializer: D) -> std::result::Result<Self, D::Error>
    where
        D: serde::Deserializer<'de>,
    {
        const FIELDS: &[&str] = &[
            "type",
            "entry_function_payload",
            "entryFunctionPayload",
        ];

        #[allow(clippy::enum_variant_names)]
        enum GeneratedField {
            Type,
            EntryFunctionPayload,
        }
        impl<'de> serde::Deserialize<'de> for GeneratedField {
            fn deserialize<D>(deserializer: D) -> std::result::Result<GeneratedField, D::Error>
            where
                D: serde::Deserializer<'de>,
            {
                struct GeneratedVisitor;

                impl<'de> serde::de::Visitor<'de> for GeneratedVisitor {
                    type Value = GeneratedField;

                    fn expecting(&self, formatter: &mut std::fmt::Formatter<'_>) -> std::fmt::Result {
                        write!(formatter, "expected one of: {:?}", &FIELDS)
                    }

                    #[allow(unused_variables)]
                    fn visit_str<E>(self, value: &str) -> std::result::Result<GeneratedField, E>
                    where
                        E: serde::de::Error,
                    {
                        match value {
                            "type" => Ok(GeneratedField::Type),
                            "entryFunctionPayload" | "entry_function_payload" => Ok(GeneratedField::EntryFunctionPayload),
                            _ => Err(serde::de::Error::unknown_field(value, FIELDS)),
                        }
                    }
                }
                deserializer.deserialize_identifier(GeneratedVisitor)
            }
        }
        struct GeneratedVisitor;
        impl<'de> serde::de::Visitor<'de> for GeneratedVisitor {
            type Value = MultisigTransactionPayload;

            fn expecting(&self, formatter: &mut std::fmt::Formatter<'_>) -> std::fmt::Result {
                formatter.write_str("struct aptos.transaction.v1.MultisigTransactionPayload")
            }

            fn visit_map<V>(self, mut map: V) -> std::result::Result<MultisigTransactionPayload, V::Error>
                where
                    V: serde::de::MapAccess<'de>,
            {
                let mut r#type__ = None;
                let mut payload__ = None;
                while let Some(k) = map.next_key()? {
                    match k {
                        GeneratedField::Type => {
                            if r#type__.is_some() {
                                return Err(serde::de::Error::duplicate_field("type"));
                            }
                            r#type__ = Some(map.next_value::<multisig_transaction_payload::Type>()? as i32);
                        }
                        GeneratedField::EntryFunctionPayload => {
                            if payload__.is_some() {
                                return Err(serde::de::Error::duplicate_field("entryFunctionPayload"));
                            }
                            payload__ = map.next_value::<::std::option::Option<_>>()?.map(multisig_transaction_payload::Payload::EntryFunctionPayload)
;
                        }
                    }
                }
                Ok(MultisigTransactionPayload {
                    r#type: r#type__.unwrap_or_default(),
                    payload: payload__,
                })
            }
        }
        deserializer.deserialize_struct("aptos.transaction.v1.MultisigTransactionPayload", FIELDS, GeneratedVisitor)
    }
}
impl serde::Serialize for multisig_transaction_payload::Type {
    #[allow(deprecated)]
    fn serialize<S>(&self, serializer: S) -> std::result::Result<S::Ok, S::Error>
    where
        S: serde::Serializer,
    {
        let variant = match self {
            Self::Unspecified => "TYPE_UNSPECIFIED",
            Self::EntryFunctionPayload => "TYPE_ENTRY_FUNCTION_PAYLOAD",
        };
        serializer.serialize_str(variant)
    }
}
impl<'de> serde::Deserialize<'de> for multisig_transaction_payload::Type {
    #[allow(deprecated)]
    fn deserialize<D>(deserializer: D) -> std::result::Result<Self, D::Error>
    where
        D: serde::Deserializer<'de>,
    {
        const FIELDS: &[&str] = &[
            "TYPE_UNSPECIFIED",
            "TYPE_ENTRY_FUNCTION_PAYLOAD",
        ];

        struct GeneratedVisitor;

        impl<'de> serde::de::Visitor<'de> for GeneratedVisitor {
            type Value = multisig_transaction_payload::Type;

            fn expecting(&self, formatter: &mut std::fmt::Formatter<'_>) -> std::fmt::Result {
                write!(formatter, "expected one of: {:?}", &FIELDS)
            }

            fn visit_i64<E>(self, v: i64) -> std::result::Result<Self::Value, E>
            where
                E: serde::de::Error,
            {
                use std::convert::TryFrom;
                i32::try_from(v)
                    .ok()
                    .and_then(multisig_transaction_payload::Type::from_i32)
                    .ok_or_else(|| {
                        serde::de::Error::invalid_value(serde::de::Unexpected::Signed(v), &self)
                    })
            }

            fn visit_u64<E>(self, v: u64) -> std::result::Result<Self::Value, E>
            where
                E: serde::de::Error,
            {
                use std::convert::TryFrom;
                i32::try_from(v)
                    .ok()
                    .and_then(multisig_transaction_payload::Type::from_i32)
                    .ok_or_else(|| {
                        serde::de::Error::invalid_value(serde::de::Unexpected::Unsigned(v), &self)
                    })
            }

            fn visit_str<E>(self, value: &str) -> std::result::Result<Self::Value, E>
            where
                E: serde::de::Error,
            {
                match value {
                    "TYPE_UNSPECIFIED" => Ok(multisig_transaction_payload::Type::Unspecified),
                    "TYPE_ENTRY_FUNCTION_PAYLOAD" => Ok(multisig_transaction_payload::Type::EntryFunctionPayload),
                    _ => Err(serde::de::Error::unknown_variant(value, FIELDS)),
                }
            }
        }
        deserializer.deserialize_any(GeneratedVisitor)
    }
}
impl serde::Serialize for ScriptPayload {
    #[allow(deprecated)]
    fn serialize<S>(&self, serializer: S) -> std::result::Result<S::Ok, S::Error>
    where
        S: serde::Serializer,
    {
        use serde::ser::SerializeStruct;
        let mut len = 0;
        if self.code.is_some() {
            len += 1;
        }
        if !self.type_arguments.is_empty() {
            len += 1;
        }
        if !self.arguments.is_empty() {
            len += 1;
        }
        let mut struct_ser = serializer.serialize_struct("aptos.transaction.v1.ScriptPayload", len)?;
        if let Some(v) = self.code.as_ref() {
            struct_ser.serialize_field("code", v)?;
        }
        if !self.type_arguments.is_empty() {
            struct_ser.serialize_field("typeArguments", &self.type_arguments)?;
        }
        if !self.arguments.is_empty() {
            struct_ser.serialize_field("arguments", &self.arguments)?;
        }
        struct_ser.end()
    }
}
impl<'de> serde::Deserialize<'de> for ScriptPayload {
    #[allow(deprecated)]
    fn deserialize<D>(deserializer: D) -> std::result::Result<Self, D::Error>
    where
        D: serde::Deserializer<'de>,
    {
        const FIELDS: &[&str] = &[
            "code",
            "type_arguments",
            "typeArguments",
            "arguments",
        ];

        #[allow(clippy::enum_variant_names)]
        enum GeneratedField {
            Code,
            TypeArguments,
            Arguments,
        }
        impl<'de> serde::Deserialize<'de> for GeneratedField {
            fn deserialize<D>(deserializer: D) -> std::result::Result<GeneratedField, D::Error>
            where
                D: serde::Deserializer<'de>,
            {
                struct GeneratedVisitor;

                impl<'de> serde::de::Visitor<'de> for GeneratedVisitor {
                    type Value = GeneratedField;

                    fn expecting(&self, formatter: &mut std::fmt::Formatter<'_>) -> std::fmt::Result {
                        write!(formatter, "expected one of: {:?}", &FIELDS)
                    }

                    #[allow(unused_variables)]
                    fn visit_str<E>(self, value: &str) -> std::result::Result<GeneratedField, E>
                    where
                        E: serde::de::Error,
                    {
                        match value {
                            "code" => Ok(GeneratedField::Code),
                            "typeArguments" | "type_arguments" => Ok(GeneratedField::TypeArguments),
                            "arguments" => Ok(GeneratedField::Arguments),
                            _ => Err(serde::de::Error::unknown_field(value, FIELDS)),
                        }
                    }
                }
                deserializer.deserialize_identifier(GeneratedVisitor)
            }
        }
        struct GeneratedVisitor;
        impl<'de> serde::de::Visitor<'de> for GeneratedVisitor {
            type Value = ScriptPayload;

            fn expecting(&self, formatter: &mut std::fmt::Formatter<'_>) -> std::fmt::Result {
                formatter.write_str("struct aptos.transaction.v1.ScriptPayload")
            }

            fn visit_map<V>(self, mut map: V) -> std::result::Result<ScriptPayload, V::Error>
                where
                    V: serde::de::MapAccess<'de>,
            {
                let mut code__ = None;
                let mut type_arguments__ = None;
                let mut arguments__ = None;
                while let Some(k) = map.next_key()? {
                    match k {
                        GeneratedField::Code => {
                            if code__.is_some() {
                                return Err(serde::de::Error::duplicate_field("code"));
                            }
                            code__ = map.next_value()?;
                        }
                        GeneratedField::TypeArguments => {
                            if type_arguments__.is_some() {
                                return Err(serde::de::Error::duplicate_field("typeArguments"));
                            }
                            type_arguments__ = Some(map.next_value()?);
                        }
                        GeneratedField::Arguments => {
                            if arguments__.is_some() {
                                return Err(serde::de::Error::duplicate_field("arguments"));
                            }
                            arguments__ = Some(map.next_value()?);
                        }
                    }
                }
                Ok(ScriptPayload {
                    code: code__,
                    type_arguments: type_arguments__.unwrap_or_default(),
                    arguments: arguments__.unwrap_or_default(),
                })
            }
        }
        deserializer.deserialize_struct("aptos.transaction.v1.ScriptPayload", FIELDS, GeneratedVisitor)
    }
}
impl serde::Serialize for ScriptWriteSet {
    #[allow(deprecated)]
    fn serialize<S>(&self, serializer: S) -> std::result::Result<S::Ok, S::Error>
    where
        S: serde::Serializer,
    {
        use serde::ser::SerializeStruct;
        let mut len = 0;
        if !self.execute_as.is_empty() {
            len += 1;
        }
        if self.script.is_some() {
            len += 1;
        }
        let mut struct_ser = serializer.serialize_struct("aptos.transaction.v1.ScriptWriteSet", len)?;
        if !self.execute_as.is_empty() {
            struct_ser.serialize_field("executeAs", &self.execute_as)?;
        }
        if let Some(v) = self.script.as_ref() {
            struct_ser.serialize_field("script", v)?;
        }
        struct_ser.end()
    }
}
impl<'de> serde::Deserialize<'de> for ScriptWriteSet {
    #[allow(deprecated)]
    fn deserialize<D>(deserializer: D) -> std::result::Result<Self, D::Error>
    where
        D: serde::Deserializer<'de>,
    {
        const FIELDS: &[&str] = &[
            "execute_as",
            "executeAs",
            "script",
        ];

        #[allow(clippy::enum_variant_names)]
        enum GeneratedField {
            ExecuteAs,
            Script,
        }
        impl<'de> serde::Deserialize<'de> for GeneratedField {
            fn deserialize<D>(deserializer: D) -> std::result::Result<GeneratedField, D::Error>
            where
                D: serde::Deserializer<'de>,
            {
                struct GeneratedVisitor;

                impl<'de> serde::de::Visitor<'de> for GeneratedVisitor {
                    type Value = GeneratedField;

                    fn expecting(&self, formatter: &mut std::fmt::Formatter<'_>) -> std::fmt::Result {
                        write!(formatter, "expected one of: {:?}", &FIELDS)
                    }

                    #[allow(unused_variables)]
                    fn visit_str<E>(self, value: &str) -> std::result::Result<GeneratedField, E>
                    where
                        E: serde::de::Error,
                    {
                        match value {
                            "executeAs" | "execute_as" => Ok(GeneratedField::ExecuteAs),
                            "script" => Ok(GeneratedField::Script),
                            _ => Err(serde::de::Error::unknown_field(value, FIELDS)),
                        }
                    }
                }
                deserializer.deserialize_identifier(GeneratedVisitor)
            }
        }
        struct GeneratedVisitor;
        impl<'de> serde::de::Visitor<'de> for GeneratedVisitor {
            type Value = ScriptWriteSet;

            fn expecting(&self, formatter: &mut std::fmt::Formatter<'_>) -> std::fmt::Result {
                formatter.write_str("struct aptos.transaction.v1.ScriptWriteSet")
            }

            fn visit_map<V>(self, mut map: V) -> std::result::Result<ScriptWriteSet, V::Error>
                where
                    V: serde::de::MapAccess<'de>,
            {
                let mut execute_as__ = None;
                let mut script__ = None;
                while let Some(k) = map.next_key()? {
                    match k {
                        GeneratedField::ExecuteAs => {
                            if execute_as__.is_some() {
                                return Err(serde::de::Error::duplicate_field("executeAs"));
                            }
                            execute_as__ = Some(map.next_value()?);
                        }
                        GeneratedField::Script => {
                            if script__.is_some() {
                                return Err(serde::de::Error::duplicate_field("script"));
                            }
                            script__ = map.next_value()?;
                        }
                    }
                }
                Ok(ScriptWriteSet {
                    execute_as: execute_as__.unwrap_or_default(),
                    script: script__,
                })
            }
        }
        deserializer.deserialize_struct("aptos.transaction.v1.ScriptWriteSet", FIELDS, GeneratedVisitor)
    }
}
impl serde::Serialize for Secp256k1Ecdsa {
    #[allow(deprecated)]
    fn serialize<S>(&self, serializer: S) -> std::result::Result<S::Ok, S::Error>
    where
        S: serde::Serializer,
    {
        use serde::ser::SerializeStruct;
        let mut len = 0;
        if !self.signature.is_empty() {
            len += 1;
        }
        let mut struct_ser = serializer.serialize_struct("aptos.transaction.v1.Secp256k1Ecdsa", len)?;
        if !self.signature.is_empty() {
            struct_ser.serialize_field("signature", pbjson::private::base64::encode(&self.signature).as_str())?;
        }
        struct_ser.end()
    }
}
impl<'de> serde::Deserialize<'de> for Secp256k1Ecdsa {
    #[allow(deprecated)]
    fn deserialize<D>(deserializer: D) -> std::result::Result<Self, D::Error>
    where
        D: serde::Deserializer<'de>,
    {
        const FIELDS: &[&str] = &[
            "signature",
        ];

        #[allow(clippy::enum_variant_names)]
        enum GeneratedField {
            Signature,
        }
        impl<'de> serde::Deserialize<'de> for GeneratedField {
            fn deserialize<D>(deserializer: D) -> std::result::Result<GeneratedField, D::Error>
            where
                D: serde::Deserializer<'de>,
            {
                struct GeneratedVisitor;

                impl<'de> serde::de::Visitor<'de> for GeneratedVisitor {
                    type Value = GeneratedField;

                    fn expecting(&self, formatter: &mut std::fmt::Formatter<'_>) -> std::fmt::Result {
                        write!(formatter, "expected one of: {:?}", &FIELDS)
                    }

                    #[allow(unused_variables)]
                    fn visit_str<E>(self, value: &str) -> std::result::Result<GeneratedField, E>
                    where
                        E: serde::de::Error,
                    {
                        match value {
                            "signature" => Ok(GeneratedField::Signature),
                            _ => Err(serde::de::Error::unknown_field(value, FIELDS)),
                        }
                    }
                }
                deserializer.deserialize_identifier(GeneratedVisitor)
            }
        }
        struct GeneratedVisitor;
        impl<'de> serde::de::Visitor<'de> for GeneratedVisitor {
            type Value = Secp256k1Ecdsa;

            fn expecting(&self, formatter: &mut std::fmt::Formatter<'_>) -> std::fmt::Result {
                formatter.write_str("struct aptos.transaction.v1.Secp256k1Ecdsa")
            }

            fn visit_map<V>(self, mut map: V) -> std::result::Result<Secp256k1Ecdsa, V::Error>
                where
                    V: serde::de::MapAccess<'de>,
            {
                let mut signature__ = None;
                while let Some(k) = map.next_key()? {
                    match k {
                        GeneratedField::Signature => {
                            if signature__.is_some() {
                                return Err(serde::de::Error::duplicate_field("signature"));
                            }
                            signature__ =
                                Some(map.next_value::<::pbjson::private::BytesDeserialize<_>>()?.0)
                            ;
                        }
                    }
                }
                Ok(Secp256k1Ecdsa {
                    signature: signature__.unwrap_or_default(),
                })
            }
        }
        deserializer.deserialize_struct("aptos.transaction.v1.Secp256k1Ecdsa", FIELDS, GeneratedVisitor)
    }
}
impl serde::Serialize for Signature {
    #[allow(deprecated)]
    fn serialize<S>(&self, serializer: S) -> std::result::Result<S::Ok, S::Error>
    where
        S: serde::Serializer,
    {
        use serde::ser::SerializeStruct;
        let mut len = 0;
        if self.r#type != 0 {
            len += 1;
        }
        if self.signature.is_some() {
            len += 1;
        }
        let mut struct_ser = serializer.serialize_struct("aptos.transaction.v1.Signature", len)?;
        if self.r#type != 0 {
            let v = signature::Type::from_i32(self.r#type)
                .ok_or_else(|| serde::ser::Error::custom(format!("Invalid variant {}", self.r#type)))?;
            struct_ser.serialize_field("type", &v)?;
        }
        if let Some(v) = self.signature.as_ref() {
            match v {
                signature::Signature::Ed25519(v) => {
                    struct_ser.serialize_field("ed25519", v)?;
                }
                signature::Signature::MultiEd25519(v) => {
                    struct_ser.serialize_field("multiEd25519", v)?;
                }
                signature::Signature::MultiAgent(v) => {
                    struct_ser.serialize_field("multiAgent", v)?;
                }
                signature::Signature::FeePayer(v) => {
                    struct_ser.serialize_field("feePayer", v)?;
                }
                signature::Signature::SingleSender(v) => {
                    struct_ser.serialize_field("singleSender", v)?;
                }
            }
        }
        struct_ser.end()
    }
}
impl<'de> serde::Deserialize<'de> for Signature {
    #[allow(deprecated)]
    fn deserialize<D>(deserializer: D) -> std::result::Result<Self, D::Error>
    where
        D: serde::Deserializer<'de>,
    {
        const FIELDS: &[&str] = &[
            "type",
            "ed25519",
            "multi_ed25519",
            "multiEd25519",
            "multi_agent",
            "multiAgent",
            "fee_payer",
            "feePayer",
            "single_sender",
            "singleSender",
        ];

        #[allow(clippy::enum_variant_names)]
        enum GeneratedField {
            Type,
            Ed25519,
            MultiEd25519,
            MultiAgent,
            FeePayer,
            SingleSender,
        }
        impl<'de> serde::Deserialize<'de> for GeneratedField {
            fn deserialize<D>(deserializer: D) -> std::result::Result<GeneratedField, D::Error>
            where
                D: serde::Deserializer<'de>,
            {
                struct GeneratedVisitor;

                impl<'de> serde::de::Visitor<'de> for GeneratedVisitor {
                    type Value = GeneratedField;

                    fn expecting(&self, formatter: &mut std::fmt::Formatter<'_>) -> std::fmt::Result {
                        write!(formatter, "expected one of: {:?}", &FIELDS)
                    }

                    #[allow(unused_variables)]
                    fn visit_str<E>(self, value: &str) -> std::result::Result<GeneratedField, E>
                    where
                        E: serde::de::Error,
                    {
                        match value {
                            "type" => Ok(GeneratedField::Type),
                            "ed25519" => Ok(GeneratedField::Ed25519),
                            "multiEd25519" | "multi_ed25519" => Ok(GeneratedField::MultiEd25519),
                            "multiAgent" | "multi_agent" => Ok(GeneratedField::MultiAgent),
                            "feePayer" | "fee_payer" => Ok(GeneratedField::FeePayer),
                            "singleSender" | "single_sender" => Ok(GeneratedField::SingleSender),
                            _ => Err(serde::de::Error::unknown_field(value, FIELDS)),
                        }
                    }
                }
                deserializer.deserialize_identifier(GeneratedVisitor)
            }
        }
        struct GeneratedVisitor;
        impl<'de> serde::de::Visitor<'de> for GeneratedVisitor {
            type Value = Signature;

            fn expecting(&self, formatter: &mut std::fmt::Formatter<'_>) -> std::fmt::Result {
                formatter.write_str("struct aptos.transaction.v1.Signature")
            }

            fn visit_map<V>(self, mut map: V) -> std::result::Result<Signature, V::Error>
                where
                    V: serde::de::MapAccess<'de>,
            {
                let mut r#type__ = None;
                let mut signature__ = None;
                while let Some(k) = map.next_key()? {
                    match k {
                        GeneratedField::Type => {
                            if r#type__.is_some() {
                                return Err(serde::de::Error::duplicate_field("type"));
                            }
                            r#type__ = Some(map.next_value::<signature::Type>()? as i32);
                        }
                        GeneratedField::Ed25519 => {
                            if signature__.is_some() {
                                return Err(serde::de::Error::duplicate_field("ed25519"));
                            }
                            signature__ = map.next_value::<::std::option::Option<_>>()?.map(signature::Signature::Ed25519)
;
                        }
                        GeneratedField::MultiEd25519 => {
                            if signature__.is_some() {
                                return Err(serde::de::Error::duplicate_field("multiEd25519"));
                            }
                            signature__ = map.next_value::<::std::option::Option<_>>()?.map(signature::Signature::MultiEd25519)
;
                        }
                        GeneratedField::MultiAgent => {
                            if signature__.is_some() {
                                return Err(serde::de::Error::duplicate_field("multiAgent"));
                            }
                            signature__ = map.next_value::<::std::option::Option<_>>()?.map(signature::Signature::MultiAgent)
;
                        }
                        GeneratedField::FeePayer => {
                            if signature__.is_some() {
                                return Err(serde::de::Error::duplicate_field("feePayer"));
                            }
                            signature__ = map.next_value::<::std::option::Option<_>>()?.map(signature::Signature::FeePayer)
;
                        }
                        GeneratedField::SingleSender => {
                            if signature__.is_some() {
                                return Err(serde::de::Error::duplicate_field("singleSender"));
                            }
                            signature__ = map.next_value::<::std::option::Option<_>>()?.map(signature::Signature::SingleSender)
;
                        }
                    }
                }
                Ok(Signature {
                    r#type: r#type__.unwrap_or_default(),
                    signature: signature__,
                })
            }
        }
        deserializer.deserialize_struct("aptos.transaction.v1.Signature", FIELDS, GeneratedVisitor)
    }
}
impl serde::Serialize for signature::Type {
    #[allow(deprecated)]
    fn serialize<S>(&self, serializer: S) -> std::result::Result<S::Ok, S::Error>
    where
        S: serde::Serializer,
    {
        let variant = match self {
            Self::Unspecified => "TYPE_UNSPECIFIED",
            Self::Ed25519 => "TYPE_ED25519",
            Self::MultiEd25519 => "TYPE_MULTI_ED25519",
            Self::MultiAgent => "TYPE_MULTI_AGENT",
            Self::FeePayer => "TYPE_FEE_PAYER",
            Self::SingleSender => "TYPE_SINGLE_SENDER",
        };
        serializer.serialize_str(variant)
    }
}
impl<'de> serde::Deserialize<'de> for signature::Type {
    #[allow(deprecated)]
    fn deserialize<D>(deserializer: D) -> std::result::Result<Self, D::Error>
    where
        D: serde::Deserializer<'de>,
    {
        const FIELDS: &[&str] = &[
            "TYPE_UNSPECIFIED",
            "TYPE_ED25519",
            "TYPE_MULTI_ED25519",
            "TYPE_MULTI_AGENT",
            "TYPE_FEE_PAYER",
            "TYPE_SINGLE_SENDER",
        ];

        struct GeneratedVisitor;

        impl<'de> serde::de::Visitor<'de> for GeneratedVisitor {
            type Value = signature::Type;

            fn expecting(&self, formatter: &mut std::fmt::Formatter<'_>) -> std::fmt::Result {
                write!(formatter, "expected one of: {:?}", &FIELDS)
            }

            fn visit_i64<E>(self, v: i64) -> std::result::Result<Self::Value, E>
            where
                E: serde::de::Error,
            {
                use std::convert::TryFrom;
                i32::try_from(v)
                    .ok()
                    .and_then(signature::Type::from_i32)
                    .ok_or_else(|| {
                        serde::de::Error::invalid_value(serde::de::Unexpected::Signed(v), &self)
                    })
            }

            fn visit_u64<E>(self, v: u64) -> std::result::Result<Self::Value, E>
            where
                E: serde::de::Error,
            {
                use std::convert::TryFrom;
                i32::try_from(v)
                    .ok()
                    .and_then(signature::Type::from_i32)
                    .ok_or_else(|| {
                        serde::de::Error::invalid_value(serde::de::Unexpected::Unsigned(v), &self)
                    })
            }

            fn visit_str<E>(self, value: &str) -> std::result::Result<Self::Value, E>
            where
                E: serde::de::Error,
            {
                match value {
                    "TYPE_UNSPECIFIED" => Ok(signature::Type::Unspecified),
                    "TYPE_ED25519" => Ok(signature::Type::Ed25519),
                    "TYPE_MULTI_ED25519" => Ok(signature::Type::MultiEd25519),
                    "TYPE_MULTI_AGENT" => Ok(signature::Type::MultiAgent),
                    "TYPE_FEE_PAYER" => Ok(signature::Type::FeePayer),
                    "TYPE_SINGLE_SENDER" => Ok(signature::Type::SingleSender),
                    _ => Err(serde::de::Error::unknown_variant(value, FIELDS)),
                }
            }
        }
        deserializer.deserialize_any(GeneratedVisitor)
    }
}
impl serde::Serialize for SingleKeySignature {
    #[allow(deprecated)]
    fn serialize<S>(&self, serializer: S) -> std::result::Result<S::Ok, S::Error>
    where
        S: serde::Serializer,
    {
        use serde::ser::SerializeStruct;
        let mut len = 0;
        if self.public_key.is_some() {
            len += 1;
        }
        if self.signature.is_some() {
            len += 1;
        }
        let mut struct_ser = serializer.serialize_struct("aptos.transaction.v1.SingleKeySignature", len)?;
        if let Some(v) = self.public_key.as_ref() {
            struct_ser.serialize_field("publicKey", v)?;
        }
        if let Some(v) = self.signature.as_ref() {
            struct_ser.serialize_field("signature", v)?;
        }
        struct_ser.end()
    }
}
impl<'de> serde::Deserialize<'de> for SingleKeySignature {
    #[allow(deprecated)]
    fn deserialize<D>(deserializer: D) -> std::result::Result<Self, D::Error>
    where
        D: serde::Deserializer<'de>,
    {
        const FIELDS: &[&str] = &[
            "public_key",
            "publicKey",
            "signature",
        ];

        #[allow(clippy::enum_variant_names)]
        enum GeneratedField {
            PublicKey,
            Signature,
        }
        impl<'de> serde::Deserialize<'de> for GeneratedField {
            fn deserialize<D>(deserializer: D) -> std::result::Result<GeneratedField, D::Error>
            where
                D: serde::Deserializer<'de>,
            {
                struct GeneratedVisitor;

                impl<'de> serde::de::Visitor<'de> for GeneratedVisitor {
                    type Value = GeneratedField;

                    fn expecting(&self, formatter: &mut std::fmt::Formatter<'_>) -> std::fmt::Result {
                        write!(formatter, "expected one of: {:?}", &FIELDS)
                    }

                    #[allow(unused_variables)]
                    fn visit_str<E>(self, value: &str) -> std::result::Result<GeneratedField, E>
                    where
                        E: serde::de::Error,
                    {
                        match value {
                            "publicKey" | "public_key" => Ok(GeneratedField::PublicKey),
                            "signature" => Ok(GeneratedField::Signature),
                            _ => Err(serde::de::Error::unknown_field(value, FIELDS)),
                        }
                    }
                }
                deserializer.deserialize_identifier(GeneratedVisitor)
            }
        }
        struct GeneratedVisitor;
        impl<'de> serde::de::Visitor<'de> for GeneratedVisitor {
            type Value = SingleKeySignature;

            fn expecting(&self, formatter: &mut std::fmt::Formatter<'_>) -> std::fmt::Result {
                formatter.write_str("struct aptos.transaction.v1.SingleKeySignature")
            }

            fn visit_map<V>(self, mut map: V) -> std::result::Result<SingleKeySignature, V::Error>
                where
                    V: serde::de::MapAccess<'de>,
            {
                let mut public_key__ = None;
                let mut signature__ = None;
                while let Some(k) = map.next_key()? {
                    match k {
                        GeneratedField::PublicKey => {
                            if public_key__.is_some() {
                                return Err(serde::de::Error::duplicate_field("publicKey"));
                            }
                            public_key__ = map.next_value()?;
                        }
                        GeneratedField::Signature => {
                            if signature__.is_some() {
                                return Err(serde::de::Error::duplicate_field("signature"));
                            }
                            signature__ = map.next_value()?;
                        }
                    }
                }
                Ok(SingleKeySignature {
                    public_key: public_key__,
                    signature: signature__,
                })
            }
        }
        deserializer.deserialize_struct("aptos.transaction.v1.SingleKeySignature", FIELDS, GeneratedVisitor)
    }
}
impl serde::Serialize for SingleSender {
    #[allow(deprecated)]
    fn serialize<S>(&self, serializer: S) -> std::result::Result<S::Ok, S::Error>
    where
        S: serde::Serializer,
    {
        use serde::ser::SerializeStruct;
        let mut len = 0;
        if self.sender.is_some() {
            len += 1;
        }
        let mut struct_ser = serializer.serialize_struct("aptos.transaction.v1.SingleSender", len)?;
        if let Some(v) = self.sender.as_ref() {
            struct_ser.serialize_field("sender", v)?;
        }
        struct_ser.end()
    }
}
impl<'de> serde::Deserialize<'de> for SingleSender {
    #[allow(deprecated)]
    fn deserialize<D>(deserializer: D) -> std::result::Result<Self, D::Error>
    where
        D: serde::Deserializer<'de>,
    {
        const FIELDS: &[&str] = &[
            "sender",
        ];

        #[allow(clippy::enum_variant_names)]
        enum GeneratedField {
            Sender,
        }
        impl<'de> serde::Deserialize<'de> for GeneratedField {
            fn deserialize<D>(deserializer: D) -> std::result::Result<GeneratedField, D::Error>
            where
                D: serde::Deserializer<'de>,
            {
                struct GeneratedVisitor;

                impl<'de> serde::de::Visitor<'de> for GeneratedVisitor {
                    type Value = GeneratedField;

                    fn expecting(&self, formatter: &mut std::fmt::Formatter<'_>) -> std::fmt::Result {
                        write!(formatter, "expected one of: {:?}", &FIELDS)
                    }

                    #[allow(unused_variables)]
                    fn visit_str<E>(self, value: &str) -> std::result::Result<GeneratedField, E>
                    where
                        E: serde::de::Error,
                    {
                        match value {
                            "sender" => Ok(GeneratedField::Sender),
                            _ => Err(serde::de::Error::unknown_field(value, FIELDS)),
                        }
                    }
                }
                deserializer.deserialize_identifier(GeneratedVisitor)
            }
        }
        struct GeneratedVisitor;
        impl<'de> serde::de::Visitor<'de> for GeneratedVisitor {
            type Value = SingleSender;

            fn expecting(&self, formatter: &mut std::fmt::Formatter<'_>) -> std::fmt::Result {
                formatter.write_str("struct aptos.transaction.v1.SingleSender")
            }

            fn visit_map<V>(self, mut map: V) -> std::result::Result<SingleSender, V::Error>
                where
                    V: serde::de::MapAccess<'de>,
            {
                let mut sender__ = None;
                while let Some(k) = map.next_key()? {
                    match k {
                        GeneratedField::Sender => {
                            if sender__.is_some() {
                                return Err(serde::de::Error::duplicate_field("sender"));
                            }
                            sender__ = map.next_value()?;
                        }
                    }
                }
                Ok(SingleSender {
                    sender: sender__,
                })
            }
        }
        deserializer.deserialize_struct("aptos.transaction.v1.SingleSender", FIELDS, GeneratedVisitor)
    }
}
impl serde::Serialize for StateCheckpointTransaction {
    #[allow(deprecated)]
    fn serialize<S>(&self, serializer: S) -> std::result::Result<S::Ok, S::Error>
    where
        S: serde::Serializer,
    {
        use serde::ser::SerializeStruct;
        let len = 0;
        let struct_ser = serializer.serialize_struct("aptos.transaction.v1.StateCheckpointTransaction", len)?;
        struct_ser.end()
    }
}
impl<'de> serde::Deserialize<'de> for StateCheckpointTransaction {
    #[allow(deprecated)]
    fn deserialize<D>(deserializer: D) -> std::result::Result<Self, D::Error>
    where
        D: serde::Deserializer<'de>,
    {
        const FIELDS: &[&str] = &[
        ];

        #[allow(clippy::enum_variant_names)]
        enum GeneratedField {
        }
        impl<'de> serde::Deserialize<'de> for GeneratedField {
            fn deserialize<D>(deserializer: D) -> std::result::Result<GeneratedField, D::Error>
            where
                D: serde::Deserializer<'de>,
            {
                struct GeneratedVisitor;

                impl<'de> serde::de::Visitor<'de> for GeneratedVisitor {
                    type Value = GeneratedField;

                    fn expecting(&self, formatter: &mut std::fmt::Formatter<'_>) -> std::fmt::Result {
                        write!(formatter, "expected one of: {:?}", &FIELDS)
                    }

                    #[allow(unused_variables)]
                    fn visit_str<E>(self, value: &str) -> std::result::Result<GeneratedField, E>
                    where
                        E: serde::de::Error,
                    {
                            Err(serde::de::Error::unknown_field(value, FIELDS))
                    }
                }
                deserializer.deserialize_identifier(GeneratedVisitor)
            }
        }
        struct GeneratedVisitor;
        impl<'de> serde::de::Visitor<'de> for GeneratedVisitor {
            type Value = StateCheckpointTransaction;

            fn expecting(&self, formatter: &mut std::fmt::Formatter<'_>) -> std::fmt::Result {
                formatter.write_str("struct aptos.transaction.v1.StateCheckpointTransaction")
            }

            fn visit_map<V>(self, mut map: V) -> std::result::Result<StateCheckpointTransaction, V::Error>
                where
                    V: serde::de::MapAccess<'de>,
            {
                while map.next_key::<GeneratedField>()?.is_some() {
                    let _ = map.next_value::<serde::de::IgnoredAny>()?;
                }
                Ok(StateCheckpointTransaction {
                })
            }
        }
        deserializer.deserialize_struct("aptos.transaction.v1.StateCheckpointTransaction", FIELDS, GeneratedVisitor)
    }
}
impl serde::Serialize for Transaction {
    #[allow(deprecated)]
    fn serialize<S>(&self, serializer: S) -> std::result::Result<S::Ok, S::Error>
    where
        S: serde::Serializer,
    {
        use serde::ser::SerializeStruct;
        let mut len = 0;
        if self.timestamp.is_some() {
            len += 1;
        }
        if self.version != 0 {
            len += 1;
        }
        if self.info.is_some() {
            len += 1;
        }
        if self.epoch != 0 {
            len += 1;
        }
        if self.block_height != 0 {
            len += 1;
        }
        if self.r#type != 0 {
            len += 1;
        }
        if self.size_info.is_some() {
            len += 1;
        }
        if self.txn_data.is_some() {
            len += 1;
        }
        let mut struct_ser = serializer.serialize_struct("aptos.transaction.v1.Transaction", len)?;
        if let Some(v) = self.timestamp.as_ref() {
            struct_ser.serialize_field("timestamp", v)?;
        }
        if self.version != 0 {
            struct_ser.serialize_field("version", ToString::to_string(&self.version).as_str())?;
        }
        if let Some(v) = self.info.as_ref() {
            struct_ser.serialize_field("info", v)?;
        }
        if self.epoch != 0 {
            struct_ser.serialize_field("epoch", ToString::to_string(&self.epoch).as_str())?;
        }
        if self.block_height != 0 {
            struct_ser.serialize_field("blockHeight", ToString::to_string(&self.block_height).as_str())?;
        }
        if self.r#type != 0 {
            let v = transaction::TransactionType::from_i32(self.r#type)
                .ok_or_else(|| serde::ser::Error::custom(format!("Invalid variant {}", self.r#type)))?;
            struct_ser.serialize_field("type", &v)?;
        }
        if let Some(v) = self.size_info.as_ref() {
            struct_ser.serialize_field("sizeInfo", v)?;
        }
        if let Some(v) = self.txn_data.as_ref() {
            match v {
                transaction::TxnData::BlockMetadata(v) => {
                    struct_ser.serialize_field("blockMetadata", v)?;
                }
                transaction::TxnData::Genesis(v) => {
                    struct_ser.serialize_field("genesis", v)?;
                }
                transaction::TxnData::StateCheckpoint(v) => {
                    struct_ser.serialize_field("stateCheckpoint", v)?;
                }
                transaction::TxnData::User(v) => {
                    struct_ser.serialize_field("user", v)?;
                }
                transaction::TxnData::Validator(v) => {
                    struct_ser.serialize_field("validator", v)?;
                }
                transaction::TxnData::BlockEpilogue(v) => {
                    struct_ser.serialize_field("blockEpilogue", v)?;
                }
            }
        }
        struct_ser.end()
    }
}
impl<'de> serde::Deserialize<'de> for Transaction {
    #[allow(deprecated)]
    fn deserialize<D>(deserializer: D) -> std::result::Result<Self, D::Error>
    where
        D: serde::Deserializer<'de>,
    {
        const FIELDS: &[&str] = &[
            "timestamp",
            "version",
            "info",
            "epoch",
            "block_height",
            "blockHeight",
            "type",
            "size_info",
            "sizeInfo",
            "block_metadata",
            "blockMetadata",
            "genesis",
            "state_checkpoint",
            "stateCheckpoint",
            "user",
            "validator",
            "block_epilogue",
            "blockEpilogue",
        ];

        #[allow(clippy::enum_variant_names)]
        enum GeneratedField {
            Timestamp,
            Version,
            Info,
            Epoch,
            BlockHeight,
            Type,
            SizeInfo,
            BlockMetadata,
            Genesis,
            StateCheckpoint,
            User,
            Validator,
            BlockEpilogue,
        }
        impl<'de> serde::Deserialize<'de> for GeneratedField {
            fn deserialize<D>(deserializer: D) -> std::result::Result<GeneratedField, D::Error>
            where
                D: serde::Deserializer<'de>,
            {
                struct GeneratedVisitor;

                impl<'de> serde::de::Visitor<'de> for GeneratedVisitor {
                    type Value = GeneratedField;

                    fn expecting(&self, formatter: &mut std::fmt::Formatter<'_>) -> std::fmt::Result {
                        write!(formatter, "expected one of: {:?}", &FIELDS)
                    }

                    #[allow(unused_variables)]
                    fn visit_str<E>(self, value: &str) -> std::result::Result<GeneratedField, E>
                    where
                        E: serde::de::Error,
                    {
                        match value {
                            "timestamp" => Ok(GeneratedField::Timestamp),
                            "version" => Ok(GeneratedField::Version),
                            "info" => Ok(GeneratedField::Info),
                            "epoch" => Ok(GeneratedField::Epoch),
                            "blockHeight" | "block_height" => Ok(GeneratedField::BlockHeight),
                            "type" => Ok(GeneratedField::Type),
                            "sizeInfo" | "size_info" => Ok(GeneratedField::SizeInfo),
                            "blockMetadata" | "block_metadata" => Ok(GeneratedField::BlockMetadata),
                            "genesis" => Ok(GeneratedField::Genesis),
                            "stateCheckpoint" | "state_checkpoint" => Ok(GeneratedField::StateCheckpoint),
                            "user" => Ok(GeneratedField::User),
                            "validator" => Ok(GeneratedField::Validator),
                            "blockEpilogue" | "block_epilogue" => Ok(GeneratedField::BlockEpilogue),
                            _ => Err(serde::de::Error::unknown_field(value, FIELDS)),
                        }
                    }
                }
                deserializer.deserialize_identifier(GeneratedVisitor)
            }
        }
        struct GeneratedVisitor;
        impl<'de> serde::de::Visitor<'de> for GeneratedVisitor {
            type Value = Transaction;

            fn expecting(&self, formatter: &mut std::fmt::Formatter<'_>) -> std::fmt::Result {
                formatter.write_str("struct aptos.transaction.v1.Transaction")
            }

            fn visit_map<V>(self, mut map: V) -> std::result::Result<Transaction, V::Error>
                where
                    V: serde::de::MapAccess<'de>,
            {
                let mut timestamp__ = None;
                let mut version__ = None;
                let mut info__ = None;
                let mut epoch__ = None;
                let mut block_height__ = None;
                let mut r#type__ = None;
                let mut size_info__ = None;
                let mut txn_data__ = None;
                while let Some(k) = map.next_key()? {
                    match k {
                        GeneratedField::Timestamp => {
                            if timestamp__.is_some() {
                                return Err(serde::de::Error::duplicate_field("timestamp"));
                            }
                            timestamp__ = map.next_value()?;
                        }
                        GeneratedField::Version => {
                            if version__.is_some() {
                                return Err(serde::de::Error::duplicate_field("version"));
                            }
                            version__ =
                                Some(map.next_value::<::pbjson::private::NumberDeserialize<_>>()?.0)
                            ;
                        }
                        GeneratedField::Info => {
                            if info__.is_some() {
                                return Err(serde::de::Error::duplicate_field("info"));
                            }
                            info__ = map.next_value()?;
                        }
                        GeneratedField::Epoch => {
                            if epoch__.is_some() {
                                return Err(serde::de::Error::duplicate_field("epoch"));
                            }
                            epoch__ =
                                Some(map.next_value::<::pbjson::private::NumberDeserialize<_>>()?.0)
                            ;
                        }
                        GeneratedField::BlockHeight => {
                            if block_height__.is_some() {
                                return Err(serde::de::Error::duplicate_field("blockHeight"));
                            }
                            block_height__ =
                                Some(map.next_value::<::pbjson::private::NumberDeserialize<_>>()?.0)
                            ;
                        }
                        GeneratedField::Type => {
                            if r#type__.is_some() {
                                return Err(serde::de::Error::duplicate_field("type"));
                            }
                            r#type__ = Some(map.next_value::<transaction::TransactionType>()? as i32);
                        }
                        GeneratedField::SizeInfo => {
                            if size_info__.is_some() {
                                return Err(serde::de::Error::duplicate_field("sizeInfo"));
                            }
                            size_info__ = map.next_value()?;
                        }
                        GeneratedField::BlockMetadata => {
                            if txn_data__.is_some() {
                                return Err(serde::de::Error::duplicate_field("blockMetadata"));
                            }
                            txn_data__ = map.next_value::<::std::option::Option<_>>()?.map(transaction::TxnData::BlockMetadata)
;
                        }
                        GeneratedField::Genesis => {
                            if txn_data__.is_some() {
                                return Err(serde::de::Error::duplicate_field("genesis"));
                            }
                            txn_data__ = map.next_value::<::std::option::Option<_>>()?.map(transaction::TxnData::Genesis)
;
                        }
                        GeneratedField::StateCheckpoint => {
                            if txn_data__.is_some() {
                                return Err(serde::de::Error::duplicate_field("stateCheckpoint"));
                            }
                            txn_data__ = map.next_value::<::std::option::Option<_>>()?.map(transaction::TxnData::StateCheckpoint)
;
                        }
                        GeneratedField::User => {
                            if txn_data__.is_some() {
                                return Err(serde::de::Error::duplicate_field("user"));
                            }
                            txn_data__ = map.next_value::<::std::option::Option<_>>()?.map(transaction::TxnData::User)
;
                        }
                        GeneratedField::Validator => {
                            if txn_data__.is_some() {
                                return Err(serde::de::Error::duplicate_field("validator"));
                            }
                            txn_data__ = map.next_value::<::std::option::Option<_>>()?.map(transaction::TxnData::Validator)
;
                        }
                        GeneratedField::BlockEpilogue => {
                            if txn_data__.is_some() {
                                return Err(serde::de::Error::duplicate_field("blockEpilogue"));
                            }
                            txn_data__ = map.next_value::<::std::option::Option<_>>()?.map(transaction::TxnData::BlockEpilogue)
;
                        }
                    }
                }
                Ok(Transaction {
                    timestamp: timestamp__,
                    version: version__.unwrap_or_default(),
                    info: info__,
                    epoch: epoch__.unwrap_or_default(),
                    block_height: block_height__.unwrap_or_default(),
                    r#type: r#type__.unwrap_or_default(),
                    size_info: size_info__,
                    txn_data: txn_data__,
                })
            }
        }
        deserializer.deserialize_struct("aptos.transaction.v1.Transaction", FIELDS, GeneratedVisitor)
    }
}
impl serde::Serialize for transaction::TransactionType {
    #[allow(deprecated)]
    fn serialize<S>(&self, serializer: S) -> std::result::Result<S::Ok, S::Error>
    where
        S: serde::Serializer,
    {
        let variant = match self {
            Self::Unspecified => "TRANSACTION_TYPE_UNSPECIFIED",
            Self::Genesis => "TRANSACTION_TYPE_GENESIS",
            Self::BlockMetadata => "TRANSACTION_TYPE_BLOCK_METADATA",
            Self::StateCheckpoint => "TRANSACTION_TYPE_STATE_CHECKPOINT",
            Self::User => "TRANSACTION_TYPE_USER",
            Self::Validator => "TRANSACTION_TYPE_VALIDATOR",
            Self::BlockEpilogue => "TRANSACTION_TYPE_BLOCK_EPILOGUE",
        };
        serializer.serialize_str(variant)
    }
}
impl<'de> serde::Deserialize<'de> for transaction::TransactionType {
    #[allow(deprecated)]
    fn deserialize<D>(deserializer: D) -> std::result::Result<Self, D::Error>
    where
        D: serde::Deserializer<'de>,
    {
        const FIELDS: &[&str] = &[
            "TRANSACTION_TYPE_UNSPECIFIED",
            "TRANSACTION_TYPE_GENESIS",
            "TRANSACTION_TYPE_BLOCK_METADATA",
            "TRANSACTION_TYPE_STATE_CHECKPOINT",
            "TRANSACTION_TYPE_USER",
            "TRANSACTION_TYPE_VALIDATOR",
            "TRANSACTION_TYPE_BLOCK_EPILOGUE",
        ];

        struct GeneratedVisitor;

        impl<'de> serde::de::Visitor<'de> for GeneratedVisitor {
            type Value = transaction::TransactionType;

            fn expecting(&self, formatter: &mut std::fmt::Formatter<'_>) -> std::fmt::Result {
                write!(formatter, "expected one of: {:?}", &FIELDS)
            }

            fn visit_i64<E>(self, v: i64) -> std::result::Result<Self::Value, E>
            where
                E: serde::de::Error,
            {
                use std::convert::TryFrom;
                i32::try_from(v)
                    .ok()
                    .and_then(transaction::TransactionType::from_i32)
                    .ok_or_else(|| {
                        serde::de::Error::invalid_value(serde::de::Unexpected::Signed(v), &self)
                    })
            }

            fn visit_u64<E>(self, v: u64) -> std::result::Result<Self::Value, E>
            where
                E: serde::de::Error,
            {
                use std::convert::TryFrom;
                i32::try_from(v)
                    .ok()
                    .and_then(transaction::TransactionType::from_i32)
                    .ok_or_else(|| {
                        serde::de::Error::invalid_value(serde::de::Unexpected::Unsigned(v), &self)
                    })
            }

            fn visit_str<E>(self, value: &str) -> std::result::Result<Self::Value, E>
            where
                E: serde::de::Error,
            {
                match value {
                    "TRANSACTION_TYPE_UNSPECIFIED" => Ok(transaction::TransactionType::Unspecified),
                    "TRANSACTION_TYPE_GENESIS" => Ok(transaction::TransactionType::Genesis),
                    "TRANSACTION_TYPE_BLOCK_METADATA" => Ok(transaction::TransactionType::BlockMetadata),
                    "TRANSACTION_TYPE_STATE_CHECKPOINT" => Ok(transaction::TransactionType::StateCheckpoint),
                    "TRANSACTION_TYPE_USER" => Ok(transaction::TransactionType::User),
                    "TRANSACTION_TYPE_VALIDATOR" => Ok(transaction::TransactionType::Validator),
                    "TRANSACTION_TYPE_BLOCK_EPILOGUE" => Ok(transaction::TransactionType::BlockEpilogue),
                    _ => Err(serde::de::Error::unknown_variant(value, FIELDS)),
                }
            }
        }
        deserializer.deserialize_any(GeneratedVisitor)
    }
}
impl serde::Serialize for TransactionInfo {
    #[allow(deprecated)]
    fn serialize<S>(&self, serializer: S) -> std::result::Result<S::Ok, S::Error>
    where
        S: serde::Serializer,
    {
        use serde::ser::SerializeStruct;
        let mut len = 0;
        if !self.hash.is_empty() {
            len += 1;
        }
        if !self.state_change_hash.is_empty() {
            len += 1;
        }
        if !self.event_root_hash.is_empty() {
            len += 1;
        }
        if self.state_checkpoint_hash.is_some() {
            len += 1;
        }
        if self.gas_used != 0 {
            len += 1;
        }
        if self.success {
            len += 1;
        }
        if !self.vm_status.is_empty() {
            len += 1;
        }
        if !self.accumulator_root_hash.is_empty() {
            len += 1;
        }
        if !self.changes.is_empty() {
            len += 1;
        }
        let mut struct_ser = serializer.serialize_struct("aptos.transaction.v1.TransactionInfo", len)?;
        if !self.hash.is_empty() {
            struct_ser.serialize_field("hash", pbjson::private::base64::encode(&self.hash).as_str())?;
        }
        if !self.state_change_hash.is_empty() {
            struct_ser.serialize_field("stateChangeHash", pbjson::private::base64::encode(&self.state_change_hash).as_str())?;
        }
        if !self.event_root_hash.is_empty() {
            struct_ser.serialize_field("eventRootHash", pbjson::private::base64::encode(&self.event_root_hash).as_str())?;
        }
        if let Some(v) = self.state_checkpoint_hash.as_ref() {
            struct_ser.serialize_field("stateCheckpointHash", pbjson::private::base64::encode(&v).as_str())?;
        }
        if self.gas_used != 0 {
            struct_ser.serialize_field("gasUsed", ToString::to_string(&self.gas_used).as_str())?;
        }
        if self.success {
            struct_ser.serialize_field("success", &self.success)?;
        }
        if !self.vm_status.is_empty() {
            struct_ser.serialize_field("vmStatus", &self.vm_status)?;
        }
        if !self.accumulator_root_hash.is_empty() {
            struct_ser.serialize_field("accumulatorRootHash", pbjson::private::base64::encode(&self.accumulator_root_hash).as_str())?;
        }
        if !self.changes.is_empty() {
            struct_ser.serialize_field("changes", &self.changes)?;
        }
        struct_ser.end()
    }
}
impl<'de> serde::Deserialize<'de> for TransactionInfo {
    #[allow(deprecated)]
    fn deserialize<D>(deserializer: D) -> std::result::Result<Self, D::Error>
    where
        D: serde::Deserializer<'de>,
    {
        const FIELDS: &[&str] = &[
            "hash",
            "state_change_hash",
            "stateChangeHash",
            "event_root_hash",
            "eventRootHash",
            "state_checkpoint_hash",
            "stateCheckpointHash",
            "gas_used",
            "gasUsed",
            "success",
            "vm_status",
            "vmStatus",
            "accumulator_root_hash",
            "accumulatorRootHash",
            "changes",
        ];

        #[allow(clippy::enum_variant_names)]
        enum GeneratedField {
            Hash,
            StateChangeHash,
            EventRootHash,
            StateCheckpointHash,
            GasUsed,
            Success,
            VmStatus,
            AccumulatorRootHash,
            Changes,
        }
        impl<'de> serde::Deserialize<'de> for GeneratedField {
            fn deserialize<D>(deserializer: D) -> std::result::Result<GeneratedField, D::Error>
            where
                D: serde::Deserializer<'de>,
            {
                struct GeneratedVisitor;

                impl<'de> serde::de::Visitor<'de> for GeneratedVisitor {
                    type Value = GeneratedField;

                    fn expecting(&self, formatter: &mut std::fmt::Formatter<'_>) -> std::fmt::Result {
                        write!(formatter, "expected one of: {:?}", &FIELDS)
                    }

                    #[allow(unused_variables)]
                    fn visit_str<E>(self, value: &str) -> std::result::Result<GeneratedField, E>
                    where
                        E: serde::de::Error,
                    {
                        match value {
                            "hash" => Ok(GeneratedField::Hash),
                            "stateChangeHash" | "state_change_hash" => Ok(GeneratedField::StateChangeHash),
                            "eventRootHash" | "event_root_hash" => Ok(GeneratedField::EventRootHash),
                            "stateCheckpointHash" | "state_checkpoint_hash" => Ok(GeneratedField::StateCheckpointHash),
                            "gasUsed" | "gas_used" => Ok(GeneratedField::GasUsed),
                            "success" => Ok(GeneratedField::Success),
                            "vmStatus" | "vm_status" => Ok(GeneratedField::VmStatus),
                            "accumulatorRootHash" | "accumulator_root_hash" => Ok(GeneratedField::AccumulatorRootHash),
                            "changes" => Ok(GeneratedField::Changes),
                            _ => Err(serde::de::Error::unknown_field(value, FIELDS)),
                        }
                    }
                }
                deserializer.deserialize_identifier(GeneratedVisitor)
            }
        }
        struct GeneratedVisitor;
        impl<'de> serde::de::Visitor<'de> for GeneratedVisitor {
            type Value = TransactionInfo;

            fn expecting(&self, formatter: &mut std::fmt::Formatter<'_>) -> std::fmt::Result {
                formatter.write_str("struct aptos.transaction.v1.TransactionInfo")
            }

            fn visit_map<V>(self, mut map: V) -> std::result::Result<TransactionInfo, V::Error>
                where
                    V: serde::de::MapAccess<'de>,
            {
                let mut hash__ = None;
                let mut state_change_hash__ = None;
                let mut event_root_hash__ = None;
                let mut state_checkpoint_hash__ = None;
                let mut gas_used__ = None;
                let mut success__ = None;
                let mut vm_status__ = None;
                let mut accumulator_root_hash__ = None;
                let mut changes__ = None;
                while let Some(k) = map.next_key()? {
                    match k {
                        GeneratedField::Hash => {
                            if hash__.is_some() {
                                return Err(serde::de::Error::duplicate_field("hash"));
                            }
                            hash__ =
                                Some(map.next_value::<::pbjson::private::BytesDeserialize<_>>()?.0)
                            ;
                        }
                        GeneratedField::StateChangeHash => {
                            if state_change_hash__.is_some() {
                                return Err(serde::de::Error::duplicate_field("stateChangeHash"));
                            }
                            state_change_hash__ =
                                Some(map.next_value::<::pbjson::private::BytesDeserialize<_>>()?.0)
                            ;
                        }
                        GeneratedField::EventRootHash => {
                            if event_root_hash__.is_some() {
                                return Err(serde::de::Error::duplicate_field("eventRootHash"));
                            }
                            event_root_hash__ =
                                Some(map.next_value::<::pbjson::private::BytesDeserialize<_>>()?.0)
                            ;
                        }
                        GeneratedField::StateCheckpointHash => {
                            if state_checkpoint_hash__.is_some() {
                                return Err(serde::de::Error::duplicate_field("stateCheckpointHash"));
                            }
                            state_checkpoint_hash__ =
                                map.next_value::<::std::option::Option<::pbjson::private::BytesDeserialize<_>>>()?.map(|x| x.0)
                            ;
                        }
                        GeneratedField::GasUsed => {
                            if gas_used__.is_some() {
                                return Err(serde::de::Error::duplicate_field("gasUsed"));
                            }
                            gas_used__ =
                                Some(map.next_value::<::pbjson::private::NumberDeserialize<_>>()?.0)
                            ;
                        }
                        GeneratedField::Success => {
                            if success__.is_some() {
                                return Err(serde::de::Error::duplicate_field("success"));
                            }
                            success__ = Some(map.next_value()?);
                        }
                        GeneratedField::VmStatus => {
                            if vm_status__.is_some() {
                                return Err(serde::de::Error::duplicate_field("vmStatus"));
                            }
                            vm_status__ = Some(map.next_value()?);
                        }
                        GeneratedField::AccumulatorRootHash => {
                            if accumulator_root_hash__.is_some() {
                                return Err(serde::de::Error::duplicate_field("accumulatorRootHash"));
                            }
                            accumulator_root_hash__ =
                                Some(map.next_value::<::pbjson::private::BytesDeserialize<_>>()?.0)
                            ;
                        }
                        GeneratedField::Changes => {
                            if changes__.is_some() {
                                return Err(serde::de::Error::duplicate_field("changes"));
                            }
                            changes__ = Some(map.next_value()?);
                        }
                    }
                }
                Ok(TransactionInfo {
                    hash: hash__.unwrap_or_default(),
                    state_change_hash: state_change_hash__.unwrap_or_default(),
                    event_root_hash: event_root_hash__.unwrap_or_default(),
                    state_checkpoint_hash: state_checkpoint_hash__,
                    gas_used: gas_used__.unwrap_or_default(),
                    success: success__.unwrap_or_default(),
                    vm_status: vm_status__.unwrap_or_default(),
                    accumulator_root_hash: accumulator_root_hash__.unwrap_or_default(),
                    changes: changes__.unwrap_or_default(),
                })
            }
        }
        deserializer.deserialize_struct("aptos.transaction.v1.TransactionInfo", FIELDS, GeneratedVisitor)
    }
}
impl serde::Serialize for TransactionPayload {
    #[allow(deprecated)]
    fn serialize<S>(&self, serializer: S) -> std::result::Result<S::Ok, S::Error>
    where
        S: serde::Serializer,
    {
        use serde::ser::SerializeStruct;
        let mut len = 0;
        if self.r#type != 0 {
            len += 1;
        }
        if self.payload.is_some() {
            len += 1;
        }
        let mut struct_ser = serializer.serialize_struct("aptos.transaction.v1.TransactionPayload", len)?;
        if self.r#type != 0 {
            let v = transaction_payload::Type::from_i32(self.r#type)
                .ok_or_else(|| serde::ser::Error::custom(format!("Invalid variant {}", self.r#type)))?;
            struct_ser.serialize_field("type", &v)?;
        }
        if let Some(v) = self.payload.as_ref() {
            match v {
                transaction_payload::Payload::EntryFunctionPayload(v) => {
                    struct_ser.serialize_field("entryFunctionPayload", v)?;
                }
                transaction_payload::Payload::ScriptPayload(v) => {
                    struct_ser.serialize_field("scriptPayload", v)?;
                }
                transaction_payload::Payload::WriteSetPayload(v) => {
                    struct_ser.serialize_field("writeSetPayload", v)?;
                }
                transaction_payload::Payload::MultisigPayload(v) => {
                    struct_ser.serialize_field("multisigPayload", v)?;
                }
            }
        }
        struct_ser.end()
    }
}
impl<'de> serde::Deserialize<'de> for TransactionPayload {
    #[allow(deprecated)]
    fn deserialize<D>(deserializer: D) -> std::result::Result<Self, D::Error>
    where
        D: serde::Deserializer<'de>,
    {
        const FIELDS: &[&str] = &[
            "type",
            "entry_function_payload",
            "entryFunctionPayload",
            "script_payload",
            "scriptPayload",
            "write_set_payload",
            "writeSetPayload",
            "multisig_payload",
            "multisigPayload",
        ];

        #[allow(clippy::enum_variant_names)]
        enum GeneratedField {
            Type,
            EntryFunctionPayload,
            ScriptPayload,
            WriteSetPayload,
            MultisigPayload,
        }
        impl<'de> serde::Deserialize<'de> for GeneratedField {
            fn deserialize<D>(deserializer: D) -> std::result::Result<GeneratedField, D::Error>
            where
                D: serde::Deserializer<'de>,
            {
                struct GeneratedVisitor;

                impl<'de> serde::de::Visitor<'de> for GeneratedVisitor {
                    type Value = GeneratedField;

                    fn expecting(&self, formatter: &mut std::fmt::Formatter<'_>) -> std::fmt::Result {
                        write!(formatter, "expected one of: {:?}", &FIELDS)
                    }

                    #[allow(unused_variables)]
                    fn visit_str<E>(self, value: &str) -> std::result::Result<GeneratedField, E>
                    where
                        E: serde::de::Error,
                    {
                        match value {
                            "type" => Ok(GeneratedField::Type),
                            "entryFunctionPayload" | "entry_function_payload" => Ok(GeneratedField::EntryFunctionPayload),
                            "scriptPayload" | "script_payload" => Ok(GeneratedField::ScriptPayload),
                            "writeSetPayload" | "write_set_payload" => Ok(GeneratedField::WriteSetPayload),
                            "multisigPayload" | "multisig_payload" => Ok(GeneratedField::MultisigPayload),
                            _ => Err(serde::de::Error::unknown_field(value, FIELDS)),
                        }
                    }
                }
                deserializer.deserialize_identifier(GeneratedVisitor)
            }
        }
        struct GeneratedVisitor;
        impl<'de> serde::de::Visitor<'de> for GeneratedVisitor {
            type Value = TransactionPayload;

            fn expecting(&self, formatter: &mut std::fmt::Formatter<'_>) -> std::fmt::Result {
                formatter.write_str("struct aptos.transaction.v1.TransactionPayload")
            }

            fn visit_map<V>(self, mut map: V) -> std::result::Result<TransactionPayload, V::Error>
                where
                    V: serde::de::MapAccess<'de>,
            {
                let mut r#type__ = None;
                let mut payload__ = None;
                while let Some(k) = map.next_key()? {
                    match k {
                        GeneratedField::Type => {
                            if r#type__.is_some() {
                                return Err(serde::de::Error::duplicate_field("type"));
                            }
                            r#type__ = Some(map.next_value::<transaction_payload::Type>()? as i32);
                        }
                        GeneratedField::EntryFunctionPayload => {
                            if payload__.is_some() {
                                return Err(serde::de::Error::duplicate_field("entryFunctionPayload"));
                            }
                            payload__ = map.next_value::<::std::option::Option<_>>()?.map(transaction_payload::Payload::EntryFunctionPayload)
;
                        }
                        GeneratedField::ScriptPayload => {
                            if payload__.is_some() {
                                return Err(serde::de::Error::duplicate_field("scriptPayload"));
                            }
                            payload__ = map.next_value::<::std::option::Option<_>>()?.map(transaction_payload::Payload::ScriptPayload)
;
                        }
                        GeneratedField::WriteSetPayload => {
                            if payload__.is_some() {
                                return Err(serde::de::Error::duplicate_field("writeSetPayload"));
                            }
                            payload__ = map.next_value::<::std::option::Option<_>>()?.map(transaction_payload::Payload::WriteSetPayload)
;
                        }
                        GeneratedField::MultisigPayload => {
                            if payload__.is_some() {
                                return Err(serde::de::Error::duplicate_field("multisigPayload"));
                            }
                            payload__ = map.next_value::<::std::option::Option<_>>()?.map(transaction_payload::Payload::MultisigPayload)
;
                        }
                    }
                }
                Ok(TransactionPayload {
                    r#type: r#type__.unwrap_or_default(),
                    payload: payload__,
                })
            }
        }
        deserializer.deserialize_struct("aptos.transaction.v1.TransactionPayload", FIELDS, GeneratedVisitor)
    }
}
impl serde::Serialize for transaction_payload::Type {
    #[allow(deprecated)]
    fn serialize<S>(&self, serializer: S) -> std::result::Result<S::Ok, S::Error>
    where
        S: serde::Serializer,
    {
        let variant = match self {
            Self::Unspecified => "TYPE_UNSPECIFIED",
            Self::EntryFunctionPayload => "TYPE_ENTRY_FUNCTION_PAYLOAD",
            Self::ScriptPayload => "TYPE_SCRIPT_PAYLOAD",
            Self::WriteSetPayload => "TYPE_WRITE_SET_PAYLOAD",
            Self::MultisigPayload => "TYPE_MULTISIG_PAYLOAD",
        };
        serializer.serialize_str(variant)
    }
}
impl<'de> serde::Deserialize<'de> for transaction_payload::Type {
    #[allow(deprecated)]
    fn deserialize<D>(deserializer: D) -> std::result::Result<Self, D::Error>
    where
        D: serde::Deserializer<'de>,
    {
        const FIELDS: &[&str] = &[
            "TYPE_UNSPECIFIED",
            "TYPE_ENTRY_FUNCTION_PAYLOAD",
            "TYPE_SCRIPT_PAYLOAD",
            "TYPE_WRITE_SET_PAYLOAD",
            "TYPE_MULTISIG_PAYLOAD",
        ];

        struct GeneratedVisitor;

        impl<'de> serde::de::Visitor<'de> for GeneratedVisitor {
            type Value = transaction_payload::Type;

            fn expecting(&self, formatter: &mut std::fmt::Formatter<'_>) -> std::fmt::Result {
                write!(formatter, "expected one of: {:?}", &FIELDS)
            }

            fn visit_i64<E>(self, v: i64) -> std::result::Result<Self::Value, E>
            where
                E: serde::de::Error,
            {
                use std::convert::TryFrom;
                i32::try_from(v)
                    .ok()
                    .and_then(transaction_payload::Type::from_i32)
                    .ok_or_else(|| {
                        serde::de::Error::invalid_value(serde::de::Unexpected::Signed(v), &self)
                    })
            }

            fn visit_u64<E>(self, v: u64) -> std::result::Result<Self::Value, E>
            where
                E: serde::de::Error,
            {
                use std::convert::TryFrom;
                i32::try_from(v)
                    .ok()
                    .and_then(transaction_payload::Type::from_i32)
                    .ok_or_else(|| {
                        serde::de::Error::invalid_value(serde::de::Unexpected::Unsigned(v), &self)
                    })
            }

            fn visit_str<E>(self, value: &str) -> std::result::Result<Self::Value, E>
            where
                E: serde::de::Error,
            {
                match value {
                    "TYPE_UNSPECIFIED" => Ok(transaction_payload::Type::Unspecified),
                    "TYPE_ENTRY_FUNCTION_PAYLOAD" => Ok(transaction_payload::Type::EntryFunctionPayload),
                    "TYPE_SCRIPT_PAYLOAD" => Ok(transaction_payload::Type::ScriptPayload),
                    "TYPE_WRITE_SET_PAYLOAD" => Ok(transaction_payload::Type::WriteSetPayload),
                    "TYPE_MULTISIG_PAYLOAD" => Ok(transaction_payload::Type::MultisigPayload),
                    _ => Err(serde::de::Error::unknown_variant(value, FIELDS)),
                }
            }
        }
        deserializer.deserialize_any(GeneratedVisitor)
    }
}
impl serde::Serialize for TransactionSizeInfo {
    #[allow(deprecated)]
    fn serialize<S>(&self, serializer: S) -> std::result::Result<S::Ok, S::Error>
    where
        S: serde::Serializer,
    {
        use serde::ser::SerializeStruct;
        let mut len = 0;
        if self.transaction_bytes != 0 {
            len += 1;
        }
        if !self.event_size_info.is_empty() {
            len += 1;
        }
        if !self.write_op_size_info.is_empty() {
            len += 1;
        }
        let mut struct_ser = serializer.serialize_struct("aptos.transaction.v1.TransactionSizeInfo", len)?;
        if self.transaction_bytes != 0 {
            struct_ser.serialize_field("transactionBytes", &self.transaction_bytes)?;
        }
        if !self.event_size_info.is_empty() {
            struct_ser.serialize_field("eventSizeInfo", &self.event_size_info)?;
        }
        if !self.write_op_size_info.is_empty() {
            struct_ser.serialize_field("writeOpSizeInfo", &self.write_op_size_info)?;
        }
        struct_ser.end()
    }
}
impl<'de> serde::Deserialize<'de> for TransactionSizeInfo {
    #[allow(deprecated)]
    fn deserialize<D>(deserializer: D) -> std::result::Result<Self, D::Error>
    where
        D: serde::Deserializer<'de>,
    {
        const FIELDS: &[&str] = &[
            "transaction_bytes",
            "transactionBytes",
            "event_size_info",
            "eventSizeInfo",
            "write_op_size_info",
            "writeOpSizeInfo",
        ];

        #[allow(clippy::enum_variant_names)]
        enum GeneratedField {
            TransactionBytes,
            EventSizeInfo,
            WriteOpSizeInfo,
        }
        impl<'de> serde::Deserialize<'de> for GeneratedField {
            fn deserialize<D>(deserializer: D) -> std::result::Result<GeneratedField, D::Error>
            where
                D: serde::Deserializer<'de>,
            {
                struct GeneratedVisitor;

                impl<'de> serde::de::Visitor<'de> for GeneratedVisitor {
                    type Value = GeneratedField;

                    fn expecting(&self, formatter: &mut std::fmt::Formatter<'_>) -> std::fmt::Result {
                        write!(formatter, "expected one of: {:?}", &FIELDS)
                    }

                    #[allow(unused_variables)]
                    fn visit_str<E>(self, value: &str) -> std::result::Result<GeneratedField, E>
                    where
                        E: serde::de::Error,
                    {
                        match value {
                            "transactionBytes" | "transaction_bytes" => Ok(GeneratedField::TransactionBytes),
                            "eventSizeInfo" | "event_size_info" => Ok(GeneratedField::EventSizeInfo),
                            "writeOpSizeInfo" | "write_op_size_info" => Ok(GeneratedField::WriteOpSizeInfo),
                            _ => Err(serde::de::Error::unknown_field(value, FIELDS)),
                        }
                    }
                }
                deserializer.deserialize_identifier(GeneratedVisitor)
            }
        }
        struct GeneratedVisitor;
        impl<'de> serde::de::Visitor<'de> for GeneratedVisitor {
            type Value = TransactionSizeInfo;

            fn expecting(&self, formatter: &mut std::fmt::Formatter<'_>) -> std::fmt::Result {
                formatter.write_str("struct aptos.transaction.v1.TransactionSizeInfo")
            }

            fn visit_map<V>(self, mut map: V) -> std::result::Result<TransactionSizeInfo, V::Error>
                where
                    V: serde::de::MapAccess<'de>,
            {
                let mut transaction_bytes__ = None;
                let mut event_size_info__ = None;
                let mut write_op_size_info__ = None;
                while let Some(k) = map.next_key()? {
                    match k {
                        GeneratedField::TransactionBytes => {
                            if transaction_bytes__.is_some() {
                                return Err(serde::de::Error::duplicate_field("transactionBytes"));
                            }
                            transaction_bytes__ =
                                Some(map.next_value::<::pbjson::private::NumberDeserialize<_>>()?.0)
                            ;
                        }
                        GeneratedField::EventSizeInfo => {
                            if event_size_info__.is_some() {
                                return Err(serde::de::Error::duplicate_field("eventSizeInfo"));
                            }
                            event_size_info__ = Some(map.next_value()?);
                        }
                        GeneratedField::WriteOpSizeInfo => {
                            if write_op_size_info__.is_some() {
                                return Err(serde::de::Error::duplicate_field("writeOpSizeInfo"));
                            }
                            write_op_size_info__ = Some(map.next_value()?);
                        }
                    }
                }
                Ok(TransactionSizeInfo {
                    transaction_bytes: transaction_bytes__.unwrap_or_default(),
                    event_size_info: event_size_info__.unwrap_or_default(),
                    write_op_size_info: write_op_size_info__.unwrap_or_default(),
                })
            }
        }
        deserializer.deserialize_struct("aptos.transaction.v1.TransactionSizeInfo", FIELDS, GeneratedVisitor)
    }
}
impl serde::Serialize for UserTransaction {
    #[allow(deprecated)]
    fn serialize<S>(&self, serializer: S) -> std::result::Result<S::Ok, S::Error>
    where
        S: serde::Serializer,
    {
        use serde::ser::SerializeStruct;
        let mut len = 0;
        if self.request.is_some() {
            len += 1;
        }
        if !self.events.is_empty() {
            len += 1;
        }
        let mut struct_ser = serializer.serialize_struct("aptos.transaction.v1.UserTransaction", len)?;
        if let Some(v) = self.request.as_ref() {
            struct_ser.serialize_field("request", v)?;
        }
        if !self.events.is_empty() {
            struct_ser.serialize_field("events", &self.events)?;
        }
        struct_ser.end()
    }
}
impl<'de> serde::Deserialize<'de> for UserTransaction {
    #[allow(deprecated)]
    fn deserialize<D>(deserializer: D) -> std::result::Result<Self, D::Error>
    where
        D: serde::Deserializer<'de>,
    {
        const FIELDS: &[&str] = &[
            "request",
            "events",
        ];

        #[allow(clippy::enum_variant_names)]
        enum GeneratedField {
            Request,
            Events,
        }
        impl<'de> serde::Deserialize<'de> for GeneratedField {
            fn deserialize<D>(deserializer: D) -> std::result::Result<GeneratedField, D::Error>
            where
                D: serde::Deserializer<'de>,
            {
                struct GeneratedVisitor;

                impl<'de> serde::de::Visitor<'de> for GeneratedVisitor {
                    type Value = GeneratedField;

                    fn expecting(&self, formatter: &mut std::fmt::Formatter<'_>) -> std::fmt::Result {
                        write!(formatter, "expected one of: {:?}", &FIELDS)
                    }

                    #[allow(unused_variables)]
                    fn visit_str<E>(self, value: &str) -> std::result::Result<GeneratedField, E>
                    where
                        E: serde::de::Error,
                    {
                        match value {
                            "request" => Ok(GeneratedField::Request),
                            "events" => Ok(GeneratedField::Events),
                            _ => Err(serde::de::Error::unknown_field(value, FIELDS)),
                        }
                    }
                }
                deserializer.deserialize_identifier(GeneratedVisitor)
            }
        }
        struct GeneratedVisitor;
        impl<'de> serde::de::Visitor<'de> for GeneratedVisitor {
            type Value = UserTransaction;

            fn expecting(&self, formatter: &mut std::fmt::Formatter<'_>) -> std::fmt::Result {
                formatter.write_str("struct aptos.transaction.v1.UserTransaction")
            }

            fn visit_map<V>(self, mut map: V) -> std::result::Result<UserTransaction, V::Error>
                where
                    V: serde::de::MapAccess<'de>,
            {
                let mut request__ = None;
                let mut events__ = None;
                while let Some(k) = map.next_key()? {
                    match k {
                        GeneratedField::Request => {
                            if request__.is_some() {
                                return Err(serde::de::Error::duplicate_field("request"));
                            }
                            request__ = map.next_value()?;
                        }
                        GeneratedField::Events => {
                            if events__.is_some() {
                                return Err(serde::de::Error::duplicate_field("events"));
                            }
                            events__ = Some(map.next_value()?);
                        }
                    }
                }
                Ok(UserTransaction {
                    request: request__,
                    events: events__.unwrap_or_default(),
                })
            }
        }
        deserializer.deserialize_struct("aptos.transaction.v1.UserTransaction", FIELDS, GeneratedVisitor)
    }
}
impl serde::Serialize for UserTransactionRequest {
    #[allow(deprecated)]
    fn serialize<S>(&self, serializer: S) -> std::result::Result<S::Ok, S::Error>
    where
        S: serde::Serializer,
    {
        use serde::ser::SerializeStruct;
        let mut len = 0;
        if !self.sender.is_empty() {
            len += 1;
        }
        if self.sequence_number != 0 {
            len += 1;
        }
        if self.max_gas_amount != 0 {
            len += 1;
        }
        if self.gas_unit_price != 0 {
            len += 1;
        }
        if self.expiration_timestamp_secs.is_some() {
            len += 1;
        }
        if self.payload.is_some() {
            len += 1;
        }
        if self.signature.is_some() {
            len += 1;
        }
        let mut struct_ser = serializer.serialize_struct("aptos.transaction.v1.UserTransactionRequest", len)?;
        if !self.sender.is_empty() {
            struct_ser.serialize_field("sender", &self.sender)?;
        }
        if self.sequence_number != 0 {
            struct_ser.serialize_field("sequenceNumber", ToString::to_string(&self.sequence_number).as_str())?;
        }
        if self.max_gas_amount != 0 {
            struct_ser.serialize_field("maxGasAmount", ToString::to_string(&self.max_gas_amount).as_str())?;
        }
        if self.gas_unit_price != 0 {
            struct_ser.serialize_field("gasUnitPrice", ToString::to_string(&self.gas_unit_price).as_str())?;
        }
        if let Some(v) = self.expiration_timestamp_secs.as_ref() {
            struct_ser.serialize_field("expirationTimestampSecs", v)?;
        }
        if let Some(v) = self.payload.as_ref() {
            struct_ser.serialize_field("payload", v)?;
        }
        if let Some(v) = self.signature.as_ref() {
            struct_ser.serialize_field("signature", v)?;
        }
        struct_ser.end()
    }
}
impl<'de> serde::Deserialize<'de> for UserTransactionRequest {
    #[allow(deprecated)]
    fn deserialize<D>(deserializer: D) -> std::result::Result<Self, D::Error>
    where
        D: serde::Deserializer<'de>,
    {
        const FIELDS: &[&str] = &[
            "sender",
            "sequence_number",
            "sequenceNumber",
            "max_gas_amount",
            "maxGasAmount",
            "gas_unit_price",
            "gasUnitPrice",
            "expiration_timestamp_secs",
            "expirationTimestampSecs",
            "payload",
            "signature",
        ];

        #[allow(clippy::enum_variant_names)]
        enum GeneratedField {
            Sender,
            SequenceNumber,
            MaxGasAmount,
            GasUnitPrice,
            ExpirationTimestampSecs,
            Payload,
            Signature,
        }
        impl<'de> serde::Deserialize<'de> for GeneratedField {
            fn deserialize<D>(deserializer: D) -> std::result::Result<GeneratedField, D::Error>
            where
                D: serde::Deserializer<'de>,
            {
                struct GeneratedVisitor;

                impl<'de> serde::de::Visitor<'de> for GeneratedVisitor {
                    type Value = GeneratedField;

                    fn expecting(&self, formatter: &mut std::fmt::Formatter<'_>) -> std::fmt::Result {
                        write!(formatter, "expected one of: {:?}", &FIELDS)
                    }

                    #[allow(unused_variables)]
                    fn visit_str<E>(self, value: &str) -> std::result::Result<GeneratedField, E>
                    where
                        E: serde::de::Error,
                    {
                        match value {
                            "sender" => Ok(GeneratedField::Sender),
                            "sequenceNumber" | "sequence_number" => Ok(GeneratedField::SequenceNumber),
                            "maxGasAmount" | "max_gas_amount" => Ok(GeneratedField::MaxGasAmount),
                            "gasUnitPrice" | "gas_unit_price" => Ok(GeneratedField::GasUnitPrice),
                            "expirationTimestampSecs" | "expiration_timestamp_secs" => Ok(GeneratedField::ExpirationTimestampSecs),
                            "payload" => Ok(GeneratedField::Payload),
                            "signature" => Ok(GeneratedField::Signature),
                            _ => Err(serde::de::Error::unknown_field(value, FIELDS)),
                        }
                    }
                }
                deserializer.deserialize_identifier(GeneratedVisitor)
            }
        }
        struct GeneratedVisitor;
        impl<'de> serde::de::Visitor<'de> for GeneratedVisitor {
            type Value = UserTransactionRequest;

            fn expecting(&self, formatter: &mut std::fmt::Formatter<'_>) -> std::fmt::Result {
                formatter.write_str("struct aptos.transaction.v1.UserTransactionRequest")
            }

            fn visit_map<V>(self, mut map: V) -> std::result::Result<UserTransactionRequest, V::Error>
                where
                    V: serde::de::MapAccess<'de>,
            {
                let mut sender__ = None;
                let mut sequence_number__ = None;
                let mut max_gas_amount__ = None;
                let mut gas_unit_price__ = None;
                let mut expiration_timestamp_secs__ = None;
                let mut payload__ = None;
                let mut signature__ = None;
                while let Some(k) = map.next_key()? {
                    match k {
                        GeneratedField::Sender => {
                            if sender__.is_some() {
                                return Err(serde::de::Error::duplicate_field("sender"));
                            }
                            sender__ = Some(map.next_value()?);
                        }
                        GeneratedField::SequenceNumber => {
                            if sequence_number__.is_some() {
                                return Err(serde::de::Error::duplicate_field("sequenceNumber"));
                            }
                            sequence_number__ =
                                Some(map.next_value::<::pbjson::private::NumberDeserialize<_>>()?.0)
                            ;
                        }
                        GeneratedField::MaxGasAmount => {
                            if max_gas_amount__.is_some() {
                                return Err(serde::de::Error::duplicate_field("maxGasAmount"));
                            }
                            max_gas_amount__ =
                                Some(map.next_value::<::pbjson::private::NumberDeserialize<_>>()?.0)
                            ;
                        }
                        GeneratedField::GasUnitPrice => {
                            if gas_unit_price__.is_some() {
                                return Err(serde::de::Error::duplicate_field("gasUnitPrice"));
                            }
                            gas_unit_price__ =
                                Some(map.next_value::<::pbjson::private::NumberDeserialize<_>>()?.0)
                            ;
                        }
                        GeneratedField::ExpirationTimestampSecs => {
                            if expiration_timestamp_secs__.is_some() {
                                return Err(serde::de::Error::duplicate_field("expirationTimestampSecs"));
                            }
                            expiration_timestamp_secs__ = map.next_value()?;
                        }
                        GeneratedField::Payload => {
                            if payload__.is_some() {
                                return Err(serde::de::Error::duplicate_field("payload"));
                            }
                            payload__ = map.next_value()?;
                        }
                        GeneratedField::Signature => {
                            if signature__.is_some() {
                                return Err(serde::de::Error::duplicate_field("signature"));
                            }
                            signature__ = map.next_value()?;
                        }
                    }
                }
                Ok(UserTransactionRequest {
                    sender: sender__.unwrap_or_default(),
                    sequence_number: sequence_number__.unwrap_or_default(),
                    max_gas_amount: max_gas_amount__.unwrap_or_default(),
                    gas_unit_price: gas_unit_price__.unwrap_or_default(),
                    expiration_timestamp_secs: expiration_timestamp_secs__,
                    payload: payload__,
                    signature: signature__,
                })
            }
        }
        deserializer.deserialize_struct("aptos.transaction.v1.UserTransactionRequest", FIELDS, GeneratedVisitor)
    }
}
impl serde::Serialize for ValidatorTransaction {
    #[allow(deprecated)]
    fn serialize<S>(&self, serializer: S) -> std::result::Result<S::Ok, S::Error>
    where
        S: serde::Serializer,
    {
        use serde::ser::SerializeStruct;
        let mut len = 0;
        if !self.events.is_empty() {
            len += 1;
        }
        if self.validator_transaction_type.is_some() {
            len += 1;
        }
        let mut struct_ser = serializer.serialize_struct("aptos.transaction.v1.ValidatorTransaction", len)?;
        if !self.events.is_empty() {
            struct_ser.serialize_field("events", &self.events)?;
        }
        if let Some(v) = self.validator_transaction_type.as_ref() {
            match v {
                validator_transaction::ValidatorTransactionType::ObservedJwkUpdate(v) => {
                    struct_ser.serialize_field("observedJwkUpdate", v)?;
                }
                validator_transaction::ValidatorTransactionType::DkgUpdate(v) => {
                    struct_ser.serialize_field("dkgUpdate", v)?;
                }
            }
        }
        struct_ser.end()
    }
}
impl<'de> serde::Deserialize<'de> for ValidatorTransaction {
    #[allow(deprecated)]
    fn deserialize<D>(deserializer: D) -> std::result::Result<Self, D::Error>
    where
        D: serde::Deserializer<'de>,
    {
        const FIELDS: &[&str] = &[
            "events",
            "observed_jwk_update",
            "observedJwkUpdate",
            "dkg_update",
            "dkgUpdate",
        ];

        #[allow(clippy::enum_variant_names)]
        enum GeneratedField {
            Events,
            ObservedJwkUpdate,
            DkgUpdate,
        }
        impl<'de> serde::Deserialize<'de> for GeneratedField {
            fn deserialize<D>(deserializer: D) -> std::result::Result<GeneratedField, D::Error>
            where
                D: serde::Deserializer<'de>,
            {
                struct GeneratedVisitor;

                impl<'de> serde::de::Visitor<'de> for GeneratedVisitor {
                    type Value = GeneratedField;

                    fn expecting(&self, formatter: &mut std::fmt::Formatter<'_>) -> std::fmt::Result {
                        write!(formatter, "expected one of: {:?}", &FIELDS)
                    }

                    #[allow(unused_variables)]
                    fn visit_str<E>(self, value: &str) -> std::result::Result<GeneratedField, E>
                    where
                        E: serde::de::Error,
                    {
                        match value {
                            "events" => Ok(GeneratedField::Events),
                            "observedJwkUpdate" | "observed_jwk_update" => Ok(GeneratedField::ObservedJwkUpdate),
                            "dkgUpdate" | "dkg_update" => Ok(GeneratedField::DkgUpdate),
                            _ => Err(serde::de::Error::unknown_field(value, FIELDS)),
                        }
                    }
                }
                deserializer.deserialize_identifier(GeneratedVisitor)
            }
        }
        struct GeneratedVisitor;
        impl<'de> serde::de::Visitor<'de> for GeneratedVisitor {
            type Value = ValidatorTransaction;

            fn expecting(&self, formatter: &mut std::fmt::Formatter<'_>) -> std::fmt::Result {
                formatter.write_str("struct aptos.transaction.v1.ValidatorTransaction")
            }

            fn visit_map<V>(self, mut map: V) -> std::result::Result<ValidatorTransaction, V::Error>
                where
                    V: serde::de::MapAccess<'de>,
            {
                let mut events__ = None;
                let mut validator_transaction_type__ = None;
                while let Some(k) = map.next_key()? {
                    match k {
                        GeneratedField::Events => {
                            if events__.is_some() {
                                return Err(serde::de::Error::duplicate_field("events"));
                            }
                            events__ = Some(map.next_value()?);
                        }
                        GeneratedField::ObservedJwkUpdate => {
                            if validator_transaction_type__.is_some() {
                                return Err(serde::de::Error::duplicate_field("observedJwkUpdate"));
                            }
                            validator_transaction_type__ = map.next_value::<::std::option::Option<_>>()?.map(validator_transaction::ValidatorTransactionType::ObservedJwkUpdate)
;
                        }
                        GeneratedField::DkgUpdate => {
                            if validator_transaction_type__.is_some() {
                                return Err(serde::de::Error::duplicate_field("dkgUpdate"));
                            }
                            validator_transaction_type__ = map.next_value::<::std::option::Option<_>>()?.map(validator_transaction::ValidatorTransactionType::DkgUpdate)
;
                        }
                    }
                }
                Ok(ValidatorTransaction {
                    events: events__.unwrap_or_default(),
                    validator_transaction_type: validator_transaction_type__,
                })
            }
        }
        deserializer.deserialize_struct("aptos.transaction.v1.ValidatorTransaction", FIELDS, GeneratedVisitor)
    }
}
impl serde::Serialize for validator_transaction::DkgUpdate {
    #[allow(deprecated)]
    fn serialize<S>(&self, serializer: S) -> std::result::Result<S::Ok, S::Error>
    where
        S: serde::Serializer,
    {
        use serde::ser::SerializeStruct;
        let mut len = 0;
        if self.dkg_transcript.is_some() {
            len += 1;
        }
        let mut struct_ser = serializer.serialize_struct("aptos.transaction.v1.ValidatorTransaction.DkgUpdate", len)?;
        if let Some(v) = self.dkg_transcript.as_ref() {
            struct_ser.serialize_field("dkgTranscript", v)?;
        }
        struct_ser.end()
    }
}
impl<'de> serde::Deserialize<'de> for validator_transaction::DkgUpdate {
    #[allow(deprecated)]
    fn deserialize<D>(deserializer: D) -> std::result::Result<Self, D::Error>
    where
        D: serde::Deserializer<'de>,
    {
        const FIELDS: &[&str] = &[
            "dkg_transcript",
            "dkgTranscript",
        ];

        #[allow(clippy::enum_variant_names)]
        enum GeneratedField {
            DkgTranscript,
        }
        impl<'de> serde::Deserialize<'de> for GeneratedField {
            fn deserialize<D>(deserializer: D) -> std::result::Result<GeneratedField, D::Error>
            where
                D: serde::Deserializer<'de>,
            {
                struct GeneratedVisitor;

                impl<'de> serde::de::Visitor<'de> for GeneratedVisitor {
                    type Value = GeneratedField;

                    fn expecting(&self, formatter: &mut std::fmt::Formatter<'_>) -> std::fmt::Result {
                        write!(formatter, "expected one of: {:?}", &FIELDS)
                    }

                    #[allow(unused_variables)]
                    fn visit_str<E>(self, value: &str) -> std::result::Result<GeneratedField, E>
                    where
                        E: serde::de::Error,
                    {
                        match value {
                            "dkgTranscript" | "dkg_transcript" => Ok(GeneratedField::DkgTranscript),
                            _ => Err(serde::de::Error::unknown_field(value, FIELDS)),
                        }
                    }
                }
                deserializer.deserialize_identifier(GeneratedVisitor)
            }
        }
        struct GeneratedVisitor;
        impl<'de> serde::de::Visitor<'de> for GeneratedVisitor {
            type Value = validator_transaction::DkgUpdate;

            fn expecting(&self, formatter: &mut std::fmt::Formatter<'_>) -> std::fmt::Result {
                formatter.write_str("struct aptos.transaction.v1.ValidatorTransaction.DkgUpdate")
            }

            fn visit_map<V>(self, mut map: V) -> std::result::Result<validator_transaction::DkgUpdate, V::Error>
                where
                    V: serde::de::MapAccess<'de>,
            {
                let mut dkg_transcript__ = None;
                while let Some(k) = map.next_key()? {
                    match k {
                        GeneratedField::DkgTranscript => {
                            if dkg_transcript__.is_some() {
                                return Err(serde::de::Error::duplicate_field("dkgTranscript"));
                            }
                            dkg_transcript__ = map.next_value()?;
                        }
                    }
                }
                Ok(validator_transaction::DkgUpdate {
                    dkg_transcript: dkg_transcript__,
                })
            }
        }
        deserializer.deserialize_struct("aptos.transaction.v1.ValidatorTransaction.DkgUpdate", FIELDS, GeneratedVisitor)
    }
}
impl serde::Serialize for validator_transaction::dkg_update::DkgTranscript {
    #[allow(deprecated)]
    fn serialize<S>(&self, serializer: S) -> std::result::Result<S::Ok, S::Error>
    where
        S: serde::Serializer,
    {
        use serde::ser::SerializeStruct;
        let mut len = 0;
        if self.epoch != 0 {
            len += 1;
        }
        if !self.author.is_empty() {
            len += 1;
        }
        if !self.payload.is_empty() {
            len += 1;
        }
        let mut struct_ser = serializer.serialize_struct("aptos.transaction.v1.ValidatorTransaction.DkgUpdate.DkgTranscript", len)?;
        if self.epoch != 0 {
            struct_ser.serialize_field("epoch", ToString::to_string(&self.epoch).as_str())?;
        }
        if !self.author.is_empty() {
            struct_ser.serialize_field("author", &self.author)?;
        }
        if !self.payload.is_empty() {
            struct_ser.serialize_field("payload", pbjson::private::base64::encode(&self.payload).as_str())?;
        }
        struct_ser.end()
    }
}
impl<'de> serde::Deserialize<'de> for validator_transaction::dkg_update::DkgTranscript {
    #[allow(deprecated)]
    fn deserialize<D>(deserializer: D) -> std::result::Result<Self, D::Error>
    where
        D: serde::Deserializer<'de>,
    {
        const FIELDS: &[&str] = &[
            "epoch",
            "author",
            "payload",
        ];

        #[allow(clippy::enum_variant_names)]
        enum GeneratedField {
            Epoch,
            Author,
            Payload,
        }
        impl<'de> serde::Deserialize<'de> for GeneratedField {
            fn deserialize<D>(deserializer: D) -> std::result::Result<GeneratedField, D::Error>
            where
                D: serde::Deserializer<'de>,
            {
                struct GeneratedVisitor;

                impl<'de> serde::de::Visitor<'de> for GeneratedVisitor {
                    type Value = GeneratedField;

                    fn expecting(&self, formatter: &mut std::fmt::Formatter<'_>) -> std::fmt::Result {
                        write!(formatter, "expected one of: {:?}", &FIELDS)
                    }

                    #[allow(unused_variables)]
                    fn visit_str<E>(self, value: &str) -> std::result::Result<GeneratedField, E>
                    where
                        E: serde::de::Error,
                    {
                        match value {
                            "epoch" => Ok(GeneratedField::Epoch),
                            "author" => Ok(GeneratedField::Author),
                            "payload" => Ok(GeneratedField::Payload),
                            _ => Err(serde::de::Error::unknown_field(value, FIELDS)),
                        }
                    }
                }
                deserializer.deserialize_identifier(GeneratedVisitor)
            }
        }
        struct GeneratedVisitor;
        impl<'de> serde::de::Visitor<'de> for GeneratedVisitor {
            type Value = validator_transaction::dkg_update::DkgTranscript;

            fn expecting(&self, formatter: &mut std::fmt::Formatter<'_>) -> std::fmt::Result {
                formatter.write_str("struct aptos.transaction.v1.ValidatorTransaction.DkgUpdate.DkgTranscript")
            }

            fn visit_map<V>(self, mut map: V) -> std::result::Result<validator_transaction::dkg_update::DkgTranscript, V::Error>
                where
                    V: serde::de::MapAccess<'de>,
            {
                let mut epoch__ = None;
                let mut author__ = None;
                let mut payload__ = None;
                while let Some(k) = map.next_key()? {
                    match k {
                        GeneratedField::Epoch => {
                            if epoch__.is_some() {
                                return Err(serde::de::Error::duplicate_field("epoch"));
                            }
                            epoch__ =
                                Some(map.next_value::<::pbjson::private::NumberDeserialize<_>>()?.0)
                            ;
                        }
                        GeneratedField::Author => {
                            if author__.is_some() {
                                return Err(serde::de::Error::duplicate_field("author"));
                            }
                            author__ = Some(map.next_value()?);
                        }
                        GeneratedField::Payload => {
                            if payload__.is_some() {
                                return Err(serde::de::Error::duplicate_field("payload"));
                            }
                            payload__ =
                                Some(map.next_value::<::pbjson::private::BytesDeserialize<_>>()?.0)
                            ;
                        }
                    }
                }
                Ok(validator_transaction::dkg_update::DkgTranscript {
                    epoch: epoch__.unwrap_or_default(),
                    author: author__.unwrap_or_default(),
                    payload: payload__.unwrap_or_default(),
                })
            }
        }
        deserializer.deserialize_struct("aptos.transaction.v1.ValidatorTransaction.DkgUpdate.DkgTranscript", FIELDS, GeneratedVisitor)
    }
}
impl serde::Serialize for validator_transaction::ObservedJwkUpdate {
    #[allow(deprecated)]
    fn serialize<S>(&self, serializer: S) -> std::result::Result<S::Ok, S::Error>
    where
        S: serde::Serializer,
    {
        use serde::ser::SerializeStruct;
        let mut len = 0;
        if self.quorum_certified_update.is_some() {
            len += 1;
        }
        let mut struct_ser = serializer.serialize_struct("aptos.transaction.v1.ValidatorTransaction.ObservedJwkUpdate", len)?;
        if let Some(v) = self.quorum_certified_update.as_ref() {
            struct_ser.serialize_field("quorumCertifiedUpdate", v)?;
        }
        struct_ser.end()
    }
}
impl<'de> serde::Deserialize<'de> for validator_transaction::ObservedJwkUpdate {
    #[allow(deprecated)]
    fn deserialize<D>(deserializer: D) -> std::result::Result<Self, D::Error>
    where
        D: serde::Deserializer<'de>,
    {
        const FIELDS: &[&str] = &[
            "quorum_certified_update",
            "quorumCertifiedUpdate",
        ];

        #[allow(clippy::enum_variant_names)]
        enum GeneratedField {
            QuorumCertifiedUpdate,
        }
        impl<'de> serde::Deserialize<'de> for GeneratedField {
            fn deserialize<D>(deserializer: D) -> std::result::Result<GeneratedField, D::Error>
            where
                D: serde::Deserializer<'de>,
            {
                struct GeneratedVisitor;

                impl<'de> serde::de::Visitor<'de> for GeneratedVisitor {
                    type Value = GeneratedField;

                    fn expecting(&self, formatter: &mut std::fmt::Formatter<'_>) -> std::fmt::Result {
                        write!(formatter, "expected one of: {:?}", &FIELDS)
                    }

                    #[allow(unused_variables)]
                    fn visit_str<E>(self, value: &str) -> std::result::Result<GeneratedField, E>
                    where
                        E: serde::de::Error,
                    {
                        match value {
                            "quorumCertifiedUpdate" | "quorum_certified_update" => Ok(GeneratedField::QuorumCertifiedUpdate),
                            _ => Err(serde::de::Error::unknown_field(value, FIELDS)),
                        }
                    }
                }
                deserializer.deserialize_identifier(GeneratedVisitor)
            }
        }
        struct GeneratedVisitor;
        impl<'de> serde::de::Visitor<'de> for GeneratedVisitor {
            type Value = validator_transaction::ObservedJwkUpdate;

            fn expecting(&self, formatter: &mut std::fmt::Formatter<'_>) -> std::fmt::Result {
                formatter.write_str("struct aptos.transaction.v1.ValidatorTransaction.ObservedJwkUpdate")
            }

            fn visit_map<V>(self, mut map: V) -> std::result::Result<validator_transaction::ObservedJwkUpdate, V::Error>
                where
                    V: serde::de::MapAccess<'de>,
            {
                let mut quorum_certified_update__ = None;
                while let Some(k) = map.next_key()? {
                    match k {
                        GeneratedField::QuorumCertifiedUpdate => {
                            if quorum_certified_update__.is_some() {
                                return Err(serde::de::Error::duplicate_field("quorumCertifiedUpdate"));
                            }
                            quorum_certified_update__ = map.next_value()?;
                        }
                    }
                }
                Ok(validator_transaction::ObservedJwkUpdate {
                    quorum_certified_update: quorum_certified_update__,
                })
            }
        }
        deserializer.deserialize_struct("aptos.transaction.v1.ValidatorTransaction.ObservedJwkUpdate", FIELDS, GeneratedVisitor)
    }
}
impl serde::Serialize for validator_transaction::observed_jwk_update::ExportedAggregateSignature {
    #[allow(deprecated)]
    fn serialize<S>(&self, serializer: S) -> std::result::Result<S::Ok, S::Error>
    where
        S: serde::Serializer,
    {
        use serde::ser::SerializeStruct;
        let mut len = 0;
        if !self.signer_indices.is_empty() {
            len += 1;
        }
        if !self.sig.is_empty() {
            len += 1;
        }
        let mut struct_ser = serializer.serialize_struct("aptos.transaction.v1.ValidatorTransaction.ObservedJwkUpdate.ExportedAggregateSignature", len)?;
        if !self.signer_indices.is_empty() {
            struct_ser.serialize_field("signerIndices", &self.signer_indices.iter().map(ToString::to_string).collect::<Vec<_>>())?;
        }
        if !self.sig.is_empty() {
            struct_ser.serialize_field("sig", pbjson::private::base64::encode(&self.sig).as_str())?;
        }
        struct_ser.end()
    }
}
impl<'de> serde::Deserialize<'de> for validator_transaction::observed_jwk_update::ExportedAggregateSignature {
    #[allow(deprecated)]
    fn deserialize<D>(deserializer: D) -> std::result::Result<Self, D::Error>
    where
        D: serde::Deserializer<'de>,
    {
        const FIELDS: &[&str] = &[
            "signer_indices",
            "signerIndices",
            "sig",
        ];

        #[allow(clippy::enum_variant_names)]
        enum GeneratedField {
            SignerIndices,
            Sig,
        }
        impl<'de> serde::Deserialize<'de> for GeneratedField {
            fn deserialize<D>(deserializer: D) -> std::result::Result<GeneratedField, D::Error>
            where
                D: serde::Deserializer<'de>,
            {
                struct GeneratedVisitor;

                impl<'de> serde::de::Visitor<'de> for GeneratedVisitor {
                    type Value = GeneratedField;

                    fn expecting(&self, formatter: &mut std::fmt::Formatter<'_>) -> std::fmt::Result {
                        write!(formatter, "expected one of: {:?}", &FIELDS)
                    }

                    #[allow(unused_variables)]
                    fn visit_str<E>(self, value: &str) -> std::result::Result<GeneratedField, E>
                    where
                        E: serde::de::Error,
                    {
                        match value {
                            "signerIndices" | "signer_indices" => Ok(GeneratedField::SignerIndices),
                            "sig" => Ok(GeneratedField::Sig),
                            _ => Err(serde::de::Error::unknown_field(value, FIELDS)),
                        }
                    }
                }
                deserializer.deserialize_identifier(GeneratedVisitor)
            }
        }
        struct GeneratedVisitor;
        impl<'de> serde::de::Visitor<'de> for GeneratedVisitor {
            type Value = validator_transaction::observed_jwk_update::ExportedAggregateSignature;

            fn expecting(&self, formatter: &mut std::fmt::Formatter<'_>) -> std::fmt::Result {
                formatter.write_str("struct aptos.transaction.v1.ValidatorTransaction.ObservedJwkUpdate.ExportedAggregateSignature")
            }

            fn visit_map<V>(self, mut map: V) -> std::result::Result<validator_transaction::observed_jwk_update::ExportedAggregateSignature, V::Error>
                where
                    V: serde::de::MapAccess<'de>,
            {
                let mut signer_indices__ = None;
                let mut sig__ = None;
                while let Some(k) = map.next_key()? {
                    match k {
                        GeneratedField::SignerIndices => {
                            if signer_indices__.is_some() {
                                return Err(serde::de::Error::duplicate_field("signerIndices"));
                            }
                            signer_indices__ =
                                Some(map.next_value::<Vec<::pbjson::private::NumberDeserialize<_>>>()?
                                    .into_iter().map(|x| x.0).collect())
                            ;
                        }
                        GeneratedField::Sig => {
                            if sig__.is_some() {
                                return Err(serde::de::Error::duplicate_field("sig"));
                            }
                            sig__ =
                                Some(map.next_value::<::pbjson::private::BytesDeserialize<_>>()?.0)
                            ;
                        }
                    }
                }
                Ok(validator_transaction::observed_jwk_update::ExportedAggregateSignature {
                    signer_indices: signer_indices__.unwrap_or_default(),
                    sig: sig__.unwrap_or_default(),
                })
            }
        }
        deserializer.deserialize_struct("aptos.transaction.v1.ValidatorTransaction.ObservedJwkUpdate.ExportedAggregateSignature", FIELDS, GeneratedVisitor)
    }
}
impl serde::Serialize for validator_transaction::observed_jwk_update::ExportedProviderJwKs {
    #[allow(deprecated)]
    fn serialize<S>(&self, serializer: S) -> std::result::Result<S::Ok, S::Error>
    where
        S: serde::Serializer,
    {
        use serde::ser::SerializeStruct;
        let mut len = 0;
        if !self.issuer.is_empty() {
            len += 1;
        }
        if self.version != 0 {
            len += 1;
        }
        if !self.jwks.is_empty() {
            len += 1;
        }
        let mut struct_ser = serializer.serialize_struct("aptos.transaction.v1.ValidatorTransaction.ObservedJwkUpdate.ExportedProviderJWKs", len)?;
        if !self.issuer.is_empty() {
            struct_ser.serialize_field("issuer", &self.issuer)?;
        }
        if self.version != 0 {
            struct_ser.serialize_field("version", ToString::to_string(&self.version).as_str())?;
        }
        if !self.jwks.is_empty() {
            struct_ser.serialize_field("jwks", &self.jwks)?;
        }
        struct_ser.end()
    }
}
impl<'de> serde::Deserialize<'de> for validator_transaction::observed_jwk_update::ExportedProviderJwKs {
    #[allow(deprecated)]
    fn deserialize<D>(deserializer: D) -> std::result::Result<Self, D::Error>
    where
        D: serde::Deserializer<'de>,
    {
        const FIELDS: &[&str] = &[
            "issuer",
            "version",
            "jwks",
        ];

        #[allow(clippy::enum_variant_names)]
        enum GeneratedField {
            Issuer,
            Version,
            Jwks,
        }
        impl<'de> serde::Deserialize<'de> for GeneratedField {
            fn deserialize<D>(deserializer: D) -> std::result::Result<GeneratedField, D::Error>
            where
                D: serde::Deserializer<'de>,
            {
                struct GeneratedVisitor;

                impl<'de> serde::de::Visitor<'de> for GeneratedVisitor {
                    type Value = GeneratedField;

                    fn expecting(&self, formatter: &mut std::fmt::Formatter<'_>) -> std::fmt::Result {
                        write!(formatter, "expected one of: {:?}", &FIELDS)
                    }

                    #[allow(unused_variables)]
                    fn visit_str<E>(self, value: &str) -> std::result::Result<GeneratedField, E>
                    where
                        E: serde::de::Error,
                    {
                        match value {
                            "issuer" => Ok(GeneratedField::Issuer),
                            "version" => Ok(GeneratedField::Version),
                            "jwks" => Ok(GeneratedField::Jwks),
                            _ => Err(serde::de::Error::unknown_field(value, FIELDS)),
                        }
                    }
                }
                deserializer.deserialize_identifier(GeneratedVisitor)
            }
        }
        struct GeneratedVisitor;
        impl<'de> serde::de::Visitor<'de> for GeneratedVisitor {
            type Value = validator_transaction::observed_jwk_update::ExportedProviderJwKs;

            fn expecting(&self, formatter: &mut std::fmt::Formatter<'_>) -> std::fmt::Result {
                formatter.write_str("struct aptos.transaction.v1.ValidatorTransaction.ObservedJwkUpdate.ExportedProviderJWKs")
            }

            fn visit_map<V>(self, mut map: V) -> std::result::Result<validator_transaction::observed_jwk_update::ExportedProviderJwKs, V::Error>
                where
                    V: serde::de::MapAccess<'de>,
            {
                let mut issuer__ = None;
                let mut version__ = None;
                let mut jwks__ = None;
                while let Some(k) = map.next_key()? {
                    match k {
                        GeneratedField::Issuer => {
                            if issuer__.is_some() {
                                return Err(serde::de::Error::duplicate_field("issuer"));
                            }
                            issuer__ = Some(map.next_value()?);
                        }
                        GeneratedField::Version => {
                            if version__.is_some() {
                                return Err(serde::de::Error::duplicate_field("version"));
                            }
                            version__ =
                                Some(map.next_value::<::pbjson::private::NumberDeserialize<_>>()?.0)
                            ;
                        }
                        GeneratedField::Jwks => {
                            if jwks__.is_some() {
                                return Err(serde::de::Error::duplicate_field("jwks"));
                            }
                            jwks__ = Some(map.next_value()?);
                        }
                    }
                }
                Ok(validator_transaction::observed_jwk_update::ExportedProviderJwKs {
                    issuer: issuer__.unwrap_or_default(),
                    version: version__.unwrap_or_default(),
                    jwks: jwks__.unwrap_or_default(),
                })
            }
        }
        deserializer.deserialize_struct("aptos.transaction.v1.ValidatorTransaction.ObservedJwkUpdate.ExportedProviderJWKs", FIELDS, GeneratedVisitor)
    }
}
impl serde::Serialize for validator_transaction::observed_jwk_update::exported_provider_jw_ks::Jwk {
    #[allow(deprecated)]
    fn serialize<S>(&self, serializer: S) -> std::result::Result<S::Ok, S::Error>
    where
        S: serde::Serializer,
    {
        use serde::ser::SerializeStruct;
        let mut len = 0;
        if self.jwk_type.is_some() {
            len += 1;
        }
        let mut struct_ser = serializer.serialize_struct("aptos.transaction.v1.ValidatorTransaction.ObservedJwkUpdate.ExportedProviderJWKs.JWK", len)?;
        if let Some(v) = self.jwk_type.as_ref() {
            match v {
                validator_transaction::observed_jwk_update::exported_provider_jw_ks::jwk::JwkType::UnsupportedJwk(v) => {
                    struct_ser.serialize_field("unsupportedJwk", v)?;
                }
                validator_transaction::observed_jwk_update::exported_provider_jw_ks::jwk::JwkType::Rsa(v) => {
                    struct_ser.serialize_field("rsa", v)?;
                }
            }
        }
        struct_ser.end()
    }
}
impl<'de> serde::Deserialize<'de> for validator_transaction::observed_jwk_update::exported_provider_jw_ks::Jwk {
    #[allow(deprecated)]
    fn deserialize<D>(deserializer: D) -> std::result::Result<Self, D::Error>
    where
        D: serde::Deserializer<'de>,
    {
        const FIELDS: &[&str] = &[
            "unsupported_jwk",
            "unsupportedJwk",
            "rsa",
        ];

        #[allow(clippy::enum_variant_names)]
        enum GeneratedField {
            UnsupportedJwk,
            Rsa,
        }
        impl<'de> serde::Deserialize<'de> for GeneratedField {
            fn deserialize<D>(deserializer: D) -> std::result::Result<GeneratedField, D::Error>
            where
                D: serde::Deserializer<'de>,
            {
                struct GeneratedVisitor;

                impl<'de> serde::de::Visitor<'de> for GeneratedVisitor {
                    type Value = GeneratedField;

                    fn expecting(&self, formatter: &mut std::fmt::Formatter<'_>) -> std::fmt::Result {
                        write!(formatter, "expected one of: {:?}", &FIELDS)
                    }

                    #[allow(unused_variables)]
                    fn visit_str<E>(self, value: &str) -> std::result::Result<GeneratedField, E>
                    where
                        E: serde::de::Error,
                    {
                        match value {
                            "unsupportedJwk" | "unsupported_jwk" => Ok(GeneratedField::UnsupportedJwk),
                            "rsa" => Ok(GeneratedField::Rsa),
                            _ => Err(serde::de::Error::unknown_field(value, FIELDS)),
                        }
                    }
                }
                deserializer.deserialize_identifier(GeneratedVisitor)
            }
        }
        struct GeneratedVisitor;
        impl<'de> serde::de::Visitor<'de> for GeneratedVisitor {
            type Value = validator_transaction::observed_jwk_update::exported_provider_jw_ks::Jwk;

            fn expecting(&self, formatter: &mut std::fmt::Formatter<'_>) -> std::fmt::Result {
                formatter.write_str("struct aptos.transaction.v1.ValidatorTransaction.ObservedJwkUpdate.ExportedProviderJWKs.JWK")
            }

            fn visit_map<V>(self, mut map: V) -> std::result::Result<validator_transaction::observed_jwk_update::exported_provider_jw_ks::Jwk, V::Error>
                where
                    V: serde::de::MapAccess<'de>,
            {
                let mut jwk_type__ = None;
                while let Some(k) = map.next_key()? {
                    match k {
                        GeneratedField::UnsupportedJwk => {
                            if jwk_type__.is_some() {
                                return Err(serde::de::Error::duplicate_field("unsupportedJwk"));
                            }
                            jwk_type__ = map.next_value::<::std::option::Option<_>>()?.map(validator_transaction::observed_jwk_update::exported_provider_jw_ks::jwk::JwkType::UnsupportedJwk)
;
                        }
                        GeneratedField::Rsa => {
                            if jwk_type__.is_some() {
                                return Err(serde::de::Error::duplicate_field("rsa"));
                            }
                            jwk_type__ = map.next_value::<::std::option::Option<_>>()?.map(validator_transaction::observed_jwk_update::exported_provider_jw_ks::jwk::JwkType::Rsa)
;
                        }
                    }
                }
                Ok(validator_transaction::observed_jwk_update::exported_provider_jw_ks::Jwk {
                    jwk_type: jwk_type__,
                })
            }
        }
        deserializer.deserialize_struct("aptos.transaction.v1.ValidatorTransaction.ObservedJwkUpdate.ExportedProviderJWKs.JWK", FIELDS, GeneratedVisitor)
    }
}
impl serde::Serialize for validator_transaction::observed_jwk_update::exported_provider_jw_ks::jwk::Rsa {
    #[allow(deprecated)]
    fn serialize<S>(&self, serializer: S) -> std::result::Result<S::Ok, S::Error>
    where
        S: serde::Serializer,
    {
        use serde::ser::SerializeStruct;
        let mut len = 0;
        if !self.kid.is_empty() {
            len += 1;
        }
        if !self.kty.is_empty() {
            len += 1;
        }
        if !self.alg.is_empty() {
            len += 1;
        }
        if !self.e.is_empty() {
            len += 1;
        }
        if !self.n.is_empty() {
            len += 1;
        }
        let mut struct_ser = serializer.serialize_struct("aptos.transaction.v1.ValidatorTransaction.ObservedJwkUpdate.ExportedProviderJWKs.JWK.RSA", len)?;
        if !self.kid.is_empty() {
            struct_ser.serialize_field("kid", &self.kid)?;
        }
        if !self.kty.is_empty() {
            struct_ser.serialize_field("kty", &self.kty)?;
        }
        if !self.alg.is_empty() {
            struct_ser.serialize_field("alg", &self.alg)?;
        }
        if !self.e.is_empty() {
            struct_ser.serialize_field("e", &self.e)?;
        }
        if !self.n.is_empty() {
            struct_ser.serialize_field("n", &self.n)?;
        }
        struct_ser.end()
    }
}
impl<'de> serde::Deserialize<'de> for validator_transaction::observed_jwk_update::exported_provider_jw_ks::jwk::Rsa {
    #[allow(deprecated)]
    fn deserialize<D>(deserializer: D) -> std::result::Result<Self, D::Error>
    where
        D: serde::Deserializer<'de>,
    {
        const FIELDS: &[&str] = &[
            "kid",
            "kty",
            "alg",
            "e",
            "n",
        ];

        #[allow(clippy::enum_variant_names)]
        enum GeneratedField {
            Kid,
            Kty,
            Alg,
            E,
            N,
        }
        impl<'de> serde::Deserialize<'de> for GeneratedField {
            fn deserialize<D>(deserializer: D) -> std::result::Result<GeneratedField, D::Error>
            where
                D: serde::Deserializer<'de>,
            {
                struct GeneratedVisitor;

                impl<'de> serde::de::Visitor<'de> for GeneratedVisitor {
                    type Value = GeneratedField;

                    fn expecting(&self, formatter: &mut std::fmt::Formatter<'_>) -> std::fmt::Result {
                        write!(formatter, "expected one of: {:?}", &FIELDS)
                    }

                    #[allow(unused_variables)]
                    fn visit_str<E>(self, value: &str) -> std::result::Result<GeneratedField, E>
                    where
                        E: serde::de::Error,
                    {
                        match value {
                            "kid" => Ok(GeneratedField::Kid),
                            "kty" => Ok(GeneratedField::Kty),
                            "alg" => Ok(GeneratedField::Alg),
                            "e" => Ok(GeneratedField::E),
                            "n" => Ok(GeneratedField::N),
                            _ => Err(serde::de::Error::unknown_field(value, FIELDS)),
                        }
                    }
                }
                deserializer.deserialize_identifier(GeneratedVisitor)
            }
        }
        struct GeneratedVisitor;
        impl<'de> serde::de::Visitor<'de> for GeneratedVisitor {
            type Value = validator_transaction::observed_jwk_update::exported_provider_jw_ks::jwk::Rsa;

            fn expecting(&self, formatter: &mut std::fmt::Formatter<'_>) -> std::fmt::Result {
                formatter.write_str("struct aptos.transaction.v1.ValidatorTransaction.ObservedJwkUpdate.ExportedProviderJWKs.JWK.RSA")
            }

            fn visit_map<V>(self, mut map: V) -> std::result::Result<validator_transaction::observed_jwk_update::exported_provider_jw_ks::jwk::Rsa, V::Error>
                where
                    V: serde::de::MapAccess<'de>,
            {
                let mut kid__ = None;
                let mut kty__ = None;
                let mut alg__ = None;
                let mut e__ = None;
                let mut n__ = None;
                while let Some(k) = map.next_key()? {
                    match k {
                        GeneratedField::Kid => {
                            if kid__.is_some() {
                                return Err(serde::de::Error::duplicate_field("kid"));
                            }
                            kid__ = Some(map.next_value()?);
                        }
                        GeneratedField::Kty => {
                            if kty__.is_some() {
                                return Err(serde::de::Error::duplicate_field("kty"));
                            }
                            kty__ = Some(map.next_value()?);
                        }
                        GeneratedField::Alg => {
                            if alg__.is_some() {
                                return Err(serde::de::Error::duplicate_field("alg"));
                            }
                            alg__ = Some(map.next_value()?);
                        }
                        GeneratedField::E => {
                            if e__.is_some() {
                                return Err(serde::de::Error::duplicate_field("e"));
                            }
                            e__ = Some(map.next_value()?);
                        }
                        GeneratedField::N => {
                            if n__.is_some() {
                                return Err(serde::de::Error::duplicate_field("n"));
                            }
                            n__ = Some(map.next_value()?);
                        }
                    }
                }
                Ok(validator_transaction::observed_jwk_update::exported_provider_jw_ks::jwk::Rsa {
                    kid: kid__.unwrap_or_default(),
                    kty: kty__.unwrap_or_default(),
                    alg: alg__.unwrap_or_default(),
                    e: e__.unwrap_or_default(),
                    n: n__.unwrap_or_default(),
                })
            }
        }
        deserializer.deserialize_struct("aptos.transaction.v1.ValidatorTransaction.ObservedJwkUpdate.ExportedProviderJWKs.JWK.RSA", FIELDS, GeneratedVisitor)
    }
}
impl serde::Serialize for validator_transaction::observed_jwk_update::exported_provider_jw_ks::jwk::UnsupportedJwk {
    #[allow(deprecated)]
    fn serialize<S>(&self, serializer: S) -> std::result::Result<S::Ok, S::Error>
    where
        S: serde::Serializer,
    {
        use serde::ser::SerializeStruct;
        let mut len = 0;
        if !self.id.is_empty() {
            len += 1;
        }
        if !self.payload.is_empty() {
            len += 1;
        }
        let mut struct_ser = serializer.serialize_struct("aptos.transaction.v1.ValidatorTransaction.ObservedJwkUpdate.ExportedProviderJWKs.JWK.UnsupportedJWK", len)?;
        if !self.id.is_empty() {
            struct_ser.serialize_field("id", pbjson::private::base64::encode(&self.id).as_str())?;
        }
        if !self.payload.is_empty() {
            struct_ser.serialize_field("payload", pbjson::private::base64::encode(&self.payload).as_str())?;
        }
        struct_ser.end()
    }
}
impl<'de> serde::Deserialize<'de> for validator_transaction::observed_jwk_update::exported_provider_jw_ks::jwk::UnsupportedJwk {
    #[allow(deprecated)]
    fn deserialize<D>(deserializer: D) -> std::result::Result<Self, D::Error>
    where
        D: serde::Deserializer<'de>,
    {
        const FIELDS: &[&str] = &[
            "id",
            "payload",
        ];

        #[allow(clippy::enum_variant_names)]
        enum GeneratedField {
            Id,
            Payload,
        }
        impl<'de> serde::Deserialize<'de> for GeneratedField {
            fn deserialize<D>(deserializer: D) -> std::result::Result<GeneratedField, D::Error>
            where
                D: serde::Deserializer<'de>,
            {
                struct GeneratedVisitor;

                impl<'de> serde::de::Visitor<'de> for GeneratedVisitor {
                    type Value = GeneratedField;

                    fn expecting(&self, formatter: &mut std::fmt::Formatter<'_>) -> std::fmt::Result {
                        write!(formatter, "expected one of: {:?}", &FIELDS)
                    }

                    #[allow(unused_variables)]
                    fn visit_str<E>(self, value: &str) -> std::result::Result<GeneratedField, E>
                    where
                        E: serde::de::Error,
                    {
                        match value {
                            "id" => Ok(GeneratedField::Id),
                            "payload" => Ok(GeneratedField::Payload),
                            _ => Err(serde::de::Error::unknown_field(value, FIELDS)),
                        }
                    }
                }
                deserializer.deserialize_identifier(GeneratedVisitor)
            }
        }
        struct GeneratedVisitor;
        impl<'de> serde::de::Visitor<'de> for GeneratedVisitor {
            type Value = validator_transaction::observed_jwk_update::exported_provider_jw_ks::jwk::UnsupportedJwk;

            fn expecting(&self, formatter: &mut std::fmt::Formatter<'_>) -> std::fmt::Result {
                formatter.write_str("struct aptos.transaction.v1.ValidatorTransaction.ObservedJwkUpdate.ExportedProviderJWKs.JWK.UnsupportedJWK")
            }

            fn visit_map<V>(self, mut map: V) -> std::result::Result<validator_transaction::observed_jwk_update::exported_provider_jw_ks::jwk::UnsupportedJwk, V::Error>
                where
                    V: serde::de::MapAccess<'de>,
            {
                let mut id__ = None;
                let mut payload__ = None;
                while let Some(k) = map.next_key()? {
                    match k {
                        GeneratedField::Id => {
                            if id__.is_some() {
                                return Err(serde::de::Error::duplicate_field("id"));
                            }
                            id__ =
                                Some(map.next_value::<::pbjson::private::BytesDeserialize<_>>()?.0)
                            ;
                        }
                        GeneratedField::Payload => {
                            if payload__.is_some() {
                                return Err(serde::de::Error::duplicate_field("payload"));
                            }
                            payload__ =
                                Some(map.next_value::<::pbjson::private::BytesDeserialize<_>>()?.0)
                            ;
                        }
                    }
                }
                Ok(validator_transaction::observed_jwk_update::exported_provider_jw_ks::jwk::UnsupportedJwk {
                    id: id__.unwrap_or_default(),
                    payload: payload__.unwrap_or_default(),
                })
            }
        }
        deserializer.deserialize_struct("aptos.transaction.v1.ValidatorTransaction.ObservedJwkUpdate.ExportedProviderJWKs.JWK.UnsupportedJWK", FIELDS, GeneratedVisitor)
    }
}
impl serde::Serialize for validator_transaction::observed_jwk_update::QuorumCertifiedUpdate {
    #[allow(deprecated)]
    fn serialize<S>(&self, serializer: S) -> std::result::Result<S::Ok, S::Error>
    where
        S: serde::Serializer,
    {
        use serde::ser::SerializeStruct;
        let mut len = 0;
        if self.update.is_some() {
            len += 1;
        }
        if self.multi_sig.is_some() {
            len += 1;
        }
        let mut struct_ser = serializer.serialize_struct("aptos.transaction.v1.ValidatorTransaction.ObservedJwkUpdate.QuorumCertifiedUpdate", len)?;
        if let Some(v) = self.update.as_ref() {
            struct_ser.serialize_field("update", v)?;
        }
        if let Some(v) = self.multi_sig.as_ref() {
            struct_ser.serialize_field("multiSig", v)?;
        }
        struct_ser.end()
    }
}
impl<'de> serde::Deserialize<'de> for validator_transaction::observed_jwk_update::QuorumCertifiedUpdate {
    #[allow(deprecated)]
    fn deserialize<D>(deserializer: D) -> std::result::Result<Self, D::Error>
    where
        D: serde::Deserializer<'de>,
    {
        const FIELDS: &[&str] = &[
            "update",
            "multi_sig",
            "multiSig",
        ];

        #[allow(clippy::enum_variant_names)]
        enum GeneratedField {
            Update,
            MultiSig,
        }
        impl<'de> serde::Deserialize<'de> for GeneratedField {
            fn deserialize<D>(deserializer: D) -> std::result::Result<GeneratedField, D::Error>
            where
                D: serde::Deserializer<'de>,
            {
                struct GeneratedVisitor;

                impl<'de> serde::de::Visitor<'de> for GeneratedVisitor {
                    type Value = GeneratedField;

                    fn expecting(&self, formatter: &mut std::fmt::Formatter<'_>) -> std::fmt::Result {
                        write!(formatter, "expected one of: {:?}", &FIELDS)
                    }

                    #[allow(unused_variables)]
                    fn visit_str<E>(self, value: &str) -> std::result::Result<GeneratedField, E>
                    where
                        E: serde::de::Error,
                    {
                        match value {
                            "update" => Ok(GeneratedField::Update),
                            "multiSig" | "multi_sig" => Ok(GeneratedField::MultiSig),
                            _ => Err(serde::de::Error::unknown_field(value, FIELDS)),
                        }
                    }
                }
                deserializer.deserialize_identifier(GeneratedVisitor)
            }
        }
        struct GeneratedVisitor;
        impl<'de> serde::de::Visitor<'de> for GeneratedVisitor {
            type Value = validator_transaction::observed_jwk_update::QuorumCertifiedUpdate;

            fn expecting(&self, formatter: &mut std::fmt::Formatter<'_>) -> std::fmt::Result {
                formatter.write_str("struct aptos.transaction.v1.ValidatorTransaction.ObservedJwkUpdate.QuorumCertifiedUpdate")
            }

            fn visit_map<V>(self, mut map: V) -> std::result::Result<validator_transaction::observed_jwk_update::QuorumCertifiedUpdate, V::Error>
                where
                    V: serde::de::MapAccess<'de>,
            {
                let mut update__ = None;
                let mut multi_sig__ = None;
                while let Some(k) = map.next_key()? {
                    match k {
                        GeneratedField::Update => {
                            if update__.is_some() {
                                return Err(serde::de::Error::duplicate_field("update"));
                            }
                            update__ = map.next_value()?;
                        }
                        GeneratedField::MultiSig => {
                            if multi_sig__.is_some() {
                                return Err(serde::de::Error::duplicate_field("multiSig"));
                            }
                            multi_sig__ = map.next_value()?;
                        }
                    }
                }
                Ok(validator_transaction::observed_jwk_update::QuorumCertifiedUpdate {
                    update: update__,
                    multi_sig: multi_sig__,
                })
            }
        }
        deserializer.deserialize_struct("aptos.transaction.v1.ValidatorTransaction.ObservedJwkUpdate.QuorumCertifiedUpdate", FIELDS, GeneratedVisitor)
    }
}
impl serde::Serialize for WebAuthn {
    #[allow(deprecated)]
    fn serialize<S>(&self, serializer: S) -> std::result::Result<S::Ok, S::Error>
    where
        S: serde::Serializer,
    {
        use serde::ser::SerializeStruct;
        let mut len = 0;
        if !self.signature.is_empty() {
            len += 1;
        }
        let mut struct_ser = serializer.serialize_struct("aptos.transaction.v1.WebAuthn", len)?;
        if !self.signature.is_empty() {
            struct_ser.serialize_field("signature", pbjson::private::base64::encode(&self.signature).as_str())?;
        }
        struct_ser.end()
    }
}
impl<'de> serde::Deserialize<'de> for WebAuthn {
    #[allow(deprecated)]
    fn deserialize<D>(deserializer: D) -> std::result::Result<Self, D::Error>
    where
        D: serde::Deserializer<'de>,
    {
        const FIELDS: &[&str] = &[
            "signature",
        ];

        #[allow(clippy::enum_variant_names)]
        enum GeneratedField {
            Signature,
        }
        impl<'de> serde::Deserialize<'de> for GeneratedField {
            fn deserialize<D>(deserializer: D) -> std::result::Result<GeneratedField, D::Error>
            where
                D: serde::Deserializer<'de>,
            {
                struct GeneratedVisitor;

                impl<'de> serde::de::Visitor<'de> for GeneratedVisitor {
                    type Value = GeneratedField;

                    fn expecting(&self, formatter: &mut std::fmt::Formatter<'_>) -> std::fmt::Result {
                        write!(formatter, "expected one of: {:?}", &FIELDS)
                    }

                    #[allow(unused_variables)]
                    fn visit_str<E>(self, value: &str) -> std::result::Result<GeneratedField, E>
                    where
                        E: serde::de::Error,
                    {
                        match value {
                            "signature" => Ok(GeneratedField::Signature),
                            _ => Err(serde::de::Error::unknown_field(value, FIELDS)),
                        }
                    }
                }
                deserializer.deserialize_identifier(GeneratedVisitor)
            }
        }
        struct GeneratedVisitor;
        impl<'de> serde::de::Visitor<'de> for GeneratedVisitor {
            type Value = WebAuthn;

            fn expecting(&self, formatter: &mut std::fmt::Formatter<'_>) -> std::fmt::Result {
                formatter.write_str("struct aptos.transaction.v1.WebAuthn")
            }

            fn visit_map<V>(self, mut map: V) -> std::result::Result<WebAuthn, V::Error>
                where
                    V: serde::de::MapAccess<'de>,
            {
                let mut signature__ = None;
                while let Some(k) = map.next_key()? {
                    match k {
                        GeneratedField::Signature => {
                            if signature__.is_some() {
                                return Err(serde::de::Error::duplicate_field("signature"));
                            }
                            signature__ =
                                Some(map.next_value::<::pbjson::private::BytesDeserialize<_>>()?.0)
                            ;
                        }
                    }
                }
                Ok(WebAuthn {
                    signature: signature__.unwrap_or_default(),
                })
            }
        }
        deserializer.deserialize_struct("aptos.transaction.v1.WebAuthn", FIELDS, GeneratedVisitor)
    }
}
impl serde::Serialize for WriteModule {
    #[allow(deprecated)]
    fn serialize<S>(&self, serializer: S) -> std::result::Result<S::Ok, S::Error>
    where
        S: serde::Serializer,
    {
        use serde::ser::SerializeStruct;
        let mut len = 0;
        if !self.address.is_empty() {
            len += 1;
        }
        if !self.state_key_hash.is_empty() {
            len += 1;
        }
        if self.data.is_some() {
            len += 1;
        }
        let mut struct_ser = serializer.serialize_struct("aptos.transaction.v1.WriteModule", len)?;
        if !self.address.is_empty() {
            struct_ser.serialize_field("address", &self.address)?;
        }
        if !self.state_key_hash.is_empty() {
            struct_ser.serialize_field("stateKeyHash", pbjson::private::base64::encode(&self.state_key_hash).as_str())?;
        }
        if let Some(v) = self.data.as_ref() {
            struct_ser.serialize_field("data", v)?;
        }
        struct_ser.end()
    }
}
impl<'de> serde::Deserialize<'de> for WriteModule {
    #[allow(deprecated)]
    fn deserialize<D>(deserializer: D) -> std::result::Result<Self, D::Error>
    where
        D: serde::Deserializer<'de>,
    {
        const FIELDS: &[&str] = &[
            "address",
            "state_key_hash",
            "stateKeyHash",
            "data",
        ];

        #[allow(clippy::enum_variant_names)]
        enum GeneratedField {
            Address,
            StateKeyHash,
            Data,
        }
        impl<'de> serde::Deserialize<'de> for GeneratedField {
            fn deserialize<D>(deserializer: D) -> std::result::Result<GeneratedField, D::Error>
            where
                D: serde::Deserializer<'de>,
            {
                struct GeneratedVisitor;

                impl<'de> serde::de::Visitor<'de> for GeneratedVisitor {
                    type Value = GeneratedField;

                    fn expecting(&self, formatter: &mut std::fmt::Formatter<'_>) -> std::fmt::Result {
                        write!(formatter, "expected one of: {:?}", &FIELDS)
                    }

                    #[allow(unused_variables)]
                    fn visit_str<E>(self, value: &str) -> std::result::Result<GeneratedField, E>
                    where
                        E: serde::de::Error,
                    {
                        match value {
                            "address" => Ok(GeneratedField::Address),
                            "stateKeyHash" | "state_key_hash" => Ok(GeneratedField::StateKeyHash),
                            "data" => Ok(GeneratedField::Data),
                            _ => Err(serde::de::Error::unknown_field(value, FIELDS)),
                        }
                    }
                }
                deserializer.deserialize_identifier(GeneratedVisitor)
            }
        }
        struct GeneratedVisitor;
        impl<'de> serde::de::Visitor<'de> for GeneratedVisitor {
            type Value = WriteModule;

            fn expecting(&self, formatter: &mut std::fmt::Formatter<'_>) -> std::fmt::Result {
                formatter.write_str("struct aptos.transaction.v1.WriteModule")
            }

            fn visit_map<V>(self, mut map: V) -> std::result::Result<WriteModule, V::Error>
                where
                    V: serde::de::MapAccess<'de>,
            {
                let mut address__ = None;
                let mut state_key_hash__ = None;
                let mut data__ = None;
                while let Some(k) = map.next_key()? {
                    match k {
                        GeneratedField::Address => {
                            if address__.is_some() {
                                return Err(serde::de::Error::duplicate_field("address"));
                            }
                            address__ = Some(map.next_value()?);
                        }
                        GeneratedField::StateKeyHash => {
                            if state_key_hash__.is_some() {
                                return Err(serde::de::Error::duplicate_field("stateKeyHash"));
                            }
                            state_key_hash__ =
                                Some(map.next_value::<::pbjson::private::BytesDeserialize<_>>()?.0)
                            ;
                        }
                        GeneratedField::Data => {
                            if data__.is_some() {
                                return Err(serde::de::Error::duplicate_field("data"));
                            }
                            data__ = map.next_value()?;
                        }
                    }
                }
                Ok(WriteModule {
                    address: address__.unwrap_or_default(),
                    state_key_hash: state_key_hash__.unwrap_or_default(),
                    data: data__,
                })
            }
        }
        deserializer.deserialize_struct("aptos.transaction.v1.WriteModule", FIELDS, GeneratedVisitor)
    }
}
impl serde::Serialize for WriteOpSizeInfo {
    #[allow(deprecated)]
    fn serialize<S>(&self, serializer: S) -> std::result::Result<S::Ok, S::Error>
    where
        S: serde::Serializer,
    {
        use serde::ser::SerializeStruct;
        let mut len = 0;
        if self.key_bytes != 0 {
            len += 1;
        }
        if self.value_bytes != 0 {
            len += 1;
        }
        let mut struct_ser = serializer.serialize_struct("aptos.transaction.v1.WriteOpSizeInfo", len)?;
        if self.key_bytes != 0 {
            struct_ser.serialize_field("keyBytes", &self.key_bytes)?;
        }
        if self.value_bytes != 0 {
            struct_ser.serialize_field("valueBytes", &self.value_bytes)?;
        }
        struct_ser.end()
    }
}
impl<'de> serde::Deserialize<'de> for WriteOpSizeInfo {
    #[allow(deprecated)]
    fn deserialize<D>(deserializer: D) -> std::result::Result<Self, D::Error>
    where
        D: serde::Deserializer<'de>,
    {
        const FIELDS: &[&str] = &[
            "key_bytes",
            "keyBytes",
            "value_bytes",
            "valueBytes",
        ];

        #[allow(clippy::enum_variant_names)]
        enum GeneratedField {
            KeyBytes,
            ValueBytes,
        }
        impl<'de> serde::Deserialize<'de> for GeneratedField {
            fn deserialize<D>(deserializer: D) -> std::result::Result<GeneratedField, D::Error>
            where
                D: serde::Deserializer<'de>,
            {
                struct GeneratedVisitor;

                impl<'de> serde::de::Visitor<'de> for GeneratedVisitor {
                    type Value = GeneratedField;

                    fn expecting(&self, formatter: &mut std::fmt::Formatter<'_>) -> std::fmt::Result {
                        write!(formatter, "expected one of: {:?}", &FIELDS)
                    }

                    #[allow(unused_variables)]
                    fn visit_str<E>(self, value: &str) -> std::result::Result<GeneratedField, E>
                    where
                        E: serde::de::Error,
                    {
                        match value {
                            "keyBytes" | "key_bytes" => Ok(GeneratedField::KeyBytes),
                            "valueBytes" | "value_bytes" => Ok(GeneratedField::ValueBytes),
                            _ => Err(serde::de::Error::unknown_field(value, FIELDS)),
                        }
                    }
                }
                deserializer.deserialize_identifier(GeneratedVisitor)
            }
        }
        struct GeneratedVisitor;
        impl<'de> serde::de::Visitor<'de> for GeneratedVisitor {
            type Value = WriteOpSizeInfo;

            fn expecting(&self, formatter: &mut std::fmt::Formatter<'_>) -> std::fmt::Result {
                formatter.write_str("struct aptos.transaction.v1.WriteOpSizeInfo")
            }

            fn visit_map<V>(self, mut map: V) -> std::result::Result<WriteOpSizeInfo, V::Error>
                where
                    V: serde::de::MapAccess<'de>,
            {
                let mut key_bytes__ = None;
                let mut value_bytes__ = None;
                while let Some(k) = map.next_key()? {
                    match k {
                        GeneratedField::KeyBytes => {
                            if key_bytes__.is_some() {
                                return Err(serde::de::Error::duplicate_field("keyBytes"));
                            }
                            key_bytes__ =
                                Some(map.next_value::<::pbjson::private::NumberDeserialize<_>>()?.0)
                            ;
                        }
                        GeneratedField::ValueBytes => {
                            if value_bytes__.is_some() {
                                return Err(serde::de::Error::duplicate_field("valueBytes"));
                            }
                            value_bytes__ =
                                Some(map.next_value::<::pbjson::private::NumberDeserialize<_>>()?.0)
                            ;
                        }
                    }
                }
                Ok(WriteOpSizeInfo {
                    key_bytes: key_bytes__.unwrap_or_default(),
                    value_bytes: value_bytes__.unwrap_or_default(),
                })
            }
        }
        deserializer.deserialize_struct("aptos.transaction.v1.WriteOpSizeInfo", FIELDS, GeneratedVisitor)
    }
}
impl serde::Serialize for WriteResource {
    #[allow(deprecated)]
    fn serialize<S>(&self, serializer: S) -> std::result::Result<S::Ok, S::Error>
    where
        S: serde::Serializer,
    {
        use serde::ser::SerializeStruct;
        let mut len = 0;
        if !self.address.is_empty() {
            len += 1;
        }
        if !self.state_key_hash.is_empty() {
            len += 1;
        }
        if self.r#type.is_some() {
            len += 1;
        }
        if !self.type_str.is_empty() {
            len += 1;
        }
        if !self.data.is_empty() {
            len += 1;
        }
        let mut struct_ser = serializer.serialize_struct("aptos.transaction.v1.WriteResource", len)?;
        if !self.address.is_empty() {
            struct_ser.serialize_field("address", &self.address)?;
        }
        if !self.state_key_hash.is_empty() {
            struct_ser.serialize_field("stateKeyHash", pbjson::private::base64::encode(&self.state_key_hash).as_str())?;
        }
        if let Some(v) = self.r#type.as_ref() {
            struct_ser.serialize_field("type", v)?;
        }
        if !self.type_str.is_empty() {
            struct_ser.serialize_field("typeStr", &self.type_str)?;
        }
        if !self.data.is_empty() {
            struct_ser.serialize_field("data", &self.data)?;
        }
        struct_ser.end()
    }
}
impl<'de> serde::Deserialize<'de> for WriteResource {
    #[allow(deprecated)]
    fn deserialize<D>(deserializer: D) -> std::result::Result<Self, D::Error>
    where
        D: serde::Deserializer<'de>,
    {
        const FIELDS: &[&str] = &[
            "address",
            "state_key_hash",
            "stateKeyHash",
            "type",
            "type_str",
            "typeStr",
            "data",
        ];

        #[allow(clippy::enum_variant_names)]
        enum GeneratedField {
            Address,
            StateKeyHash,
            Type,
            TypeStr,
            Data,
        }
        impl<'de> serde::Deserialize<'de> for GeneratedField {
            fn deserialize<D>(deserializer: D) -> std::result::Result<GeneratedField, D::Error>
            where
                D: serde::Deserializer<'de>,
            {
                struct GeneratedVisitor;

                impl<'de> serde::de::Visitor<'de> for GeneratedVisitor {
                    type Value = GeneratedField;

                    fn expecting(&self, formatter: &mut std::fmt::Formatter<'_>) -> std::fmt::Result {
                        write!(formatter, "expected one of: {:?}", &FIELDS)
                    }

                    #[allow(unused_variables)]
                    fn visit_str<E>(self, value: &str) -> std::result::Result<GeneratedField, E>
                    where
                        E: serde::de::Error,
                    {
                        match value {
                            "address" => Ok(GeneratedField::Address),
                            "stateKeyHash" | "state_key_hash" => Ok(GeneratedField::StateKeyHash),
                            "type" => Ok(GeneratedField::Type),
                            "typeStr" | "type_str" => Ok(GeneratedField::TypeStr),
                            "data" => Ok(GeneratedField::Data),
                            _ => Err(serde::de::Error::unknown_field(value, FIELDS)),
                        }
                    }
                }
                deserializer.deserialize_identifier(GeneratedVisitor)
            }
        }
        struct GeneratedVisitor;
        impl<'de> serde::de::Visitor<'de> for GeneratedVisitor {
            type Value = WriteResource;

            fn expecting(&self, formatter: &mut std::fmt::Formatter<'_>) -> std::fmt::Result {
                formatter.write_str("struct aptos.transaction.v1.WriteResource")
            }

            fn visit_map<V>(self, mut map: V) -> std::result::Result<WriteResource, V::Error>
                where
                    V: serde::de::MapAccess<'de>,
            {
                let mut address__ = None;
                let mut state_key_hash__ = None;
                let mut r#type__ = None;
                let mut type_str__ = None;
                let mut data__ = None;
                while let Some(k) = map.next_key()? {
                    match k {
                        GeneratedField::Address => {
                            if address__.is_some() {
                                return Err(serde::de::Error::duplicate_field("address"));
                            }
                            address__ = Some(map.next_value()?);
                        }
                        GeneratedField::StateKeyHash => {
                            if state_key_hash__.is_some() {
                                return Err(serde::de::Error::duplicate_field("stateKeyHash"));
                            }
                            state_key_hash__ =
                                Some(map.next_value::<::pbjson::private::BytesDeserialize<_>>()?.0)
                            ;
                        }
                        GeneratedField::Type => {
                            if r#type__.is_some() {
                                return Err(serde::de::Error::duplicate_field("type"));
                            }
                            r#type__ = map.next_value()?;
                        }
                        GeneratedField::TypeStr => {
                            if type_str__.is_some() {
                                return Err(serde::de::Error::duplicate_field("typeStr"));
                            }
                            type_str__ = Some(map.next_value()?);
                        }
                        GeneratedField::Data => {
                            if data__.is_some() {
                                return Err(serde::de::Error::duplicate_field("data"));
                            }
                            data__ = Some(map.next_value()?);
                        }
                    }
                }
                Ok(WriteResource {
                    address: address__.unwrap_or_default(),
                    state_key_hash: state_key_hash__.unwrap_or_default(),
                    r#type: r#type__,
                    type_str: type_str__.unwrap_or_default(),
                    data: data__.unwrap_or_default(),
                })
            }
        }
        deserializer.deserialize_struct("aptos.transaction.v1.WriteResource", FIELDS, GeneratedVisitor)
    }
}
impl serde::Serialize for WriteSet {
    #[allow(deprecated)]
    fn serialize<S>(&self, serializer: S) -> std::result::Result<S::Ok, S::Error>
    where
        S: serde::Serializer,
    {
        use serde::ser::SerializeStruct;
        let mut len = 0;
        if self.write_set_type != 0 {
            len += 1;
        }
        if self.write_set.is_some() {
            len += 1;
        }
        let mut struct_ser = serializer.serialize_struct("aptos.transaction.v1.WriteSet", len)?;
        if self.write_set_type != 0 {
            let v = write_set::WriteSetType::from_i32(self.write_set_type)
                .ok_or_else(|| serde::ser::Error::custom(format!("Invalid variant {}", self.write_set_type)))?;
            struct_ser.serialize_field("writeSetType", &v)?;
        }
        if let Some(v) = self.write_set.as_ref() {
            match v {
                write_set::WriteSet::ScriptWriteSet(v) => {
                    struct_ser.serialize_field("scriptWriteSet", v)?;
                }
                write_set::WriteSet::DirectWriteSet(v) => {
                    struct_ser.serialize_field("directWriteSet", v)?;
                }
            }
        }
        struct_ser.end()
    }
}
impl<'de> serde::Deserialize<'de> for WriteSet {
    #[allow(deprecated)]
    fn deserialize<D>(deserializer: D) -> std::result::Result<Self, D::Error>
    where
        D: serde::Deserializer<'de>,
    {
        const FIELDS: &[&str] = &[
            "write_set_type",
            "writeSetType",
            "script_write_set",
            "scriptWriteSet",
            "direct_write_set",
            "directWriteSet",
        ];

        #[allow(clippy::enum_variant_names)]
        enum GeneratedField {
            WriteSetType,
            ScriptWriteSet,
            DirectWriteSet,
        }
        impl<'de> serde::Deserialize<'de> for GeneratedField {
            fn deserialize<D>(deserializer: D) -> std::result::Result<GeneratedField, D::Error>
            where
                D: serde::Deserializer<'de>,
            {
                struct GeneratedVisitor;

                impl<'de> serde::de::Visitor<'de> for GeneratedVisitor {
                    type Value = GeneratedField;

                    fn expecting(&self, formatter: &mut std::fmt::Formatter<'_>) -> std::fmt::Result {
                        write!(formatter, "expected one of: {:?}", &FIELDS)
                    }

                    #[allow(unused_variables)]
                    fn visit_str<E>(self, value: &str) -> std::result::Result<GeneratedField, E>
                    where
                        E: serde::de::Error,
                    {
                        match value {
                            "writeSetType" | "write_set_type" => Ok(GeneratedField::WriteSetType),
                            "scriptWriteSet" | "script_write_set" => Ok(GeneratedField::ScriptWriteSet),
                            "directWriteSet" | "direct_write_set" => Ok(GeneratedField::DirectWriteSet),
                            _ => Err(serde::de::Error::unknown_field(value, FIELDS)),
                        }
                    }
                }
                deserializer.deserialize_identifier(GeneratedVisitor)
            }
        }
        struct GeneratedVisitor;
        impl<'de> serde::de::Visitor<'de> for GeneratedVisitor {
            type Value = WriteSet;

            fn expecting(&self, formatter: &mut std::fmt::Formatter<'_>) -> std::fmt::Result {
                formatter.write_str("struct aptos.transaction.v1.WriteSet")
            }

            fn visit_map<V>(self, mut map: V) -> std::result::Result<WriteSet, V::Error>
                where
                    V: serde::de::MapAccess<'de>,
            {
                let mut write_set_type__ = None;
                let mut write_set__ = None;
                while let Some(k) = map.next_key()? {
                    match k {
                        GeneratedField::WriteSetType => {
                            if write_set_type__.is_some() {
                                return Err(serde::de::Error::duplicate_field("writeSetType"));
                            }
                            write_set_type__ = Some(map.next_value::<write_set::WriteSetType>()? as i32);
                        }
                        GeneratedField::ScriptWriteSet => {
                            if write_set__.is_some() {
                                return Err(serde::de::Error::duplicate_field("scriptWriteSet"));
                            }
                            write_set__ = map.next_value::<::std::option::Option<_>>()?.map(write_set::WriteSet::ScriptWriteSet)
;
                        }
                        GeneratedField::DirectWriteSet => {
                            if write_set__.is_some() {
                                return Err(serde::de::Error::duplicate_field("directWriteSet"));
                            }
                            write_set__ = map.next_value::<::std::option::Option<_>>()?.map(write_set::WriteSet::DirectWriteSet)
;
                        }
                    }
                }
                Ok(WriteSet {
                    write_set_type: write_set_type__.unwrap_or_default(),
                    write_set: write_set__,
                })
            }
        }
        deserializer.deserialize_struct("aptos.transaction.v1.WriteSet", FIELDS, GeneratedVisitor)
    }
}
impl serde::Serialize for write_set::WriteSetType {
    #[allow(deprecated)]
    fn serialize<S>(&self, serializer: S) -> std::result::Result<S::Ok, S::Error>
    where
        S: serde::Serializer,
    {
        let variant = match self {
            Self::Unspecified => "WRITE_SET_TYPE_UNSPECIFIED",
            Self::ScriptWriteSet => "WRITE_SET_TYPE_SCRIPT_WRITE_SET",
            Self::DirectWriteSet => "WRITE_SET_TYPE_DIRECT_WRITE_SET",
        };
        serializer.serialize_str(variant)
    }
}
impl<'de> serde::Deserialize<'de> for write_set::WriteSetType {
    #[allow(deprecated)]
    fn deserialize<D>(deserializer: D) -> std::result::Result<Self, D::Error>
    where
        D: serde::Deserializer<'de>,
    {
        const FIELDS: &[&str] = &[
            "WRITE_SET_TYPE_UNSPECIFIED",
            "WRITE_SET_TYPE_SCRIPT_WRITE_SET",
            "WRITE_SET_TYPE_DIRECT_WRITE_SET",
        ];

        struct GeneratedVisitor;

        impl<'de> serde::de::Visitor<'de> for GeneratedVisitor {
            type Value = write_set::WriteSetType;

            fn expecting(&self, formatter: &mut std::fmt::Formatter<'_>) -> std::fmt::Result {
                write!(formatter, "expected one of: {:?}", &FIELDS)
            }

            fn visit_i64<E>(self, v: i64) -> std::result::Result<Self::Value, E>
            where
                E: serde::de::Error,
            {
                use std::convert::TryFrom;
                i32::try_from(v)
                    .ok()
                    .and_then(write_set::WriteSetType::from_i32)
                    .ok_or_else(|| {
                        serde::de::Error::invalid_value(serde::de::Unexpected::Signed(v), &self)
                    })
            }

            fn visit_u64<E>(self, v: u64) -> std::result::Result<Self::Value, E>
            where
                E: serde::de::Error,
            {
                use std::convert::TryFrom;
                i32::try_from(v)
                    .ok()
                    .and_then(write_set::WriteSetType::from_i32)
                    .ok_or_else(|| {
                        serde::de::Error::invalid_value(serde::de::Unexpected::Unsigned(v), &self)
                    })
            }

            fn visit_str<E>(self, value: &str) -> std::result::Result<Self::Value, E>
            where
                E: serde::de::Error,
            {
                match value {
                    "WRITE_SET_TYPE_UNSPECIFIED" => Ok(write_set::WriteSetType::Unspecified),
                    "WRITE_SET_TYPE_SCRIPT_WRITE_SET" => Ok(write_set::WriteSetType::ScriptWriteSet),
                    "WRITE_SET_TYPE_DIRECT_WRITE_SET" => Ok(write_set::WriteSetType::DirectWriteSet),
                    _ => Err(serde::de::Error::unknown_variant(value, FIELDS)),
                }
            }
        }
        deserializer.deserialize_any(GeneratedVisitor)
    }
}
impl serde::Serialize for WriteSetChange {
    #[allow(deprecated)]
    fn serialize<S>(&self, serializer: S) -> std::result::Result<S::Ok, S::Error>
    where
        S: serde::Serializer,
    {
        use serde::ser::SerializeStruct;
        let mut len = 0;
        if self.r#type != 0 {
            len += 1;
        }
        if self.change.is_some() {
            len += 1;
        }
        let mut struct_ser = serializer.serialize_struct("aptos.transaction.v1.WriteSetChange", len)?;
        if self.r#type != 0 {
            let v = write_set_change::Type::from_i32(self.r#type)
                .ok_or_else(|| serde::ser::Error::custom(format!("Invalid variant {}", self.r#type)))?;
            struct_ser.serialize_field("type", &v)?;
        }
        if let Some(v) = self.change.as_ref() {
            match v {
                write_set_change::Change::DeleteModule(v) => {
                    struct_ser.serialize_field("deleteModule", v)?;
                }
                write_set_change::Change::DeleteResource(v) => {
                    struct_ser.serialize_field("deleteResource", v)?;
                }
                write_set_change::Change::DeleteTableItem(v) => {
                    struct_ser.serialize_field("deleteTableItem", v)?;
                }
                write_set_change::Change::WriteModule(v) => {
                    struct_ser.serialize_field("writeModule", v)?;
                }
                write_set_change::Change::WriteResource(v) => {
                    struct_ser.serialize_field("writeResource", v)?;
                }
                write_set_change::Change::WriteTableItem(v) => {
                    struct_ser.serialize_field("writeTableItem", v)?;
                }
            }
        }
        struct_ser.end()
    }
}
impl<'de> serde::Deserialize<'de> for WriteSetChange {
    #[allow(deprecated)]
    fn deserialize<D>(deserializer: D) -> std::result::Result<Self, D::Error>
    where
        D: serde::Deserializer<'de>,
    {
        const FIELDS: &[&str] = &[
            "type",
            "delete_module",
            "deleteModule",
            "delete_resource",
            "deleteResource",
            "delete_table_item",
            "deleteTableItem",
            "write_module",
            "writeModule",
            "write_resource",
            "writeResource",
            "write_table_item",
            "writeTableItem",
        ];

        #[allow(clippy::enum_variant_names)]
        enum GeneratedField {
            Type,
            DeleteModule,
            DeleteResource,
            DeleteTableItem,
            WriteModule,
            WriteResource,
            WriteTableItem,
        }
        impl<'de> serde::Deserialize<'de> for GeneratedField {
            fn deserialize<D>(deserializer: D) -> std::result::Result<GeneratedField, D::Error>
            where
                D: serde::Deserializer<'de>,
            {
                struct GeneratedVisitor;

                impl<'de> serde::de::Visitor<'de> for GeneratedVisitor {
                    type Value = GeneratedField;

                    fn expecting(&self, formatter: &mut std::fmt::Formatter<'_>) -> std::fmt::Result {
                        write!(formatter, "expected one of: {:?}", &FIELDS)
                    }

                    #[allow(unused_variables)]
                    fn visit_str<E>(self, value: &str) -> std::result::Result<GeneratedField, E>
                    where
                        E: serde::de::Error,
                    {
                        match value {
                            "type" => Ok(GeneratedField::Type),
                            "deleteModule" | "delete_module" => Ok(GeneratedField::DeleteModule),
                            "deleteResource" | "delete_resource" => Ok(GeneratedField::DeleteResource),
                            "deleteTableItem" | "delete_table_item" => Ok(GeneratedField::DeleteTableItem),
                            "writeModule" | "write_module" => Ok(GeneratedField::WriteModule),
                            "writeResource" | "write_resource" => Ok(GeneratedField::WriteResource),
                            "writeTableItem" | "write_table_item" => Ok(GeneratedField::WriteTableItem),
                            _ => Err(serde::de::Error::unknown_field(value, FIELDS)),
                        }
                    }
                }
                deserializer.deserialize_identifier(GeneratedVisitor)
            }
        }
        struct GeneratedVisitor;
        impl<'de> serde::de::Visitor<'de> for GeneratedVisitor {
            type Value = WriteSetChange;

            fn expecting(&self, formatter: &mut std::fmt::Formatter<'_>) -> std::fmt::Result {
                formatter.write_str("struct aptos.transaction.v1.WriteSetChange")
            }

            fn visit_map<V>(self, mut map: V) -> std::result::Result<WriteSetChange, V::Error>
                where
                    V: serde::de::MapAccess<'de>,
            {
                let mut r#type__ = None;
                let mut change__ = None;
                while let Some(k) = map.next_key()? {
                    match k {
                        GeneratedField::Type => {
                            if r#type__.is_some() {
                                return Err(serde::de::Error::duplicate_field("type"));
                            }
                            r#type__ = Some(map.next_value::<write_set_change::Type>()? as i32);
                        }
                        GeneratedField::DeleteModule => {
                            if change__.is_some() {
                                return Err(serde::de::Error::duplicate_field("deleteModule"));
                            }
                            change__ = map.next_value::<::std::option::Option<_>>()?.map(write_set_change::Change::DeleteModule)
;
                        }
                        GeneratedField::DeleteResource => {
                            if change__.is_some() {
                                return Err(serde::de::Error::duplicate_field("deleteResource"));
                            }
                            change__ = map.next_value::<::std::option::Option<_>>()?.map(write_set_change::Change::DeleteResource)
;
                        }
                        GeneratedField::DeleteTableItem => {
                            if change__.is_some() {
                                return Err(serde::de::Error::duplicate_field("deleteTableItem"));
                            }
                            change__ = map.next_value::<::std::option::Option<_>>()?.map(write_set_change::Change::DeleteTableItem)
;
                        }
                        GeneratedField::WriteModule => {
                            if change__.is_some() {
                                return Err(serde::de::Error::duplicate_field("writeModule"));
                            }
                            change__ = map.next_value::<::std::option::Option<_>>()?.map(write_set_change::Change::WriteModule)
;
                        }
                        GeneratedField::WriteResource => {
                            if change__.is_some() {
                                return Err(serde::de::Error::duplicate_field("writeResource"));
                            }
                            change__ = map.next_value::<::std::option::Option<_>>()?.map(write_set_change::Change::WriteResource)
;
                        }
                        GeneratedField::WriteTableItem => {
                            if change__.is_some() {
                                return Err(serde::de::Error::duplicate_field("writeTableItem"));
                            }
                            change__ = map.next_value::<::std::option::Option<_>>()?.map(write_set_change::Change::WriteTableItem)
;
                        }
                    }
                }
                Ok(WriteSetChange {
                    r#type: r#type__.unwrap_or_default(),
                    change: change__,
                })
            }
        }
        deserializer.deserialize_struct("aptos.transaction.v1.WriteSetChange", FIELDS, GeneratedVisitor)
    }
}
impl serde::Serialize for write_set_change::Type {
    #[allow(deprecated)]
    fn serialize<S>(&self, serializer: S) -> std::result::Result<S::Ok, S::Error>
    where
        S: serde::Serializer,
    {
        let variant = match self {
            Self::Unspecified => "TYPE_UNSPECIFIED",
            Self::DeleteModule => "TYPE_DELETE_MODULE",
            Self::DeleteResource => "TYPE_DELETE_RESOURCE",
            Self::DeleteTableItem => "TYPE_DELETE_TABLE_ITEM",
            Self::WriteModule => "TYPE_WRITE_MODULE",
            Self::WriteResource => "TYPE_WRITE_RESOURCE",
            Self::WriteTableItem => "TYPE_WRITE_TABLE_ITEM",
        };
        serializer.serialize_str(variant)
    }
}
impl<'de> serde::Deserialize<'de> for write_set_change::Type {
    #[allow(deprecated)]
    fn deserialize<D>(deserializer: D) -> std::result::Result<Self, D::Error>
    where
        D: serde::Deserializer<'de>,
    {
        const FIELDS: &[&str] = &[
            "TYPE_UNSPECIFIED",
            "TYPE_DELETE_MODULE",
            "TYPE_DELETE_RESOURCE",
            "TYPE_DELETE_TABLE_ITEM",
            "TYPE_WRITE_MODULE",
            "TYPE_WRITE_RESOURCE",
            "TYPE_WRITE_TABLE_ITEM",
        ];

        struct GeneratedVisitor;

        impl<'de> serde::de::Visitor<'de> for GeneratedVisitor {
            type Value = write_set_change::Type;

            fn expecting(&self, formatter: &mut std::fmt::Formatter<'_>) -> std::fmt::Result {
                write!(formatter, "expected one of: {:?}", &FIELDS)
            }

            fn visit_i64<E>(self, v: i64) -> std::result::Result<Self::Value, E>
            where
                E: serde::de::Error,
            {
                use std::convert::TryFrom;
                i32::try_from(v)
                    .ok()
                    .and_then(write_set_change::Type::from_i32)
                    .ok_or_else(|| {
                        serde::de::Error::invalid_value(serde::de::Unexpected::Signed(v), &self)
                    })
            }

            fn visit_u64<E>(self, v: u64) -> std::result::Result<Self::Value, E>
            where
                E: serde::de::Error,
            {
                use std::convert::TryFrom;
                i32::try_from(v)
                    .ok()
                    .and_then(write_set_change::Type::from_i32)
                    .ok_or_else(|| {
                        serde::de::Error::invalid_value(serde::de::Unexpected::Unsigned(v), &self)
                    })
            }

            fn visit_str<E>(self, value: &str) -> std::result::Result<Self::Value, E>
            where
                E: serde::de::Error,
            {
                match value {
                    "TYPE_UNSPECIFIED" => Ok(write_set_change::Type::Unspecified),
                    "TYPE_DELETE_MODULE" => Ok(write_set_change::Type::DeleteModule),
                    "TYPE_DELETE_RESOURCE" => Ok(write_set_change::Type::DeleteResource),
                    "TYPE_DELETE_TABLE_ITEM" => Ok(write_set_change::Type::DeleteTableItem),
                    "TYPE_WRITE_MODULE" => Ok(write_set_change::Type::WriteModule),
                    "TYPE_WRITE_RESOURCE" => Ok(write_set_change::Type::WriteResource),
                    "TYPE_WRITE_TABLE_ITEM" => Ok(write_set_change::Type::WriteTableItem),
                    _ => Err(serde::de::Error::unknown_variant(value, FIELDS)),
                }
            }
        }
        deserializer.deserialize_any(GeneratedVisitor)
    }
}
impl serde::Serialize for WriteSetPayload {
    #[allow(deprecated)]
    fn serialize<S>(&self, serializer: S) -> std::result::Result<S::Ok, S::Error>
    where
        S: serde::Serializer,
    {
        use serde::ser::SerializeStruct;
        let mut len = 0;
        if self.write_set.is_some() {
            len += 1;
        }
        let mut struct_ser = serializer.serialize_struct("aptos.transaction.v1.WriteSetPayload", len)?;
        if let Some(v) = self.write_set.as_ref() {
            struct_ser.serialize_field("writeSet", v)?;
        }
        struct_ser.end()
    }
}
impl<'de> serde::Deserialize<'de> for WriteSetPayload {
    #[allow(deprecated)]
    fn deserialize<D>(deserializer: D) -> std::result::Result<Self, D::Error>
    where
        D: serde::Deserializer<'de>,
    {
        const FIELDS: &[&str] = &[
            "write_set",
            "writeSet",
        ];

        #[allow(clippy::enum_variant_names)]
        enum GeneratedField {
            WriteSet,
        }
        impl<'de> serde::Deserialize<'de> for GeneratedField {
            fn deserialize<D>(deserializer: D) -> std::result::Result<GeneratedField, D::Error>
            where
                D: serde::Deserializer<'de>,
            {
                struct GeneratedVisitor;

                impl<'de> serde::de::Visitor<'de> for GeneratedVisitor {
                    type Value = GeneratedField;

                    fn expecting(&self, formatter: &mut std::fmt::Formatter<'_>) -> std::fmt::Result {
                        write!(formatter, "expected one of: {:?}", &FIELDS)
                    }

                    #[allow(unused_variables)]
                    fn visit_str<E>(self, value: &str) -> std::result::Result<GeneratedField, E>
                    where
                        E: serde::de::Error,
                    {
                        match value {
                            "writeSet" | "write_set" => Ok(GeneratedField::WriteSet),
                            _ => Err(serde::de::Error::unknown_field(value, FIELDS)),
                        }
                    }
                }
                deserializer.deserialize_identifier(GeneratedVisitor)
            }
        }
        struct GeneratedVisitor;
        impl<'de> serde::de::Visitor<'de> for GeneratedVisitor {
            type Value = WriteSetPayload;

            fn expecting(&self, formatter: &mut std::fmt::Formatter<'_>) -> std::fmt::Result {
                formatter.write_str("struct aptos.transaction.v1.WriteSetPayload")
            }

            fn visit_map<V>(self, mut map: V) -> std::result::Result<WriteSetPayload, V::Error>
                where
                    V: serde::de::MapAccess<'de>,
            {
                let mut write_set__ = None;
                while let Some(k) = map.next_key()? {
                    match k {
                        GeneratedField::WriteSet => {
                            if write_set__.is_some() {
                                return Err(serde::de::Error::duplicate_field("writeSet"));
                            }
                            write_set__ = map.next_value()?;
                        }
                    }
                }
                Ok(WriteSetPayload {
                    write_set: write_set__,
                })
            }
        }
        deserializer.deserialize_struct("aptos.transaction.v1.WriteSetPayload", FIELDS, GeneratedVisitor)
    }
}
impl serde::Serialize for WriteTableData {
    #[allow(deprecated)]
    fn serialize<S>(&self, serializer: S) -> std::result::Result<S::Ok, S::Error>
    where
        S: serde::Serializer,
    {
        use serde::ser::SerializeStruct;
        let mut len = 0;
        if !self.key.is_empty() {
            len += 1;
        }
        if !self.key_type.is_empty() {
            len += 1;
        }
        if !self.value.is_empty() {
            len += 1;
        }
        if !self.value_type.is_empty() {
            len += 1;
        }
        let mut struct_ser = serializer.serialize_struct("aptos.transaction.v1.WriteTableData", len)?;
        if !self.key.is_empty() {
            struct_ser.serialize_field("key", &self.key)?;
        }
        if !self.key_type.is_empty() {
            struct_ser.serialize_field("keyType", &self.key_type)?;
        }
        if !self.value.is_empty() {
            struct_ser.serialize_field("value", &self.value)?;
        }
        if !self.value_type.is_empty() {
            struct_ser.serialize_field("valueType", &self.value_type)?;
        }
        struct_ser.end()
    }
}
impl<'de> serde::Deserialize<'de> for WriteTableData {
    #[allow(deprecated)]
    fn deserialize<D>(deserializer: D) -> std::result::Result<Self, D::Error>
    where
        D: serde::Deserializer<'de>,
    {
        const FIELDS: &[&str] = &[
            "key",
            "key_type",
            "keyType",
            "value",
            "value_type",
            "valueType",
        ];

        #[allow(clippy::enum_variant_names)]
        enum GeneratedField {
            Key,
            KeyType,
            Value,
            ValueType,
        }
        impl<'de> serde::Deserialize<'de> for GeneratedField {
            fn deserialize<D>(deserializer: D) -> std::result::Result<GeneratedField, D::Error>
            where
                D: serde::Deserializer<'de>,
            {
                struct GeneratedVisitor;

                impl<'de> serde::de::Visitor<'de> for GeneratedVisitor {
                    type Value = GeneratedField;

                    fn expecting(&self, formatter: &mut std::fmt::Formatter<'_>) -> std::fmt::Result {
                        write!(formatter, "expected one of: {:?}", &FIELDS)
                    }

                    #[allow(unused_variables)]
                    fn visit_str<E>(self, value: &str) -> std::result::Result<GeneratedField, E>
                    where
                        E: serde::de::Error,
                    {
                        match value {
                            "key" => Ok(GeneratedField::Key),
                            "keyType" | "key_type" => Ok(GeneratedField::KeyType),
                            "value" => Ok(GeneratedField::Value),
                            "valueType" | "value_type" => Ok(GeneratedField::ValueType),
                            _ => Err(serde::de::Error::unknown_field(value, FIELDS)),
                        }
                    }
                }
                deserializer.deserialize_identifier(GeneratedVisitor)
            }
        }
        struct GeneratedVisitor;
        impl<'de> serde::de::Visitor<'de> for GeneratedVisitor {
            type Value = WriteTableData;

            fn expecting(&self, formatter: &mut std::fmt::Formatter<'_>) -> std::fmt::Result {
                formatter.write_str("struct aptos.transaction.v1.WriteTableData")
            }

            fn visit_map<V>(self, mut map: V) -> std::result::Result<WriteTableData, V::Error>
                where
                    V: serde::de::MapAccess<'de>,
            {
                let mut key__ = None;
                let mut key_type__ = None;
                let mut value__ = None;
                let mut value_type__ = None;
                while let Some(k) = map.next_key()? {
                    match k {
                        GeneratedField::Key => {
                            if key__.is_some() {
                                return Err(serde::de::Error::duplicate_field("key"));
                            }
                            key__ = Some(map.next_value()?);
                        }
                        GeneratedField::KeyType => {
                            if key_type__.is_some() {
                                return Err(serde::de::Error::duplicate_field("keyType"));
                            }
                            key_type__ = Some(map.next_value()?);
                        }
                        GeneratedField::Value => {
                            if value__.is_some() {
                                return Err(serde::de::Error::duplicate_field("value"));
                            }
                            value__ = Some(map.next_value()?);
                        }
                        GeneratedField::ValueType => {
                            if value_type__.is_some() {
                                return Err(serde::de::Error::duplicate_field("valueType"));
                            }
                            value_type__ = Some(map.next_value()?);
                        }
                    }
                }
                Ok(WriteTableData {
                    key: key__.unwrap_or_default(),
                    key_type: key_type__.unwrap_or_default(),
                    value: value__.unwrap_or_default(),
                    value_type: value_type__.unwrap_or_default(),
                })
            }
        }
        deserializer.deserialize_struct("aptos.transaction.v1.WriteTableData", FIELDS, GeneratedVisitor)
    }
}
impl serde::Serialize for WriteTableItem {
    #[allow(deprecated)]
    fn serialize<S>(&self, serializer: S) -> std::result::Result<S::Ok, S::Error>
    where
        S: serde::Serializer,
    {
        use serde::ser::SerializeStruct;
        let mut len = 0;
        if !self.state_key_hash.is_empty() {
            len += 1;
        }
        if !self.handle.is_empty() {
            len += 1;
        }
        if !self.key.is_empty() {
            len += 1;
        }
        if self.data.is_some() {
            len += 1;
        }
        let mut struct_ser = serializer.serialize_struct("aptos.transaction.v1.WriteTableItem", len)?;
        if !self.state_key_hash.is_empty() {
            struct_ser.serialize_field("stateKeyHash", pbjson::private::base64::encode(&self.state_key_hash).as_str())?;
        }
        if !self.handle.is_empty() {
            struct_ser.serialize_field("handle", &self.handle)?;
        }
        if !self.key.is_empty() {
            struct_ser.serialize_field("key", &self.key)?;
        }
        if let Some(v) = self.data.as_ref() {
            struct_ser.serialize_field("data", v)?;
        }
        struct_ser.end()
    }
}
impl<'de> serde::Deserialize<'de> for WriteTableItem {
    #[allow(deprecated)]
    fn deserialize<D>(deserializer: D) -> std::result::Result<Self, D::Error>
    where
        D: serde::Deserializer<'de>,
    {
        const FIELDS: &[&str] = &[
            "state_key_hash",
            "stateKeyHash",
            "handle",
            "key",
            "data",
        ];

        #[allow(clippy::enum_variant_names)]
        enum GeneratedField {
            StateKeyHash,
            Handle,
            Key,
            Data,
        }
        impl<'de> serde::Deserialize<'de> for GeneratedField {
            fn deserialize<D>(deserializer: D) -> std::result::Result<GeneratedField, D::Error>
            where
                D: serde::Deserializer<'de>,
            {
                struct GeneratedVisitor;

                impl<'de> serde::de::Visitor<'de> for GeneratedVisitor {
                    type Value = GeneratedField;

                    fn expecting(&self, formatter: &mut std::fmt::Formatter<'_>) -> std::fmt::Result {
                        write!(formatter, "expected one of: {:?}", &FIELDS)
                    }

                    #[allow(unused_variables)]
                    fn visit_str<E>(self, value: &str) -> std::result::Result<GeneratedField, E>
                    where
                        E: serde::de::Error,
                    {
                        match value {
                            "stateKeyHash" | "state_key_hash" => Ok(GeneratedField::StateKeyHash),
                            "handle" => Ok(GeneratedField::Handle),
                            "key" => Ok(GeneratedField::Key),
                            "data" => Ok(GeneratedField::Data),
                            _ => Err(serde::de::Error::unknown_field(value, FIELDS)),
                        }
                    }
                }
                deserializer.deserialize_identifier(GeneratedVisitor)
            }
        }
        struct GeneratedVisitor;
        impl<'de> serde::de::Visitor<'de> for GeneratedVisitor {
            type Value = WriteTableItem;

            fn expecting(&self, formatter: &mut std::fmt::Formatter<'_>) -> std::fmt::Result {
                formatter.write_str("struct aptos.transaction.v1.WriteTableItem")
            }

            fn visit_map<V>(self, mut map: V) -> std::result::Result<WriteTableItem, V::Error>
                where
                    V: serde::de::MapAccess<'de>,
            {
                let mut state_key_hash__ = None;
                let mut handle__ = None;
                let mut key__ = None;
                let mut data__ = None;
                while let Some(k) = map.next_key()? {
                    match k {
                        GeneratedField::StateKeyHash => {
                            if state_key_hash__.is_some() {
                                return Err(serde::de::Error::duplicate_field("stateKeyHash"));
                            }
                            state_key_hash__ =
                                Some(map.next_value::<::pbjson::private::BytesDeserialize<_>>()?.0)
                            ;
                        }
                        GeneratedField::Handle => {
                            if handle__.is_some() {
                                return Err(serde::de::Error::duplicate_field("handle"));
                            }
                            handle__ = Some(map.next_value()?);
                        }
                        GeneratedField::Key => {
                            if key__.is_some() {
                                return Err(serde::de::Error::duplicate_field("key"));
                            }
                            key__ = Some(map.next_value()?);
                        }
                        GeneratedField::Data => {
                            if data__.is_some() {
                                return Err(serde::de::Error::duplicate_field("data"));
                            }
                            data__ = map.next_value()?;
                        }
                    }
                }
                Ok(WriteTableItem {
                    state_key_hash: state_key_hash__.unwrap_or_default(),
                    handle: handle__.unwrap_or_default(),
                    key: key__.unwrap_or_default(),
                    data: data__,
                })
            }
        }
        deserializer.deserialize_struct("aptos.transaction.v1.WriteTableItem", FIELDS, GeneratedVisitor)
    }
}<|MERGE_RESOLUTION|>--- conflicted
+++ resolved
@@ -3132,102 +3132,6 @@
     }
 }
 impl serde::Serialize for Keyless {
-<<<<<<< HEAD
-    #[allow(deprecated)]
-    fn serialize<S>(&self, serializer: S) -> std::result::Result<S::Ok, S::Error>
-    where
-        S: serde::Serializer,
-    {
-        use serde::ser::SerializeStruct;
-        let mut len = 0;
-        if !self.signature.is_empty() {
-            len += 1;
-        }
-        let mut struct_ser = serializer.serialize_struct("aptos.transaction.v1.Keyless", len)?;
-        if !self.signature.is_empty() {
-            struct_ser.serialize_field("signature", pbjson::private::base64::encode(&self.signature).as_str())?;
-        }
-        struct_ser.end()
-    }
-}
-impl<'de> serde::Deserialize<'de> for Keyless {
-    #[allow(deprecated)]
-    fn deserialize<D>(deserializer: D) -> std::result::Result<Self, D::Error>
-    where
-        D: serde::Deserializer<'de>,
-    {
-        const FIELDS: &[&str] = &[
-            "signature",
-        ];
-
-        #[allow(clippy::enum_variant_names)]
-        enum GeneratedField {
-            Signature,
-        }
-        impl<'de> serde::Deserialize<'de> for GeneratedField {
-            fn deserialize<D>(deserializer: D) -> std::result::Result<GeneratedField, D::Error>
-            where
-                D: serde::Deserializer<'de>,
-            {
-                struct GeneratedVisitor;
-
-                impl<'de> serde::de::Visitor<'de> for GeneratedVisitor {
-                    type Value = GeneratedField;
-
-                    fn expecting(&self, formatter: &mut std::fmt::Formatter<'_>) -> std::fmt::Result {
-                        write!(formatter, "expected one of: {:?}", &FIELDS)
-                    }
-
-                    #[allow(unused_variables)]
-                    fn visit_str<E>(self, value: &str) -> std::result::Result<GeneratedField, E>
-                    where
-                        E: serde::de::Error,
-                    {
-                        match value {
-                            "signature" => Ok(GeneratedField::Signature),
-                            _ => Err(serde::de::Error::unknown_field(value, FIELDS)),
-                        }
-                    }
-                }
-                deserializer.deserialize_identifier(GeneratedVisitor)
-            }
-        }
-        struct GeneratedVisitor;
-        impl<'de> serde::de::Visitor<'de> for GeneratedVisitor {
-            type Value = Keyless;
-
-            fn expecting(&self, formatter: &mut std::fmt::Formatter<'_>) -> std::fmt::Result {
-                formatter.write_str("struct aptos.transaction.v1.Keyless")
-            }
-
-            fn visit_map<V>(self, mut map: V) -> std::result::Result<Keyless, V::Error>
-                where
-                    V: serde::de::MapAccess<'de>,
-            {
-                let mut signature__ = None;
-                while let Some(k) = map.next_key()? {
-                    match k {
-                        GeneratedField::Signature => {
-                            if signature__.is_some() {
-                                return Err(serde::de::Error::duplicate_field("signature"));
-                            }
-                            signature__ =
-                                Some(map.next_value::<::pbjson::private::BytesDeserialize<_>>()?.0)
-                            ;
-                        }
-                    }
-                }
-                Ok(Keyless {
-                    signature: signature__.unwrap_or_default(),
-                })
-            }
-        }
-        deserializer.deserialize_struct("aptos.transaction.v1.Keyless", FIELDS, GeneratedVisitor)
-    }
-}
-impl serde::Serialize for MoveAbility {
-=======
->>>>>>> 7b0872a6
     #[allow(deprecated)]
     fn serialize<S>(&self, serializer: S) -> std::result::Result<S::Ok, S::Error>
     where
