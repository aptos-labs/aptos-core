--- conflicted
+++ resolved
@@ -22,13 +22,8 @@
 };
 use aptos_channels::{aptos_channel, message_queues::QueueStyle};
 use aptos_config::{
-<<<<<<< HEAD
     config::{Peer, PeerRole, PeerSet},
     network_id::{NetworkId, PeerNetworkId},
-=======
-    config::{Peer, PeerRole, PeerSet, RoleType},
-    network_id::{NetworkContext, NetworkId, PeerNetworkId},
->>>>>>> 6a9dd5d4
 };
 use aptos_peer_monitoring_service_types::PeerMonitoringMetadata;
 use aptos_types::{account_address::AccountAddress, PeerId};
@@ -437,15 +432,6 @@
     // Create the peers and metadata container
     let network_ids = vec![NetworkId::Validator, NetworkId::Vfn];
     let peers_and_metadata = PeersAndMetadata::new(&network_ids);
-    // TODO: this goes away when ConnectionNotification becomes just NetworkId without full NetworkContext
-    let mut contexts = BTreeMap::new();
-    for network_id in network_ids {
-        contexts.insert(
-            network_id,
-            NetworkContext::new(RoleType::Validator, network_id, PeerId::random()),
-        );
-    }
-    peers_and_metadata.set_network_contexts(contexts);
 
     let mut connection_events = peers_and_metadata.subscribe();
 
@@ -471,30 +457,19 @@
         vec![ProtocolId::MempoolDirectSend, ProtocolId::StorageServiceRpc],
         peers_and_metadata.clone(),
     );
-<<<<<<< HEAD
-    match connection_events.try_recv() {
-        Ok(notif) => match notif {
-            ConnectionNotification::NewPeer(conn_meta, network_id) => {
-                assert_eq!(network_id, NetworkId::Validator);
-                assert_eq!(conn_meta, connection_1);
-            },
-            ConnectionNotification::LostPeer(_, _) => {
-                panic!("should get connect but got lost")
-=======
     match tokio::time::timeout(Duration::from_secs(1), connection_events.recv()).await {
         Ok(msg) => match msg {
             None => {
                 panic!("no pending connection event")
             },
             Some(notif) => match notif {
-                ConnectionNotification::NewPeer(conn_meta, nc) => {
-                    assert_eq!(nc.network_id(), NetworkId::Validator);
+                ConnectionNotification::NewPeer(conn_meta, network_id) => {
+                    assert_eq!(network_id, NetworkId::Validator);
                     assert_eq!(conn_meta, connection_1);
                 },
-                ConnectionNotification::LostPeer(_, _, _) => {
+                ConnectionNotification::LostPeer(_, _) => {
                     panic!("should get connect but got lost")
                 },
->>>>>>> 6a9dd5d4
             },
         },
         Err(te) => {
@@ -510,13 +485,8 @@
             ConnectionNotification::NewPeer(_, _) => {
                 panic!("expecting lost but got new")
             },
-<<<<<<< HEAD
             ConnectionNotification::LostPeer(conn_meta, network_id) => {
                 assert_eq!(network_id, NetworkId::Validator);
-=======
-            ConnectionNotification::LostPeer(conn_meta, nc, reason) => {
-                assert_eq!(nc.network_id(), NetworkId::Validator);
->>>>>>> 6a9dd5d4
                 assert_eq!(conn_meta, connection_1);
             },
         },
