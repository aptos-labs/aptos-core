--- conflicted
+++ resolved
@@ -15,28 +15,17 @@
     config::{Peer, PeerRole, PeerSet, RoleType},
     network_id::{NetworkContext, NetworkId, PeerNetworkId},
 };
-<<<<<<< HEAD
-use aptos_infallible::RwLock;
-use aptos_logger::info;
+use aptos_infallible::{Mutex, RwLock};
+use aptos_logger::{info, sample, sample::SampleRate, warn};
 use aptos_netcore::transport::ConnectionOrigin;
-=======
-use aptos_infallible::{Mutex, RwLock};
-use aptos_logger::{sample, sample::SampleRate, warn};
->>>>>>> f5de7609
 use aptos_peer_monitoring_service_types::PeerMonitoringMetadata;
 use aptos_types::PeerId;
 use arc_swap::ArcSwap;
 use serde::Serialize;
 use std::{
     collections::{hash_map::Entry, HashMap},
-<<<<<<< HEAD
     fmt,
-    sync::{Arc, OnceLock},
-};
-use tokio::sync::mpsc::error::TrySendError;
-=======
-    ops::Deref,
-    sync::{Arc, RwLockWriteGuard},
+    sync::{Arc, OnceLock, RwLockWriteGuard},
     time::Duration,
 };
 use tokio::sync::mpsc::error::TrySendError;
@@ -46,7 +35,6 @@
 // We make this big enough to fit an initial burst of _all_ the connected peers getting notified.
 // Having 100 connected peers is common, 500 not unexpected
 const NOTIFICATION_BACKLOG: usize = 1000;
->>>>>>> f5de7609
 
 /// A simple container that tracks all peers and peer metadata for the node.
 /// This container is updated by both the networking code (e.g., for new
@@ -252,10 +240,7 @@
                 peer_metadata.connection_metadata = connection_metadata.clone()
             })
             .or_insert_with(|| PeerMetadata::new(connection_metadata.clone()));
-<<<<<<< HEAD
-=======
-
->>>>>>> f5de7609
+
         // Update the cached peers and metadata
         self.set_cached_peers_and_metadata(writer.clone());
         let event = ConnectionNotification::NewPeer(connection_metadata, net_context);
@@ -288,30 +273,14 @@
             let active_connection_id = entry.get().connection_metadata.connection_id;
             if active_connection_id == connection_id {
                 let peer_metadata = entry.remove();
-<<<<<<< HEAD
                 // Update the cached peers and metadata
                 self.set_cached_peers_and_metadata(writer.clone());
-                // TODO: fix network context and disconnect reason?
-                let nc = NetworkContext::new(
-                    RoleType::Validator,
-                    peer_network_id.network_id(),
-                    PeerId::ZERO,
-                );
-                let event = ConnectionNotification::LostPeer(
-                    peer_metadata.connection_metadata.clone(),
-                    nc,
-                    DisconnectReason::Requested,
-                );
-                self.broadcast(event);
-                Ok(peer_metadata)
-=======
                 let event = ConnectionNotification::LostPeer(
                     peer_metadata.connection_metadata.clone(),
                     peer_network_id.network_id(),
                 );
                 self.broadcast(event);
-                peer_metadata
->>>>>>> f5de7609
+                Ok(peer_metadata)
             } else {
                 Err(Error::UnexpectedError(format!(
                     "The peer connection id did not match! Given: {:?}, found: {:?}.",
@@ -415,17 +384,6 @@
     }
 
     fn broadcast(&self, event: ConnectionNotification) {
-<<<<<<< HEAD
-        let mut listeners = self.subscribers.write();
-        let mut to_del = vec![];
-        for i in 0..listeners.len() {
-            let dest = listeners.get_mut(i).unwrap();
-            match dest.try_send(event.clone()) {
-                Ok(_) => {},
-                Err(err) => match err {
-                    TrySendError::Full(_) => {
-                        // meh, drop message, maybe counter?
-=======
         let mut listeners = self.subscribers.lock();
         let mut to_del = vec![];
         for i in 0..listeners.len() {
@@ -439,28 +397,10 @@
                             SampleRate::Duration(Duration::from_secs(1)),
                             warn!("PeersAndMetadata.broadcast() failed, some app is slow"),
                         );
->>>>>>> f5de7609
                     },
                     TrySendError::Closed(_) => {
                         to_del.push(i);
                     },
-<<<<<<< HEAD
-                },
-            }
-        }
-        for evict in to_del.into_iter() {
-            let llast = listeners.len() - 1;
-            if evict != llast {
-                listeners.swap(evict, llast);
-            }
-            listeners.pop();
-        }
-    }
-
-    pub fn subscribe(&self) -> tokio::sync::mpsc::Receiver<ConnectionNotification> {
-        let (sender, receiver) = tokio::sync::mpsc::channel(10); // TODO configure or name the constant or something
-        let mut listeners = self.subscribers.write();
-=======
                 }
             }
         }
@@ -489,13 +429,10 @@
         }
         // I expect the peers_and_metadata read lock to still be in effect until after listeners.push() below
         let mut listeners = self.subscribers.lock();
->>>>>>> f5de7609
         listeners.push(sender);
         receiver
     }
 
-<<<<<<< HEAD
-=======
     #[cfg(test)]
     pub fn close_subscribers(&self) {
         let mut listeners = self.subscribers.lock();
@@ -503,7 +440,6 @@
         listeners.clear();
     }
 
->>>>>>> f5de7609
     #[cfg(test)]
     pub fn close_subscribers(&self) {
         let mut listeners = self.subscribers.write();
