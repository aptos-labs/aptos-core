--- conflicted
+++ resolved
@@ -9,13 +9,9 @@
     application::interface::{protocol_is_high_priority, OutboundRpcMatcher},
     counters,
     error::NetworkError,
-<<<<<<< HEAD
     protocols::wire::messaging::v1::{
         DirectSendMsg, ErrorCode, NetworkMessage, RequestId, RpcRequest, RpcResponse,
     },
-=======
-    peer_manager::{ConnectionRequestSender, PeerManagerNotification, PeerManagerRequestSender},
->>>>>>> f5de7609
     ProtocolId,
 };
 use aptos_config::{
@@ -197,7 +193,6 @@
         }
     }
 
-<<<<<<< HEAD
     pub fn protocol_id(&self) -> Option<ProtocolId> {
         match &self.message {
             NetworkMessage::Error(_e) => None,
@@ -218,34 +213,15 @@
             NetworkMessage::DirectSendMsg(dm) => dm.protocol_id.as_str(),
         }
     }
-=======
-/// A `Stream` of `Event<TMessage>` from the lower network layer to an upper
-/// network application that deserializes inbound network direct-send and rpc
-/// messages into `TMessage`. Inbound messages that fail to deserialize are logged
-/// and dropped.
-///
-/// `NetworkEvents` is really just a thin wrapper around a
-/// `channel::Receiver<PeerNotification>` that deserializes inbound messages.
-#[pin_project]
-pub struct NetworkEvents<TMessage> {
-    #[pin]
-    event_stream: aptos_channel::Receiver<PeerId, Event<TMessage>>,
-    _marker: PhantomData<TMessage>,
->>>>>>> f5de7609
 }
 
 /// Trait specifying the signature for `new()` `NetworkEvents`
 pub trait NewNetworkEvents {
     fn new(
-<<<<<<< HEAD
         network_source: NetworkSource,
         peer_senders: Arc<OutboundPeerConnections>,
         label: &str,
         contexts: Arc<BTreeMap<NetworkId, NetworkContext>>,
-=======
-        peer_mgr_notifs_rx: aptos_channel::Receiver<(PeerId, ProtocolId), PeerManagerNotification>,
-        max_parallel_deserialization_tasks: Option<usize>,
->>>>>>> f5de7609
     ) -> Self;
 }
 
@@ -267,15 +243,10 @@
 
 impl<TMessage: Message + Unpin> NewNetworkEvents for NetworkEvents<TMessage> {
     fn new(
-<<<<<<< HEAD
         network_source: NetworkSource,
         peer_senders: Arc<OutboundPeerConnections>,
         label: &str,
         contexts: Arc<BTreeMap<NetworkId, NetworkContext>>,
-=======
-        peer_mgr_notifs_rx: aptos_channel::Receiver<(PeerId, ProtocolId), PeerManagerNotification>,
-        max_parallel_deserialization_tasks: Option<usize>,
->>>>>>> f5de7609
     ) -> Self {
         Self {
             network_source,
@@ -286,11 +257,10 @@
             phantom: Default::default(),
             label: label.to_string(),
             contexts,
-        }
-    }
-}
-
-<<<<<<< HEAD
+	}
+    }
+}
+
 fn process_received_message<TMessage: Message + Unpin + Send, TPS: PeerSenderSource>(
     wmsg: ReceivedMessage,
     label: String, // for logging
@@ -430,11 +400,6 @@
             peer_senders: Arc::new(std::sync::Mutex::new(PeerSenderCacheInner::new(
                 peer_senders,
             ))),
-=======
-        Self {
-            event_stream: deserialized_message_receiver,
-            _marker: PhantomData,
->>>>>>> f5de7609
         }
     }
 }
@@ -610,7 +575,6 @@
     }
 }
 
-<<<<<<< HEAD
 impl<TMessage: Message + Unpin + Send> PeerSenderSource for NetworkEvents<TMessage> {
     fn sender_for_peer(
         &mut self,
@@ -669,9 +633,6 @@
 }
 
 impl<TMessage: Message + Unpin + Send> FusedStream for NetworkEvents<TMessage> {
-=======
-impl<TMessage> FusedStream for NetworkEvents<TMessage> {
->>>>>>> f5de7609
     fn is_terminated(&self) -> bool {
         self.done
     }
